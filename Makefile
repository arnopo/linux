# SPDX-License-Identifier: GPL-2.0
VERSION = 5
PATCHLEVEL = 17
SUBLEVEL = 0
<<<<<<< HEAD
EXTRAVERSION =
NAME = Superb Owl
=======
EXTRAVERSION = -rc3
NAME = Gobble Gobble
>>>>>>> 72390869

# *DOCUMENTATION*
# To see a list of typical targets execute "make help"
# More info can be located in ./README
# Comments in this file are targeted only to the developer, do not
# expect to learn how to build the kernel reading this file.

$(if $(filter __%, $(MAKECMDGOALS)), \
	$(error targets prefixed with '__' are only for internal use))

# That's our default target when none is given on the command line
PHONY := __all
__all:

# We are using a recursive build, so we need to do a little thinking
# to get the ordering right.
#
# Most importantly: sub-Makefiles should only ever modify files in
# their own directory. If in some directory we have a dependency on
# a file in another dir (which doesn't happen often, but it's often
# unavoidable when linking the built-in.a targets which finally
# turn into vmlinux), we will call a sub make in that other dir, and
# after that we are sure that everything which is in that other dir
# is now up to date.
#
# The only cases where we need to modify files which have global
# effects are thus separated out and done before the recursive
# descending is started. They are now explicitly listed as the
# prepare rule.

ifneq ($(sub_make_done),1)

# Do not use make's built-in rules and variables
# (this increases performance and avoids hard-to-debug behaviour)
MAKEFLAGS += -rR

# Avoid funny character set dependencies
unexport LC_ALL
LC_COLLATE=C
LC_NUMERIC=C
export LC_COLLATE LC_NUMERIC

# Avoid interference with shell env settings
unexport GREP_OPTIONS

# Beautify output
# ---------------------------------------------------------------------------
#
# Normally, we echo the whole command before executing it. By making
# that echo $($(quiet)$(cmd)), we now have the possibility to set
# $(quiet) to choose other forms of output instead, e.g.
#
#         quiet_cmd_cc_o_c = Compiling $(RELDIR)/$@
#         cmd_cc_o_c       = $(CC) $(c_flags) -c -o $@ $<
#
# If $(quiet) is empty, the whole command will be printed.
# If it is set to "quiet_", only the short version will be printed.
# If it is set to "silent_", nothing will be printed at all, since
# the variable $(silent_cmd_cc_o_c) doesn't exist.
#
# A simple variant is to prefix commands with $(Q) - that's useful
# for commands that shall be hidden in non-verbose mode.
#
#	$(Q)ln $@ :<
#
# If KBUILD_VERBOSE equals 0 then the above command will be hidden.
# If KBUILD_VERBOSE equals 1 then the above command is displayed.
# If KBUILD_VERBOSE equals 2 then give the reason why each target is rebuilt.
#
# To put more focus on warnings, be less verbose as default
# Use 'make V=1' to see the full commands

ifeq ("$(origin V)", "command line")
  KBUILD_VERBOSE = $(V)
endif
ifndef KBUILD_VERBOSE
  KBUILD_VERBOSE = 0
endif

ifeq ($(KBUILD_VERBOSE),1)
  quiet =
  Q =
else
  quiet=quiet_
  Q = @
endif

# If the user is running make -s (silent mode), suppress echoing of
# commands

ifneq ($(findstring s,$(filter-out --%,$(MAKEFLAGS))),)
  quiet=silent_
  KBUILD_VERBOSE = 0
endif

export quiet Q KBUILD_VERBOSE

# Call a source code checker (by default, "sparse") as part of the
# C compilation.
#
# Use 'make C=1' to enable checking of only re-compiled files.
# Use 'make C=2' to enable checking of *all* source files, regardless
# of whether they are re-compiled or not.
#
# See the file "Documentation/dev-tools/sparse.rst" for more details,
# including where to get the "sparse" utility.

ifeq ("$(origin C)", "command line")
  KBUILD_CHECKSRC = $(C)
endif
ifndef KBUILD_CHECKSRC
  KBUILD_CHECKSRC = 0
endif

export KBUILD_CHECKSRC

# Enable "clippy" (a linter) as part of the Rust compilation.
#
# Use 'make CLIPPY=1' to enable it.
ifeq ("$(origin CLIPPY)", "command line")
  KBUILD_CLIPPY := $(CLIPPY)
endif

# Use make M=dir or set the environment variable KBUILD_EXTMOD to specify the
# directory of external module to build. Setting M= takes precedence.
ifeq ("$(origin M)", "command line")
  KBUILD_EXTMOD := $(M)
endif

$(if $(word 2, $(KBUILD_EXTMOD)), \
	$(error building multiple external modules is not supported))

# Remove trailing slashes
ifneq ($(filter %/, $(KBUILD_EXTMOD)),)
KBUILD_EXTMOD := $(shell dirname $(KBUILD_EXTMOD).)
endif

export KBUILD_EXTMOD

# Kbuild will save output files in the current working directory.
# This does not need to match to the root of the kernel source tree.
#
# For example, you can do this:
#
#  cd /dir/to/store/output/files; make -f /dir/to/kernel/source/Makefile
#
# If you want to save output files in a different location, there are
# two syntaxes to specify it.
#
# 1) O=
# Use "make O=dir/to/store/output/files/"
#
# 2) Set KBUILD_OUTPUT
# Set the environment variable KBUILD_OUTPUT to point to the output directory.
# export KBUILD_OUTPUT=dir/to/store/output/files/; make
#
# The O= assignment takes precedence over the KBUILD_OUTPUT environment
# variable.

# Do we want to change the working directory?
ifeq ("$(origin O)", "command line")
  KBUILD_OUTPUT := $(O)
endif

ifneq ($(KBUILD_OUTPUT),)
# Make's built-in functions such as $(abspath ...), $(realpath ...) cannot
# expand a shell special character '~'. We use a somewhat tedious way here.
abs_objtree := $(shell mkdir -p $(KBUILD_OUTPUT) && cd $(KBUILD_OUTPUT) && pwd)
$(if $(abs_objtree),, \
     $(error failed to create output directory "$(KBUILD_OUTPUT)"))

# $(realpath ...) resolves symlinks
abs_objtree := $(realpath $(abs_objtree))
else
abs_objtree := $(CURDIR)
endif # ifneq ($(KBUILD_OUTPUT),)

ifeq ($(abs_objtree),$(CURDIR))
# Suppress "Entering directory ..." unless we are changing the work directory.
MAKEFLAGS += --no-print-directory
else
need-sub-make := 1
endif

this-makefile := $(lastword $(MAKEFILE_LIST))
abs_srctree := $(realpath $(dir $(this-makefile)))

ifneq ($(words $(subst :, ,$(abs_srctree))), 1)
$(error source directory cannot contain spaces or colons)
endif

ifneq ($(abs_srctree),$(abs_objtree))
# Look for make include files relative to root of kernel src
#
# --included-dir is added for backward compatibility, but you should not rely on
# it. Please add $(srctree)/ prefix to include Makefiles in the source tree.
MAKEFLAGS += --include-dir=$(abs_srctree)
endif

ifneq ($(filter 3.%,$(MAKE_VERSION)),)
# 'MAKEFLAGS += -rR' does not immediately become effective for GNU Make 3.x
# We need to invoke sub-make to avoid implicit rules in the top Makefile.
need-sub-make := 1
# Cancel implicit rules for this Makefile.
$(this-makefile): ;
endif

export abs_srctree abs_objtree
export sub_make_done := 1

ifeq ($(need-sub-make),1)

PHONY += $(MAKECMDGOALS) __sub-make

$(filter-out $(this-makefile), $(MAKECMDGOALS)) __all: __sub-make
	@:

# Invoke a second make in the output directory, passing relevant variables
__sub-make:
	$(Q)$(MAKE) -C $(abs_objtree) -f $(abs_srctree)/Makefile $(MAKECMDGOALS)

endif # need-sub-make
endif # sub_make_done

# We process the rest of the Makefile if this is the final invocation of make
ifeq ($(need-sub-make),)

# Do not print "Entering directory ...",
# but we want to display it when entering to the output directory
# so that IDEs/editors are able to understand relative filenames.
MAKEFLAGS += --no-print-directory

ifeq ($(abs_srctree),$(abs_objtree))
        # building in the source tree
        srctree := .
	building_out_of_srctree :=
else
        ifeq ($(abs_srctree)/,$(dir $(abs_objtree)))
                # building in a subdirectory of the source tree
                srctree := ..
        else
                srctree := $(abs_srctree)
        endif
	building_out_of_srctree := 1
endif

ifneq ($(KBUILD_ABS_SRCTREE),)
srctree := $(abs_srctree)
endif

objtree		:= .
VPATH		:= $(srctree)

export building_out_of_srctree srctree objtree VPATH

# To make sure we do not include .config for any of the *config targets
# catch them early, and hand them over to scripts/kconfig/Makefile
# It is allowed to specify more targets when calling make, including
# mixing *config targets and build targets.
# For example 'make oldconfig all'.
# Detect when mixed targets is specified, and make a second invocation
# of make so .config is not included in this case either (for *config).

version_h := include/generated/uapi/linux/version.h

clean-targets := %clean mrproper cleandocs
no-dot-config-targets := $(clean-targets) \
			 cscope gtags TAGS tags help% %docs check% coccicheck \
			 $(version_h) headers headers_% archheaders archscripts \
			 %asm-generic kernelversion %src-pkg dt_binding_check \
			 outputmakefile rustavailable rustfmt rustfmtcheck
# Installation targets should not require compiler. Unfortunately, vdso_install
# is an exception where build artifacts may be updated. This must be fixed.
no-compiler-targets := $(no-dot-config-targets) install dtbs_install \
			headers_install modules_install kernelrelease image_name
no-sync-config-targets := $(no-dot-config-targets) %install kernelrelease \
			  image_name
single-targets := %.a %.i %.ko %.lds %.ll %.lst %.mod %.o %.s %.symtypes %/

config-build	:=
mixed-build	:=
need-config	:= 1
need-compiler	:= 1
may-sync-config	:= 1
single-build	:=

ifneq ($(filter $(no-dot-config-targets), $(MAKECMDGOALS)),)
	ifeq ($(filter-out $(no-dot-config-targets), $(MAKECMDGOALS)),)
		need-config :=
	endif
endif

ifneq ($(filter $(no-compiler-targets), $(MAKECMDGOALS)),)
	ifeq ($(filter-out $(no-compiler-targets), $(MAKECMDGOALS)),)
		need-compiler :=
	endif
endif

ifneq ($(filter $(no-sync-config-targets), $(MAKECMDGOALS)),)
	ifeq ($(filter-out $(no-sync-config-targets), $(MAKECMDGOALS)),)
		may-sync-config :=
	endif
endif

ifneq ($(KBUILD_EXTMOD),)
	may-sync-config :=
endif

ifeq ($(KBUILD_EXTMOD),)
        ifneq ($(filter %config,$(MAKECMDGOALS)),)
		config-build := 1
                ifneq ($(words $(MAKECMDGOALS)),1)
			mixed-build := 1
                endif
        endif
endif

# We cannot build single targets and the others at the same time
ifneq ($(filter $(single-targets), $(MAKECMDGOALS)),)
	single-build := 1
	ifneq ($(filter-out $(single-targets), $(MAKECMDGOALS)),)
		mixed-build := 1
	endif
endif

# For "make -j clean all", "make -j mrproper defconfig all", etc.
ifneq ($(filter $(clean-targets),$(MAKECMDGOALS)),)
        ifneq ($(filter-out $(clean-targets),$(MAKECMDGOALS)),)
		mixed-build := 1
        endif
endif

# install and modules_install need also be processed one by one
ifneq ($(filter install,$(MAKECMDGOALS)),)
        ifneq ($(filter modules_install,$(MAKECMDGOALS)),)
		mixed-build := 1
        endif
endif

ifdef mixed-build
# ===========================================================================
# We're called with mixed targets (*config and build targets).
# Handle them one by one.

PHONY += $(MAKECMDGOALS) __build_one_by_one

$(MAKECMDGOALS): __build_one_by_one
	@:

__build_one_by_one:
	$(Q)set -e; \
	for i in $(MAKECMDGOALS); do \
		$(MAKE) -f $(srctree)/Makefile $$i; \
	done

else # !mixed-build

include $(srctree)/scripts/Kbuild.include

# Read KERNELRELEASE from include/config/kernel.release (if it exists)
KERNELRELEASE = $(shell cat include/config/kernel.release 2> /dev/null)
KERNELVERSION = $(VERSION)$(if $(PATCHLEVEL),.$(PATCHLEVEL)$(if $(SUBLEVEL),.$(SUBLEVEL)))$(EXTRAVERSION)
export VERSION PATCHLEVEL SUBLEVEL KERNELRELEASE KERNELVERSION

include $(srctree)/scripts/subarch.include

# Cross compiling and selecting different set of gcc/bin-utils
# ---------------------------------------------------------------------------
#
# When performing cross compilation for other architectures ARCH shall be set
# to the target architecture. (See arch/* for the possibilities).
# ARCH can be set during invocation of make:
# make ARCH=ia64
# Another way is to have ARCH set in the environment.
# The default ARCH is the host where make is executed.

# CROSS_COMPILE specify the prefix used for all executables used
# during compilation. Only gcc and related bin-utils executables
# are prefixed with $(CROSS_COMPILE).
# CROSS_COMPILE can be set on the command line
# make CROSS_COMPILE=ia64-linux-
# Alternatively CROSS_COMPILE can be set in the environment.
# Default value for CROSS_COMPILE is not to prefix executables
# Note: Some architectures assign CROSS_COMPILE in their arch/*/Makefile
ARCH		?= $(SUBARCH)

# Architecture as present in compile.h
UTS_MACHINE 	:= $(ARCH)
SRCARCH 	:= $(ARCH)

# Additional ARCH settings for x86
ifeq ($(ARCH),i386)
        SRCARCH := x86
endif
ifeq ($(ARCH),x86_64)
        SRCARCH := x86
endif

# Additional ARCH settings for sparc
ifeq ($(ARCH),sparc32)
       SRCARCH := sparc
endif
ifeq ($(ARCH),sparc64)
       SRCARCH := sparc
endif

# Additional ARCH settings for parisc
ifeq ($(ARCH),parisc64)
       SRCARCH := parisc
endif

export cross_compiling :=
ifneq ($(SRCARCH),$(SUBARCH))
cross_compiling := 1
endif

KCONFIG_CONFIG	?= .config
export KCONFIG_CONFIG

# SHELL used by kbuild
CONFIG_SHELL := sh

HOST_LFS_CFLAGS := $(shell getconf LFS_CFLAGS 2>/dev/null)
HOST_LFS_LDFLAGS := $(shell getconf LFS_LDFLAGS 2>/dev/null)
HOST_LFS_LIBS := $(shell getconf LFS_LIBS 2>/dev/null)

ifneq ($(LLVM),)
ifneq ($(filter %/,$(LLVM)),)
LLVM_PREFIX := $(LLVM)
else ifneq ($(filter -%,$(LLVM)),)
LLVM_SUFFIX := $(LLVM)
endif

HOSTCC	= $(LLVM_PREFIX)clang$(LLVM_SUFFIX)
HOSTCXX	= $(LLVM_PREFIX)clang++$(LLVM_SUFFIX)
else
HOSTCC	= gcc
HOSTCXX	= g++
endif
HOSTRUSTC = rustc

KBUILD_USERHOSTCFLAGS := -Wall -Wmissing-prototypes -Wstrict-prototypes \
			 -O2 -fomit-frame-pointer -std=gnu11 \
			 -Wdeclaration-after-statement
KBUILD_USERCFLAGS  := $(KBUILD_USERHOSTCFLAGS) $(USERCFLAGS)
KBUILD_USERLDFLAGS := $(USERLDFLAGS)

# These flags apply to all Rust code in the tree, including the kernel and
# host programs.
export rust_common_flags := --edition=2021 \
			    -Zbinary_dep_depinfo=y \
			    -Dunsafe_op_in_unsafe_fn -Drust_2018_idioms \
			    -Dunreachable_pub -Dnon_ascii_idents \
			    -Wmissing_docs \
			    -Drustdoc::missing_crate_level_docs \
			    -Dclippy::correctness -Dclippy::style \
			    -Dclippy::suspicious -Dclippy::complexity \
			    -Dclippy::perf \
			    -Dclippy::let_unit_value -Dclippy::mut_mut \
			    -Dclippy::needless_bitwise_bool \
			    -Dclippy::needless_continue \
			    -Wclippy::dbg_macro

KBUILD_HOSTCFLAGS   := $(KBUILD_USERHOSTCFLAGS) $(HOST_LFS_CFLAGS) $(HOSTCFLAGS)
KBUILD_HOSTCXXFLAGS := -Wall -O2 $(HOST_LFS_CFLAGS) $(HOSTCXXFLAGS)
KBUILD_HOSTRUSTFLAGS := $(rust_common_flags) -O -Cstrip=debuginfo \
			-Zallow-features= $(HOSTRUSTFLAGS)
KBUILD_HOSTLDFLAGS  := $(HOST_LFS_LDFLAGS) $(HOSTLDFLAGS)
KBUILD_HOSTLDLIBS   := $(HOST_LFS_LIBS) $(HOSTLDLIBS)

# Make variables (CC, etc...)
CPP		= $(CC) -E
ifneq ($(LLVM),)
CC		= $(LLVM_PREFIX)clang$(LLVM_SUFFIX)
LD		= $(LLVM_PREFIX)ld.lld$(LLVM_SUFFIX)
AR		= $(LLVM_PREFIX)llvm-ar$(LLVM_SUFFIX)
NM		= $(LLVM_PREFIX)llvm-nm$(LLVM_SUFFIX)
OBJCOPY		= $(LLVM_PREFIX)llvm-objcopy$(LLVM_SUFFIX)
OBJDUMP		= $(LLVM_PREFIX)llvm-objdump$(LLVM_SUFFIX)
READELF		= $(LLVM_PREFIX)llvm-readelf$(LLVM_SUFFIX)
STRIP		= $(LLVM_PREFIX)llvm-strip$(LLVM_SUFFIX)
else
CC		= $(CROSS_COMPILE)gcc
LD		= $(CROSS_COMPILE)ld
AR		= $(CROSS_COMPILE)ar
NM		= $(CROSS_COMPILE)nm
OBJCOPY		= $(CROSS_COMPILE)objcopy
OBJDUMP		= $(CROSS_COMPILE)objdump
READELF		= $(CROSS_COMPILE)readelf
STRIP		= $(CROSS_COMPILE)strip
endif
RUSTC		= rustc
RUSTDOC		= rustdoc
RUSTFMT		= rustfmt
CLIPPY_DRIVER	= clippy-driver
BINDGEN		= bindgen
CARGO		= cargo
PAHOLE		= pahole
RESOLVE_BTFIDS	= $(objtree)/tools/bpf/resolve_btfids/resolve_btfids
LEX		= flex
YACC		= bison
AWK		= awk
INSTALLKERNEL  := installkernel
DEPMOD		= depmod
PERL		= perl
PYTHON3		= python3
CHECK		= sparse
BASH		= bash
KGZIP		= gzip
KBZIP2		= bzip2
KLZOP		= lzop
LZMA		= lzma
LZ4		= lz4c
XZ		= xz
ZSTD		= zstd

PAHOLE_FLAGS	= $(shell PAHOLE=$(PAHOLE) $(srctree)/scripts/pahole-flags.sh)

CHECKFLAGS     := -D__linux__ -Dlinux -D__STDC__ -Dunix -D__unix__ \
		  -Wbitwise -Wno-return-void -Wno-unknown-attribute $(CF)
NOSTDINC_FLAGS :=
CFLAGS_MODULE   =
RUSTFLAGS_MODULE =
AFLAGS_MODULE   =
LDFLAGS_MODULE  =
CFLAGS_KERNEL	=
RUSTFLAGS_KERNEL =
AFLAGS_KERNEL	=
LDFLAGS_vmlinux =

# Use USERINCLUDE when you must reference the UAPI directories only.
USERINCLUDE    := \
		-I$(srctree)/arch/$(SRCARCH)/include/uapi \
		-I$(objtree)/arch/$(SRCARCH)/include/generated/uapi \
		-I$(srctree)/include/uapi \
		-I$(objtree)/include/generated/uapi \
                -include $(srctree)/include/linux/compiler-version.h \
                -include $(srctree)/include/linux/kconfig.h

# Use LINUXINCLUDE when you must reference the include/ directory.
# Needed to be compatible with the O= option
LINUXINCLUDE    := \
		-I$(srctree)/arch/$(SRCARCH)/include \
		-I$(objtree)/arch/$(SRCARCH)/include/generated \
		$(if $(building_out_of_srctree),-I$(srctree)/include) \
		-I$(objtree)/include \
		$(USERINCLUDE)

KBUILD_AFLAGS   := -D__ASSEMBLY__ -fno-PIE
KBUILD_CFLAGS   := -Wall -Wundef -Werror=strict-prototypes -Wno-trigraphs \
		   -fno-strict-aliasing -fno-common -fshort-wchar -fno-PIE \
		   -Werror=implicit-function-declaration -Werror=implicit-int \
		   -Werror=return-type -Wno-format-security \
		   -std=gnu11
KBUILD_CPPFLAGS := -D__KERNEL__
KBUILD_RUSTFLAGS := $(rust_common_flags) \
		    --target=$(objtree)/rust/target.json \
		    -Cpanic=abort -Cembed-bitcode=n -Clto=n \
		    -Cforce-unwind-tables=n -Ccodegen-units=1 \
		    -Csymbol-mangling-version=v0 \
		    -Crelocation-model=static \
		    -Zfunction-sections=n \
		    -Dclippy::float_arithmetic

KBUILD_AFLAGS_KERNEL :=
KBUILD_CFLAGS_KERNEL :=
KBUILD_RUSTFLAGS_KERNEL :=
KBUILD_AFLAGS_MODULE  := -DMODULE
KBUILD_CFLAGS_MODULE  := -DMODULE
KBUILD_RUSTFLAGS_MODULE := --cfg MODULE
KBUILD_LDFLAGS_MODULE :=
KBUILD_LDFLAGS :=
CLANG_FLAGS :=

ifeq ($(KBUILD_CLIPPY),1)
	RUSTC_OR_CLIPPY_QUIET := CLIPPY
	RUSTC_OR_CLIPPY = $(CLIPPY_DRIVER)
else
	RUSTC_OR_CLIPPY_QUIET := RUSTC
	RUSTC_OR_CLIPPY = $(RUSTC)
endif

ifdef RUST_LIB_SRC
	export RUST_LIB_SRC
endif

export RUSTC_BOOTSTRAP := 1

export ARCH SRCARCH CONFIG_SHELL BASH HOSTCC KBUILD_HOSTCFLAGS CROSS_COMPILE LD CC
export RUSTC RUSTDOC RUSTFMT RUSTC_OR_CLIPPY_QUIET RUSTC_OR_CLIPPY BINDGEN CARGO
export HOSTRUSTC KBUILD_HOSTRUSTFLAGS
export CPP AR NM STRIP OBJCOPY OBJDUMP READELF PAHOLE RESOLVE_BTFIDS LEX YACC AWK INSTALLKERNEL
export PERL PYTHON3 CHECK CHECKFLAGS MAKE UTS_MACHINE HOSTCXX
export KGZIP KBZIP2 KLZOP LZMA LZ4 XZ ZSTD
export KBUILD_HOSTCXXFLAGS KBUILD_HOSTLDFLAGS KBUILD_HOSTLDLIBS LDFLAGS_MODULE
export KBUILD_USERCFLAGS KBUILD_USERLDFLAGS

export KBUILD_CPPFLAGS NOSTDINC_FLAGS LINUXINCLUDE OBJCOPYFLAGS KBUILD_LDFLAGS
export KBUILD_CFLAGS CFLAGS_KERNEL CFLAGS_MODULE
export KBUILD_RUSTFLAGS RUSTFLAGS_KERNEL RUSTFLAGS_MODULE
export KBUILD_AFLAGS AFLAGS_KERNEL AFLAGS_MODULE
export KBUILD_AFLAGS_MODULE KBUILD_CFLAGS_MODULE KBUILD_RUSTFLAGS_MODULE KBUILD_LDFLAGS_MODULE
export KBUILD_AFLAGS_KERNEL KBUILD_CFLAGS_KERNEL KBUILD_RUSTFLAGS_KERNEL
export PAHOLE_FLAGS

# Files to ignore in find ... statements

export RCS_FIND_IGNORE := \( -name SCCS -o -name BitKeeper -o -name .svn -o    \
			  -name CVS -o -name .pc -o -name .hg -o -name .git \) \
			  -prune -o
export RCS_TAR_IGNORE := --exclude SCCS --exclude BitKeeper --exclude .svn \
			 --exclude CVS --exclude .pc --exclude .hg --exclude .git

# ===========================================================================
# Rules shared between *config targets and build targets

# Basic helpers built in scripts/basic/
PHONY += scripts_basic
scripts_basic:
	$(Q)$(MAKE) $(build)=scripts/basic

PHONY += outputmakefile
ifdef building_out_of_srctree
# Before starting out-of-tree build, make sure the source tree is clean.
# outputmakefile generates a Makefile in the output directory, if using a
# separate output directory. This allows convenient use of make in the
# output directory.
# At the same time when output Makefile generated, generate .gitignore to
# ignore whole output directory

quiet_cmd_makefile = GEN     Makefile
      cmd_makefile = { \
	echo "\# Automatically generated by $(srctree)/Makefile: don't edit"; \
	echo "include $(srctree)/Makefile"; \
	} > Makefile

outputmakefile:
	$(Q)if [ -f $(srctree)/.config -o \
		 -d $(srctree)/include/config -o \
		 -d $(srctree)/arch/$(SRCARCH)/include/generated ]; then \
		echo >&2 "***"; \
		echo >&2 "*** The source tree is not clean, please run 'make$(if $(findstring command line, $(origin ARCH)), ARCH=$(ARCH)) mrproper'"; \
		echo >&2 "*** in $(abs_srctree)";\
		echo >&2 "***"; \
		false; \
	fi
	$(Q)ln -fsn $(srctree) source
	$(call cmd,makefile)
	$(Q)test -e .gitignore || \
	{ echo "# this is build directory, ignore it"; echo "*"; } > .gitignore
endif

# The expansion should be delayed until arch/$(SRCARCH)/Makefile is included.
# Some architectures define CROSS_COMPILE in arch/$(SRCARCH)/Makefile.
# CC_VERSION_TEXT is referenced from Kconfig (so it needs export),
# and from include/config/auto.conf.cmd to detect the compiler upgrade.
CC_VERSION_TEXT = $(subst $(pound),,$(shell LC_ALL=C $(CC) --version 2>/dev/null | head -n 1))

ifneq ($(findstring clang,$(CC_VERSION_TEXT)),)
include $(srctree)/scripts/Makefile.clang
endif

# Include this also for config targets because some architectures need
# cc-cross-prefix to determine CROSS_COMPILE.
ifdef need-compiler
include $(srctree)/scripts/Makefile.compiler
endif

ifdef config-build
# ===========================================================================
# *config targets only - make sure prerequisites are updated, and descend
# in scripts/kconfig to make the *config target

# Read arch specific Makefile to set KBUILD_DEFCONFIG as needed.
# KBUILD_DEFCONFIG may point out an alternative default configuration
# used for 'make defconfig'
include $(srctree)/arch/$(SRCARCH)/Makefile
export KBUILD_DEFCONFIG KBUILD_KCONFIG CC_VERSION_TEXT

config: outputmakefile scripts_basic FORCE
	$(Q)$(MAKE) $(build)=scripts/kconfig $@

%config: outputmakefile scripts_basic FORCE
	$(Q)$(MAKE) $(build)=scripts/kconfig $@

else #!config-build
# ===========================================================================
# Build targets only - this includes vmlinux, arch specific targets, clean
# targets and others. In general all targets except *config targets.

# If building an external module we do not care about the all: rule
# but instead __all depend on modules
PHONY += all
ifeq ($(KBUILD_EXTMOD),)
__all: all
else
__all: modules
endif

# Decide whether to build built-in, modular, or both.
# Normally, just do built-in.

KBUILD_MODULES :=
KBUILD_BUILTIN := 1

# If we have only "make modules", don't compile built-in objects.
ifeq ($(MAKECMDGOALS),modules)
  KBUILD_BUILTIN :=
endif

# If we have "make <whatever> modules", compile modules
# in addition to whatever we do anyway.
# Just "make" or "make all" shall build modules as well

ifneq ($(filter all modules nsdeps %compile_commands.json clang-%,$(MAKECMDGOALS)),)
  KBUILD_MODULES := 1
endif

ifeq ($(MAKECMDGOALS),)
  KBUILD_MODULES := 1
endif

export KBUILD_MODULES KBUILD_BUILTIN

ifdef need-config
include include/config/auto.conf
endif

ifeq ($(KBUILD_EXTMOD),)
# Objects we will link into vmlinux / subdirs we need to visit
core-y		:= init/ usr/ arch/$(SRCARCH)/
drivers-y	:= drivers/ sound/
drivers-$(CONFIG_SAMPLES) += samples/
drivers-$(CONFIG_NET) += net/
drivers-y	+= virt/
libs-y		:= lib/
endif # KBUILD_EXTMOD

# The all: target is the default when no target is given on the
# command line.
# This allow a user to issue only 'make' to build a kernel including modules
# Defaults to vmlinux, but the arch makefile usually adds further targets
all: vmlinux

CFLAGS_GCOV	:= -fprofile-arcs -ftest-coverage
ifdef CONFIG_CC_IS_GCC
CFLAGS_GCOV	+= -fno-tree-loop-im
endif
export CFLAGS_GCOV

# The arch Makefiles can override CC_FLAGS_FTRACE. We may also append it later.
ifdef CONFIG_FUNCTION_TRACER
  CC_FLAGS_FTRACE := -pg
endif

include $(srctree)/arch/$(SRCARCH)/Makefile

ifdef need-config
ifdef may-sync-config
# Read in dependencies to all Kconfig* files, make sure to run syncconfig if
# changes are detected. This should be included after arch/$(SRCARCH)/Makefile
# because some architectures define CROSS_COMPILE there.
include include/config/auto.conf.cmd

$(KCONFIG_CONFIG):
	@echo >&2 '***'
	@echo >&2 '*** Configuration file "$@" not found!'
	@echo >&2 '***'
	@echo >&2 '*** Please run some configurator (e.g. "make oldconfig" or'
	@echo >&2 '*** "make menuconfig" or "make xconfig").'
	@echo >&2 '***'
	@/bin/false

# The actual configuration files used during the build are stored in
# include/generated/ and include/config/. Update them if .config is newer than
# include/config/auto.conf (which mirrors .config).
#
# This exploits the 'multi-target pattern rule' trick.
# The syncconfig should be executed only once to make all the targets.
# (Note: use the grouped target '&:' when we bump to GNU Make 4.3)
#
# Do not use $(call cmd,...) here. That would suppress prompts from syncconfig,
# so you cannot notice that Kconfig is waiting for the user input.
%/config/auto.conf %/config/auto.conf.cmd %/generated/autoconf.h %/generated/rustc_cfg: $(KCONFIG_CONFIG)
	$(Q)$(kecho) "  SYNC    $@"
	$(Q)$(MAKE) -f $(srctree)/Makefile syncconfig
else # !may-sync-config
# External modules and some install targets need include/generated/autoconf.h
# and include/config/auto.conf but do not care if they are up-to-date.
# Use auto.conf to trigger the test
PHONY += include/config/auto.conf

include/config/auto.conf:
	$(Q)test -e include/generated/autoconf.h -a -e $@ || (		\
	echo >&2;							\
	echo >&2 "  ERROR: Kernel configuration is invalid.";		\
	echo >&2 "         include/generated/autoconf.h or $@ are missing.";\
	echo >&2 "         Run 'make oldconfig && make prepare' on kernel src to fix it.";	\
	echo >&2 ;							\
	/bin/false)

endif # may-sync-config
endif # need-config

KBUILD_CFLAGS	+= -fno-delete-null-pointer-checks
KBUILD_CFLAGS	+= $(call cc-disable-warning,frame-address,)
KBUILD_CFLAGS	+= $(call cc-disable-warning, format-truncation)
KBUILD_CFLAGS	+= $(call cc-disable-warning, format-overflow)
KBUILD_CFLAGS	+= $(call cc-disable-warning, address-of-packed-member)

ifdef CONFIG_CC_OPTIMIZE_FOR_PERFORMANCE
KBUILD_CFLAGS += -O2
KBUILD_RUSTFLAGS_OPT_LEVEL_MAP := 2
else ifdef CONFIG_CC_OPTIMIZE_FOR_PERFORMANCE_O3
KBUILD_CFLAGS += -O3
KBUILD_RUSTFLAGS_OPT_LEVEL_MAP := 3
else ifdef CONFIG_CC_OPTIMIZE_FOR_SIZE
KBUILD_CFLAGS += -Os
KBUILD_RUSTFLAGS_OPT_LEVEL_MAP := s
endif

# Always set `debug-assertions` and `overflow-checks` because their default
# depends on `opt-level` and `debug-assertions`, respectively.
KBUILD_RUSTFLAGS += -Cdebug-assertions=$(if $(CONFIG_RUST_DEBUG_ASSERTIONS),y,n)
KBUILD_RUSTFLAGS += -Coverflow-checks=$(if $(CONFIG_RUST_OVERFLOW_CHECKS),y,n)
KBUILD_RUSTFLAGS += -Copt-level=$\
	$(if $(CONFIG_RUST_OPT_LEVEL_SIMILAR_AS_CHOSEN_FOR_C),$(KBUILD_RUSTFLAGS_OPT_LEVEL_MAP))$\
	$(if $(CONFIG_RUST_OPT_LEVEL_0),0)$\
	$(if $(CONFIG_RUST_OPT_LEVEL_1),1)$\
	$(if $(CONFIG_RUST_OPT_LEVEL_2),2)$\
	$(if $(CONFIG_RUST_OPT_LEVEL_3),3)$\
	$(if $(CONFIG_RUST_OPT_LEVEL_S),s)$\
	$(if $(CONFIG_RUST_OPT_LEVEL_Z),z)

# Tell gcc to never replace conditional load with a non-conditional one
ifdef CONFIG_CC_IS_GCC
# gcc-10 renamed --param=allow-store-data-races=0 to
# -fno-allow-store-data-races.
KBUILD_CFLAGS	+= $(call cc-option,--param=allow-store-data-races=0)
KBUILD_CFLAGS	+= $(call cc-option,-fno-allow-store-data-races)
endif

ifdef CONFIG_READABLE_ASM
# Disable optimizations that make assembler listings hard to read.
# reorder blocks reorders the control in the function
# ipa clone creates specialized cloned functions
# partial inlining inlines only parts of functions
KBUILD_CFLAGS += -fno-reorder-blocks -fno-ipa-cp-clone -fno-partial-inlining
endif

ifneq ($(CONFIG_FRAME_WARN),0)
KBUILD_CFLAGS += -Wframe-larger-than=$(CONFIG_FRAME_WARN)
endif

stackp-flags-y                                    := -fno-stack-protector
stackp-flags-$(CONFIG_STACKPROTECTOR)             := -fstack-protector
stackp-flags-$(CONFIG_STACKPROTECTOR_STRONG)      := -fstack-protector-strong

KBUILD_CFLAGS += $(stackp-flags-y)

KBUILD_CFLAGS-$(CONFIG_WERROR) += -Werror
KBUILD_CFLAGS += $(KBUILD_CFLAGS-y) $(CONFIG_CC_IMPLICIT_FALLTHROUGH)

KBUILD_RUSTFLAGS-$(CONFIG_WERROR) += -Dwarnings
KBUILD_RUSTFLAGS += $(KBUILD_RUSTFLAGS-y)

ifdef CONFIG_CC_IS_CLANG
KBUILD_CPPFLAGS += -Qunused-arguments
# The kernel builds with '-std=gnu11' so use of GNU extensions is acceptable.
KBUILD_CFLAGS += -Wno-gnu
# CLANG uses a _MergedGlobals as optimization, but this breaks modpost, as the
# source of a reference will be _MergedGlobals and not on of the whitelisted names.
# See modpost pattern 2
KBUILD_CFLAGS += -mno-global-merge
else

# gcc inanely warns about local variables called 'main'
KBUILD_CFLAGS += -Wno-main
endif

# These warnings generated too much noise in a regular build.
# Use make W=1 to enable them (see scripts/Makefile.extrawarn)
KBUILD_CFLAGS += $(call cc-disable-warning, unused-but-set-variable)
KBUILD_CFLAGS += $(call cc-disable-warning, unused-const-variable)

ifdef CONFIG_FRAME_POINTER
KBUILD_CFLAGS	+= -fno-omit-frame-pointer -fno-optimize-sibling-calls
KBUILD_RUSTFLAGS += -Cforce-frame-pointers=y
else
# Some targets (ARM with Thumb2, for example), can't be built with frame
# pointers.  For those, we don't have FUNCTION_TRACER automatically
# select FRAME_POINTER.  However, FUNCTION_TRACER adds -pg, and this is
# incompatible with -fomit-frame-pointer with current GCC, so we don't use
# -fomit-frame-pointer with FUNCTION_TRACER.
# In the Rust target specification, "frame-pointer" is set explicitly
# to "may-omit".
ifndef CONFIG_FUNCTION_TRACER
KBUILD_CFLAGS	+= -fomit-frame-pointer
endif
endif

# Initialize all stack variables with a 0xAA pattern.
ifdef CONFIG_INIT_STACK_ALL_PATTERN
KBUILD_CFLAGS	+= -ftrivial-auto-var-init=pattern
endif

# Initialize all stack variables with a zero value.
ifdef CONFIG_INIT_STACK_ALL_ZERO
KBUILD_CFLAGS	+= -ftrivial-auto-var-init=zero
ifdef CONFIG_CC_IS_CLANG
# https://bugs.llvm.org/show_bug.cgi?id=45497
KBUILD_CFLAGS	+= -enable-trivial-auto-var-init-zero-knowing-it-will-be-removed-from-clang
endif
endif

# While VLAs have been removed, GCC produces unreachable stack probes
# for the randomize_kstack_offset feature. Disable it for all compilers.
KBUILD_CFLAGS	+= $(call cc-option, -fno-stack-clash-protection)

# Clear used registers at func exit (to reduce data lifetime and ROP gadgets).
ifdef CONFIG_ZERO_CALL_USED_REGS
KBUILD_CFLAGS	+= -fzero-call-used-regs=used-gpr
endif

ifdef CONFIG_FUNCTION_TRACER
ifdef CONFIG_FTRACE_MCOUNT_USE_CC
  CC_FLAGS_FTRACE	+= -mrecord-mcount
  ifdef CONFIG_HAVE_NOP_MCOUNT
    ifeq ($(call cc-option-yn, -mnop-mcount),y)
      CC_FLAGS_FTRACE	+= -mnop-mcount
      CC_FLAGS_USING	+= -DCC_USING_NOP_MCOUNT
    endif
  endif
endif
ifdef CONFIG_FTRACE_MCOUNT_USE_OBJTOOL
  CC_FLAGS_USING	+= -DCC_USING_NOP_MCOUNT
endif
ifdef CONFIG_FTRACE_MCOUNT_USE_RECORDMCOUNT
  ifdef CONFIG_HAVE_C_RECORDMCOUNT
    BUILD_C_RECORDMCOUNT := y
    export BUILD_C_RECORDMCOUNT
  endif
endif
ifdef CONFIG_HAVE_FENTRY
  # s390-linux-gnu-gcc did not support -mfentry until gcc-9.
  ifeq ($(call cc-option-yn, -mfentry),y)
    CC_FLAGS_FTRACE	+= -mfentry
    CC_FLAGS_USING	+= -DCC_USING_FENTRY
  endif
endif
export CC_FLAGS_FTRACE
KBUILD_CFLAGS	+= $(CC_FLAGS_FTRACE) $(CC_FLAGS_USING)
KBUILD_AFLAGS	+= $(CC_FLAGS_USING)
endif

# We trigger additional mismatches with less inlining
ifdef CONFIG_DEBUG_SECTION_MISMATCH
KBUILD_CFLAGS += -fno-inline-functions-called-once
endif

# `rustc`'s `-Zfunction-sections` applies to data too (as of 1.59.0).
ifdef CONFIG_LD_DEAD_CODE_DATA_ELIMINATION
KBUILD_CFLAGS_KERNEL += -ffunction-sections -fdata-sections
KBUILD_RUSTFLAGS_KERNEL += -Zfunction-sections=y
LDFLAGS_vmlinux += --gc-sections
endif

ifdef CONFIG_SHADOW_CALL_STACK
CC_FLAGS_SCS	:= -fsanitize=shadow-call-stack
KBUILD_CFLAGS	+= $(CC_FLAGS_SCS)
export CC_FLAGS_SCS
endif

ifdef CONFIG_LTO_CLANG
ifdef CONFIG_LTO_CLANG_THIN
CC_FLAGS_LTO	:= -flto=thin -fsplit-lto-unit
KBUILD_LDFLAGS	+= --thinlto-cache-dir=$(extmod_prefix).thinlto-cache
else
CC_FLAGS_LTO	:= -flto
endif
CC_FLAGS_LTO	+= -fvisibility=hidden

# Limit inlining across translation units to reduce binary size
KBUILD_LDFLAGS += -mllvm -import-instr-limit=5

# Check for frame size exceeding threshold during prolog/epilog insertion
# when using lld < 13.0.0.
ifneq ($(CONFIG_FRAME_WARN),0)
ifeq ($(shell test $(CONFIG_LLD_VERSION) -lt 130000; echo $$?),0)
KBUILD_LDFLAGS	+= -plugin-opt=-warn-stack-size=$(CONFIG_FRAME_WARN)
endif
endif
endif

ifdef CONFIG_LTO
KBUILD_CFLAGS	+= -fno-lto $(CC_FLAGS_LTO)
KBUILD_AFLAGS	+= -fno-lto
export CC_FLAGS_LTO
endif

ifdef CONFIG_CFI_CLANG
CC_FLAGS_CFI	:= -fsanitize=cfi \
		   -fsanitize-cfi-cross-dso \
		   -fno-sanitize-cfi-canonical-jump-tables \
		   -fno-sanitize-trap=cfi \
		   -fno-sanitize-blacklist

ifdef CONFIG_CFI_PERMISSIVE
CC_FLAGS_CFI	+= -fsanitize-recover=cfi
endif

# If LTO flags are filtered out, we must also filter out CFI.
CC_FLAGS_LTO	+= $(CC_FLAGS_CFI)
KBUILD_CFLAGS	+= $(CC_FLAGS_CFI)
export CC_FLAGS_CFI
endif

ifdef CONFIG_DEBUG_FORCE_FUNCTION_ALIGN_64B
KBUILD_CFLAGS += -falign-functions=64
endif

# arch Makefile may override CC so keep this after arch Makefile is included
NOSTDINC_FLAGS += -nostdinc

# warn about C99 declaration after statement
KBUILD_CFLAGS += -Wdeclaration-after-statement

# Variable Length Arrays (VLAs) should not be used anywhere in the kernel
KBUILD_CFLAGS += -Wvla

# disable pointer signed / unsigned warnings in gcc 4.0
KBUILD_CFLAGS += -Wno-pointer-sign

# In order to make sure new function cast mismatches are not introduced
# in the kernel (to avoid tripping CFI checking), the kernel should be
# globally built with -Wcast-function-type.
KBUILD_CFLAGS += $(call cc-option, -Wcast-function-type)

# disable stringop warnings in gcc 8+
KBUILD_CFLAGS += $(call cc-disable-warning, stringop-truncation)

# We'll want to enable this eventually, but it's not going away for 5.7 at least
KBUILD_CFLAGS += $(call cc-disable-warning, stringop-overflow)

# Another good warning that we'll want to enable eventually
KBUILD_CFLAGS += $(call cc-disable-warning, restrict)

# Enabled with W=2, disabled by default as noisy
ifdef CONFIG_CC_IS_GCC
KBUILD_CFLAGS += -Wno-maybe-uninitialized
endif

ifdef CONFIG_CC_IS_GCC
# The allocators already balk at large sizes, so silence the compiler
# warnings for bounds checks involving those possible values. While
# -Wno-alloc-size-larger-than would normally be used here, earlier versions
# of gcc (<9.1) weirdly don't handle the option correctly when _other_
# warnings are produced (?!). Using -Walloc-size-larger-than=SIZE_MAX
# doesn't work (as it is documented to), silently resolving to "0" prior to
# version 9.1 (and producing an error more recently). Numeric values larger
# than PTRDIFF_MAX also don't work prior to version 9.1, which are silently
# ignored, continuing to default to PTRDIFF_MAX. So, left with no other
# choice, we must perform a versioned check to disable this warning.
# https://lore.kernel.org/lkml/20210824115859.187f272f@canb.auug.org.au
KBUILD_CFLAGS += $(call cc-ifversion, -ge, 0901, -Wno-alloc-size-larger-than)
endif

# disable invalid "can't wrap" optimizations for signed / pointers
KBUILD_CFLAGS	+= -fno-strict-overflow

# Make sure -fstack-check isn't enabled (like gentoo apparently did)
KBUILD_CFLAGS  += -fno-stack-check

# conserve stack if available
ifdef CONFIG_CC_IS_GCC
KBUILD_CFLAGS   += -fconserve-stack
endif

# Prohibit date/time macros, which would make the build non-deterministic
KBUILD_CFLAGS   += -Werror=date-time

# enforce correct pointer usage
KBUILD_CFLAGS   += $(call cc-option,-Werror=incompatible-pointer-types)

# Require designated initializers for all marked structures
KBUILD_CFLAGS   += $(call cc-option,-Werror=designated-init)

# change __FILE__ to the relative path from the srctree
KBUILD_CPPFLAGS += $(call cc-option,-fmacro-prefix-map=$(srctree)/=)

# include additional Makefiles when needed
include-y			:= scripts/Makefile.extrawarn
include-$(CONFIG_DEBUG_INFO)	+= scripts/Makefile.debug
include-$(CONFIG_KASAN)		+= scripts/Makefile.kasan
include-$(CONFIG_KCSAN)		+= scripts/Makefile.kcsan
include-$(CONFIG_UBSAN)		+= scripts/Makefile.ubsan
include-$(CONFIG_KCOV)		+= scripts/Makefile.kcov
include-$(CONFIG_GCC_PLUGINS)	+= scripts/Makefile.gcc-plugins

include $(addprefix $(srctree)/, $(include-y))

# scripts/Makefile.gcc-plugins is intentionally included last.
# Do not add $(call cc-option,...) below this line. When you build the kernel
# from the clean source tree, the GCC plugins do not exist at this point.

# Add user supplied CPPFLAGS, AFLAGS, CFLAGS and RUSTFLAGS as the last assignments
KBUILD_CPPFLAGS += $(KCPPFLAGS)
KBUILD_AFLAGS   += $(KAFLAGS)
KBUILD_CFLAGS   += $(KCFLAGS)
KBUILD_RUSTFLAGS += $(KRUSTFLAGS)

KBUILD_LDFLAGS_MODULE += --build-id=sha1
LDFLAGS_vmlinux += --build-id=sha1

ifeq ($(CONFIG_STRIP_ASM_SYMS),y)
LDFLAGS_vmlinux	+= $(call ld-option, -X,)
endif

ifeq ($(CONFIG_RELR),y)
LDFLAGS_vmlinux	+= --pack-dyn-relocs=relr --use-android-relr-tags
endif

# We never want expected sections to be placed heuristically by the
# linker. All sections should be explicitly named in the linker script.
ifdef CONFIG_LD_ORPHAN_WARN
LDFLAGS_vmlinux += --orphan-handling=warn
endif

# Align the bit size of userspace programs with the kernel
KBUILD_USERCFLAGS  += $(filter -m32 -m64 --target=%, $(KBUILD_CFLAGS))
KBUILD_USERLDFLAGS += $(filter -m32 -m64 --target=%, $(KBUILD_CFLAGS))

# make the checker run with the right architecture
CHECKFLAGS += --arch=$(ARCH)

# insure the checker run with the right endianness
CHECKFLAGS += $(if $(CONFIG_CPU_BIG_ENDIAN),-mbig-endian,-mlittle-endian)

# the checker needs the correct machine size
CHECKFLAGS += $(if $(CONFIG_64BIT),-m64,-m32)

# Default kernel image to build when no specific target is given.
# KBUILD_IMAGE may be overruled on the command line or
# set in the environment
# Also any assignments in arch/$(ARCH)/Makefile take precedence over
# this default value
export KBUILD_IMAGE ?= vmlinux

#
# INSTALL_PATH specifies where to place the updated kernel and system map
# images. Default is /boot, but you can set it to other values
export	INSTALL_PATH ?= /boot

#
# INSTALL_DTBS_PATH specifies a prefix for relocations required by build roots.
# Like INSTALL_MOD_PATH, it isn't defined in the Makefile, but can be passed as
# an argument if needed. Otherwise it defaults to the kernel install path
#
export INSTALL_DTBS_PATH ?= $(INSTALL_PATH)/dtbs/$(KERNELRELEASE)

#
# INSTALL_MOD_PATH specifies a prefix to MODLIB for module directory
# relocations required by build roots.  This is not defined in the
# makefile but the argument can be passed to make if needed.
#

MODLIB	= $(INSTALL_MOD_PATH)/lib/modules/$(KERNELRELEASE)
export MODLIB

PHONY += prepare0

export extmod_prefix = $(if $(KBUILD_EXTMOD),$(KBUILD_EXTMOD)/)
export MODORDER := $(extmod_prefix)modules.order
export MODULES_NSDEPS := $(extmod_prefix)modules.nsdeps

ifeq ($(KBUILD_EXTMOD),)
core-y			+= kernel/ certs/ mm/ fs/ ipc/ security/ crypto/
core-$(CONFIG_BLOCK)	+= block/
core-$(CONFIG_RUST)	+= rust/

vmlinux-dirs	:= $(patsubst %/,%,$(filter %/, \
		     $(core-y) $(core-m) $(drivers-y) $(drivers-m) \
		     $(libs-y) $(libs-m)))

vmlinux-alldirs	:= $(sort $(vmlinux-dirs) Documentation \
		     $(patsubst %/,%,$(filter %/, $(core-) \
			$(drivers-) $(libs-))))

subdir-modorder := $(addsuffix modules.order,$(filter %/, \
			$(core-y) $(core-m) $(libs-y) $(libs-m) \
			$(drivers-y) $(drivers-m)))

build-dirs	:= $(vmlinux-dirs)
clean-dirs	:= $(vmlinux-alldirs)

# Externally visible symbols (used by link-vmlinux.sh)
KBUILD_VMLINUX_OBJS := $(head-y) $(patsubst %/,%/built-in.a, $(core-y))
KBUILD_VMLINUX_OBJS += $(addsuffix built-in.a, $(filter %/, $(libs-y)))
ifdef CONFIG_MODULES
KBUILD_VMLINUX_OBJS += $(patsubst %/, %/lib.a, $(filter %/, $(libs-y)))
KBUILD_VMLINUX_LIBS := $(filter-out %/, $(libs-y))
else
KBUILD_VMLINUX_LIBS := $(patsubst %/,%/lib.a, $(libs-y))
endif
KBUILD_VMLINUX_OBJS += $(patsubst %/,%/built-in.a, $(drivers-y))

export KBUILD_VMLINUX_OBJS KBUILD_VMLINUX_LIBS
export KBUILD_LDS          := arch/$(SRCARCH)/kernel/vmlinux.lds
# used by scripts/Makefile.package
export KBUILD_ALLDIRS := $(sort $(filter-out arch/%,$(vmlinux-alldirs)) LICENSES arch include scripts tools)

vmlinux-deps := $(KBUILD_LDS) $(KBUILD_VMLINUX_OBJS) $(KBUILD_VMLINUX_LIBS)

# Recurse until adjust_autoksyms.sh is satisfied
PHONY += autoksyms_recursive
ifdef CONFIG_TRIM_UNUSED_KSYMS
# For the kernel to actually contain only the needed exported symbols,
# we have to build modules as well to determine what those symbols are.
# (this can be evaluated only once include/config/auto.conf has been included)
KBUILD_MODULES := 1

autoksyms_recursive: descend modules.order
	$(Q)$(CONFIG_SHELL) $(srctree)/scripts/adjust_autoksyms.sh \
	  "$(MAKE) -f $(srctree)/Makefile vmlinux"
endif

autoksyms_h := $(if $(CONFIG_TRIM_UNUSED_KSYMS), include/generated/autoksyms.h)

quiet_cmd_autoksyms_h = GEN     $@
      cmd_autoksyms_h = mkdir -p $(dir $@); \
			$(CONFIG_SHELL) $(srctree)/scripts/gen_autoksyms.sh $@

$(autoksyms_h):
	$(call cmd,autoksyms_h)

ARCH_POSTLINK := $(wildcard $(srctree)/arch/$(SRCARCH)/Makefile.postlink)

# Final link of vmlinux with optional arch pass after final link
cmd_link-vmlinux =                                                 \
	$(CONFIG_SHELL) $< "$(LD)" "$(KBUILD_LDFLAGS)" "$(LDFLAGS_vmlinux)";    \
	$(if $(ARCH_POSTLINK), $(MAKE) -f $(ARCH_POSTLINK) $@, true)

vmlinux: scripts/link-vmlinux.sh autoksyms_recursive $(vmlinux-deps) FORCE
	+$(call if_changed_dep,link-vmlinux)

targets := vmlinux

# The actual objects are generated when descending,
# make sure no implicit rule kicks in
$(sort $(vmlinux-deps) $(subdir-modorder)): descend ;

filechk_kernel.release = \
	echo "$(KERNELVERSION)$$($(CONFIG_SHELL) $(srctree)/scripts/setlocalversion $(srctree))"

# Store (new) KERNELRELEASE string in include/config/kernel.release
include/config/kernel.release: FORCE
	$(call filechk,kernel.release)

# Additional helpers built in scripts/
# Carefully list dependencies so we do not try to build scripts twice
# in parallel
PHONY += scripts
scripts: scripts_basic scripts_dtc
	$(Q)$(MAKE) $(build)=$(@)

# Things we need to do before we recursively start building the kernel
# or the modules are listed in "prepare".
# A multi level approach is used. prepareN is processed before prepareN-1.
# archprepare is used in arch Makefiles and when processed asm symlink,
# version.h and scripts_basic is processed / created.

PHONY += prepare archprepare

archprepare: outputmakefile archheaders archscripts scripts include/config/kernel.release \
	asm-generic $(version_h) $(autoksyms_h) include/generated/utsrelease.h \
	include/generated/autoconf.h remove-stale-files

prepare0: archprepare
	$(Q)$(MAKE) $(build)=scripts/mod
	$(Q)$(MAKE) $(build)=.

# All the preparing..
prepare: prepare0
ifdef CONFIG_RUST
	$(Q)$(CONFIG_SHELL) $(srctree)/scripts/rust-is-available.sh -v
	$(Q)$(MAKE) $(build)=rust
endif

PHONY += remove-stale-files
remove-stale-files:
	$(Q)$(srctree)/scripts/remove-stale-files

# Support for using generic headers in asm-generic
asm-generic := -f $(srctree)/scripts/Makefile.asm-generic obj

PHONY += asm-generic uapi-asm-generic
asm-generic: uapi-asm-generic
	$(Q)$(MAKE) $(asm-generic)=arch/$(SRCARCH)/include/generated/asm \
	generic=include/asm-generic
uapi-asm-generic:
	$(Q)$(MAKE) $(asm-generic)=arch/$(SRCARCH)/include/generated/uapi/asm \
	generic=include/uapi/asm-generic

# Generate some files
# ---------------------------------------------------------------------------

# KERNELRELEASE can change from a few different places, meaning version.h
# needs to be updated, so this check is forced on all builds

uts_len := 64
define filechk_utsrelease.h
	if [ `echo -n "$(KERNELRELEASE)" | wc -c ` -gt $(uts_len) ]; then \
	  echo '"$(KERNELRELEASE)" exceeds $(uts_len) characters' >&2;    \
	  exit 1;                                                         \
	fi;                                                               \
	echo \#define UTS_RELEASE \"$(KERNELRELEASE)\"
endef

define filechk_version.h
	if [ $(SUBLEVEL) -gt 255 ]; then                                 \
		echo \#define LINUX_VERSION_CODE $(shell                 \
		expr $(VERSION) \* 65536 + $(PATCHLEVEL) \* 256 + 255); \
	else                                                             \
		echo \#define LINUX_VERSION_CODE $(shell                 \
		expr $(VERSION) \* 65536 + $(PATCHLEVEL) \* 256 + $(SUBLEVEL)); \
	fi;                                                              \
	echo '#define KERNEL_VERSION(a,b,c) (((a) << 16) + ((b) << 8) +  \
	((c) > 255 ? 255 : (c)))';                                       \
	echo \#define LINUX_VERSION_MAJOR $(VERSION);                    \
	echo \#define LINUX_VERSION_PATCHLEVEL $(PATCHLEVEL);            \
	echo \#define LINUX_VERSION_SUBLEVEL $(SUBLEVEL)
endef

$(version_h): PATCHLEVEL := $(or $(PATCHLEVEL), 0)
$(version_h): SUBLEVEL := $(or $(SUBLEVEL), 0)
$(version_h): FORCE
	$(call filechk,version.h)

include/generated/utsrelease.h: include/config/kernel.release FORCE
	$(call filechk,utsrelease.h)

PHONY += headerdep
headerdep:
	$(Q)find $(srctree)/include/ -name '*.h' | xargs --max-args 1 \
	$(srctree)/scripts/headerdep.pl -I$(srctree)/include

# ---------------------------------------------------------------------------
# Kernel headers

#Default location for installed headers
export INSTALL_HDR_PATH = $(objtree)/usr

quiet_cmd_headers_install = INSTALL $(INSTALL_HDR_PATH)/include
      cmd_headers_install = \
	mkdir -p $(INSTALL_HDR_PATH); \
	rsync -mrl --include='*/' --include='*\.h' --exclude='*' \
	usr/include $(INSTALL_HDR_PATH)

PHONY += headers_install
headers_install: headers
	$(call cmd,headers_install)

PHONY += archheaders archscripts

hdr-inst := -f $(srctree)/scripts/Makefile.headersinst obj

PHONY += headers
headers: $(version_h) scripts_unifdef uapi-asm-generic archheaders archscripts
	$(if $(wildcard $(srctree)/arch/$(SRCARCH)/include/uapi/asm/Kbuild),, \
	  $(error Headers not exportable for the $(SRCARCH) architecture))
	$(Q)$(MAKE) $(hdr-inst)=include/uapi
	$(Q)$(MAKE) $(hdr-inst)=arch/$(SRCARCH)/include/uapi

ifdef CONFIG_HEADERS_INSTALL
prepare: headers
endif

PHONY += scripts_unifdef
scripts_unifdef: scripts_basic
	$(Q)$(MAKE) $(build)=scripts scripts/unifdef

# ---------------------------------------------------------------------------
# Install

# Many distributions have the custom install script, /sbin/installkernel.
# If DKMS is installed, 'make install' will eventually recuses back
# to the this Makefile to build and install external modules.
# Cancel sub_make_done so that options such as M=, V=, etc. are parsed.

install: sub_make_done :=

# ---------------------------------------------------------------------------
# Tools

ifdef CONFIG_STACK_VALIDATION
prepare: tools/objtool
endif

ifdef CONFIG_BPF
ifdef CONFIG_DEBUG_INFO_BTF
prepare: tools/bpf/resolve_btfids
endif
endif

PHONY += resolve_btfids_clean

resolve_btfids_O = $(abspath $(objtree))/tools/bpf/resolve_btfids

# tools/bpf/resolve_btfids directory might not exist
# in output directory, skip its clean in that case
resolve_btfids_clean:
ifneq ($(wildcard $(resolve_btfids_O)),)
	$(Q)$(MAKE) -sC $(srctree)/tools/bpf/resolve_btfids O=$(resolve_btfids_O) clean
endif

# Clear a bunch of variables before executing the submake
ifeq ($(quiet),silent_)
tools_silent=s
endif

tools/: FORCE
	$(Q)mkdir -p $(objtree)/tools
	$(Q)$(MAKE) LDFLAGS= MAKEFLAGS="$(tools_silent) $(filter --j% -j,$(MAKEFLAGS))" O=$(abspath $(objtree)) subdir=tools -C $(srctree)/tools/

tools/%: FORCE
	$(Q)mkdir -p $(objtree)/tools
	$(Q)$(MAKE) LDFLAGS= MAKEFLAGS="$(tools_silent) $(filter --j% -j,$(MAKEFLAGS))" O=$(abspath $(objtree)) subdir=tools -C $(srctree)/tools/ $*

# ---------------------------------------------------------------------------
# Kernel selftest

PHONY += kselftest
kselftest:
	$(Q)$(MAKE) -C $(srctree)/tools/testing/selftests run_tests

kselftest-%: FORCE
	$(Q)$(MAKE) -C $(srctree)/tools/testing/selftests $*

PHONY += kselftest-merge
kselftest-merge:
	$(if $(wildcard $(objtree)/.config),, $(error No .config exists, config your kernel first!))
	$(Q)find $(srctree)/tools/testing/selftests -name config | \
		xargs $(srctree)/scripts/kconfig/merge_config.sh -m $(objtree)/.config
	$(Q)$(MAKE) -f $(srctree)/Makefile olddefconfig

# ---------------------------------------------------------------------------
# Devicetree files

ifneq ($(wildcard $(srctree)/arch/$(SRCARCH)/boot/dts/),)
dtstree := arch/$(SRCARCH)/boot/dts
endif

ifneq ($(dtstree),)

%.dtb: include/config/kernel.release scripts_dtc
	$(Q)$(MAKE) $(build)=$(dtstree) $(dtstree)/$@

%.dtbo: include/config/kernel.release scripts_dtc
	$(Q)$(MAKE) $(build)=$(dtstree) $(dtstree)/$@

PHONY += dtbs dtbs_install dtbs_check
dtbs: include/config/kernel.release scripts_dtc
	$(Q)$(MAKE) $(build)=$(dtstree)

ifneq ($(filter dtbs_check, $(MAKECMDGOALS)),)
export CHECK_DTBS=y
dtbs: dt_binding_check
endif

dtbs_check: dtbs

dtbs_install:
	$(Q)$(MAKE) $(dtbinst)=$(dtstree) dst=$(INSTALL_DTBS_PATH)

ifdef CONFIG_OF_EARLY_FLATTREE
all: dtbs
endif

endif

PHONY += scripts_dtc
scripts_dtc: scripts_basic
	$(Q)$(MAKE) $(build)=scripts/dtc

ifneq ($(filter dt_binding_check, $(MAKECMDGOALS)),)
export CHECK_DT_BINDING=y
endif

PHONY += dt_binding_check
dt_binding_check: scripts_dtc
	$(Q)$(MAKE) $(build)=Documentation/devicetree/bindings

# ---------------------------------------------------------------------------
# Modules

ifdef CONFIG_MODULES

# By default, build modules as well

all: modules

# When we're building modules with modversions, we need to consider
# the built-in objects during the descend as well, in order to
# make sure the checksums are up to date before we record them.
ifdef CONFIG_MODVERSIONS
  KBUILD_BUILTIN := 1
endif

# Build modules
#
# A module can be listed more than once in obj-m resulting in
# duplicate lines in modules.order files.  Those are removed
# using awk while concatenating to the final file.

PHONY += modules
modules: $(if $(KBUILD_BUILTIN),vmlinux) modules_check modules_prepare

cmd_modules_order = $(AWK) '!x[$$0]++' $(real-prereqs) > $@

modules.order: $(subdir-modorder) FORCE
	$(call if_changed,modules_order)

targets += modules.order

# Target to prepare building external modules
PHONY += modules_prepare
modules_prepare: prepare
	$(Q)$(MAKE) $(build)=scripts scripts/module.lds

export modules_sign_only :=

ifeq ($(CONFIG_MODULE_SIG),y)
PHONY += modules_sign
modules_sign: modules_install
	@:

# modules_sign is a subset of modules_install.
# 'make modules_install modules_sign' is equivalent to 'make modules_install'.
ifeq ($(filter modules_install,$(MAKECMDGOALS)),)
modules_sign_only := y
endif
endif

modinst_pre :=
ifneq ($(filter modules_install,$(MAKECMDGOALS)),)
modinst_pre := __modinst_pre
endif

modules_install: $(modinst_pre)
PHONY += __modinst_pre
__modinst_pre:
	@rm -rf $(MODLIB)/kernel
	@rm -f $(MODLIB)/source
	@mkdir -p $(MODLIB)/kernel
	@ln -s $(abspath $(srctree)) $(MODLIB)/source
	@if [ ! $(objtree) -ef  $(MODLIB)/build ]; then \
		rm -f $(MODLIB)/build ; \
		ln -s $(CURDIR) $(MODLIB)/build ; \
	fi
	@sed 's:^:kernel/:' modules.order > $(MODLIB)/modules.order
	@cp -f modules.builtin $(MODLIB)/
	@cp -f $(objtree)/modules.builtin.modinfo $(MODLIB)/

endif # CONFIG_MODULES

###
# Cleaning is done on three levels.
# make clean     Delete most generated files
#                Leave enough to build external modules
# make mrproper  Delete the current configuration, and all generated files
# make distclean Remove editor backup files, patch leftover files and the like

# Directories & files removed with 'make clean'
CLEAN_FILES += include/ksym vmlinux.symvers modules-only.symvers \
	       modules.builtin modules.builtin.modinfo modules.nsdeps \
	       compile_commands.json .thinlto-cache rust/test rust/doc

# Directories & files removed with 'make mrproper'
MRPROPER_FILES += include/config include/generated          \
		  arch/$(SRCARCH)/include/generated .tmp_objdiff \
		  debian snap tar-install \
		  .config .config.old .version \
		  Module.symvers \
		  certs/signing_key.pem \
		  certs/x509.genkey \
		  vmlinux-gdb.py \
		  *.spec \
		  rust/target.json rust/libmacros.so

# clean - Delete most, but leave enough to build external modules
#
clean: rm-files := $(CLEAN_FILES)

PHONY += archclean vmlinuxclean

vmlinuxclean:
	$(Q)$(CONFIG_SHELL) $(srctree)/scripts/link-vmlinux.sh clean
	$(Q)$(if $(ARCH_POSTLINK), $(MAKE) -f $(ARCH_POSTLINK) clean)

clean: archclean vmlinuxclean resolve_btfids_clean

# mrproper - Delete all generated files, including .config
#
mrproper: rm-files := $(wildcard $(MRPROPER_FILES))
mrproper-dirs      := $(addprefix _mrproper_,scripts)

PHONY += $(mrproper-dirs) mrproper
$(mrproper-dirs):
	$(Q)$(MAKE) $(clean)=$(patsubst _mrproper_%,%,$@)

mrproper: clean $(mrproper-dirs)
	$(call cmd,rmfiles)
	@find . $(RCS_FIND_IGNORE) \
		\( -name '*.rmeta' \) \
		-type f -print | xargs rm -f

# distclean
#
PHONY += distclean

distclean: mrproper
	@find . $(RCS_FIND_IGNORE) \
		\( -name '*.orig' -o -name '*.rej' -o -name '*~' \
		-o -name '*.bak' -o -name '#*#' -o -name '*%' \
		-o -name 'core' -o -name tags -o -name TAGS -o -name 'cscope*' \
		-o -name GPATH -o -name GRTAGS -o -name GSYMS -o -name GTAGS \) \
		-type f -print | xargs rm -f


# Packaging of the kernel to various formats
# ---------------------------------------------------------------------------

%src-pkg: FORCE
	$(Q)$(MAKE) -f $(srctree)/scripts/Makefile.package $@
%pkg: include/config/kernel.release FORCE
	$(Q)$(MAKE) -f $(srctree)/scripts/Makefile.package $@

# Brief documentation of the typical targets used
# ---------------------------------------------------------------------------

boards := $(wildcard $(srctree)/arch/$(SRCARCH)/configs/*_defconfig)
boards := $(sort $(notdir $(boards)))
board-dirs := $(dir $(wildcard $(srctree)/arch/$(SRCARCH)/configs/*/*_defconfig))
board-dirs := $(sort $(notdir $(board-dirs:/=)))

PHONY += help
help:
	@echo  'Cleaning targets:'
	@echo  '  clean		  - Remove most generated files but keep the config and'
	@echo  '                    enough build support to build external modules'
	@echo  '  mrproper	  - Remove all generated files + config + various backup files'
	@echo  '  distclean	  - mrproper + remove editor backup and patch files'
	@echo  ''
	@echo  'Configuration targets:'
	@$(MAKE) -f $(srctree)/scripts/kconfig/Makefile help
	@echo  ''
	@echo  'Other generic targets:'
	@echo  '  all		  - Build all targets marked with [*]'
	@echo  '* vmlinux	  - Build the bare kernel'
	@echo  '* modules	  - Build all modules'
	@echo  '  modules_install - Install all modules to INSTALL_MOD_PATH (default: /)'
	@echo  '  dir/            - Build all files in dir and below'
	@echo  '  dir/file.[ois]  - Build specified target only'
	@echo  '  dir/file.ll     - Build the LLVM assembly file'
	@echo  '                    (requires compiler support for LLVM assembly generation)'
	@echo  '  dir/file.lst    - Build specified mixed source/assembly target only'
	@echo  '                    (requires a recent binutils and recent build (System.map))'
	@echo  '  dir/file.ko     - Build module including final link'
	@echo  '  modules_prepare - Set up for building external modules'
	@echo  '  tags/TAGS	  - Generate tags file for editors'
	@echo  '  cscope	  - Generate cscope index'
	@echo  '  gtags           - Generate GNU GLOBAL index'
	@echo  '  kernelrelease	  - Output the release version string (use with make -s)'
	@echo  '  kernelversion	  - Output the version stored in Makefile (use with make -s)'
	@echo  '  image_name	  - Output the image name (use with make -s)'
	@echo  '  headers_install - Install sanitised kernel headers to INSTALL_HDR_PATH'; \
	 echo  '                    (default: $(INSTALL_HDR_PATH))'; \
	 echo  ''
	@echo  'Static analysers:'
	@echo  '  checkstack      - Generate a list of stack hogs'
	@echo  '  versioncheck    - Sanity check on version.h usage'
	@echo  '  includecheck    - Check for duplicate included header files'
	@echo  '  export_report   - List the usages of all exported symbols'
	@echo  '  headerdep       - Detect inclusion cycles in headers'
	@echo  '  coccicheck      - Check with Coccinelle'
	@echo  '  clang-analyzer  - Check with clang static analyzer'
	@echo  '  clang-tidy      - Check with clang-tidy'
	@echo  ''
	@echo  'Tools:'
	@echo  '  nsdeps          - Generate missing symbol namespace dependencies'
	@echo  ''
	@echo  'Kernel selftest:'
	@echo  '  kselftest         - Build and run kernel selftest'
	@echo  '                      Build, install, and boot kernel before'
	@echo  '                      running kselftest on it'
	@echo  '                      Run as root for full coverage'
	@echo  '  kselftest-all     - Build kernel selftest'
	@echo  '  kselftest-install - Build and install kernel selftest'
	@echo  '  kselftest-clean   - Remove all generated kselftest files'
	@echo  '  kselftest-merge   - Merge all the config dependencies of'
	@echo  '		      kselftest to existing .config.'
	@echo  ''
	@echo  'Rust targets:'
	@echo  '  rustavailable   - Checks whether the Rust toolchain is'
	@echo  '		    available and, if not, explains why.'
	@echo  '  rustfmt	  - Reformat all the Rust code in the kernel'
	@echo  '  rustfmtcheck	  - Checks if all the Rust code in the kernel'
	@echo  '		    is formatted, printing a diff otherwise.'
	@echo  '  rustdoc	  - Generate Rust documentation'
	@echo  '		    (requires kernel .config)'
	@echo  '  rusttest        - Runs the Rust tests'
	@echo  '                    (requires kernel .config; downloads external repos)'
	@echo  '  rust-analyzer	  - Generate rust-project.json rust-analyzer support file'
	@echo  '		    (requires kernel .config)'
	@echo  '  dir/file.[os]   - Build specified target only'
	@echo  '  dir/file.i      - Build macro expanded source, similar to C preprocessing'
	@echo  '                    (run with RUSTFMT=n to skip reformatting if needed)'
	@echo  '  dir/file.ll     - Build the LLVM assembly file'
	@echo  ''
	@$(if $(dtstree), \
		echo 'Devicetree:'; \
		echo '* dtbs             - Build device tree blobs for enabled boards'; \
		echo '  dtbs_install     - Install dtbs to $(INSTALL_DTBS_PATH)'; \
		echo '  dt_binding_check - Validate device tree binding documents'; \
		echo '  dtbs_check       - Validate device tree source files';\
		echo '')

	@echo 'Userspace tools targets:'
	@echo '  use "make tools/help"'
	@echo '  or  "cd tools; make help"'
	@echo  ''
	@echo  'Kernel packaging:'
	@$(MAKE) -f $(srctree)/scripts/Makefile.package help
	@echo  ''
	@echo  'Documentation targets:'
	@$(MAKE) -f $(srctree)/Documentation/Makefile dochelp
	@echo  ''
	@echo  'Architecture specific targets ($(SRCARCH)):'
	@$(or $(archhelp),\
		echo '  No architecture specific help defined for $(SRCARCH)')
	@echo  ''
	@$(if $(boards), \
		$(foreach b, $(boards), \
		printf "  %-27s - Build for %s\\n" $(b) $(subst _defconfig,,$(b));) \
		echo '')
	@$(if $(board-dirs), \
		$(foreach b, $(board-dirs), \
		printf "  %-16s - Show %s-specific targets\\n" help-$(b) $(b);) \
		printf "  %-16s - Show all of the above\\n" help-boards; \
		echo '')

	@echo  '  make V=0|1 [targets] 0 => quiet build (default), 1 => verbose build'
	@echo  '  make V=2   [targets] 2 => give reason for rebuild of target'
	@echo  '  make O=dir [targets] Locate all output files in "dir", including .config'
	@echo  '  make C=1   [targets] Check re-compiled c source with $$CHECK'
	@echo  '                       (sparse by default)'
	@echo  '  make C=2   [targets] Force check of all c source with $$CHECK'
	@echo  '  make RECORDMCOUNT_WARN=1 [targets] Warn about ignored mcount sections'
	@echo  '  make W=n   [targets] Enable extra build checks, n=1,2,3 where'
	@echo  '		1: warnings which may be relevant and do not occur too often'
	@echo  '		2: warnings which occur quite often but may still be relevant'
	@echo  '		3: more obscure warnings, can most likely be ignored'
	@echo  '		Multiple levels can be combined with W=12 or W=123'
	@echo  ''
	@echo  'Execute "make" or "make all" to build all targets marked with [*] '
	@echo  'For further info see the ./README file'


help-board-dirs := $(addprefix help-,$(board-dirs))

help-boards: $(help-board-dirs)

boards-per-dir = $(sort $(notdir $(wildcard $(srctree)/arch/$(SRCARCH)/configs/$*/*_defconfig)))

$(help-board-dirs): help-%:
	@echo  'Architecture specific targets ($(SRCARCH) $*):'
	@$(if $(boards-per-dir), \
		$(foreach b, $(boards-per-dir), \
		printf "  %-24s - Build for %s\\n" $*/$(b) $(subst _defconfig,,$(b));) \
		echo '')


# Documentation targets
# ---------------------------------------------------------------------------
DOC_TARGETS := xmldocs latexdocs pdfdocs htmldocs epubdocs cleandocs \
	       linkcheckdocs dochelp refcheckdocs
PHONY += $(DOC_TARGETS)
$(DOC_TARGETS):
	$(Q)$(MAKE) $(build)=Documentation $@


# Rust targets
# ---------------------------------------------------------------------------

# "Is Rust available?" target
PHONY += rustavailable
rustavailable:
	$(Q)$(CONFIG_SHELL) $(srctree)/scripts/rust-is-available.sh -v && echo >&2 "Rust is available!"

# Documentation target
#
# Using the singular to avoid running afoul of `no-dot-config-targets`.
PHONY += rustdoc
rustdoc: prepare
	$(Q)$(MAKE) $(build)=rust $@

# Testing target
PHONY += rusttest
rusttest: prepare
	$(Q)$(MAKE) $(build)=rust $@

# Formatting targets
PHONY += rustfmt rustfmtcheck

# We skip `rust/alloc` since we want to minimize the diff w.r.t. upstream.
#
# We match using absolute paths since `find` does not resolve them
# when matching, which is a problem when e.g. `srctree` is `..`.
# We `grep` afterwards in order to remove the directory entry itself.
rustfmt:
	$(Q)find $(abs_srctree) -type f -name '*.rs' \
		-o -path $(abs_srctree)/rust/alloc -prune \
		-o -path $(abs_objtree)/rust/test -prune \
		| grep -Fv $(abs_srctree)/rust/alloc \
		| grep -Fv $(abs_objtree)/rust/test \
		| grep -Fv generated \
		| xargs $(RUSTFMT) $(rustfmt_flags)

rustfmtcheck: rustfmt_flags = --check
rustfmtcheck: rustfmt

# IDE support targets
PHONY += rust-analyzer
rust-analyzer:
	$(Q)$(MAKE) $(build)=rust $@

# Misc
# ---------------------------------------------------------------------------

PHONY += scripts_gdb
scripts_gdb: prepare0
	$(Q)$(MAKE) $(build)=scripts/gdb
	$(Q)ln -fsn $(abspath $(srctree)/scripts/gdb/vmlinux-gdb.py)

ifdef CONFIG_GDB_SCRIPTS
all: scripts_gdb
endif

else # KBUILD_EXTMOD

###
# External module support.
# When building external modules the kernel used as basis is considered
# read-only, and no consistency checks are made and the make
# system is not used on the basis kernel. If updates are required
# in the basis kernel ordinary make commands (without M=...) must be used.

# We are always building only modules.
KBUILD_BUILTIN :=
KBUILD_MODULES := 1

build-dirs := $(KBUILD_EXTMOD)
$(MODORDER): descend
	@:

compile_commands.json: $(extmod_prefix)compile_commands.json
PHONY += compile_commands.json

clean-dirs := $(KBUILD_EXTMOD)
clean: rm-files := $(KBUILD_EXTMOD)/Module.symvers $(KBUILD_EXTMOD)/modules.nsdeps \
	$(KBUILD_EXTMOD)/compile_commands.json $(KBUILD_EXTMOD)/.thinlto-cache

PHONY += prepare
# now expand this into a simple variable to reduce the cost of shell evaluations
prepare: CC_VERSION_TEXT := $(CC_VERSION_TEXT)
prepare:
	@if [ "$(CC_VERSION_TEXT)" != "$(CONFIG_CC_VERSION_TEXT)" ]; then \
		echo >&2 "warning: the compiler differs from the one used to build the kernel"; \
		echo >&2 "  The kernel was built by: $(CONFIG_CC_VERSION_TEXT)"; \
		echo >&2 "  You are using:           $(CC_VERSION_TEXT)"; \
	fi

PHONY += help
help:
	@echo  '  Building external modules.'
	@echo  '  Syntax: make -C path/to/kernel/src M=$$PWD target'
	@echo  ''
	@echo  '  modules         - default target, build the module(s)'
	@echo  '  modules_install - install the module'
	@echo  '  clean           - remove generated files in module directory only'
	@echo  ''

# no-op for external module builds
PHONY += modules_prepare

endif # KBUILD_EXTMOD

# ---------------------------------------------------------------------------
# Modules

PHONY += modules modules_install

ifdef CONFIG_MODULES

modules: modules_check
	$(Q)$(MAKE) -f $(srctree)/scripts/Makefile.modpost

PHONY += modules_check
modules_check: $(MODORDER)
	$(Q)$(CONFIG_SHELL) $(srctree)/scripts/modules-check.sh $<

quiet_cmd_depmod = DEPMOD  $(MODLIB)
      cmd_depmod = $(CONFIG_SHELL) $(srctree)/scripts/depmod.sh $(DEPMOD) \
                   $(KERNELRELEASE)

modules_install:
	$(Q)$(MAKE) -f $(srctree)/scripts/Makefile.modinst
	$(call cmd,depmod)

else # CONFIG_MODULES

# Modules not configured
# ---------------------------------------------------------------------------

modules modules_install:
	@echo >&2 '***'
	@echo >&2 '*** The present kernel configuration has modules disabled.'
	@echo >&2 '*** To use the module feature, please run "make menuconfig" etc.'
	@echo >&2 '*** to enable CONFIG_MODULES.'
	@echo >&2 '***'
	@exit 1

endif # CONFIG_MODULES

# Single targets
# ---------------------------------------------------------------------------
# To build individual files in subdirectories, you can do like this:
#
#   make foo/bar/baz.s
#
# The supported suffixes for single-target are listed in 'single-targets'
#
# To build only under specific subdirectories, you can do like this:
#
#   make foo/bar/baz/

ifdef single-build

# .ko is special because modpost is needed
single-ko := $(sort $(filter %.ko, $(MAKECMDGOALS)))
single-no-ko := $(sort $(patsubst %.ko,%.mod, $(MAKECMDGOALS)))

$(single-ko): single_modpost
	@:
$(single-no-ko): descend
	@:

ifeq ($(KBUILD_EXTMOD),)
# For the single build of in-tree modules, use a temporary file to avoid
# the situation of modules_install installing an invalid modules.order.
MODORDER := .modules.tmp
endif

PHONY += single_modpost
single_modpost: $(single-no-ko) modules_prepare
	$(Q){ $(foreach m, $(single-ko), echo $(extmod_prefix)$m;) } > $(MODORDER)
	$(Q)$(MAKE) -f $(srctree)/scripts/Makefile.modpost

KBUILD_MODULES := 1

export KBUILD_SINGLE_TARGETS := $(addprefix $(extmod_prefix), $(single-no-ko))

# trim unrelated directories
build-dirs := $(foreach d, $(build-dirs), \
			$(if $(filter $(d)/%, $(KBUILD_SINGLE_TARGETS)), $(d)))

endif

ifndef CONFIG_MODULES
KBUILD_MODULES :=
endif

# Handle descending into subdirectories listed in $(build-dirs)
# Preset locale variables to speed up the build process. Limit locale
# tweaks to this spot to avoid wrong language settings when running
# make menuconfig etc.
# Error messages still appears in the original language
PHONY += descend $(build-dirs)
descend: $(build-dirs)
$(build-dirs): prepare
	$(Q)$(MAKE) $(build)=$@ \
	single-build=$(if $(filter-out $@/, $(filter $@/%, $(KBUILD_SINGLE_TARGETS))),1) \
	need-builtin=1 need-modorder=1

clean-dirs := $(addprefix _clean_, $(clean-dirs))
PHONY += $(clean-dirs) clean
$(clean-dirs):
	$(Q)$(MAKE) $(clean)=$(patsubst _clean_%,%,$@)

clean: $(clean-dirs)
	$(call cmd,rmfiles)
	@find $(or $(KBUILD_EXTMOD), .) $(RCS_FIND_IGNORE) \
		\( -name '*.[aios]' -o -name '*.ko' -o -name '.*.cmd' \
		-o -name '*.ko.*' \
		-o -name '*.dtb' -o -name '*.dtbo' -o -name '*.dtb.S' -o -name '*.dt.yaml' \
		-o -name '*.dwo' -o -name '*.lst' \
		-o -name '*.su' -o -name '*.mod' \
		-o -name '.*.d' -o -name '.*.tmp' -o -name '*.mod.c' \
		-o -name '*.lex.c' -o -name '*.tab.[ch]' \
		-o -name '*.asn1.[ch]' \
		-o -name '*.symtypes' -o -name 'modules.order' \
		-o -name '.tmp_*.o.*' \
		-o -name '*.c.[012]*.*' \
		-o -name '*.ll' \
		-o -name '*.gcno' \
		-o -name '*.*.symversions' \) -type f -print | xargs rm -f

# Generate tags for editors
# ---------------------------------------------------------------------------
quiet_cmd_tags = GEN     $@
      cmd_tags = $(BASH) $(srctree)/scripts/tags.sh $@

tags TAGS cscope gtags: FORCE
	$(call cmd,tags)

# Script to generate missing namespace dependencies
# ---------------------------------------------------------------------------

PHONY += nsdeps
nsdeps: export KBUILD_NSDEPS=1
nsdeps: modules
	$(Q)$(CONFIG_SHELL) $(srctree)/scripts/nsdeps

# Clang Tooling
# ---------------------------------------------------------------------------

quiet_cmd_gen_compile_commands = GEN     $@
      cmd_gen_compile_commands = $(PYTHON3) $< -a $(AR) -o $@ $(filter-out $<, $(real-prereqs))

$(extmod_prefix)compile_commands.json: scripts/clang-tools/gen_compile_commands.py \
	$(if $(KBUILD_EXTMOD),,$(KBUILD_VMLINUX_OBJS) $(KBUILD_VMLINUX_LIBS)) \
	$(if $(CONFIG_MODULES), $(MODORDER)) FORCE
	$(call if_changed,gen_compile_commands)

targets += $(extmod_prefix)compile_commands.json

PHONY += clang-tidy clang-analyzer

ifdef CONFIG_CC_IS_CLANG
quiet_cmd_clang_tools = CHECK   $<
      cmd_clang_tools = $(PYTHON3) $(srctree)/scripts/clang-tools/run-clang-tools.py $@ $<

clang-tidy clang-analyzer: $(extmod_prefix)compile_commands.json
	$(call cmd,clang_tools)
else
clang-tidy clang-analyzer:
	@echo "$@ requires CC=clang" >&2
	@false
endif

# Scripts to check various things for consistency
# ---------------------------------------------------------------------------

PHONY += includecheck versioncheck coccicheck export_report

includecheck:
	find $(srctree)/* $(RCS_FIND_IGNORE) \
		-name '*.[hcS]' -type f -print | sort \
		| xargs $(PERL) -w $(srctree)/scripts/checkincludes.pl

versioncheck:
	find $(srctree)/* $(RCS_FIND_IGNORE) \
		-name '*.[hcS]' -type f -print | sort \
		| xargs $(PERL) -w $(srctree)/scripts/checkversion.pl

coccicheck:
	$(Q)$(BASH) $(srctree)/scripts/$@

export_report:
	$(PERL) $(srctree)/scripts/export_report.pl

PHONY += checkstack kernelrelease kernelversion image_name

# UML needs a little special treatment here.  It wants to use the host
# toolchain, so needs $(SUBARCH) passed to checkstack.pl.  Everyone
# else wants $(ARCH), including people doing cross-builds, which means
# that $(SUBARCH) doesn't work here.
ifeq ($(ARCH), um)
CHECKSTACK_ARCH := $(SUBARCH)
else
CHECKSTACK_ARCH := $(ARCH)
endif
checkstack:
	$(OBJDUMP) -d vmlinux $$(find . -name '*.ko') | \
	$(PERL) $(srctree)/scripts/checkstack.pl $(CHECKSTACK_ARCH)

kernelrelease:
	@echo "$(KERNELVERSION)$$($(CONFIG_SHELL) $(srctree)/scripts/setlocalversion $(srctree))"

kernelversion:
	@echo $(KERNELVERSION)

image_name:
	@echo $(KBUILD_IMAGE)

quiet_cmd_rmfiles = $(if $(wildcard $(rm-files)),CLEAN   $(wildcard $(rm-files)))
      cmd_rmfiles = rm -rf $(rm-files)

# read saved command lines for existing targets
existing-targets := $(wildcard $(sort $(targets)))

-include $(foreach f,$(existing-targets),$(dir $(f)).$(notdir $(f)).cmd)

endif # config-build
endif # mixed-build
endif # need-sub-make

PHONY += FORCE
FORCE:

# Declare the contents of the PHONY variable as phony.  We keep that
# information in a variable so we can use it in if_changed and friends.
.PHONY: $(PHONY)<|MERGE_RESOLUTION|>--- conflicted
+++ resolved
@@ -2,13 +2,8 @@
 VERSION = 5
 PATCHLEVEL = 17
 SUBLEVEL = 0
-<<<<<<< HEAD
 EXTRAVERSION =
 NAME = Superb Owl
-=======
-EXTRAVERSION = -rc3
-NAME = Gobble Gobble
->>>>>>> 72390869
 
 # *DOCUMENTATION*
 # To see a list of typical targets execute "make help"
