--- conflicted
+++ resolved
@@ -1353,20 +1353,12 @@
 	dout("prepare_write_keepalive %p\n", con);
 	con_out_kvec_reset(con);
 	if (con->peer_features & CEPH_FEATURE_MSGR_KEEPALIVE2) {
-<<<<<<< HEAD
-		struct timespec ts = CURRENT_TIME;
-		struct ceph_timespec ceph_ts;
-		ceph_encode_timespec(&ceph_ts, &ts);
-		con_out_kvec_add(con, sizeof(tag_keepalive2), &tag_keepalive2);
-		con_out_kvec_add(con, sizeof(ceph_ts), &ceph_ts);
-=======
 		struct timespec now = CURRENT_TIME;
 
 		con_out_kvec_add(con, sizeof(tag_keepalive2), &tag_keepalive2);
 		ceph_encode_timespec(&con->out_temp_keepalive2, &now);
 		con_out_kvec_add(con, sizeof(con->out_temp_keepalive2),
 				 &con->out_temp_keepalive2);
->>>>>>> f73e22ab
 	} else {
 		con_out_kvec_add(con, sizeof(tag_keepalive), &tag_keepalive);
 	}
