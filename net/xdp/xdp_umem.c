--- conflicted
+++ resolved
@@ -336,11 +336,7 @@
 	if ((addr + size) < addr)
 		return -EINVAL;
 
-<<<<<<< HEAD
-	npgs = div_u64(size, PAGE_SIZE);
-=======
 	npgs = size >> PAGE_SHIFT;
->>>>>>> 239fe0d6
 	if (npgs > U32_MAX)
 		return -EINVAL;
 
@@ -359,11 +355,7 @@
 
 	umem->size = size;
 	umem->headroom = headroom;
-<<<<<<< HEAD
-	umem->chunk_size_nohr = chunk_size - headroom;
-=======
 	umem->chunk_size = chunk_size;
->>>>>>> 239fe0d6
 	umem->npgs = (u32)npgs;
 	umem->pgs = NULL;
 	umem->user = NULL;
