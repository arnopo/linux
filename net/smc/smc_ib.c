--- conflicted
+++ resolved
@@ -371,13 +371,8 @@
 	if (nla_put_u8(skb, SMC_NLA_DEV_PORT_PNET_USR,
 		       smcibdev->pnetid_by_user[port]))
 		goto errattr;
-<<<<<<< HEAD
-	snprintf(smc_pnet, sizeof(smc_pnet), "%s",
-		 (char *)&smcibdev->pnetid[port]);
-=======
 	memcpy(smc_pnet, &smcibdev->pnetid[port], SMC_MAX_PNETID_LEN);
 	smc_pnet[SMC_MAX_PNETID_LEN] = 0;
->>>>>>> 6ee1d745
 	if (nla_put_string(skb, SMC_NLA_DEV_PORT_PNETID, smc_pnet))
 		goto errattr;
 	if (nla_put_u32(skb, SMC_NLA_DEV_PORT_NETDEV,
@@ -419,11 +414,7 @@
 				  struct sk_buff *skb,
 				  struct netlink_callback *cb)
 {
-<<<<<<< HEAD
-	char smc_ibname[IB_DEVICE_NAME_MAX + 1];
-=======
 	char smc_ibname[IB_DEVICE_NAME_MAX];
->>>>>>> 6ee1d745
 	struct smc_pci_dev smc_pci_dev;
 	struct pci_dev *pci_dev;
 	unsigned char is_crit;
