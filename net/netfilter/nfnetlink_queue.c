// SPDX-License-Identifier: GPL-2.0-only
/*
 * This is a module which is used for queueing packets and communicating with
 * userspace via nfnetlink.
 *
 * (C) 2005 by Harald Welte <laforge@netfilter.org>
 * (C) 2007 by Patrick McHardy <kaber@trash.net>
 *
 * Based on the old ipv4-only ip_queue.c:
 * (C) 2000-2002 James Morris <jmorris@intercode.com.au>
 * (C) 2003-2005 Netfilter Core Team <coreteam@netfilter.org>
 */

#define pr_fmt(fmt) KBUILD_MODNAME ": " fmt

#include <linux/module.h>
#include <linux/skbuff.h>
#include <linux/init.h>
#include <linux/spinlock.h>
#include <linux/slab.h>
#include <linux/notifier.h>
#include <linux/netdevice.h>
#include <linux/netfilter.h>
#include <linux/proc_fs.h>
#include <linux/netfilter_ipv4.h>
#include <linux/netfilter_ipv6.h>
#include <linux/netfilter_bridge.h>
#include <linux/netfilter/nfnetlink.h>
#include <linux/netfilter/nfnetlink_queue.h>
#include <linux/netfilter/nf_conntrack_common.h>
#include <linux/list.h>
#include <net/sock.h>
#include <net/tcp_states.h>
#include <net/netfilter/nf_queue.h>
#include <net/netns/generic.h>

#include <linux/atomic.h>

#if IS_ENABLED(CONFIG_BRIDGE_NETFILTER)
#include "../bridge/br_private.h"
#endif

#if IS_ENABLED(CONFIG_NF_CONNTRACK)
#include <net/netfilter/nf_conntrack.h>
#endif

#define NFQNL_QMAX_DEFAULT 1024

/* We're using struct nlattr which has 16bit nla_len. Note that nla_len
 * includes the header length. Thus, the maximum packet length that we
 * support is 65531 bytes. We send truncated packets if the specified length
 * is larger than that.  Userspace can check for presence of NFQA_CAP_LEN
 * attribute to detect truncation.
 */
#define NFQNL_MAX_COPY_RANGE (0xffff - NLA_HDRLEN)

struct nfqnl_instance {
	struct hlist_node hlist;		/* global list of queues */
	struct rcu_head rcu;

	u32 peer_portid;
	unsigned int queue_maxlen;
	unsigned int copy_range;
	unsigned int queue_dropped;
	unsigned int queue_user_dropped;


	u_int16_t queue_num;			/* number of this queue */
	u_int8_t copy_mode;
	u_int32_t flags;			/* Set using NFQA_CFG_FLAGS */
/*
 * Following fields are dirtied for each queued packet,
 * keep them in same cache line if possible.
 */
	spinlock_t	lock	____cacheline_aligned_in_smp;
	unsigned int	queue_total;
	unsigned int	id_sequence;		/* 'sequence' of pkt ids */
	struct list_head queue_list;		/* packets in queue */
};

typedef int (*nfqnl_cmpfn)(struct nf_queue_entry *, unsigned long);

static unsigned int nfnl_queue_net_id __read_mostly;

#define INSTANCE_BUCKETS	16
struct nfnl_queue_net {
	spinlock_t instances_lock;
	struct hlist_head instance_table[INSTANCE_BUCKETS];
};

static struct nfnl_queue_net *nfnl_queue_pernet(struct net *net)
{
	return net_generic(net, nfnl_queue_net_id);
}

static inline u_int8_t instance_hashfn(u_int16_t queue_num)
{
	return ((queue_num >> 8) ^ queue_num) % INSTANCE_BUCKETS;
}

static struct nfqnl_instance *
instance_lookup(struct nfnl_queue_net *q, u_int16_t queue_num)
{
	struct hlist_head *head;
	struct nfqnl_instance *inst;

	head = &q->instance_table[instance_hashfn(queue_num)];
	hlist_for_each_entry_rcu(inst, head, hlist) {
		if (inst->queue_num == queue_num)
			return inst;
	}
	return NULL;
}

static struct nfqnl_instance *
instance_create(struct nfnl_queue_net *q, u_int16_t queue_num, u32 portid)
{
	struct nfqnl_instance *inst;
	unsigned int h;
	int err;

	spin_lock(&q->instances_lock);
	if (instance_lookup(q, queue_num)) {
		err = -EEXIST;
		goto out_unlock;
	}

	inst = kzalloc(sizeof(*inst), GFP_ATOMIC);
	if (!inst) {
		err = -ENOMEM;
		goto out_unlock;
	}

	inst->queue_num = queue_num;
	inst->peer_portid = portid;
	inst->queue_maxlen = NFQNL_QMAX_DEFAULT;
	inst->copy_range = NFQNL_MAX_COPY_RANGE;
	inst->copy_mode = NFQNL_COPY_NONE;
	spin_lock_init(&inst->lock);
	INIT_LIST_HEAD(&inst->queue_list);

	if (!try_module_get(THIS_MODULE)) {
		err = -EAGAIN;
		goto out_free;
	}

	h = instance_hashfn(queue_num);
	hlist_add_head_rcu(&inst->hlist, &q->instance_table[h]);

	spin_unlock(&q->instances_lock);

	return inst;

out_free:
	kfree(inst);
out_unlock:
	spin_unlock(&q->instances_lock);
	return ERR_PTR(err);
}

static void nfqnl_flush(struct nfqnl_instance *queue, nfqnl_cmpfn cmpfn,
			unsigned long data);

static void
instance_destroy_rcu(struct rcu_head *head)
{
	struct nfqnl_instance *inst = container_of(head, struct nfqnl_instance,
						   rcu);

	nfqnl_flush(inst, NULL, 0);
	kfree(inst);
	module_put(THIS_MODULE);
}

static void
__instance_destroy(struct nfqnl_instance *inst)
{
	hlist_del_rcu(&inst->hlist);
	call_rcu(&inst->rcu, instance_destroy_rcu);
}

static void
instance_destroy(struct nfnl_queue_net *q, struct nfqnl_instance *inst)
{
	spin_lock(&q->instances_lock);
	__instance_destroy(inst);
	spin_unlock(&q->instances_lock);
}

static inline void
__enqueue_entry(struct nfqnl_instance *queue, struct nf_queue_entry *entry)
{
       list_add_tail(&entry->list, &queue->queue_list);
       queue->queue_total++;
}

static void
__dequeue_entry(struct nfqnl_instance *queue, struct nf_queue_entry *entry)
{
	list_del(&entry->list);
	queue->queue_total--;
}

static struct nf_queue_entry *
find_dequeue_entry(struct nfqnl_instance *queue, unsigned int id)
{
	struct nf_queue_entry *entry = NULL, *i;

	spin_lock_bh(&queue->lock);

	list_for_each_entry(i, &queue->queue_list, list) {
		if (i->id == id) {
			entry = i;
			break;
		}
	}

	if (entry)
		__dequeue_entry(queue, entry);

	spin_unlock_bh(&queue->lock);

	return entry;
}

static void nfqnl_reinject(struct nf_queue_entry *entry, unsigned int verdict)
{
	const struct nf_ct_hook *ct_hook;
	int err;

	if (verdict == NF_ACCEPT ||
	    verdict == NF_REPEAT ||
	    verdict == NF_STOP) {
		rcu_read_lock();
		ct_hook = rcu_dereference(nf_ct_hook);
		if (ct_hook) {
			err = ct_hook->update(entry->state.net, entry->skb);
			if (err < 0)
				verdict = NF_DROP;
		}
		rcu_read_unlock();
	}
	nf_reinject(entry, verdict);
}

static void
nfqnl_flush(struct nfqnl_instance *queue, nfqnl_cmpfn cmpfn, unsigned long data)
{
	struct nf_queue_entry *entry, *next;

	spin_lock_bh(&queue->lock);
	list_for_each_entry_safe(entry, next, &queue->queue_list, list) {
		if (!cmpfn || cmpfn(entry, data)) {
			list_del(&entry->list);
			queue->queue_total--;
			nfqnl_reinject(entry, NF_DROP);
		}
	}
	spin_unlock_bh(&queue->lock);
}

static int
nfqnl_put_packet_info(struct sk_buff *nlskb, struct sk_buff *packet,
		      bool csum_verify)
{
	__u32 flags = 0;

	if (packet->ip_summed == CHECKSUM_PARTIAL)
		flags = NFQA_SKB_CSUMNOTREADY;
	else if (csum_verify)
		flags = NFQA_SKB_CSUM_NOTVERIFIED;

	if (skb_is_gso(packet))
		flags |= NFQA_SKB_GSO;

	return flags ? nla_put_be32(nlskb, NFQA_SKB_INFO, htonl(flags)) : 0;
}

static int nfqnl_put_sk_uidgid(struct sk_buff *skb, struct sock *sk)
{
	const struct cred *cred;

	if (!sk_fullsock(sk))
		return 0;

	read_lock_bh(&sk->sk_callback_lock);
	if (sk->sk_socket && sk->sk_socket->file) {
		cred = sk->sk_socket->file->f_cred;
		if (nla_put_be32(skb, NFQA_UID,
		    htonl(from_kuid_munged(&init_user_ns, cred->fsuid))))
			goto nla_put_failure;
		if (nla_put_be32(skb, NFQA_GID,
		    htonl(from_kgid_munged(&init_user_ns, cred->fsgid))))
			goto nla_put_failure;
	}
	read_unlock_bh(&sk->sk_callback_lock);
	return 0;

nla_put_failure:
	read_unlock_bh(&sk->sk_callback_lock);
	return -1;
}

static u32 nfqnl_get_sk_secctx(struct sk_buff *skb, char **secdata)
{
	u32 seclen = 0;
#if IS_ENABLED(CONFIG_NETWORK_SECMARK)
	if (!skb || !sk_fullsock(skb->sk))
		return 0;

	read_lock_bh(&skb->sk->sk_callback_lock);

	if (skb->secmark)
		security_secid_to_secctx(skb->secmark, secdata, &seclen);

	read_unlock_bh(&skb->sk->sk_callback_lock);
#endif
	return seclen;
}

static u32 nfqnl_get_bridge_size(struct nf_queue_entry *entry)
{
	struct sk_buff *entskb = entry->skb;
	u32 nlalen = 0;

	if (entry->state.pf != PF_BRIDGE || !skb_mac_header_was_set(entskb))
		return 0;

	if (skb_vlan_tag_present(entskb))
		nlalen += nla_total_size(nla_total_size(sizeof(__be16)) +
					 nla_total_size(sizeof(__be16)));

	if (entskb->network_header > entskb->mac_header)
		nlalen += nla_total_size((entskb->network_header -
					  entskb->mac_header));

	return nlalen;
}

static int nfqnl_put_bridge(struct nf_queue_entry *entry, struct sk_buff *skb)
{
	struct sk_buff *entskb = entry->skb;

	if (entry->state.pf != PF_BRIDGE || !skb_mac_header_was_set(entskb))
		return 0;

	if (skb_vlan_tag_present(entskb)) {
		struct nlattr *nest;

		nest = nla_nest_start(skb, NFQA_VLAN);
		if (!nest)
			goto nla_put_failure;

		if (nla_put_be16(skb, NFQA_VLAN_TCI, htons(entskb->vlan_tci)) ||
		    nla_put_be16(skb, NFQA_VLAN_PROTO, entskb->vlan_proto))
			goto nla_put_failure;

		nla_nest_end(skb, nest);
	}

	if (entskb->mac_header < entskb->network_header) {
		int len = (int)(entskb->network_header - entskb->mac_header);

		if (nla_put(skb, NFQA_L2HDR, len, skb_mac_header(entskb)))
			goto nla_put_failure;
	}

	return 0;

nla_put_failure:
	return -1;
}

static struct sk_buff *
nfqnl_build_packet_message(struct net *net, struct nfqnl_instance *queue,
			   struct nf_queue_entry *entry,
			   __be32 **packet_id_ptr)
{
	size_t size;
	size_t data_len = 0, cap_len = 0;
	unsigned int hlen = 0;
	struct sk_buff *skb;
	struct nlattr *nla;
	struct nfqnl_msg_packet_hdr *pmsg;
	struct nlmsghdr *nlh;
	struct sk_buff *entskb = entry->skb;
	struct net_device *indev;
	struct net_device *outdev;
	struct nf_conn *ct = NULL;
	enum ip_conntrack_info ctinfo = 0;
<<<<<<< HEAD
	struct nfnl_ct_hook *nfnl_ct;
=======
	const struct nfnl_ct_hook *nfnl_ct;
>>>>>>> 817b8b9c
	bool csum_verify;
	char *secdata = NULL;
	u32 seclen = 0;

	size = nlmsg_total_size(sizeof(struct nfgenmsg))
		+ nla_total_size(sizeof(struct nfqnl_msg_packet_hdr))
		+ nla_total_size(sizeof(u_int32_t))	/* ifindex */
		+ nla_total_size(sizeof(u_int32_t))	/* ifindex */
#if IS_ENABLED(CONFIG_BRIDGE_NETFILTER)
		+ nla_total_size(sizeof(u_int32_t))	/* ifindex */
		+ nla_total_size(sizeof(u_int32_t))	/* ifindex */
#endif
		+ nla_total_size(sizeof(u_int32_t))	/* mark */
		+ nla_total_size(sizeof(struct nfqnl_msg_packet_hw))
		+ nla_total_size(sizeof(u_int32_t))	/* skbinfo */
		+ nla_total_size(sizeof(u_int32_t));	/* cap_len */

	if (entskb->tstamp)
		size += nla_total_size(sizeof(struct nfqnl_msg_packet_timestamp));

	size += nfqnl_get_bridge_size(entry);

	if (entry->state.hook <= NF_INET_FORWARD ||
	   (entry->state.hook == NF_INET_POST_ROUTING && entskb->sk == NULL))
		csum_verify = !skb_csum_unnecessary(entskb);
	else
		csum_verify = false;

	outdev = entry->state.out;

	switch ((enum nfqnl_config_mode)READ_ONCE(queue->copy_mode)) {
	case NFQNL_COPY_META:
	case NFQNL_COPY_NONE:
		break;

	case NFQNL_COPY_PACKET:
		if (!(queue->flags & NFQA_CFG_F_GSO) &&
		    entskb->ip_summed == CHECKSUM_PARTIAL &&
		    skb_checksum_help(entskb))
			return NULL;

		data_len = READ_ONCE(queue->copy_range);
		if (data_len > entskb->len)
			data_len = entskb->len;

		hlen = skb_zerocopy_headlen(entskb);
		hlen = min_t(unsigned int, hlen, data_len);
		size += sizeof(struct nlattr) + hlen;
		cap_len = entskb->len;
		break;
	}

	nfnl_ct = rcu_dereference(nfnl_ct_hook);

#if IS_ENABLED(CONFIG_NF_CONNTRACK)
	if (queue->flags & NFQA_CFG_F_CONNTRACK) {
		if (nfnl_ct != NULL) {
			ct = nf_ct_get(entskb, &ctinfo);
			if (ct != NULL)
				size += nfnl_ct->build_size(ct);
		}
	}
#endif

	if (queue->flags & NFQA_CFG_F_UID_GID) {
		size += (nla_total_size(sizeof(u_int32_t))	/* uid */
			+ nla_total_size(sizeof(u_int32_t)));	/* gid */
	}

	if ((queue->flags & NFQA_CFG_F_SECCTX) && entskb->sk) {
		seclen = nfqnl_get_sk_secctx(entskb, &secdata);
		if (seclen)
			size += nla_total_size(seclen);
	}

	skb = alloc_skb(size, GFP_ATOMIC);
	if (!skb) {
		skb_tx_error(entskb);
		goto nlmsg_failure;
	}

	nlh = nfnl_msg_put(skb, 0, 0,
			   nfnl_msg_type(NFNL_SUBSYS_QUEUE, NFQNL_MSG_PACKET),
			   0, entry->state.pf, NFNETLINK_V0,
			   htons(queue->queue_num));
	if (!nlh) {
		skb_tx_error(entskb);
		kfree_skb(skb);
		goto nlmsg_failure;
	}

	nla = __nla_reserve(skb, NFQA_PACKET_HDR, sizeof(*pmsg));
	pmsg = nla_data(nla);
	pmsg->hw_protocol	= entskb->protocol;
	pmsg->hook		= entry->state.hook;
	*packet_id_ptr		= &pmsg->packet_id;

	indev = entry->state.in;
	if (indev) {
#if !IS_ENABLED(CONFIG_BRIDGE_NETFILTER)
		if (nla_put_be32(skb, NFQA_IFINDEX_INDEV, htonl(indev->ifindex)))
			goto nla_put_failure;
#else
		if (entry->state.pf == PF_BRIDGE) {
			/* Case 1: indev is physical input device, we need to
			 * look for bridge group (when called from
			 * netfilter_bridge) */
			if (nla_put_be32(skb, NFQA_IFINDEX_PHYSINDEV,
					 htonl(indev->ifindex)) ||
			/* this is the bridge group "brX" */
			/* rcu_read_lock()ed by __nf_queue */
			    nla_put_be32(skb, NFQA_IFINDEX_INDEV,
					 htonl(br_port_get_rcu(indev)->br->dev->ifindex)))
				goto nla_put_failure;
		} else {
			int physinif;

			/* Case 2: indev is bridge group, we need to look for
			 * physical device (when called from ipv4) */
			if (nla_put_be32(skb, NFQA_IFINDEX_INDEV,
					 htonl(indev->ifindex)))
				goto nla_put_failure;

			physinif = nf_bridge_get_physinif(entskb);
			if (physinif &&
			    nla_put_be32(skb, NFQA_IFINDEX_PHYSINDEV,
					 htonl(physinif)))
				goto nla_put_failure;
		}
#endif
	}

	if (outdev) {
#if !IS_ENABLED(CONFIG_BRIDGE_NETFILTER)
		if (nla_put_be32(skb, NFQA_IFINDEX_OUTDEV, htonl(outdev->ifindex)))
			goto nla_put_failure;
#else
		if (entry->state.pf == PF_BRIDGE) {
			/* Case 1: outdev is physical output device, we need to
			 * look for bridge group (when called from
			 * netfilter_bridge) */
			if (nla_put_be32(skb, NFQA_IFINDEX_PHYSOUTDEV,
					 htonl(outdev->ifindex)) ||
			/* this is the bridge group "brX" */
			/* rcu_read_lock()ed by __nf_queue */
			    nla_put_be32(skb, NFQA_IFINDEX_OUTDEV,
					 htonl(br_port_get_rcu(outdev)->br->dev->ifindex)))
				goto nla_put_failure;
		} else {
			int physoutif;

			/* Case 2: outdev is bridge group, we need to look for
			 * physical output device (when called from ipv4) */
			if (nla_put_be32(skb, NFQA_IFINDEX_OUTDEV,
					 htonl(outdev->ifindex)))
				goto nla_put_failure;

			physoutif = nf_bridge_get_physoutif(entskb);
			if (physoutif &&
			    nla_put_be32(skb, NFQA_IFINDEX_PHYSOUTDEV,
					 htonl(physoutif)))
				goto nla_put_failure;
		}
#endif
	}

	if (entskb->mark &&
	    nla_put_be32(skb, NFQA_MARK, htonl(entskb->mark)))
		goto nla_put_failure;

	if (indev && entskb->dev &&
<<<<<<< HEAD
	    skb_mac_header_was_set(entskb)) {
=======
	    skb_mac_header_was_set(entskb) &&
	    skb_mac_header_len(entskb) != 0) {
>>>>>>> 817b8b9c
		struct nfqnl_msg_packet_hw phw;
		int len;

		memset(&phw, 0, sizeof(phw));
		len = dev_parse_header(entskb, phw.hw_addr);
		if (len) {
			phw.hw_addrlen = htons(len);
			if (nla_put(skb, NFQA_HWADDR, sizeof(phw), &phw))
				goto nla_put_failure;
		}
	}

	if (nfqnl_put_bridge(entry, skb) < 0)
		goto nla_put_failure;

	if (entry->state.hook <= NF_INET_FORWARD && entskb->tstamp) {
		struct nfqnl_msg_packet_timestamp ts;
		struct timespec64 kts = ktime_to_timespec64(entskb->tstamp);

		ts.sec = cpu_to_be64(kts.tv_sec);
		ts.usec = cpu_to_be64(kts.tv_nsec / NSEC_PER_USEC);

		if (nla_put(skb, NFQA_TIMESTAMP, sizeof(ts), &ts))
			goto nla_put_failure;
	}

	if ((queue->flags & NFQA_CFG_F_UID_GID) && entskb->sk &&
	    nfqnl_put_sk_uidgid(skb, entskb->sk) < 0)
		goto nla_put_failure;

	if (seclen && nla_put(skb, NFQA_SECCTX, seclen, secdata))
		goto nla_put_failure;

	if (ct && nfnl_ct->build(skb, ct, ctinfo, NFQA_CT, NFQA_CT_INFO) < 0)
		goto nla_put_failure;

	if (cap_len > data_len &&
	    nla_put_be32(skb, NFQA_CAP_LEN, htonl(cap_len)))
		goto nla_put_failure;

	if (nfqnl_put_packet_info(skb, entskb, csum_verify))
		goto nla_put_failure;

	if (data_len) {
		struct nlattr *nla;

		if (skb_tailroom(skb) < sizeof(*nla) + hlen)
			goto nla_put_failure;

		nla = skb_put(skb, sizeof(*nla));
		nla->nla_type = NFQA_PAYLOAD;
		nla->nla_len = nla_attr_size(data_len);

		if (skb_zerocopy(skb, entskb, data_len, hlen))
			goto nla_put_failure;
	}

	nlh->nlmsg_len = skb->len;
	if (seclen)
		security_release_secctx(secdata, seclen);
	return skb;

nla_put_failure:
	skb_tx_error(entskb);
	kfree_skb(skb);
	net_err_ratelimited("nf_queue: error creating packet message\n");
nlmsg_failure:
	if (seclen)
		security_release_secctx(secdata, seclen);
	return NULL;
}

static bool nf_ct_drop_unconfirmed(const struct nf_queue_entry *entry)
{
#if IS_ENABLED(CONFIG_NF_CONNTRACK)
	static const unsigned long flags = IPS_CONFIRMED | IPS_DYING;
	const struct nf_conn *ct = (void *)skb_nfct(entry->skb);

	if (ct && ((ct->status & flags) == IPS_DYING))
		return true;
#endif
	return false;
}

static int
__nfqnl_enqueue_packet(struct net *net, struct nfqnl_instance *queue,
			struct nf_queue_entry *entry)
{
	struct sk_buff *nskb;
	int err = -ENOBUFS;
	__be32 *packet_id_ptr;
	int failopen = 0;

	nskb = nfqnl_build_packet_message(net, queue, entry, &packet_id_ptr);
	if (nskb == NULL) {
		err = -ENOMEM;
		goto err_out;
	}
	spin_lock_bh(&queue->lock);

	if (nf_ct_drop_unconfirmed(entry))
		goto err_out_free_nskb;

	if (queue->queue_total >= queue->queue_maxlen) {
		if (queue->flags & NFQA_CFG_F_FAIL_OPEN) {
			failopen = 1;
			err = 0;
		} else {
			queue->queue_dropped++;
			net_warn_ratelimited("nf_queue: full at %d entries, dropping packets(s)\n",
					     queue->queue_total);
		}
		goto err_out_free_nskb;
	}
	entry->id = ++queue->id_sequence;
	*packet_id_ptr = htonl(entry->id);

	/* nfnetlink_unicast will either free the nskb or add it to a socket */
	err = nfnetlink_unicast(nskb, net, queue->peer_portid);
	if (err < 0) {
		if (queue->flags & NFQA_CFG_F_FAIL_OPEN) {
			failopen = 1;
			err = 0;
		} else {
			queue->queue_user_dropped++;
		}
		goto err_out_unlock;
	}

	__enqueue_entry(queue, entry);

	spin_unlock_bh(&queue->lock);
	return 0;

err_out_free_nskb:
	kfree_skb(nskb);
err_out_unlock:
	spin_unlock_bh(&queue->lock);
	if (failopen)
		nfqnl_reinject(entry, NF_ACCEPT);
err_out:
	return err;
}

static struct nf_queue_entry *
nf_queue_entry_dup(struct nf_queue_entry *e)
{
	struct nf_queue_entry *entry = kmemdup(e, e->size, GFP_ATOMIC);
	if (entry)
		nf_queue_entry_get_refs(entry);
	return entry;
}

#if IS_ENABLED(CONFIG_BRIDGE_NETFILTER)
/* When called from bridge netfilter, skb->data must point to MAC header
 * before calling skb_gso_segment(). Else, original MAC header is lost
 * and segmented skbs will be sent to wrong destination.
 */
static void nf_bridge_adjust_skb_data(struct sk_buff *skb)
{
	if (nf_bridge_info_get(skb))
		__skb_push(skb, skb->network_header - skb->mac_header);
}

static void nf_bridge_adjust_segmented_data(struct sk_buff *skb)
{
	if (nf_bridge_info_get(skb))
		__skb_pull(skb, skb->network_header - skb->mac_header);
}
#else
#define nf_bridge_adjust_skb_data(s) do {} while (0)
#define nf_bridge_adjust_segmented_data(s) do {} while (0)
#endif

static int
__nfqnl_enqueue_packet_gso(struct net *net, struct nfqnl_instance *queue,
			   struct sk_buff *skb, struct nf_queue_entry *entry)
{
	int ret = -ENOMEM;
	struct nf_queue_entry *entry_seg;

	nf_bridge_adjust_segmented_data(skb);

	if (skb->next == NULL) { /* last packet, no need to copy entry */
		struct sk_buff *gso_skb = entry->skb;
		entry->skb = skb;
		ret = __nfqnl_enqueue_packet(net, queue, entry);
		if (ret)
			entry->skb = gso_skb;
		return ret;
	}

	skb_mark_not_on_list(skb);

	entry_seg = nf_queue_entry_dup(entry);
	if (entry_seg) {
		entry_seg->skb = skb;
		ret = __nfqnl_enqueue_packet(net, queue, entry_seg);
		if (ret)
			nf_queue_entry_free(entry_seg);
	}
	return ret;
}

static int
nfqnl_enqueue_packet(struct nf_queue_entry *entry, unsigned int queuenum)
{
	unsigned int queued;
	struct nfqnl_instance *queue;
	struct sk_buff *skb, *segs, *nskb;
	int err = -ENOBUFS;
	struct net *net = entry->state.net;
	struct nfnl_queue_net *q = nfnl_queue_pernet(net);

	/* rcu_read_lock()ed by nf_hook_thresh */
	queue = instance_lookup(q, queuenum);
	if (!queue)
		return -ESRCH;

	if (queue->copy_mode == NFQNL_COPY_NONE)
		return -EINVAL;

	skb = entry->skb;

	switch (entry->state.pf) {
	case NFPROTO_IPV4:
		skb->protocol = htons(ETH_P_IP);
		break;
	case NFPROTO_IPV6:
		skb->protocol = htons(ETH_P_IPV6);
		break;
	}

	if ((queue->flags & NFQA_CFG_F_GSO) || !skb_is_gso(skb))
		return __nfqnl_enqueue_packet(net, queue, entry);

	nf_bridge_adjust_skb_data(skb);
	segs = skb_gso_segment(skb, 0);
	/* Does not use PTR_ERR to limit the number of error codes that can be
	 * returned by nf_queue.  For instance, callers rely on -ESRCH to
	 * mean 'ignore this hook'.
	 */
	if (IS_ERR_OR_NULL(segs))
		goto out_err;
	queued = 0;
	err = 0;
	skb_list_walk_safe(segs, segs, nskb) {
		if (err == 0)
			err = __nfqnl_enqueue_packet_gso(net, queue,
							segs, entry);
		if (err == 0)
			queued++;
		else
			kfree_skb(segs);
	}

	if (queued) {
		if (err) /* some segments are already queued */
			nf_queue_entry_free(entry);
		kfree_skb(skb);
		return 0;
	}
 out_err:
	nf_bridge_adjust_segmented_data(skb);
	return err;
}

static int
nfqnl_mangle(void *data, int data_len, struct nf_queue_entry *e, int diff)
{
	struct sk_buff *nskb;

	if (diff < 0) {
		if (pskb_trim(e->skb, data_len))
			return -ENOMEM;
	} else if (diff > 0) {
		if (data_len > 0xFFFF)
			return -EINVAL;
		if (diff > skb_tailroom(e->skb)) {
			nskb = skb_copy_expand(e->skb, skb_headroom(e->skb),
					       diff, GFP_ATOMIC);
			if (!nskb)
				return -ENOMEM;
			kfree_skb(e->skb);
			e->skb = nskb;
		}
		skb_put(e->skb, diff);
	}
	if (skb_ensure_writable(e->skb, data_len))
		return -ENOMEM;
	skb_copy_to_linear_data(e->skb, data, data_len);
	e->skb->ip_summed = CHECKSUM_NONE;
	return 0;
}

static int
nfqnl_set_mode(struct nfqnl_instance *queue,
	       unsigned char mode, unsigned int range)
{
	int status = 0;

	spin_lock_bh(&queue->lock);
	switch (mode) {
	case NFQNL_COPY_NONE:
	case NFQNL_COPY_META:
		queue->copy_mode = mode;
		queue->copy_range = 0;
		break;

	case NFQNL_COPY_PACKET:
		queue->copy_mode = mode;
		if (range == 0 || range > NFQNL_MAX_COPY_RANGE)
			queue->copy_range = NFQNL_MAX_COPY_RANGE;
		else
			queue->copy_range = range;
		break;

	default:
		status = -EINVAL;

	}
	spin_unlock_bh(&queue->lock);

	return status;
}

static int
dev_cmp(struct nf_queue_entry *entry, unsigned long ifindex)
{
#if IS_ENABLED(CONFIG_BRIDGE_NETFILTER)
	int physinif, physoutif;

	physinif = nf_bridge_get_physinif(entry->skb);
	physoutif = nf_bridge_get_physoutif(entry->skb);

	if (physinif == ifindex || physoutif == ifindex)
		return 1;
#endif
	if (entry->state.in)
		if (entry->state.in->ifindex == ifindex)
			return 1;
	if (entry->state.out)
		if (entry->state.out->ifindex == ifindex)
			return 1;

	return 0;
}

/* drop all packets with either indev or outdev == ifindex from all queue
 * instances */
static void
nfqnl_dev_drop(struct net *net, int ifindex)
{
	int i;
	struct nfnl_queue_net *q = nfnl_queue_pernet(net);

	rcu_read_lock();

	for (i = 0; i < INSTANCE_BUCKETS; i++) {
		struct nfqnl_instance *inst;
		struct hlist_head *head = &q->instance_table[i];

		hlist_for_each_entry_rcu(inst, head, hlist)
			nfqnl_flush(inst, dev_cmp, ifindex);
	}

	rcu_read_unlock();
}

static int
nfqnl_rcv_dev_event(struct notifier_block *this,
		    unsigned long event, void *ptr)
{
	struct net_device *dev = netdev_notifier_info_to_dev(ptr);

	/* Drop any packets associated with the downed device */
	if (event == NETDEV_DOWN)
		nfqnl_dev_drop(dev_net(dev), dev->ifindex);
	return NOTIFY_DONE;
}

static struct notifier_block nfqnl_dev_notifier = {
	.notifier_call	= nfqnl_rcv_dev_event,
};

static void nfqnl_nf_hook_drop(struct net *net)
{
	struct nfnl_queue_net *q = nfnl_queue_pernet(net);
	int i;

	/* This function is also called on net namespace error unwind,
	 * when pernet_ops->init() failed and ->exit() functions of the
	 * previous pernet_ops gets called.
	 *
	 * This may result in a call to nfqnl_nf_hook_drop() before
	 * struct nfnl_queue_net was allocated.
	 */
	if (!q)
		return;

	for (i = 0; i < INSTANCE_BUCKETS; i++) {
		struct nfqnl_instance *inst;
		struct hlist_head *head = &q->instance_table[i];

		hlist_for_each_entry_rcu(inst, head, hlist)
			nfqnl_flush(inst, NULL, 0);
	}
}

static int
nfqnl_rcv_nl_event(struct notifier_block *this,
		   unsigned long event, void *ptr)
{
	struct netlink_notify *n = ptr;
	struct nfnl_queue_net *q = nfnl_queue_pernet(n->net);

	if (event == NETLINK_URELEASE && n->protocol == NETLINK_NETFILTER) {
		int i;

		/* destroy all instances for this portid */
		spin_lock(&q->instances_lock);
		for (i = 0; i < INSTANCE_BUCKETS; i++) {
			struct hlist_node *t2;
			struct nfqnl_instance *inst;
			struct hlist_head *head = &q->instance_table[i];

			hlist_for_each_entry_safe(inst, t2, head, hlist) {
				if (n->portid == inst->peer_portid)
					__instance_destroy(inst);
			}
		}
		spin_unlock(&q->instances_lock);
	}
	return NOTIFY_DONE;
}

static struct notifier_block nfqnl_rtnl_notifier = {
	.notifier_call	= nfqnl_rcv_nl_event,
};

static const struct nla_policy nfqa_vlan_policy[NFQA_VLAN_MAX + 1] = {
	[NFQA_VLAN_TCI]		= { .type = NLA_U16},
	[NFQA_VLAN_PROTO]	= { .type = NLA_U16},
};

static const struct nla_policy nfqa_verdict_policy[NFQA_MAX+1] = {
	[NFQA_VERDICT_HDR]	= { .len = sizeof(struct nfqnl_msg_verdict_hdr) },
	[NFQA_MARK]		= { .type = NLA_U32 },
	[NFQA_PAYLOAD]		= { .type = NLA_UNSPEC },
	[NFQA_CT]		= { .type = NLA_UNSPEC },
	[NFQA_EXP]		= { .type = NLA_UNSPEC },
	[NFQA_VLAN]		= { .type = NLA_NESTED },
};

static const struct nla_policy nfqa_verdict_batch_policy[NFQA_MAX+1] = {
	[NFQA_VERDICT_HDR]	= { .len = sizeof(struct nfqnl_msg_verdict_hdr) },
	[NFQA_MARK]		= { .type = NLA_U32 },
};

static struct nfqnl_instance *
verdict_instance_lookup(struct nfnl_queue_net *q, u16 queue_num, u32 nlportid)
{
	struct nfqnl_instance *queue;

	queue = instance_lookup(q, queue_num);
	if (!queue)
		return ERR_PTR(-ENODEV);

	if (queue->peer_portid != nlportid)
		return ERR_PTR(-EPERM);

	return queue;
}

static struct nfqnl_msg_verdict_hdr*
verdicthdr_get(const struct nlattr * const nfqa[])
{
	struct nfqnl_msg_verdict_hdr *vhdr;
	unsigned int verdict;

	if (!nfqa[NFQA_VERDICT_HDR])
		return NULL;

	vhdr = nla_data(nfqa[NFQA_VERDICT_HDR]);
	verdict = ntohl(vhdr->verdict) & NF_VERDICT_MASK;
	if (verdict > NF_MAX_VERDICT || verdict == NF_STOLEN)
		return NULL;
	return vhdr;
}

static int nfq_id_after(unsigned int id, unsigned int max)
{
	return (int)(id - max) > 0;
}

static int nfqnl_recv_verdict_batch(struct sk_buff *skb,
				    const struct nfnl_info *info,
				    const struct nlattr * const nfqa[])
{
	struct nfnl_queue_net *q = nfnl_queue_pernet(info->net);
	u16 queue_num = ntohs(info->nfmsg->res_id);
	struct nf_queue_entry *entry, *tmp;
	struct nfqnl_msg_verdict_hdr *vhdr;
	struct nfqnl_instance *queue;
	unsigned int verdict, maxid;
	LIST_HEAD(batch_list);

	queue = verdict_instance_lookup(q, queue_num,
					NETLINK_CB(skb).portid);
	if (IS_ERR(queue))
		return PTR_ERR(queue);

	vhdr = verdicthdr_get(nfqa);
	if (!vhdr)
		return -EINVAL;

	verdict = ntohl(vhdr->verdict);
	maxid = ntohl(vhdr->id);

	spin_lock_bh(&queue->lock);

	list_for_each_entry_safe(entry, tmp, &queue->queue_list, list) {
		if (nfq_id_after(entry->id, maxid))
			break;
		__dequeue_entry(queue, entry);
		list_add_tail(&entry->list, &batch_list);
	}

	spin_unlock_bh(&queue->lock);

	if (list_empty(&batch_list))
		return -ENOENT;

	list_for_each_entry_safe(entry, tmp, &batch_list, list) {
		if (nfqa[NFQA_MARK])
			entry->skb->mark = ntohl(nla_get_be32(nfqa[NFQA_MARK]));

		nfqnl_reinject(entry, verdict);
	}
	return 0;
}

static struct nf_conn *nfqnl_ct_parse(const struct nfnl_ct_hook *nfnl_ct,
				      const struct nlmsghdr *nlh,
				      const struct nlattr * const nfqa[],
				      struct nf_queue_entry *entry,
				      enum ip_conntrack_info *ctinfo)
{
#if IS_ENABLED(CONFIG_NF_CONNTRACK)
	struct nf_conn *ct;

	ct = nf_ct_get(entry->skb, ctinfo);
	if (ct == NULL)
		return NULL;

	if (nfnl_ct->parse(nfqa[NFQA_CT], ct) < 0)
		return NULL;

	if (nfqa[NFQA_EXP])
		nfnl_ct->attach_expect(nfqa[NFQA_EXP], ct,
				      NETLINK_CB(entry->skb).portid,
				      nlmsg_report(nlh));
	return ct;
#else
	return NULL;
#endif
}

static int nfqa_parse_bridge(struct nf_queue_entry *entry,
			     const struct nlattr * const nfqa[])
{
	if (nfqa[NFQA_VLAN]) {
		struct nlattr *tb[NFQA_VLAN_MAX + 1];
		int err;

		err = nla_parse_nested_deprecated(tb, NFQA_VLAN_MAX,
						  nfqa[NFQA_VLAN],
						  nfqa_vlan_policy, NULL);
		if (err < 0)
			return err;

		if (!tb[NFQA_VLAN_TCI] || !tb[NFQA_VLAN_PROTO])
			return -EINVAL;

		__vlan_hwaccel_put_tag(entry->skb,
			nla_get_be16(tb[NFQA_VLAN_PROTO]),
			ntohs(nla_get_be16(tb[NFQA_VLAN_TCI])));
	}

	if (nfqa[NFQA_L2HDR]) {
		int mac_header_len = entry->skb->network_header -
			entry->skb->mac_header;

		if (mac_header_len != nla_len(nfqa[NFQA_L2HDR]))
			return -EINVAL;
		else if (mac_header_len > 0)
			memcpy(skb_mac_header(entry->skb),
			       nla_data(nfqa[NFQA_L2HDR]),
			       mac_header_len);
	}

	return 0;
}

static int nfqnl_recv_verdict(struct sk_buff *skb, const struct nfnl_info *info,
			      const struct nlattr * const nfqa[])
{
	struct nfnl_queue_net *q = nfnl_queue_pernet(info->net);
	u_int16_t queue_num = ntohs(info->nfmsg->res_id);
	const struct nfnl_ct_hook *nfnl_ct;
	struct nfqnl_msg_verdict_hdr *vhdr;
	enum ip_conntrack_info ctinfo;
	struct nfqnl_instance *queue;
	struct nf_queue_entry *entry;
	struct nf_conn *ct = NULL;
	unsigned int verdict;
	int err;

	queue = verdict_instance_lookup(q, queue_num,
					NETLINK_CB(skb).portid);
	if (IS_ERR(queue))
		return PTR_ERR(queue);

	vhdr = verdicthdr_get(nfqa);
	if (!vhdr)
		return -EINVAL;

	verdict = ntohl(vhdr->verdict);

	entry = find_dequeue_entry(queue, ntohl(vhdr->id));
	if (entry == NULL)
		return -ENOENT;

	/* rcu lock already held from nfnl->call_rcu. */
	nfnl_ct = rcu_dereference(nfnl_ct_hook);

	if (nfqa[NFQA_CT]) {
		if (nfnl_ct != NULL)
			ct = nfqnl_ct_parse(nfnl_ct, info->nlh, nfqa, entry,
					    &ctinfo);
	}

	if (entry->state.pf == PF_BRIDGE) {
		err = nfqa_parse_bridge(entry, nfqa);
		if (err < 0)
			return err;
	}

	if (nfqa[NFQA_PAYLOAD]) {
		u16 payload_len = nla_len(nfqa[NFQA_PAYLOAD]);
		int diff = payload_len - entry->skb->len;

		if (nfqnl_mangle(nla_data(nfqa[NFQA_PAYLOAD]),
				 payload_len, entry, diff) < 0)
			verdict = NF_DROP;

		if (ct && diff)
			nfnl_ct->seq_adjust(entry->skb, ct, ctinfo, diff);
	}

	if (nfqa[NFQA_MARK])
		entry->skb->mark = ntohl(nla_get_be32(nfqa[NFQA_MARK]));

	nfqnl_reinject(entry, verdict);
	return 0;
}

static int nfqnl_recv_unsupp(struct sk_buff *skb, const struct nfnl_info *info,
			     const struct nlattr * const cda[])
{
	return -ENOTSUPP;
}

static const struct nla_policy nfqa_cfg_policy[NFQA_CFG_MAX+1] = {
	[NFQA_CFG_CMD]		= { .len = sizeof(struct nfqnl_msg_config_cmd) },
	[NFQA_CFG_PARAMS]	= { .len = sizeof(struct nfqnl_msg_config_params) },
	[NFQA_CFG_QUEUE_MAXLEN]	= { .type = NLA_U32 },
	[NFQA_CFG_MASK]		= { .type = NLA_U32 },
	[NFQA_CFG_FLAGS]	= { .type = NLA_U32 },
};

static const struct nf_queue_handler nfqh = {
	.outfn		= nfqnl_enqueue_packet,
	.nf_hook_drop	= nfqnl_nf_hook_drop,
};

static int nfqnl_recv_config(struct sk_buff *skb, const struct nfnl_info *info,
			     const struct nlattr * const nfqa[])
{
	struct nfnl_queue_net *q = nfnl_queue_pernet(info->net);
	u_int16_t queue_num = ntohs(info->nfmsg->res_id);
	struct nfqnl_msg_config_cmd *cmd = NULL;
	struct nfqnl_instance *queue;
	__u32 flags = 0, mask = 0;
	int ret = 0;

	if (nfqa[NFQA_CFG_CMD]) {
		cmd = nla_data(nfqa[NFQA_CFG_CMD]);

		/* Obsolete commands without queue context */
		switch (cmd->command) {
		case NFQNL_CFG_CMD_PF_BIND: return 0;
		case NFQNL_CFG_CMD_PF_UNBIND: return 0;
		}
	}

	/* Check if we support these flags in first place, dependencies should
	 * be there too not to break atomicity.
	 */
	if (nfqa[NFQA_CFG_FLAGS]) {
		if (!nfqa[NFQA_CFG_MASK]) {
			/* A mask is needed to specify which flags are being
			 * changed.
			 */
			return -EINVAL;
		}

		flags = ntohl(nla_get_be32(nfqa[NFQA_CFG_FLAGS]));
		mask = ntohl(nla_get_be32(nfqa[NFQA_CFG_MASK]));

		if (flags >= NFQA_CFG_F_MAX)
			return -EOPNOTSUPP;

#if !IS_ENABLED(CONFIG_NETWORK_SECMARK)
		if (flags & mask & NFQA_CFG_F_SECCTX)
			return -EOPNOTSUPP;
#endif
		if ((flags & mask & NFQA_CFG_F_CONNTRACK) &&
		    !rcu_access_pointer(nfnl_ct_hook)) {
#ifdef CONFIG_MODULES
			nfnl_unlock(NFNL_SUBSYS_QUEUE);
			request_module("ip_conntrack_netlink");
			nfnl_lock(NFNL_SUBSYS_QUEUE);
			if (rcu_access_pointer(nfnl_ct_hook))
				return -EAGAIN;
#endif
			return -EOPNOTSUPP;
		}
	}

	rcu_read_lock();
	queue = instance_lookup(q, queue_num);
	if (queue && queue->peer_portid != NETLINK_CB(skb).portid) {
		ret = -EPERM;
		goto err_out_unlock;
	}

	if (cmd != NULL) {
		switch (cmd->command) {
		case NFQNL_CFG_CMD_BIND:
			if (queue) {
				ret = -EBUSY;
				goto err_out_unlock;
			}
			queue = instance_create(q, queue_num,
						NETLINK_CB(skb).portid);
			if (IS_ERR(queue)) {
				ret = PTR_ERR(queue);
				goto err_out_unlock;
			}
			break;
		case NFQNL_CFG_CMD_UNBIND:
			if (!queue) {
				ret = -ENODEV;
				goto err_out_unlock;
			}
			instance_destroy(q, queue);
			goto err_out_unlock;
		case NFQNL_CFG_CMD_PF_BIND:
		case NFQNL_CFG_CMD_PF_UNBIND:
			break;
		default:
			ret = -ENOTSUPP;
			goto err_out_unlock;
		}
	}

	if (!queue) {
		ret = -ENODEV;
		goto err_out_unlock;
	}

	if (nfqa[NFQA_CFG_PARAMS]) {
		struct nfqnl_msg_config_params *params =
			nla_data(nfqa[NFQA_CFG_PARAMS]);

		nfqnl_set_mode(queue, params->copy_mode,
				ntohl(params->copy_range));
	}

	if (nfqa[NFQA_CFG_QUEUE_MAXLEN]) {
		__be32 *queue_maxlen = nla_data(nfqa[NFQA_CFG_QUEUE_MAXLEN]);

		spin_lock_bh(&queue->lock);
		queue->queue_maxlen = ntohl(*queue_maxlen);
		spin_unlock_bh(&queue->lock);
	}

	if (nfqa[NFQA_CFG_FLAGS]) {
		spin_lock_bh(&queue->lock);
		queue->flags &= ~mask;
		queue->flags |= flags & mask;
		spin_unlock_bh(&queue->lock);
	}

err_out_unlock:
	rcu_read_unlock();
	return ret;
}

static const struct nfnl_callback nfqnl_cb[NFQNL_MSG_MAX] = {
	[NFQNL_MSG_PACKET]	= {
		.call		= nfqnl_recv_unsupp,
		.type		= NFNL_CB_RCU,
		.attr_count	= NFQA_MAX,
	},
	[NFQNL_MSG_VERDICT]	= {
		.call		= nfqnl_recv_verdict,
		.type		= NFNL_CB_RCU,
		.attr_count	= NFQA_MAX,
		.policy		= nfqa_verdict_policy
	},
	[NFQNL_MSG_CONFIG]	= {
		.call		= nfqnl_recv_config,
		.type		= NFNL_CB_MUTEX,
		.attr_count	= NFQA_CFG_MAX,
		.policy		= nfqa_cfg_policy
	},
	[NFQNL_MSG_VERDICT_BATCH] = {
		.call		= nfqnl_recv_verdict_batch,
		.type		= NFNL_CB_RCU,
		.attr_count	= NFQA_MAX,
		.policy		= nfqa_verdict_batch_policy
	},
};

static const struct nfnetlink_subsystem nfqnl_subsys = {
	.name		= "nf_queue",
	.subsys_id	= NFNL_SUBSYS_QUEUE,
	.cb_count	= NFQNL_MSG_MAX,
	.cb		= nfqnl_cb,
};

#ifdef CONFIG_PROC_FS
struct iter_state {
	struct seq_net_private p;
	unsigned int bucket;
};

static struct hlist_node *get_first(struct seq_file *seq)
{
	struct iter_state *st = seq->private;
	struct net *net;
	struct nfnl_queue_net *q;

	if (!st)
		return NULL;

	net = seq_file_net(seq);
	q = nfnl_queue_pernet(net);
	for (st->bucket = 0; st->bucket < INSTANCE_BUCKETS; st->bucket++) {
		if (!hlist_empty(&q->instance_table[st->bucket]))
			return q->instance_table[st->bucket].first;
	}
	return NULL;
}

static struct hlist_node *get_next(struct seq_file *seq, struct hlist_node *h)
{
	struct iter_state *st = seq->private;
	struct net *net = seq_file_net(seq);

	h = h->next;
	while (!h) {
		struct nfnl_queue_net *q;

		if (++st->bucket >= INSTANCE_BUCKETS)
			return NULL;

		q = nfnl_queue_pernet(net);
		h = q->instance_table[st->bucket].first;
	}
	return h;
}

static struct hlist_node *get_idx(struct seq_file *seq, loff_t pos)
{
	struct hlist_node *head;
	head = get_first(seq);

	if (head)
		while (pos && (head = get_next(seq, head)))
			pos--;
	return pos ? NULL : head;
}

static void *seq_start(struct seq_file *s, loff_t *pos)
	__acquires(nfnl_queue_pernet(seq_file_net(s))->instances_lock)
{
	spin_lock(&nfnl_queue_pernet(seq_file_net(s))->instances_lock);
	return get_idx(s, *pos);
}

static void *seq_next(struct seq_file *s, void *v, loff_t *pos)
{
	(*pos)++;
	return get_next(s, v);
}

static void seq_stop(struct seq_file *s, void *v)
	__releases(nfnl_queue_pernet(seq_file_net(s))->instances_lock)
{
	spin_unlock(&nfnl_queue_pernet(seq_file_net(s))->instances_lock);
}

static int seq_show(struct seq_file *s, void *v)
{
	const struct nfqnl_instance *inst = v;

	seq_printf(s, "%5u %6u %5u %1u %5u %5u %5u %8u %2d\n",
		   inst->queue_num,
		   inst->peer_portid, inst->queue_total,
		   inst->copy_mode, inst->copy_range,
		   inst->queue_dropped, inst->queue_user_dropped,
		   inst->id_sequence, 1);
	return 0;
}

static const struct seq_operations nfqnl_seq_ops = {
	.start	= seq_start,
	.next	= seq_next,
	.stop	= seq_stop,
	.show	= seq_show,
};
#endif /* PROC_FS */

static int __net_init nfnl_queue_net_init(struct net *net)
{
	unsigned int i;
	struct nfnl_queue_net *q = nfnl_queue_pernet(net);

	for (i = 0; i < INSTANCE_BUCKETS; i++)
		INIT_HLIST_HEAD(&q->instance_table[i]);

	spin_lock_init(&q->instances_lock);

#ifdef CONFIG_PROC_FS
	if (!proc_create_net("nfnetlink_queue", 0440, net->nf.proc_netfilter,
			&nfqnl_seq_ops, sizeof(struct iter_state)))
		return -ENOMEM;
#endif
	return 0;
}

static void __net_exit nfnl_queue_net_exit(struct net *net)
{
	struct nfnl_queue_net *q = nfnl_queue_pernet(net);
	unsigned int i;

#ifdef CONFIG_PROC_FS
	remove_proc_entry("nfnetlink_queue", net->nf.proc_netfilter);
#endif
	for (i = 0; i < INSTANCE_BUCKETS; i++)
		WARN_ON_ONCE(!hlist_empty(&q->instance_table[i]));
}

static struct pernet_operations nfnl_queue_net_ops = {
	.init		= nfnl_queue_net_init,
	.exit		= nfnl_queue_net_exit,
	.id		= &nfnl_queue_net_id,
	.size		= sizeof(struct nfnl_queue_net),
};

static int __init nfnetlink_queue_init(void)
{
	int status;

	status = register_pernet_subsys(&nfnl_queue_net_ops);
	if (status < 0) {
		pr_err("failed to register pernet ops\n");
		goto out;
	}

	netlink_register_notifier(&nfqnl_rtnl_notifier);
	status = nfnetlink_subsys_register(&nfqnl_subsys);
	if (status < 0) {
		pr_err("failed to create netlink socket\n");
		goto cleanup_netlink_notifier;
	}

	status = register_netdevice_notifier(&nfqnl_dev_notifier);
	if (status < 0) {
		pr_err("failed to register netdevice notifier\n");
		goto cleanup_netlink_subsys;
	}

	nf_register_queue_handler(&nfqh);

	return status;

cleanup_netlink_subsys:
	nfnetlink_subsys_unregister(&nfqnl_subsys);
cleanup_netlink_notifier:
	netlink_unregister_notifier(&nfqnl_rtnl_notifier);
	unregister_pernet_subsys(&nfnl_queue_net_ops);
out:
	return status;
}

static void __exit nfnetlink_queue_fini(void)
{
	nf_unregister_queue_handler();
	unregister_netdevice_notifier(&nfqnl_dev_notifier);
	nfnetlink_subsys_unregister(&nfqnl_subsys);
	netlink_unregister_notifier(&nfqnl_rtnl_notifier);
	unregister_pernet_subsys(&nfnl_queue_net_ops);

	rcu_barrier(); /* Wait for completion of call_rcu()'s */
}

MODULE_DESCRIPTION("netfilter packet queue handler");
MODULE_AUTHOR("Harald Welte <laforge@netfilter.org>");
MODULE_LICENSE("GPL");
MODULE_ALIAS_NFNL_SUBSYS(NFNL_SUBSYS_QUEUE);

module_init(nfnetlink_queue_init);
module_exit(nfnetlink_queue_fini);<|MERGE_RESOLUTION|>--- conflicted
+++ resolved
@@ -388,11 +388,7 @@
 	struct net_device *outdev;
 	struct nf_conn *ct = NULL;
 	enum ip_conntrack_info ctinfo = 0;
-<<<<<<< HEAD
-	struct nfnl_ct_hook *nfnl_ct;
-=======
 	const struct nfnl_ct_hook *nfnl_ct;
->>>>>>> 817b8b9c
 	bool csum_verify;
 	char *secdata = NULL;
 	u32 seclen = 0;
@@ -564,12 +560,8 @@
 		goto nla_put_failure;
 
 	if (indev && entskb->dev &&
-<<<<<<< HEAD
-	    skb_mac_header_was_set(entskb)) {
-=======
 	    skb_mac_header_was_set(entskb) &&
 	    skb_mac_header_len(entskb) != 0) {
->>>>>>> 817b8b9c
 		struct nfqnl_msg_packet_hw phw;
 		int len;
 
