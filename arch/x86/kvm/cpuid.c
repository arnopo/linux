// SPDX-License-Identifier: GPL-2.0-only
/*
 * Kernel-based Virtual Machine driver for Linux
 * cpuid support routines
 *
 * derived from arch/x86/kvm/x86.c
 *
 * Copyright 2011 Red Hat, Inc. and/or its affiliates.
 * Copyright IBM Corporation, 2008
 */

#include <linux/kvm_host.h>
#include <linux/export.h>
#include <linux/vmalloc.h>
#include <linux/uaccess.h>
#include <linux/sched/stat.h>

#include <asm/processor.h>
#include <asm/user.h>
#include <asm/fpu/xstate.h>
#include <asm/sgx.h>
#include "cpuid.h"
#include "lapic.h"
#include "mmu.h"
#include "trace.h"
#include "pmu.h"

/*
 * Unlike "struct cpuinfo_x86.x86_capability", kvm_cpu_caps doesn't need to be
 * aligned to sizeof(unsigned long) because it's not accessed via bitops.
 */
u32 kvm_cpu_caps[NR_KVM_CPU_CAPS] __read_mostly;
EXPORT_SYMBOL_GPL(kvm_cpu_caps);

u32 xstate_required_size(u64 xstate_bv, bool compacted)
{
	int feature_bit = 0;
	u32 ret = XSAVE_HDR_SIZE + XSAVE_HDR_OFFSET;

	xstate_bv &= XFEATURE_MASK_EXTEND;
	while (xstate_bv) {
		if (xstate_bv & 0x1) {
		        u32 eax, ebx, ecx, edx, offset;
		        cpuid_count(0xD, feature_bit, &eax, &ebx, &ecx, &edx);
			/* ECX[1]: 64B alignment in compacted form */
			if (compacted)
				offset = (ecx & 0x2) ? ALIGN(ret, 64) : ret;
			else
				offset = ebx;
			ret = max(ret, offset + eax);
		}

		xstate_bv >>= 1;
		feature_bit++;
	}

	return ret;
}

/*
 * This one is tied to SSB in the user API, and not
 * visible in /proc/cpuinfo.
 */
#define KVM_X86_FEATURE_PSFD		(13*32+28) /* Predictive Store Forwarding Disable */

#define F feature_bit
#define SF(name) (boot_cpu_has(X86_FEATURE_##name) ? F(name) : 0)


static inline struct kvm_cpuid_entry2 *cpuid_entry2_find(
	struct kvm_cpuid_entry2 *entries, int nent, u32 function, u32 index)
{
	struct kvm_cpuid_entry2 *e;
	int i;

	for (i = 0; i < nent; i++) {
		e = &entries[i];

		if (e->function == function &&
		    (!(e->flags & KVM_CPUID_FLAG_SIGNIFCANT_INDEX) || e->index == index))
			return e;
	}

	return NULL;
}

static int kvm_check_cpuid(struct kvm_vcpu *vcpu,
			   struct kvm_cpuid_entry2 *entries,
			   int nent)
{
	struct kvm_cpuid_entry2 *best;
	u64 xfeatures;

	/*
	 * The existing code assumes virtual address is 48-bit or 57-bit in the
	 * canonical address checks; exit if it is ever changed.
	 */
	best = cpuid_entry2_find(entries, nent, 0x80000008, 0);
	if (best) {
		int vaddr_bits = (best->eax & 0xff00) >> 8;

		if (vaddr_bits != 48 && vaddr_bits != 57 && vaddr_bits != 0)
			return -EINVAL;
	}

	/*
	 * Exposing dynamic xfeatures to the guest requires additional
	 * enabling in the FPU, e.g. to expand the guest XSAVE state size.
	 */
	best = cpuid_entry2_find(entries, nent, 0xd, 0);
	if (!best)
		return 0;

	xfeatures = best->eax | ((u64)best->edx << 32);
	xfeatures &= XFEATURE_MASK_USER_DYNAMIC;
	if (!xfeatures)
		return 0;

	return fpu_enable_guest_xfd_features(&vcpu->arch.guest_fpu, xfeatures);
<<<<<<< HEAD
=======
}

/* Check whether the supplied CPUID data is equal to what is already set for the vCPU. */
static int kvm_cpuid_check_equal(struct kvm_vcpu *vcpu, struct kvm_cpuid_entry2 *e2,
				 int nent)
{
	struct kvm_cpuid_entry2 *orig;
	int i;

	if (nent != vcpu->arch.cpuid_nent)
		return -EINVAL;

	for (i = 0; i < nent; i++) {
		orig = &vcpu->arch.cpuid_entries[i];
		if (e2[i].function != orig->function ||
		    e2[i].index != orig->index ||
		    e2[i].eax != orig->eax || e2[i].ebx != orig->ebx ||
		    e2[i].ecx != orig->ecx || e2[i].edx != orig->edx)
			return -EINVAL;
	}

	return 0;
>>>>>>> 8807a1c0
}

static void kvm_update_kvm_cpuid_base(struct kvm_vcpu *vcpu)
{
	u32 function;
	struct kvm_cpuid_entry2 *entry;

	vcpu->arch.kvm_cpuid_base = 0;

	for_each_possible_hypervisor_cpuid_base(function) {
		entry = kvm_find_cpuid_entry(vcpu, function, 0);

		if (entry) {
			u32 signature[3];

			signature[0] = entry->ebx;
			signature[1] = entry->ecx;
			signature[2] = entry->edx;

			BUILD_BUG_ON(sizeof(signature) > sizeof(KVM_SIGNATURE));
			if (!memcmp(signature, KVM_SIGNATURE, sizeof(signature))) {
				vcpu->arch.kvm_cpuid_base = function;
				break;
			}
		}
	}
}

static struct kvm_cpuid_entry2 *__kvm_find_kvm_cpuid_features(struct kvm_vcpu *vcpu,
					      struct kvm_cpuid_entry2 *entries, int nent)
{
	u32 base = vcpu->arch.kvm_cpuid_base;

	if (!base)
		return NULL;

	return cpuid_entry2_find(entries, nent, base | KVM_CPUID_FEATURES, 0);
}

static struct kvm_cpuid_entry2 *kvm_find_kvm_cpuid_features(struct kvm_vcpu *vcpu)
{
	return __kvm_find_kvm_cpuid_features(vcpu, vcpu->arch.cpuid_entries,
					     vcpu->arch.cpuid_nent);
}

void kvm_update_pv_runtime(struct kvm_vcpu *vcpu)
{
	struct kvm_cpuid_entry2 *best = kvm_find_kvm_cpuid_features(vcpu);

	/*
	 * save the feature bitmap to avoid cpuid lookup for every PV
	 * operation
	 */
	if (best)
		vcpu->arch.pv_cpuid.features = best->eax;
}

static void __kvm_update_cpuid_runtime(struct kvm_vcpu *vcpu, struct kvm_cpuid_entry2 *entries,
				       int nent)
{
	struct kvm_cpuid_entry2 *best;

	best = cpuid_entry2_find(entries, nent, 1, 0);
	if (best) {
		/* Update OSXSAVE bit */
		if (boot_cpu_has(X86_FEATURE_XSAVE))
			cpuid_entry_change(best, X86_FEATURE_OSXSAVE,
				   kvm_read_cr4_bits(vcpu, X86_CR4_OSXSAVE));

		cpuid_entry_change(best, X86_FEATURE_APIC,
			   vcpu->arch.apic_base & MSR_IA32_APICBASE_ENABLE);
	}

	best = cpuid_entry2_find(entries, nent, 7, 0);
	if (best && boot_cpu_has(X86_FEATURE_PKU) && best->function == 0x7)
		cpuid_entry_change(best, X86_FEATURE_OSPKE,
				   kvm_read_cr4_bits(vcpu, X86_CR4_PKE));

	best = cpuid_entry2_find(entries, nent, 0xD, 0);
	if (best)
		best->ebx = xstate_required_size(vcpu->arch.xcr0, false);

	best = cpuid_entry2_find(entries, nent, 0xD, 1);
	if (best && (cpuid_entry_has(best, X86_FEATURE_XSAVES) ||
		     cpuid_entry_has(best, X86_FEATURE_XSAVEC)))
		best->ebx = xstate_required_size(vcpu->arch.xcr0, true);

	best = __kvm_find_kvm_cpuid_features(vcpu, entries, nent);
	if (kvm_hlt_in_guest(vcpu->kvm) && best &&
		(best->eax & (1 << KVM_FEATURE_PV_UNHALT)))
		best->eax &= ~(1 << KVM_FEATURE_PV_UNHALT);

	if (!kvm_check_has_quirk(vcpu->kvm, KVM_X86_QUIRK_MISC_ENABLE_NO_MWAIT)) {
		best = cpuid_entry2_find(entries, nent, 0x1, 0);
		if (best)
			cpuid_entry_change(best, X86_FEATURE_MWAIT,
					   vcpu->arch.ia32_misc_enable_msr &
					   MSR_IA32_MISC_ENABLE_MWAIT);
	}
}

void kvm_update_cpuid_runtime(struct kvm_vcpu *vcpu)
{
	__kvm_update_cpuid_runtime(vcpu, vcpu->arch.cpuid_entries, vcpu->arch.cpuid_nent);
}
EXPORT_SYMBOL_GPL(kvm_update_cpuid_runtime);

static void kvm_vcpu_after_set_cpuid(struct kvm_vcpu *vcpu)
{
	struct kvm_lapic *apic = vcpu->arch.apic;
	struct kvm_cpuid_entry2 *best;

	best = kvm_find_cpuid_entry(vcpu, 1, 0);
	if (best && apic) {
		if (cpuid_entry_has(best, X86_FEATURE_TSC_DEADLINE_TIMER))
			apic->lapic_timer.timer_mode_mask = 3 << 17;
		else
			apic->lapic_timer.timer_mode_mask = 1 << 17;

		kvm_apic_set_version(vcpu);
	}

	best = kvm_find_cpuid_entry(vcpu, 0xD, 0);
	if (!best)
		vcpu->arch.guest_supported_xcr0 = 0;
	else
		vcpu->arch.guest_supported_xcr0 =
			(best->eax | ((u64)best->edx << 32)) & supported_xcr0;

	/*
	 * Bits 127:0 of the allowed SECS.ATTRIBUTES (CPUID.0x12.0x1) enumerate
	 * the supported XSAVE Feature Request Mask (XFRM), i.e. the enclave's
	 * requested XCR0 value.  The enclave's XFRM must be a subset of XCRO
	 * at the time of EENTER, thus adjust the allowed XFRM by the guest's
	 * supported XCR0.  Similar to XCR0 handling, FP and SSE are forced to
	 * '1' even on CPUs that don't support XSAVE.
	 */
	best = kvm_find_cpuid_entry(vcpu, 0x12, 0x1);
	if (best) {
		best->ecx &= vcpu->arch.guest_supported_xcr0 & 0xffffffff;
		best->edx &= vcpu->arch.guest_supported_xcr0 >> 32;
		best->ecx |= XFEATURE_MASK_FPSSE;
	}

	kvm_update_pv_runtime(vcpu);

	vcpu->arch.maxphyaddr = cpuid_query_maxphyaddr(vcpu);
	vcpu->arch.reserved_gpa_bits = kvm_vcpu_reserved_gpa_bits_raw(vcpu);

	kvm_pmu_refresh(vcpu);
	vcpu->arch.cr4_guest_rsvd_bits =
	    __cr4_reserved_bits(guest_cpuid_has, vcpu);

	kvm_hv_set_cpuid(vcpu);

	/* Invoke the vendor callback only after the above state is updated. */
	static_call(kvm_x86_vcpu_after_set_cpuid)(vcpu);

	/*
	 * Except for the MMU, which needs to do its thing any vendor specific
	 * adjustments to the reserved GPA bits.
	 */
	kvm_mmu_after_set_cpuid(vcpu);
}

int cpuid_query_maxphyaddr(struct kvm_vcpu *vcpu)
{
	struct kvm_cpuid_entry2 *best;

	best = kvm_find_cpuid_entry(vcpu, 0x80000000, 0);
	if (!best || best->eax < 0x80000008)
		goto not_found;
	best = kvm_find_cpuid_entry(vcpu, 0x80000008, 0);
	if (best)
		return best->eax & 0xff;
not_found:
	return 36;
}

/*
 * This "raw" version returns the reserved GPA bits without any adjustments for
 * encryption technologies that usurp bits.  The raw mask should be used if and
 * only if hardware does _not_ strip the usurped bits, e.g. in virtual MTRRs.
 */
u64 kvm_vcpu_reserved_gpa_bits_raw(struct kvm_vcpu *vcpu)
{
	return rsvd_bits(cpuid_maxphyaddr(vcpu), 63);
}

static int kvm_set_cpuid(struct kvm_vcpu *vcpu, struct kvm_cpuid_entry2 *e2,
                        int nent)
{
	int r;
<<<<<<< HEAD
=======

	__kvm_update_cpuid_runtime(vcpu, e2, nent);

	/*
	 * KVM does not correctly handle changing guest CPUID after KVM_RUN, as
	 * MAXPHYADDR, GBPAGES support, AMD reserved bit behavior, etc.. aren't
	 * tracked in kvm_mmu_page_role.  As a result, KVM may miss guest page
	 * faults due to reusing SPs/SPTEs. In practice no sane VMM mucks with
	 * the core vCPU model on the fly. It would've been better to forbid any
	 * KVM_SET_CPUID{,2} calls after KVM_RUN altogether but unfortunately
	 * some VMMs (e.g. QEMU) reuse vCPU fds for CPU hotplug/unplug and do
	 * KVM_SET_CPUID{,2} again. To support this legacy behavior, check
	 * whether the supplied CPUID data is equal to what's already set.
	 */
	if (vcpu->arch.last_vmentry_cpu != -1)
		return kvm_cpuid_check_equal(vcpu, e2, nent);
>>>>>>> 8807a1c0

	r = kvm_check_cpuid(vcpu, e2, nent);
	if (r)
		return r;

	kvfree(vcpu->arch.cpuid_entries);
	vcpu->arch.cpuid_entries = e2;
	vcpu->arch.cpuid_nent = nent;

	kvm_update_kvm_cpuid_base(vcpu);
<<<<<<< HEAD
	kvm_update_cpuid_runtime(vcpu);
=======
>>>>>>> 8807a1c0
	kvm_vcpu_after_set_cpuid(vcpu);

	return 0;
}

/* when an old userspace process fills a new kernel module */
int kvm_vcpu_ioctl_set_cpuid(struct kvm_vcpu *vcpu,
			     struct kvm_cpuid *cpuid,
			     struct kvm_cpuid_entry __user *entries)
{
	int r, i;
	struct kvm_cpuid_entry *e = NULL;
	struct kvm_cpuid_entry2 *e2 = NULL;

	if (cpuid->nent > KVM_MAX_CPUID_ENTRIES)
		return -E2BIG;

	if (cpuid->nent) {
		e = vmemdup_user(entries, array_size(sizeof(*e), cpuid->nent));
		if (IS_ERR(e))
			return PTR_ERR(e);

		e2 = kvmalloc_array(cpuid->nent, sizeof(*e2), GFP_KERNEL_ACCOUNT);
		if (!e2) {
			r = -ENOMEM;
			goto out_free_cpuid;
		}
	}
	for (i = 0; i < cpuid->nent; i++) {
		e2[i].function = e[i].function;
		e2[i].eax = e[i].eax;
		e2[i].ebx = e[i].ebx;
		e2[i].ecx = e[i].ecx;
		e2[i].edx = e[i].edx;
		e2[i].index = 0;
		e2[i].flags = 0;
		e2[i].padding[0] = 0;
		e2[i].padding[1] = 0;
		e2[i].padding[2] = 0;
	}

	r = kvm_set_cpuid(vcpu, e2, cpuid->nent);
	if (r)
		kvfree(e2);

out_free_cpuid:
	kvfree(e);

	return r;
}

int kvm_vcpu_ioctl_set_cpuid2(struct kvm_vcpu *vcpu,
			      struct kvm_cpuid2 *cpuid,
			      struct kvm_cpuid_entry2 __user *entries)
{
	struct kvm_cpuid_entry2 *e2 = NULL;
	int r;

	if (cpuid->nent > KVM_MAX_CPUID_ENTRIES)
		return -E2BIG;

	if (cpuid->nent) {
		e2 = vmemdup_user(entries, array_size(sizeof(*e2), cpuid->nent));
		if (IS_ERR(e2))
			return PTR_ERR(e2);
	}

	r = kvm_set_cpuid(vcpu, e2, cpuid->nent);
	if (r)
		kvfree(e2);

	return r;
}

int kvm_vcpu_ioctl_get_cpuid2(struct kvm_vcpu *vcpu,
			      struct kvm_cpuid2 *cpuid,
			      struct kvm_cpuid_entry2 __user *entries)
{
	int r;

	r = -E2BIG;
	if (cpuid->nent < vcpu->arch.cpuid_nent)
		goto out;
	r = -EFAULT;
	if (copy_to_user(entries, vcpu->arch.cpuid_entries,
			 vcpu->arch.cpuid_nent * sizeof(struct kvm_cpuid_entry2)))
		goto out;
	return 0;

out:
	cpuid->nent = vcpu->arch.cpuid_nent;
	return r;
}

/* Mask kvm_cpu_caps for @leaf with the raw CPUID capabilities of this CPU. */
static __always_inline void __kvm_cpu_cap_mask(unsigned int leaf)
{
	const struct cpuid_reg cpuid = x86_feature_cpuid(leaf * 32);
	struct kvm_cpuid_entry2 entry;

	reverse_cpuid_check(leaf);

	cpuid_count(cpuid.function, cpuid.index,
		    &entry.eax, &entry.ebx, &entry.ecx, &entry.edx);

	kvm_cpu_caps[leaf] &= *__cpuid_entry_get_reg(&entry, cpuid.reg);
}

static __always_inline
void kvm_cpu_cap_init_scattered(enum kvm_only_cpuid_leafs leaf, u32 mask)
{
	/* Use kvm_cpu_cap_mask for non-scattered leafs. */
	BUILD_BUG_ON(leaf < NCAPINTS);

	kvm_cpu_caps[leaf] = mask;

	__kvm_cpu_cap_mask(leaf);
}

static __always_inline void kvm_cpu_cap_mask(enum cpuid_leafs leaf, u32 mask)
{
	/* Use kvm_cpu_cap_init_scattered for scattered leafs. */
	BUILD_BUG_ON(leaf >= NCAPINTS);

	kvm_cpu_caps[leaf] &= mask;

	__kvm_cpu_cap_mask(leaf);
}

void kvm_set_cpu_caps(void)
{
#ifdef CONFIG_X86_64
	unsigned int f_gbpages = F(GBPAGES);
	unsigned int f_lm = F(LM);
	unsigned int f_xfd = F(XFD);
#else
	unsigned int f_gbpages = 0;
	unsigned int f_lm = 0;
	unsigned int f_xfd = 0;
#endif
	memset(kvm_cpu_caps, 0, sizeof(kvm_cpu_caps));

	BUILD_BUG_ON(sizeof(kvm_cpu_caps) - (NKVMCAPINTS * sizeof(*kvm_cpu_caps)) >
		     sizeof(boot_cpu_data.x86_capability));

	memcpy(&kvm_cpu_caps, &boot_cpu_data.x86_capability,
	       sizeof(kvm_cpu_caps) - (NKVMCAPINTS * sizeof(*kvm_cpu_caps)));

	kvm_cpu_cap_mask(CPUID_1_ECX,
		/*
		 * NOTE: MONITOR (and MWAIT) are emulated as NOP, but *not*
		 * advertised to guests via CPUID!
		 */
		F(XMM3) | F(PCLMULQDQ) | 0 /* DTES64, MONITOR */ |
		0 /* DS-CPL, VMX, SMX, EST */ |
		0 /* TM2 */ | F(SSSE3) | 0 /* CNXT-ID */ | 0 /* Reserved */ |
		F(FMA) | F(CX16) | 0 /* xTPR Update */ | F(PDCM) |
		F(PCID) | 0 /* Reserved, DCA */ | F(XMM4_1) |
		F(XMM4_2) | F(X2APIC) | F(MOVBE) | F(POPCNT) |
		0 /* Reserved*/ | F(AES) | F(XSAVE) | 0 /* OSXSAVE */ | F(AVX) |
		F(F16C) | F(RDRAND)
	);
	/* KVM emulates x2apic in software irrespective of host support. */
	kvm_cpu_cap_set(X86_FEATURE_X2APIC);

	kvm_cpu_cap_mask(CPUID_1_EDX,
		F(FPU) | F(VME) | F(DE) | F(PSE) |
		F(TSC) | F(MSR) | F(PAE) | F(MCE) |
		F(CX8) | F(APIC) | 0 /* Reserved */ | F(SEP) |
		F(MTRR) | F(PGE) | F(MCA) | F(CMOV) |
		F(PAT) | F(PSE36) | 0 /* PSN */ | F(CLFLUSH) |
		0 /* Reserved, DS, ACPI */ | F(MMX) |
		F(FXSR) | F(XMM) | F(XMM2) | F(SELFSNOOP) |
		0 /* HTT, TM, Reserved, PBE */
	);

	kvm_cpu_cap_mask(CPUID_7_0_EBX,
		F(FSGSBASE) | F(SGX) | F(BMI1) | F(HLE) | F(AVX2) | F(SMEP) |
		F(BMI2) | F(ERMS) | F(INVPCID) | F(RTM) | 0 /*MPX*/ | F(RDSEED) |
		F(ADX) | F(SMAP) | F(AVX512IFMA) | F(AVX512F) | F(AVX512PF) |
		F(AVX512ER) | F(AVX512CD) | F(CLFLUSHOPT) | F(CLWB) | F(AVX512DQ) |
		F(SHA_NI) | F(AVX512BW) | F(AVX512VL) | 0 /*INTEL_PT*/
	);

	kvm_cpu_cap_mask(CPUID_7_ECX,
		F(AVX512VBMI) | F(LA57) | F(PKU) | 0 /*OSPKE*/ | F(RDPID) |
		F(AVX512_VPOPCNTDQ) | F(UMIP) | F(AVX512_VBMI2) | F(GFNI) |
		F(VAES) | F(VPCLMULQDQ) | F(AVX512_VNNI) | F(AVX512_BITALG) |
		F(CLDEMOTE) | F(MOVDIRI) | F(MOVDIR64B) | 0 /*WAITPKG*/ |
		F(SGX_LC) | F(BUS_LOCK_DETECT)
	);
	/* Set LA57 based on hardware capability. */
	if (cpuid_ecx(7) & F(LA57))
		kvm_cpu_cap_set(X86_FEATURE_LA57);

	/*
	 * PKU not yet implemented for shadow paging and requires OSPKE
	 * to be set on the host. Clear it if that is not the case
	 */
	if (!tdp_enabled || !boot_cpu_has(X86_FEATURE_OSPKE))
		kvm_cpu_cap_clear(X86_FEATURE_PKU);

	kvm_cpu_cap_mask(CPUID_7_EDX,
		F(AVX512_4VNNIW) | F(AVX512_4FMAPS) | F(SPEC_CTRL) |
		F(SPEC_CTRL_SSBD) | F(ARCH_CAPABILITIES) | F(INTEL_STIBP) |
		F(MD_CLEAR) | F(AVX512_VP2INTERSECT) | F(FSRM) |
		F(SERIALIZE) | F(TSXLDTRK) | F(AVX512_FP16) |
		F(AMX_TILE) | F(AMX_INT8) | F(AMX_BF16)
	);

	/* TSC_ADJUST and ARCH_CAPABILITIES are emulated in software. */
	kvm_cpu_cap_set(X86_FEATURE_TSC_ADJUST);
	kvm_cpu_cap_set(X86_FEATURE_ARCH_CAPABILITIES);

	if (boot_cpu_has(X86_FEATURE_IBPB) && boot_cpu_has(X86_FEATURE_IBRS))
		kvm_cpu_cap_set(X86_FEATURE_SPEC_CTRL);
	if (boot_cpu_has(X86_FEATURE_STIBP))
		kvm_cpu_cap_set(X86_FEATURE_INTEL_STIBP);
	if (boot_cpu_has(X86_FEATURE_AMD_SSBD))
		kvm_cpu_cap_set(X86_FEATURE_SPEC_CTRL_SSBD);

	kvm_cpu_cap_mask(CPUID_7_1_EAX,
		F(AVX_VNNI) | F(AVX512_BF16)
	);

	kvm_cpu_cap_mask(CPUID_D_1_EAX,
		F(XSAVEOPT) | F(XSAVEC) | F(XGETBV1) | F(XSAVES) | f_xfd
	);

	kvm_cpu_cap_init_scattered(CPUID_12_EAX,
		SF(SGX1) | SF(SGX2)
	);

	kvm_cpu_cap_mask(CPUID_8000_0001_ECX,
		F(LAHF_LM) | F(CMP_LEGACY) | 0 /*SVM*/ | 0 /* ExtApicSpace */ |
		F(CR8_LEGACY) | F(ABM) | F(SSE4A) | F(MISALIGNSSE) |
		F(3DNOWPREFETCH) | F(OSVW) | 0 /* IBS */ | F(XOP) |
		0 /* SKINIT, WDT, LWP */ | F(FMA4) | F(TBM) |
		F(TOPOEXT) | 0 /* PERFCTR_CORE */
	);

	kvm_cpu_cap_mask(CPUID_8000_0001_EDX,
		F(FPU) | F(VME) | F(DE) | F(PSE) |
		F(TSC) | F(MSR) | F(PAE) | F(MCE) |
		F(CX8) | F(APIC) | 0 /* Reserved */ | F(SYSCALL) |
		F(MTRR) | F(PGE) | F(MCA) | F(CMOV) |
		F(PAT) | F(PSE36) | 0 /* Reserved */ |
		F(NX) | 0 /* Reserved */ | F(MMXEXT) | F(MMX) |
		F(FXSR) | F(FXSR_OPT) | f_gbpages | F(RDTSCP) |
		0 /* Reserved */ | f_lm | F(3DNOWEXT) | F(3DNOW)
	);

	if (!tdp_enabled && IS_ENABLED(CONFIG_X86_64))
		kvm_cpu_cap_set(X86_FEATURE_GBPAGES);

	kvm_cpu_cap_mask(CPUID_8000_0008_EBX,
		F(CLZERO) | F(XSAVEERPTR) |
		F(WBNOINVD) | F(AMD_IBPB) | F(AMD_IBRS) | F(AMD_SSBD) | F(VIRT_SSBD) |
		F(AMD_SSB_NO) | F(AMD_STIBP) | F(AMD_STIBP_ALWAYS_ON) |
		__feature_bit(KVM_X86_FEATURE_PSFD)
	);

	/*
	 * AMD has separate bits for each SPEC_CTRL bit.
	 * arch/x86/kernel/cpu/bugs.c is kind enough to
	 * record that in cpufeatures so use them.
	 */
	if (boot_cpu_has(X86_FEATURE_IBPB))
		kvm_cpu_cap_set(X86_FEATURE_AMD_IBPB);
	if (boot_cpu_has(X86_FEATURE_IBRS))
		kvm_cpu_cap_set(X86_FEATURE_AMD_IBRS);
	if (boot_cpu_has(X86_FEATURE_STIBP))
		kvm_cpu_cap_set(X86_FEATURE_AMD_STIBP);
	if (boot_cpu_has(X86_FEATURE_SPEC_CTRL_SSBD))
		kvm_cpu_cap_set(X86_FEATURE_AMD_SSBD);
	if (!boot_cpu_has_bug(X86_BUG_SPEC_STORE_BYPASS))
		kvm_cpu_cap_set(X86_FEATURE_AMD_SSB_NO);
	/*
	 * The preference is to use SPEC CTRL MSR instead of the
	 * VIRT_SPEC MSR.
	 */
	if (boot_cpu_has(X86_FEATURE_LS_CFG_SSBD) &&
	    !boot_cpu_has(X86_FEATURE_AMD_SSBD))
		kvm_cpu_cap_set(X86_FEATURE_VIRT_SSBD);

	/*
	 * Hide all SVM features by default, SVM will set the cap bits for
	 * features it emulates and/or exposes for L1.
	 */
	kvm_cpu_cap_mask(CPUID_8000_000A_EDX, 0);

	kvm_cpu_cap_mask(CPUID_8000_001F_EAX,
		0 /* SME */ | F(SEV) | 0 /* VM_PAGE_FLUSH */ | F(SEV_ES) |
		F(SME_COHERENT));

	kvm_cpu_cap_mask(CPUID_C000_0001_EDX,
		F(XSTORE) | F(XSTORE_EN) | F(XCRYPT) | F(XCRYPT_EN) |
		F(ACE2) | F(ACE2_EN) | F(PHE) | F(PHE_EN) |
		F(PMM) | F(PMM_EN)
	);

	/*
	 * Hide RDTSCP and RDPID if either feature is reported as supported but
	 * probing MSR_TSC_AUX failed.  This is purely a sanity check and
	 * should never happen, but the guest will likely crash if RDTSCP or
	 * RDPID is misreported, and KVM has botched MSR_TSC_AUX emulation in
	 * the past.  For example, the sanity check may fire if this instance of
	 * KVM is running as L1 on top of an older, broken KVM.
	 */
	if (WARN_ON((kvm_cpu_cap_has(X86_FEATURE_RDTSCP) ||
		     kvm_cpu_cap_has(X86_FEATURE_RDPID)) &&
		     !kvm_is_supported_user_return_msr(MSR_TSC_AUX))) {
		kvm_cpu_cap_clear(X86_FEATURE_RDTSCP);
		kvm_cpu_cap_clear(X86_FEATURE_RDPID);
	}
}
EXPORT_SYMBOL_GPL(kvm_set_cpu_caps);

struct kvm_cpuid_array {
	struct kvm_cpuid_entry2 *entries;
	int maxnent;
	int nent;
};

static struct kvm_cpuid_entry2 *do_host_cpuid(struct kvm_cpuid_array *array,
					      u32 function, u32 index)
{
	struct kvm_cpuid_entry2 *entry;

	if (array->nent >= array->maxnent)
		return NULL;

	entry = &array->entries[array->nent++];

	entry->function = function;
	entry->index = index;
	entry->flags = 0;

	cpuid_count(entry->function, entry->index,
		    &entry->eax, &entry->ebx, &entry->ecx, &entry->edx);

	switch (function) {
	case 4:
	case 7:
	case 0xb:
	case 0xd:
	case 0xf:
	case 0x10:
	case 0x12:
	case 0x14:
	case 0x17:
	case 0x18:
	case 0x1d:
	case 0x1e:
	case 0x1f:
	case 0x8000001d:
		entry->flags |= KVM_CPUID_FLAG_SIGNIFCANT_INDEX;
		break;
	}

	return entry;
}

static int __do_cpuid_func_emulated(struct kvm_cpuid_array *array, u32 func)
{
	struct kvm_cpuid_entry2 *entry;

	if (array->nent >= array->maxnent)
		return -E2BIG;

	entry = &array->entries[array->nent];
	entry->function = func;
	entry->index = 0;
	entry->flags = 0;

	switch (func) {
	case 0:
		entry->eax = 7;
		++array->nent;
		break;
	case 1:
		entry->ecx = F(MOVBE);
		++array->nent;
		break;
	case 7:
		entry->flags |= KVM_CPUID_FLAG_SIGNIFCANT_INDEX;
		entry->eax = 0;
		if (kvm_cpu_cap_has(X86_FEATURE_RDTSCP))
			entry->ecx = F(RDPID);
		++array->nent;
		break;
	default:
		break;
	}

	return 0;
}

static inline int __do_cpuid_func(struct kvm_cpuid_array *array, u32 function)
{
	struct kvm_cpuid_entry2 *entry;
	int r, i, max_idx;

	/* all calls to cpuid_count() should be made on the same cpu */
	get_cpu();

	r = -E2BIG;

	entry = do_host_cpuid(array, function, 0);
	if (!entry)
		goto out;

	switch (function) {
	case 0:
		/* Limited to the highest leaf implemented in KVM. */
		entry->eax = min(entry->eax, 0x1fU);
		break;
	case 1:
		cpuid_entry_override(entry, CPUID_1_EDX);
		cpuid_entry_override(entry, CPUID_1_ECX);
		break;
	case 2:
		/*
		 * On ancient CPUs, function 2 entries are STATEFUL.  That is,
		 * CPUID(function=2, index=0) may return different results each
		 * time, with the least-significant byte in EAX enumerating the
		 * number of times software should do CPUID(2, 0).
		 *
		 * Modern CPUs, i.e. every CPU KVM has *ever* run on are less
		 * idiotic.  Intel's SDM states that EAX & 0xff "will always
		 * return 01H. Software should ignore this value and not
		 * interpret it as an informational descriptor", while AMD's
		 * APM states that CPUID(2) is reserved.
		 *
		 * WARN if a frankenstein CPU that supports virtualization and
		 * a stateful CPUID.0x2 is encountered.
		 */
		WARN_ON_ONCE((entry->eax & 0xff) > 1);
		break;
	/* functions 4 and 0x8000001d have additional index. */
	case 4:
	case 0x8000001d:
		/*
		 * Read entries until the cache type in the previous entry is
		 * zero, i.e. indicates an invalid entry.
		 */
		for (i = 1; entry->eax & 0x1f; ++i) {
			entry = do_host_cpuid(array, function, i);
			if (!entry)
				goto out;
		}
		break;
	case 6: /* Thermal management */
		entry->eax = 0x4; /* allow ARAT */
		entry->ebx = 0;
		entry->ecx = 0;
		entry->edx = 0;
		break;
	/* function 7 has additional index. */
	case 7:
		entry->eax = min(entry->eax, 1u);
		cpuid_entry_override(entry, CPUID_7_0_EBX);
		cpuid_entry_override(entry, CPUID_7_ECX);
		cpuid_entry_override(entry, CPUID_7_EDX);

		/* KVM only supports 0x7.0 and 0x7.1, capped above via min(). */
		if (entry->eax == 1) {
			entry = do_host_cpuid(array, function, 1);
			if (!entry)
				goto out;

			cpuid_entry_override(entry, CPUID_7_1_EAX);
			entry->ebx = 0;
			entry->ecx = 0;
			entry->edx = 0;
		}
		break;
	case 9:
		break;
	case 0xa: { /* Architectural Performance Monitoring */
		struct x86_pmu_capability cap;
		union cpuid10_eax eax;
		union cpuid10_edx edx;

		perf_get_x86_pmu_capability(&cap);

		/*
		 * The guest architecture pmu is only supported if the architecture
		 * pmu exists on the host and the module parameters allow it.
		 */
		if (!cap.version || !enable_pmu)
			memset(&cap, 0, sizeof(cap));

		eax.split.version_id = min(cap.version, 2);
		eax.split.num_counters = cap.num_counters_gp;
		eax.split.bit_width = cap.bit_width_gp;
		eax.split.mask_length = cap.events_mask_len;

		edx.split.num_counters_fixed = min(cap.num_counters_fixed, MAX_FIXED_COUNTERS);
		edx.split.bit_width_fixed = cap.bit_width_fixed;
		if (cap.version)
			edx.split.anythread_deprecated = 1;
		edx.split.reserved1 = 0;
		edx.split.reserved2 = 0;

		entry->eax = eax.full;
		entry->ebx = cap.events_mask;
		entry->ecx = 0;
		entry->edx = edx.full;
		break;
	}
	/*
	 * Per Intel's SDM, the 0x1f is a superset of 0xb,
	 * thus they can be handled by common code.
	 */
	case 0x1f:
	case 0xb:
		/*
		 * Populate entries until the level type (ECX[15:8]) of the
		 * previous entry is zero.  Note, CPUID EAX.{0x1f,0xb}.0 is
		 * the starting entry, filled by the primary do_host_cpuid().
		 */
		for (i = 1; entry->ecx & 0xff00; ++i) {
			entry = do_host_cpuid(array, function, i);
			if (!entry)
				goto out;
		}
		break;
	case 0xd: {
		u64 guest_perm = xstate_get_guest_group_perm();

		entry->eax &= supported_xcr0 & guest_perm;
		entry->ebx = xstate_required_size(supported_xcr0, false);
		entry->ecx = entry->ebx;
		entry->edx &= (supported_xcr0 & guest_perm) >> 32;
		if (!supported_xcr0)
			break;

		entry = do_host_cpuid(array, function, 1);
		if (!entry)
			goto out;

		cpuid_entry_override(entry, CPUID_D_1_EAX);
		if (entry->eax & (F(XSAVES)|F(XSAVEC)))
			entry->ebx = xstate_required_size(supported_xcr0 | supported_xss,
							  true);
		else {
			WARN_ON_ONCE(supported_xss != 0);
			entry->ebx = 0;
		}
		entry->ecx &= supported_xss;
		entry->edx &= supported_xss >> 32;

		for (i = 2; i < 64; ++i) {
			bool s_state;
			if (supported_xcr0 & BIT_ULL(i))
				s_state = false;
			else if (supported_xss & BIT_ULL(i))
				s_state = true;
			else
				continue;

			entry = do_host_cpuid(array, function, i);
			if (!entry)
				goto out;

			/*
			 * The supported check above should have filtered out
			 * invalid sub-leafs.  Only valid sub-leafs should
			 * reach this point, and they should have a non-zero
			 * save state size.  Furthermore, check whether the
			 * processor agrees with supported_xcr0/supported_xss
			 * on whether this is an XCR0- or IA32_XSS-managed area.
			 */
			if (WARN_ON_ONCE(!entry->eax || (entry->ecx & 0x1) != s_state)) {
				--array->nent;
				continue;
			}

			if (!kvm_cpu_cap_has(X86_FEATURE_XFD))
				entry->ecx &= ~BIT_ULL(2);
			entry->edx = 0;
		}
		break;
	}
	case 0x12:
		/* Intel SGX */
		if (!kvm_cpu_cap_has(X86_FEATURE_SGX)) {
			entry->eax = entry->ebx = entry->ecx = entry->edx = 0;
			break;
		}

		/*
		 * Index 0: Sub-features, MISCSELECT (a.k.a extended features)
		 * and max enclave sizes.   The SGX sub-features and MISCSELECT
		 * are restricted by kernel and KVM capabilities (like most
		 * feature flags), while enclave size is unrestricted.
		 */
		cpuid_entry_override(entry, CPUID_12_EAX);
		entry->ebx &= SGX_MISC_EXINFO;

		entry = do_host_cpuid(array, function, 1);
		if (!entry)
			goto out;

		/*
		 * Index 1: SECS.ATTRIBUTES.  ATTRIBUTES are restricted a la
		 * feature flags.  Advertise all supported flags, including
		 * privileged attributes that require explicit opt-in from
		 * userspace.  ATTRIBUTES.XFRM is not adjusted as userspace is
		 * expected to derive it from supported XCR0.
		 */
		entry->eax &= SGX_ATTR_DEBUG | SGX_ATTR_MODE64BIT |
			      SGX_ATTR_PROVISIONKEY | SGX_ATTR_EINITTOKENKEY |
			      SGX_ATTR_KSS;
		entry->ebx &= 0;
		break;
	/* Intel PT */
	case 0x14:
		if (!kvm_cpu_cap_has(X86_FEATURE_INTEL_PT)) {
			entry->eax = entry->ebx = entry->ecx = entry->edx = 0;
			break;
		}

		for (i = 1, max_idx = entry->eax; i <= max_idx; ++i) {
			if (!do_host_cpuid(array, function, i))
				goto out;
		}
		break;
	/* Intel AMX TILE */
	case 0x1d:
		if (!kvm_cpu_cap_has(X86_FEATURE_AMX_TILE)) {
			entry->eax = entry->ebx = entry->ecx = entry->edx = 0;
			break;
		}

		for (i = 1, max_idx = entry->eax; i <= max_idx; ++i) {
			if (!do_host_cpuid(array, function, i))
				goto out;
		}
		break;
	case 0x1e: /* TMUL information */
		if (!kvm_cpu_cap_has(X86_FEATURE_AMX_TILE)) {
			entry->eax = entry->ebx = entry->ecx = entry->edx = 0;
			break;
		}
		break;
	case KVM_CPUID_SIGNATURE: {
		const u32 *sigptr = (const u32 *)KVM_SIGNATURE;
		entry->eax = KVM_CPUID_FEATURES;
		entry->ebx = sigptr[0];
		entry->ecx = sigptr[1];
		entry->edx = sigptr[2];
		break;
	}
	case KVM_CPUID_FEATURES:
		entry->eax = (1 << KVM_FEATURE_CLOCKSOURCE) |
			     (1 << KVM_FEATURE_NOP_IO_DELAY) |
			     (1 << KVM_FEATURE_CLOCKSOURCE2) |
			     (1 << KVM_FEATURE_ASYNC_PF) |
			     (1 << KVM_FEATURE_PV_EOI) |
			     (1 << KVM_FEATURE_CLOCKSOURCE_STABLE_BIT) |
			     (1 << KVM_FEATURE_PV_UNHALT) |
			     (1 << KVM_FEATURE_PV_TLB_FLUSH) |
			     (1 << KVM_FEATURE_ASYNC_PF_VMEXIT) |
			     (1 << KVM_FEATURE_PV_SEND_IPI) |
			     (1 << KVM_FEATURE_POLL_CONTROL) |
			     (1 << KVM_FEATURE_PV_SCHED_YIELD) |
			     (1 << KVM_FEATURE_ASYNC_PF_INT);

		if (sched_info_on())
			entry->eax |= (1 << KVM_FEATURE_STEAL_TIME);

		entry->ebx = 0;
		entry->ecx = 0;
		entry->edx = 0;
		break;
	case 0x80000000:
		entry->eax = min(entry->eax, 0x8000001f);
		break;
	case 0x80000001:
		cpuid_entry_override(entry, CPUID_8000_0001_EDX);
		cpuid_entry_override(entry, CPUID_8000_0001_ECX);
		break;
	case 0x80000006:
		/* L2 cache and TLB: pass through host info. */
		break;
	case 0x80000007: /* Advanced power management */
		/* invariant TSC is CPUID.80000007H:EDX[8] */
		entry->edx &= (1 << 8);
		/* mask against host */
		entry->edx &= boot_cpu_data.x86_power;
		entry->eax = entry->ebx = entry->ecx = 0;
		break;
	case 0x80000008: {
		unsigned g_phys_as = (entry->eax >> 16) & 0xff;
		unsigned virt_as = max((entry->eax >> 8) & 0xff, 48U);
		unsigned phys_as = entry->eax & 0xff;

		/*
		 * If TDP (NPT) is disabled use the adjusted host MAXPHYADDR as
		 * the guest operates in the same PA space as the host, i.e.
		 * reductions in MAXPHYADDR for memory encryption affect shadow
		 * paging, too.
		 *
		 * If TDP is enabled but an explicit guest MAXPHYADDR is not
		 * provided, use the raw bare metal MAXPHYADDR as reductions to
		 * the HPAs do not affect GPAs.
		 */
		if (!tdp_enabled)
			g_phys_as = boot_cpu_data.x86_phys_bits;
		else if (!g_phys_as)
			g_phys_as = phys_as;

		entry->eax = g_phys_as | (virt_as << 8);
		entry->edx = 0;
		cpuid_entry_override(entry, CPUID_8000_0008_EBX);
		break;
	}
	case 0x8000000A:
		if (!kvm_cpu_cap_has(X86_FEATURE_SVM)) {
			entry->eax = entry->ebx = entry->ecx = entry->edx = 0;
			break;
		}
		entry->eax = 1; /* SVM revision 1 */
		entry->ebx = 8; /* Lets support 8 ASIDs in case we add proper
				   ASID emulation to nested SVM */
		entry->ecx = 0; /* Reserved */
		cpuid_entry_override(entry, CPUID_8000_000A_EDX);
		break;
	case 0x80000019:
		entry->ecx = entry->edx = 0;
		break;
	case 0x8000001a:
	case 0x8000001e:
		break;
	case 0x8000001F:
		if (!kvm_cpu_cap_has(X86_FEATURE_SEV)) {
			entry->eax = entry->ebx = entry->ecx = entry->edx = 0;
		} else {
			cpuid_entry_override(entry, CPUID_8000_001F_EAX);

			/*
			 * Enumerate '0' for "PA bits reduction", the adjusted
			 * MAXPHYADDR is enumerated directly (see 0x80000008).
			 */
			entry->ebx &= ~GENMASK(11, 6);
		}
		break;
	/*Add support for Centaur's CPUID instruction*/
	case 0xC0000000:
		/*Just support up to 0xC0000004 now*/
		entry->eax = min(entry->eax, 0xC0000004);
		break;
	case 0xC0000001:
		cpuid_entry_override(entry, CPUID_C000_0001_EDX);
		break;
	case 3: /* Processor serial number */
	case 5: /* MONITOR/MWAIT */
	case 0xC0000002:
	case 0xC0000003:
	case 0xC0000004:
	default:
		entry->eax = entry->ebx = entry->ecx = entry->edx = 0;
		break;
	}

	r = 0;

out:
	put_cpu();

	return r;
}

static int do_cpuid_func(struct kvm_cpuid_array *array, u32 func,
			 unsigned int type)
{
	if (type == KVM_GET_EMULATED_CPUID)
		return __do_cpuid_func_emulated(array, func);

	return __do_cpuid_func(array, func);
}

#define CENTAUR_CPUID_SIGNATURE 0xC0000000

static int get_cpuid_func(struct kvm_cpuid_array *array, u32 func,
			  unsigned int type)
{
	u32 limit;
	int r;

	if (func == CENTAUR_CPUID_SIGNATURE &&
	    boot_cpu_data.x86_vendor != X86_VENDOR_CENTAUR)
		return 0;

	r = do_cpuid_func(array, func, type);
	if (r)
		return r;

	limit = array->entries[array->nent - 1].eax;
	for (func = func + 1; func <= limit; ++func) {
		r = do_cpuid_func(array, func, type);
		if (r)
			break;
	}

	return r;
}

static bool sanity_check_entries(struct kvm_cpuid_entry2 __user *entries,
				 __u32 num_entries, unsigned int ioctl_type)
{
	int i;
	__u32 pad[3];

	if (ioctl_type != KVM_GET_EMULATED_CPUID)
		return false;

	/*
	 * We want to make sure that ->padding is being passed clean from
	 * userspace in case we want to use it for something in the future.
	 *
	 * Sadly, this wasn't enforced for KVM_GET_SUPPORTED_CPUID and so we
	 * have to give ourselves satisfied only with the emulated side. /me
	 * sheds a tear.
	 */
	for (i = 0; i < num_entries; i++) {
		if (copy_from_user(pad, entries[i].padding, sizeof(pad)))
			return true;

		if (pad[0] || pad[1] || pad[2])
			return true;
	}
	return false;
}

int kvm_dev_ioctl_get_cpuid(struct kvm_cpuid2 *cpuid,
			    struct kvm_cpuid_entry2 __user *entries,
			    unsigned int type)
{
	static const u32 funcs[] = {
		0, 0x80000000, CENTAUR_CPUID_SIGNATURE, KVM_CPUID_SIGNATURE,
	};

	struct kvm_cpuid_array array = {
		.nent = 0,
	};
	int r, i;

	if (cpuid->nent < 1)
		return -E2BIG;
	if (cpuid->nent > KVM_MAX_CPUID_ENTRIES)
		cpuid->nent = KVM_MAX_CPUID_ENTRIES;

	if (sanity_check_entries(entries, cpuid->nent, type))
		return -EINVAL;

	array.entries = vzalloc(array_size(sizeof(struct kvm_cpuid_entry2),
					   cpuid->nent));
	if (!array.entries)
		return -ENOMEM;

	array.maxnent = cpuid->nent;

	for (i = 0; i < ARRAY_SIZE(funcs); i++) {
		r = get_cpuid_func(&array, funcs[i], type);
		if (r)
			goto out_free;
	}
	cpuid->nent = array.nent;

	if (copy_to_user(entries, array.entries,
			 array.nent * sizeof(struct kvm_cpuid_entry2)))
		r = -EFAULT;

out_free:
	vfree(array.entries);
	return r;
}

struct kvm_cpuid_entry2 *kvm_find_cpuid_entry(struct kvm_vcpu *vcpu,
					      u32 function, u32 index)
{
	return cpuid_entry2_find(vcpu->arch.cpuid_entries, vcpu->arch.cpuid_nent,
				 function, index);
}
EXPORT_SYMBOL_GPL(kvm_find_cpuid_entry);

/*
 * Intel CPUID semantics treats any query for an out-of-range leaf as if the
 * highest basic leaf (i.e. CPUID.0H:EAX) were requested.  AMD CPUID semantics
 * returns all zeroes for any undefined leaf, whether or not the leaf is in
 * range.  Centaur/VIA follows Intel semantics.
 *
 * A leaf is considered out-of-range if its function is higher than the maximum
 * supported leaf of its associated class or if its associated class does not
 * exist.
 *
 * There are three primary classes to be considered, with their respective
 * ranges described as "<base> - <top>[,<base2> - <top2>] inclusive.  A primary
 * class exists if a guest CPUID entry for its <base> leaf exists.  For a given
 * class, CPUID.<base>.EAX contains the max supported leaf for the class.
 *
 *  - Basic:      0x00000000 - 0x3fffffff, 0x50000000 - 0x7fffffff
 *  - Hypervisor: 0x40000000 - 0x4fffffff
 *  - Extended:   0x80000000 - 0xbfffffff
 *  - Centaur:    0xc0000000 - 0xcfffffff
 *
 * The Hypervisor class is further subdivided into sub-classes that each act as
 * their own independent class associated with a 0x100 byte range.  E.g. if Qemu
 * is advertising support for both HyperV and KVM, the resulting Hypervisor
 * CPUID sub-classes are:
 *
 *  - HyperV:     0x40000000 - 0x400000ff
 *  - KVM:        0x40000100 - 0x400001ff
 */
static struct kvm_cpuid_entry2 *
get_out_of_range_cpuid_entry(struct kvm_vcpu *vcpu, u32 *fn_ptr, u32 index)
{
	struct kvm_cpuid_entry2 *basic, *class;
	u32 function = *fn_ptr;

	basic = kvm_find_cpuid_entry(vcpu, 0, 0);
	if (!basic)
		return NULL;

	if (is_guest_vendor_amd(basic->ebx, basic->ecx, basic->edx) ||
	    is_guest_vendor_hygon(basic->ebx, basic->ecx, basic->edx))
		return NULL;

	if (function >= 0x40000000 && function <= 0x4fffffff)
		class = kvm_find_cpuid_entry(vcpu, function & 0xffffff00, 0);
	else if (function >= 0xc0000000)
		class = kvm_find_cpuid_entry(vcpu, 0xc0000000, 0);
	else
		class = kvm_find_cpuid_entry(vcpu, function & 0x80000000, 0);

	if (class && function <= class->eax)
		return NULL;

	/*
	 * Leaf specific adjustments are also applied when redirecting to the
	 * max basic entry, e.g. if the max basic leaf is 0xb but there is no
	 * entry for CPUID.0xb.index (see below), then the output value for EDX
	 * needs to be pulled from CPUID.0xb.1.
	 */
	*fn_ptr = basic->eax;

	/*
	 * The class does not exist or the requested function is out of range;
	 * the effective CPUID entry is the max basic leaf.  Note, the index of
	 * the original requested leaf is observed!
	 */
	return kvm_find_cpuid_entry(vcpu, basic->eax, index);
}

bool kvm_cpuid(struct kvm_vcpu *vcpu, u32 *eax, u32 *ebx,
	       u32 *ecx, u32 *edx, bool exact_only)
{
	u32 orig_function = *eax, function = *eax, index = *ecx;
	struct kvm_cpuid_entry2 *entry;
	bool exact, used_max_basic = false;

	entry = kvm_find_cpuid_entry(vcpu, function, index);
	exact = !!entry;

	if (!entry && !exact_only) {
		entry = get_out_of_range_cpuid_entry(vcpu, &function, index);
		used_max_basic = !!entry;
	}

	if (entry) {
		*eax = entry->eax;
		*ebx = entry->ebx;
		*ecx = entry->ecx;
		*edx = entry->edx;
		if (function == 7 && index == 0) {
			u64 data;
		        if (!__kvm_get_msr(vcpu, MSR_IA32_TSX_CTRL, &data, true) &&
			    (data & TSX_CTRL_CPUID_CLEAR))
				*ebx &= ~(F(RTM) | F(HLE));
		}
	} else {
		*eax = *ebx = *ecx = *edx = 0;
		/*
		 * When leaf 0BH or 1FH is defined, CL is pass-through
		 * and EDX is always the x2APIC ID, even for undefined
		 * subleaves. Index 1 will exist iff the leaf is
		 * implemented, so we pass through CL iff leaf 1
		 * exists. EDX can be copied from any existing index.
		 */
		if (function == 0xb || function == 0x1f) {
			entry = kvm_find_cpuid_entry(vcpu, function, 1);
			if (entry) {
				*ecx = index & 0xff;
				*edx = entry->edx;
			}
		}
	}
	trace_kvm_cpuid(orig_function, index, *eax, *ebx, *ecx, *edx, exact,
			used_max_basic);
	return exact;
}
EXPORT_SYMBOL_GPL(kvm_cpuid);

int kvm_emulate_cpuid(struct kvm_vcpu *vcpu)
{
	u32 eax, ebx, ecx, edx;

	if (cpuid_fault_enabled(vcpu) && !kvm_require_cpl(vcpu, 0))
		return 1;

	eax = kvm_rax_read(vcpu);
	ecx = kvm_rcx_read(vcpu);
	kvm_cpuid(vcpu, &eax, &ebx, &ecx, &edx, false);
	kvm_rax_write(vcpu, eax);
	kvm_rbx_write(vcpu, ebx);
	kvm_rcx_write(vcpu, ecx);
	kvm_rdx_write(vcpu, edx);
	return kvm_skip_emulated_instruction(vcpu);
}
EXPORT_SYMBOL_GPL(kvm_emulate_cpuid);<|MERGE_RESOLUTION|>--- conflicted
+++ resolved
@@ -117,8 +117,6 @@
 		return 0;
 
 	return fpu_enable_guest_xfd_features(&vcpu->arch.guest_fpu, xfeatures);
-<<<<<<< HEAD
-=======
 }
 
 /* Check whether the supplied CPUID data is equal to what is already set for the vCPU. */
@@ -141,7 +139,6 @@
 	}
 
 	return 0;
->>>>>>> 8807a1c0
 }
 
 static void kvm_update_kvm_cpuid_base(struct kvm_vcpu *vcpu)
@@ -335,8 +332,6 @@
                         int nent)
 {
 	int r;
-<<<<<<< HEAD
-=======
 
 	__kvm_update_cpuid_runtime(vcpu, e2, nent);
 
@@ -353,7 +348,6 @@
 	 */
 	if (vcpu->arch.last_vmentry_cpu != -1)
 		return kvm_cpuid_check_equal(vcpu, e2, nent);
->>>>>>> 8807a1c0
 
 	r = kvm_check_cpuid(vcpu, e2, nent);
 	if (r)
@@ -364,10 +358,6 @@
 	vcpu->arch.cpuid_nent = nent;
 
 	kvm_update_kvm_cpuid_base(vcpu);
-<<<<<<< HEAD
-	kvm_update_cpuid_runtime(vcpu);
-=======
->>>>>>> 8807a1c0
 	kvm_vcpu_after_set_cpuid(vcpu);
 
 	return 0;
