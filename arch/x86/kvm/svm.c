--- conflicted
+++ resolved
@@ -4611,11 +4611,7 @@
 	u32 *entry = avic_get_logical_id_entry(vcpu, svm->ldr_reg, flat);
 
 	if (entry)
-<<<<<<< HEAD
-		WRITE_ONCE(*entry, (u32) ~AVIC_LOGICAL_ID_ENTRY_VALID_MASK);
-=======
 		clear_bit(AVIC_LOGICAL_ID_ENTRY_VALID_BIT, (unsigned long *)entry);
->>>>>>> 69dbdfff
 }
 
 static int avic_handle_ldr_update(struct kvm_vcpu *vcpu)
