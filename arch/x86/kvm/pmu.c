--- conflicted
+++ resolved
@@ -79,11 +79,7 @@
 	 * woken up. So we should wake it, but this is impossible from
 	 * NMI context. Do it from irq work instead.
 	 */
-<<<<<<< HEAD
 	if (in_pmi && !kvm_handling_nmi_from_guest(pmc->vcpu))
-=======
-	if (in_pmi && !kvm_is_in_guest())
->>>>>>> 8807a1c0
 		irq_work_queue(&pmc_to_pmu(pmc)->irq_work);
 	else
 		kvm_make_request(KVM_REQ_PMI, pmc->vcpu);
