--- conflicted
+++ resolved
@@ -1364,42 +1364,25 @@
 SYM_CODE_END(spurious_interrupt_bug)
 
 #ifdef CONFIG_XEN_PV
-<<<<<<< HEAD
+	/*
+	 * Check to see if we got the event in the critical
+	 * region in xen_iret_direct, after we've reenabled
+	 * events and checked for pending events.  This simulates
+	 * iret instruction's behaviour where it delivers a
+	 * pending interrupt when enabling interrupts:
+	 */
+	cmpl	$xen_iret_start_crit, (%esp)
+	jb	1f
+	cmpl	$xen_iret_end_crit, (%esp)
+	jae	1f
+	call	xen_iret_crit_fixup
+1:
 SYM_FUNC_START(xen_hypervisor_callback)
 	pushl	$-1				/* orig_ax = -1 => not a system call */
 	SAVE_ALL
 	ENCODE_FRAME_POINTER
 	TRACE_IRQS_OFF
-
-=======
-ENTRY(xen_hypervisor_callback)
->>>>>>> 7543765d
-	/*
-	 * Check to see if we got the event in the critical
-	 * region in xen_iret_direct, after we've reenabled
-	 * events and checked for pending events.  This simulates
-	 * iret instruction's behaviour where it delivers a
-	 * pending interrupt when enabling interrupts:
-	 */
-	cmpl	$xen_iret_start_crit, (%esp)
-	jb	1f
-	cmpl	$xen_iret_end_crit, (%esp)
-	jae	1f
-<<<<<<< HEAD
-
-	jmp	xen_iret_crit_fixup
-
-SYM_INNER_LABEL_ALIGN(xen_do_upcall, SYM_L_GLOBAL)
-1:	mov	%esp, %eax
-=======
-	call	xen_iret_crit_fixup
-1:
-	pushl	$-1				/* orig_ax = -1 => not a system call */
-	SAVE_ALL
-	ENCODE_FRAME_POINTER
-	TRACE_IRQS_OFF
 	mov	%esp, %eax
->>>>>>> 7543765d
 	call	xen_evtchn_do_upcall
 #ifndef CONFIG_PREEMPTION
 	call	xen_maybe_preempt_hcall
