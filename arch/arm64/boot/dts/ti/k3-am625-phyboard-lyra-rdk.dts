--- conflicted
+++ resolved
@@ -348,8 +348,6 @@
 				  "GPIO6_ETH1_USER_RESET", "GPIO7_AUDIO_USER_RESET";
 	};
 
-<<<<<<< HEAD
-=======
 	usb-pd@22 {
 		compatible = "ti,tps6598x";
 		reg = <0x22>;
@@ -368,7 +366,6 @@
 		};
 	};
 
->>>>>>> 0c383648
 	sii9022: bridge-hdmi@39 {
 		compatible = "sil,sii9022";
 		reg = <0x39>;
