--- conflicted
+++ resolved
@@ -673,10 +673,6 @@
 config ARM64_ERRATUM_2119858
 	bool "Cortex-A710: 2119858: workaround TRBE overwriting trace data in FILL mode"
 	default y
-<<<<<<< HEAD
-	depends on COMPILE_TEST # Until the CoreSight TRBE driver changes are in
-=======
->>>>>>> 536de747
 	depends on CORESIGHT_TRBE
 	select ARM64_WORKAROUND_TRBE_OVERWRITE_FILL_MODE
 	help
@@ -695,10 +691,6 @@
 config ARM64_ERRATUM_2139208
 	bool "Neoverse-N2: 2139208: workaround TRBE overwriting trace data in FILL mode"
 	default y
-<<<<<<< HEAD
-	depends on COMPILE_TEST # Until the CoreSight TRBE driver changes are in
-=======
->>>>>>> 536de747
 	depends on CORESIGHT_TRBE
 	select ARM64_WORKAROUND_TRBE_OVERWRITE_FILL_MODE
 	help
@@ -752,10 +744,6 @@
 
 config ARM64_ERRATUM_2253138
 	bool "Neoverse-N2: 2253138: workaround TRBE writing to address out-of-range"
-<<<<<<< HEAD
-	depends on COMPILE_TEST # Until the CoreSight TRBE driver changes are in
-=======
->>>>>>> 536de747
 	depends on CORESIGHT_TRBE
 	default y
 	select ARM64_WORKAROUND_TRBE_WRITE_OUT_OF_RANGE
@@ -774,10 +762,6 @@
 
 config ARM64_ERRATUM_2224489
 	bool "Cortex-A710: 2224489: workaround TRBE writing to address out-of-range"
-<<<<<<< HEAD
-	depends on COMPILE_TEST # Until the CoreSight TRBE driver changes are in
-=======
->>>>>>> 536de747
 	depends on CORESIGHT_TRBE
 	default y
 	select ARM64_WORKAROUND_TRBE_WRITE_OUT_OF_RANGE
