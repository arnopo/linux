--- conflicted
+++ resolved
@@ -189,15 +189,9 @@
 			(void *)kasan_mem_to_shadow((void *)VMALLOC_END));
 
 	/* Populate the linear mapping */
-<<<<<<< HEAD
-	for_each_mem_range(i, &_start, &_end) {
-		void *start = (void *)__va(_start);
-		void *end = (void *)__va(_end);
-=======
 	for_each_mem_range(i, &p_start, &p_end) {
 		void *start = (void *)__va(p_start);
 		void *end = (void *)__va(p_end);
->>>>>>> e48bf29c
 
 		if (start >= end)
 			break;
@@ -207,11 +201,7 @@
 
 	/* Populate kernel, BPF, modules mapping */
 	kasan_populate(kasan_mem_to_shadow((const void *)MODULES_VADDR),
-<<<<<<< HEAD
-		       kasan_mem_to_shadow((const void *)BPF_JIT_REGION_END));
-=======
 		       kasan_mem_to_shadow((const void *)MODULES_VADDR + SZ_2G));
->>>>>>> e48bf29c
 
 	for (i = 0; i < PTRS_PER_PTE; i++)
 		set_pte(&kasan_early_shadow_pte[i],
