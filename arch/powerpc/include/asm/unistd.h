/*
 * This file contains the system call numbers.
 *
 * This program is free software; you can redistribute it and/or
 * modify it under the terms of the GNU General Public License
 * as published by the Free Software Foundation; either version
 * 2 of the License, or (at your option) any later version.
 */
#ifndef _ASM_POWERPC_UNISTD_H_
#define _ASM_POWERPC_UNISTD_H_

#include <uapi/asm/unistd.h>


<<<<<<< HEAD
#define NR_syscalls		388
=======
#define NR_syscalls		389
>>>>>>> e7ad3dc9

#define __NR__exit __NR_exit

#ifndef __ASSEMBLY__

#include <linux/types.h>
#include <linux/compiler.h>
#include <linux/linkage.h>

#define __ARCH_WANT_OLD_READDIR
#define __ARCH_WANT_STAT64
#define __ARCH_WANT_SYS_ALARM
#define __ARCH_WANT_SYS_GETHOSTNAME
#define __ARCH_WANT_SYS_IPC
#define __ARCH_WANT_SYS_PAUSE
#define __ARCH_WANT_SYS_SIGNAL
#define __ARCH_WANT_SYS_TIME
#define __ARCH_WANT_SYS_UTIME
#define __ARCH_WANT_SYS_WAITPID
#define __ARCH_WANT_SYS_SOCKETCALL
#define __ARCH_WANT_SYS_FADVISE64
#define __ARCH_WANT_SYS_GETPGRP
#define __ARCH_WANT_SYS_LLSEEK
#define __ARCH_WANT_SYS_NICE
#define __ARCH_WANT_SYS_OLD_GETRLIMIT
#define __ARCH_WANT_SYS_OLD_UNAME
#define __ARCH_WANT_SYS_OLDUMOUNT
#define __ARCH_WANT_SYS_SIGPENDING
#define __ARCH_WANT_SYS_SIGPROCMASK
#ifdef CONFIG_PPC32
#define __ARCH_WANT_OLD_STAT
#endif
#ifdef CONFIG_PPC64
#define __ARCH_WANT_COMPAT_SYS_TIME
#define __ARCH_WANT_SYS_NEWFSTATAT
#define __ARCH_WANT_COMPAT_SYS_SENDFILE
#endif
#define __ARCH_WANT_SYS_FORK
#define __ARCH_WANT_SYS_VFORK
#define __ARCH_WANT_SYS_CLONE

#endif		/* __ASSEMBLY__ */
#endif /* _ASM_POWERPC_UNISTD_H_ */<|MERGE_RESOLUTION|>--- conflicted
+++ resolved
@@ -12,11 +12,7 @@
 #include <uapi/asm/unistd.h>
 
 
-<<<<<<< HEAD
-#define NR_syscalls		388
-=======
 #define NR_syscalls		389
->>>>>>> e7ad3dc9
 
 #define __NR__exit __NR_exit
 
