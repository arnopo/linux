--- conflicted
+++ resolved
@@ -1365,17 +1365,10 @@
 
 /*
  * Replace @old with @new in the inactive memslots.
-<<<<<<< HEAD
  *
  * With NULL @old this simply adds @new.
  * With NULL @new this simply removes @old.
  *
-=======
- *
- * With NULL @old this simply adds @new.
- * With NULL @new this simply removes @old.
- *
->>>>>>> 8807a1c0
  * If @new is non-NULL its hva_node[slots_idx] range has to be set
  * appropriately.
  */
@@ -1603,7 +1596,6 @@
 	int as_id = kvm_memslots_get_as_id(old, new);
 
 	kvm_swap_active_memslots(kvm, as_id);
-<<<<<<< HEAD
 
 	/* Propagate the new memslot to the now inactive memslots. */
 	kvm_replace_memslot(kvm, old, new);
@@ -1696,100 +1688,6 @@
 	kvm_activate_memslot(kvm, invalid_slot, new);
 }
 
-=======
-
-	/* Propagate the new memslot to the now inactive memslots. */
-	kvm_replace_memslot(kvm, old, new);
-}
-
-static void kvm_copy_memslot(struct kvm_memory_slot *dest,
-			     const struct kvm_memory_slot *src)
-{
-	dest->base_gfn = src->base_gfn;
-	dest->npages = src->npages;
-	dest->dirty_bitmap = src->dirty_bitmap;
-	dest->arch = src->arch;
-	dest->userspace_addr = src->userspace_addr;
-	dest->flags = src->flags;
-	dest->id = src->id;
-	dest->as_id = src->as_id;
-}
-
-static void kvm_invalidate_memslot(struct kvm *kvm,
-				   struct kvm_memory_slot *old,
-				   struct kvm_memory_slot *invalid_slot)
-{
-	/*
-	 * Mark the current slot INVALID.  As with all memslot modifications,
-	 * this must be done on an unreachable slot to avoid modifying the
-	 * current slot in the active tree.
-	 */
-	kvm_copy_memslot(invalid_slot, old);
-	invalid_slot->flags |= KVM_MEMSLOT_INVALID;
-	kvm_replace_memslot(kvm, old, invalid_slot);
-
-	/*
-	 * Activate the slot that is now marked INVALID, but don't propagate
-	 * the slot to the now inactive slots. The slot is either going to be
-	 * deleted or recreated as a new slot.
-	 */
-	kvm_swap_active_memslots(kvm, old->as_id);
-
-	/*
-	 * From this point no new shadow pages pointing to a deleted, or moved,
-	 * memslot will be created.  Validation of sp->gfn happens in:
-	 *	- gfn_to_hva (kvm_read_guest, gfn_to_pfn)
-	 *	- kvm_is_visible_gfn (mmu_check_root)
-	 */
-	kvm_arch_flush_shadow_memslot(kvm, old);
-
-	/* Was released by kvm_swap_active_memslots, reacquire. */
-	mutex_lock(&kvm->slots_arch_lock);
-
-	/*
-	 * Copy the arch-specific field of the newly-installed slot back to the
-	 * old slot as the arch data could have changed between releasing
-	 * slots_arch_lock in install_new_memslots() and re-acquiring the lock
-	 * above.  Writers are required to retrieve memslots *after* acquiring
-	 * slots_arch_lock, thus the active slot's data is guaranteed to be fresh.
-	 */
-	old->arch = invalid_slot->arch;
-}
-
-static void kvm_create_memslot(struct kvm *kvm,
-			       struct kvm_memory_slot *new)
-{
-	/* Add the new memslot to the inactive set and activate. */
-	kvm_replace_memslot(kvm, NULL, new);
-	kvm_activate_memslot(kvm, NULL, new);
-}
-
-static void kvm_delete_memslot(struct kvm *kvm,
-			       struct kvm_memory_slot *old,
-			       struct kvm_memory_slot *invalid_slot)
-{
-	/*
-	 * Remove the old memslot (in the inactive memslots) by passing NULL as
-	 * the "new" slot, and for the invalid version in the active slots.
-	 */
-	kvm_replace_memslot(kvm, old, NULL);
-	kvm_activate_memslot(kvm, invalid_slot, NULL);
-}
-
-static void kvm_move_memslot(struct kvm *kvm,
-			     struct kvm_memory_slot *old,
-			     struct kvm_memory_slot *new,
-			     struct kvm_memory_slot *invalid_slot)
-{
-	/*
-	 * Replace the old memslot in the inactive slots, and then swap slots
-	 * and replace the current INVALID with the new as well.
-	 */
-	kvm_replace_memslot(kvm, old, new);
-	kvm_activate_memslot(kvm, invalid_slot, new);
-}
-
->>>>>>> 8807a1c0
 static void kvm_update_flags_memslot(struct kvm *kvm,
 				     struct kvm_memory_slot *old,
 				     struct kvm_memory_slot *new)
@@ -1963,7 +1861,6 @@
 	 * and/or destroyed by kvm_set_memslot().
 	 */
 	old = id_to_memslot(slots, id);
-<<<<<<< HEAD
 
 	if (!mem->memory_size) {
 		if (!old || !old->npages)
@@ -1978,22 +1875,6 @@
 	base_gfn = (mem->guest_phys_addr >> PAGE_SHIFT);
 	npages = (mem->memory_size >> PAGE_SHIFT);
 
-=======
-
-	if (!mem->memory_size) {
-		if (!old || !old->npages)
-			return -EINVAL;
-
-		if (WARN_ON_ONCE(kvm->nr_memslot_pages < old->npages))
-			return -EIO;
-
-		return kvm_set_memslot(kvm, old, NULL, KVM_MR_DELETE);
-	}
-
-	base_gfn = (mem->guest_phys_addr >> PAGE_SHIFT);
-	npages = (mem->memory_size >> PAGE_SHIFT);
-
->>>>>>> 8807a1c0
 	if (!old || !old->npages) {
 		change = KVM_MR_CREATE;
 
@@ -3282,15 +3163,10 @@
 {
 	struct kvm_vcpu *vcpu = kvm_get_running_vcpu();
 
-<<<<<<< HEAD
-	if (WARN_ON_ONCE(!vcpu) || WARN_ON_ONCE(vcpu->kvm != kvm))
-		return;
-=======
 #ifdef CONFIG_HAVE_KVM_DIRTY_RING
 	if (WARN_ON_ONCE(!vcpu) || WARN_ON_ONCE(vcpu->kvm != kvm))
 		return;
 #endif
->>>>>>> 8807a1c0
 
 	if (memslot && kvm_slot_dirty_track_enabled(memslot)) {
 		unsigned long rel_gfn = gfn - memslot->base_gfn;
