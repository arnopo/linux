--- conflicted
+++ resolved
@@ -255,10 +255,7 @@
 	}					\
 })
 
-<<<<<<< HEAD
 void log_buf_kexec_setup(void);
-=======
->>>>>>> 645dae96
 #else
 static inline int vprintk(const char *s, va_list args)
 	__attribute__ ((format (printf, 1, 0)));
@@ -274,12 +271,9 @@
 /* No effect, but we still get type checking even in the !PRINTK case: */
 #define printk_once(x...) printk(x)
 
-<<<<<<< HEAD
 static inline void log_buf_kexec_setup(void)
 {
 }
-=======
->>>>>>> 645dae96
 #endif
 
 extern int printk_needs_cpu(int cpu);
