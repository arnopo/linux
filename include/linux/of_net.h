/* SPDX-License-Identifier: GPL-2.0-only */
/*
 * OF helpers for network devices.
 */

#ifndef __LINUX_OF_NET_H
#define __LINUX_OF_NET_H

#ifdef CONFIG_OF_NET
#include <linux/of.h>

struct net_device;
extern int of_get_phy_mode(struct device_node *np);
extern const void *of_get_mac_address(struct device_node *np);
extern struct net_device *of_find_net_device_by_node(struct device_node *np);
#else
static inline int of_get_phy_mode(struct device_node *np)
{
	return -ENODEV;
}

static inline const void *of_get_mac_address(struct device_node *np)
{
<<<<<<< HEAD
	return NULL;
=======
	return ERR_PTR(-ENODEV);
>>>>>>> 0ecfebd2
}

static inline struct net_device *of_find_net_device_by_node(struct device_node *np)
{
	return NULL;
}
#endif

#endif /* __LINUX_OF_NET_H */<|MERGE_RESOLUTION|>--- conflicted
+++ resolved
@@ -21,11 +21,7 @@
 
 static inline const void *of_get_mac_address(struct device_node *np)
 {
-<<<<<<< HEAD
-	return NULL;
-=======
 	return ERR_PTR(-ENODEV);
->>>>>>> 0ecfebd2
 }
 
 static inline struct net_device *of_find_net_device_by_node(struct device_node *np)
