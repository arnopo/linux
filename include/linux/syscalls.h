--- conflicted
+++ resolved
@@ -731,13 +731,8 @@
 			unsigned long arg4, unsigned long arg5);
 asmlinkage long sys_getcpu(unsigned __user *cpu, unsigned __user *node, struct getcpu_cache __user *cache);
 
-<<<<<<< HEAD
-/* kernel/time.c */
+/* kernel/time/time.c */
 asmlinkage long sys_gettimeofday(struct __kernel_old_timeval __user *tv,
-=======
-/* kernel/time/time.c */
-asmlinkage long sys_gettimeofday(struct timeval __user *tv,
->>>>>>> 094a03d8
 				struct timezone __user *tz);
 asmlinkage long sys_settimeofday(struct __kernel_old_timeval __user *tv,
 				struct timezone __user *tz);
