/* SPDX-License-Identifier: GPL-2.0 */
/*
 * DAMON api
 *
 * Author: SeongJae Park <sjpark@amazon.de>
 */

#ifndef _DAMON_H_
#define _DAMON_H_

#include <linux/mutex.h>
#include <linux/time64.h>
#include <linux/types.h>
#include <linux/random.h>

/* Minimal region size.  Every damon_region is aligned by this. */
#define DAMON_MIN_REGION	PAGE_SIZE
/* Max priority score for DAMON-based operation schemes */
#define DAMOS_MAX_SCORE		(99)

/* Get a random number in [l, r) */
static inline unsigned long damon_rand(unsigned long l, unsigned long r)
{
	return l + prandom_u32_max(r - l);
}

/**
 * struct damon_addr_range - Represents an address region of [@start, @end).
 * @start:	Start address of the region (inclusive).
 * @end:	End address of the region (exclusive).
 */
struct damon_addr_range {
	unsigned long start;
	unsigned long end;
};

/**
 * struct damon_region - Represents a monitoring target region.
 * @ar:			The address range of the region.
 * @sampling_addr:	Address of the sample for the next access check.
 * @nr_accesses:	Access frequency of this region.
 * @list:		List head for siblings.
 * @age:		Age of this region.
 *
 * @age is initially zero, increased for each aggregation interval, and reset
 * to zero again if the access frequency is significantly changed.  If two
 * regions are merged into a new region, both @nr_accesses and @age of the new
 * region are set as region size-weighted average of those of the two regions.
 */
struct damon_region {
	struct damon_addr_range ar;
	unsigned long sampling_addr;
	unsigned int nr_accesses;
	struct list_head list;

	unsigned int age;
/* private: Internal value for age calculation. */
	unsigned int last_nr_accesses;
};

/**
 * struct damon_target - Represents a monitoring target.
 * @pid:		The PID of the virtual address space to monitor.
 * @nr_regions:		Number of monitoring target regions of this target.
 * @regions_list:	Head of the monitoring target regions of this target.
 * @list:		List head for siblings.
 *
 * Each monitoring context could have multiple targets.  For example, a context
 * for virtual memory address spaces could have multiple target processes.  The
 * @pid should be set for appropriate &struct damon_operations including the
 * virtual address spaces monitoring operations.
 */
struct damon_target {
	struct pid *pid;
	unsigned int nr_regions;
	struct list_head regions_list;
	struct list_head list;
};

/**
 * enum damos_action - Represents an action of a Data Access Monitoring-based
 * Operation Scheme.
 *
 * @DAMOS_WILLNEED:	Call ``madvise()`` for the region with MADV_WILLNEED.
 * @DAMOS_COLD:		Call ``madvise()`` for the region with MADV_COLD.
 * @DAMOS_PAGEOUT:	Call ``madvise()`` for the region with MADV_PAGEOUT.
 * @DAMOS_HUGEPAGE:	Call ``madvise()`` for the region with MADV_HUGEPAGE.
 * @DAMOS_NOHUGEPAGE:	Call ``madvise()`` for the region with MADV_NOHUGEPAGE.
 * @DAMOS_LRU_PRIO:	Prioritize the region on its LRU lists.
 * @DAMOS_LRU_DEPRIO:	Deprioritize the region on its LRU lists.
 * @DAMOS_STAT:		Do nothing but count the stat.
 * @NR_DAMOS_ACTIONS:	Total number of DAMOS actions
 */
enum damos_action {
	DAMOS_WILLNEED,
	DAMOS_COLD,
	DAMOS_PAGEOUT,
	DAMOS_HUGEPAGE,
	DAMOS_NOHUGEPAGE,
	DAMOS_LRU_PRIO,
	DAMOS_LRU_DEPRIO,
	DAMOS_STAT,		/* Do nothing but only record the stat */
	NR_DAMOS_ACTIONS,
};

/**
 * struct damos_quota - Controls the aggressiveness of the given scheme.
 * @ms:			Maximum milliseconds that the scheme can use.
 * @sz:			Maximum bytes of memory that the action can be applied.
 * @reset_interval:	Charge reset interval in milliseconds.
 *
 * @weight_sz:		Weight of the region's size for prioritization.
 * @weight_nr_accesses:	Weight of the region's nr_accesses for prioritization.
 * @weight_age:		Weight of the region's age for prioritization.
 *
 * To avoid consuming too much CPU time or IO resources for applying the
 * &struct damos->action to large memory, DAMON allows users to set time and/or
 * size quotas.  The quotas can be set by writing non-zero values to &ms and
 * &sz, respectively.  If the time quota is set, DAMON tries to use only up to
 * &ms milliseconds within &reset_interval for applying the action.  If the
 * size quota is set, DAMON tries to apply the action only up to &sz bytes
 * within &reset_interval.
 *
 * Internally, the time quota is transformed to a size quota using estimated
 * throughput of the scheme's action.  DAMON then compares it against &sz and
 * uses smaller one as the effective quota.
 *
 * For selecting regions within the quota, DAMON prioritizes current scheme's
 * target memory regions using the &struct damon_operations->get_scheme_score.
 * You could customize the prioritization logic by setting &weight_sz,
 * &weight_nr_accesses, and &weight_age, because monitoring operations are
 * encouraged to respect those.
 */
struct damos_quota {
	unsigned long ms;
	unsigned long sz;
	unsigned long reset_interval;

	unsigned int weight_sz;
	unsigned int weight_nr_accesses;
	unsigned int weight_age;

/* private: */
	/* For throughput estimation */
	unsigned long total_charged_sz;
	unsigned long total_charged_ns;

	unsigned long esz;	/* Effective size quota in bytes */

	/* For charging the quota */
	unsigned long charged_sz;
	unsigned long charged_from;
	struct damon_target *charge_target_from;
	unsigned long charge_addr_from;

	/* For prioritization */
	unsigned long histogram[DAMOS_MAX_SCORE + 1];
	unsigned int min_score;
};

/**
 * enum damos_wmark_metric - Represents the watermark metric.
 *
 * @DAMOS_WMARK_NONE:		Ignore the watermarks of the given scheme.
 * @DAMOS_WMARK_FREE_MEM_RATE:	Free memory rate of the system in [0,1000].
 * @NR_DAMOS_WMARK_METRICS:	Total number of DAMOS watermark metrics
 */
enum damos_wmark_metric {
	DAMOS_WMARK_NONE,
	DAMOS_WMARK_FREE_MEM_RATE,
	NR_DAMOS_WMARK_METRICS,
};

/**
 * struct damos_watermarks - Controls when a given scheme should be activated.
 * @metric:	Metric for the watermarks.
 * @interval:	Watermarks check time interval in microseconds.
 * @high:	High watermark.
 * @mid:	Middle watermark.
 * @low:	Low watermark.
 *
 * If &metric is &DAMOS_WMARK_NONE, the scheme is always active.  Being active
 * means DAMON does monitoring and applying the action of the scheme to
 * appropriate memory regions.  Else, DAMON checks &metric of the system for at
 * least every &interval microseconds and works as below.
 *
 * If &metric is higher than &high, the scheme is inactivated.  If &metric is
 * between &mid and &low, the scheme is activated.  If &metric is lower than
 * &low, the scheme is inactivated.
 */
struct damos_watermarks {
	enum damos_wmark_metric metric;
	unsigned long interval;
	unsigned long high;
	unsigned long mid;
	unsigned long low;

/* private: */
	bool activated;
};

/**
 * struct damos_stat - Statistics on a given scheme.
 * @nr_tried:	Total number of regions that the scheme is tried to be applied.
 * @sz_tried:	Total size of regions that the scheme is tried to be applied.
 * @nr_applied:	Total number of regions that the scheme is applied.
 * @sz_applied:	Total size of regions that the scheme is applied.
 * @qt_exceeds: Total number of times the quota of the scheme has exceeded.
 */
struct damos_stat {
	unsigned long nr_tried;
	unsigned long sz_tried;
	unsigned long nr_applied;
	unsigned long sz_applied;
	unsigned long qt_exceeds;
};

/**
 * struct damos_access_pattern - Target access pattern of the given scheme.
 * @min_sz_region:	Minimum size of target regions.
 * @max_sz_region:	Maximum size of target regions.
 * @min_nr_accesses:	Minimum ``->nr_accesses`` of target regions.
 * @max_nr_accesses:	Maximum ``->nr_accesses`` of target regions.
 * @min_age_region:	Minimum age of target regions.
 * @max_age_region:	Maximum age of target regions.
 */
struct damos_access_pattern {
	unsigned long min_sz_region;
	unsigned long max_sz_region;
	unsigned int min_nr_accesses;
	unsigned int max_nr_accesses;
	unsigned int min_age_region;
	unsigned int max_age_region;
};

/**
 * struct damos - Represents a Data Access Monitoring-based Operation Scheme.
 * @pattern:		Access pattern of target regions.
 * @action:		&damo_action to be applied to the target regions.
 * @quota:		Control the aggressiveness of this scheme.
 * @wmarks:		Watermarks for automated (in)activation of this scheme.
 * @stat:		Statistics of this scheme.
 * @list:		List head for siblings.
 *
 * For each aggregation interval, DAMON finds regions which fit in the
 * &pattern and applies &action to those. To avoid consuming too much
 * CPU time or IO resources for the &action, &quota is used.
 *
 * To do the work only when needed, schemes can be activated for specific
 * system situations using &wmarks.  If all schemes that registered to the
 * monitoring context are inactive, DAMON stops monitoring either, and just
 * repeatedly checks the watermarks.
 *
 * If all schemes that registered to a &struct damon_ctx are inactive, DAMON
 * stops monitoring and just repeatedly checks the watermarks.
 *
 * After applying the &action to each region, &stat_count and &stat_sz is
 * updated to reflect the number of regions and total size of regions that the
 * &action is applied.
 */
struct damos {
	struct damos_access_pattern pattern;
	enum damos_action action;
	struct damos_quota quota;
	struct damos_watermarks wmarks;
	struct damos_stat stat;
	struct list_head list;
};

/**
 * enum damon_ops_id - Identifier for each monitoring operations implementation
 *
 * @DAMON_OPS_VADDR:	Monitoring operations for virtual address spaces
 * @DAMON_OPS_FVADDR:	Monitoring operations for only fixed ranges of virtual
 *			address spaces
 * @DAMON_OPS_PADDR:	Monitoring operations for the physical address space
 * @NR_DAMON_OPS:	Number of monitoring operations implementations
 */
enum damon_ops_id {
	DAMON_OPS_VADDR,
	DAMON_OPS_FVADDR,
	DAMON_OPS_PADDR,
	NR_DAMON_OPS,
};

struct damon_ctx;

/**
 * struct damon_operations - Monitoring operations for given use cases.
 *
 * @id:				Identifier of this operations set.
 * @init:			Initialize operations-related data structures.
 * @update:			Update operations-related data structures.
 * @prepare_access_checks:	Prepare next access check of target regions.
 * @check_accesses:		Check the accesses to target regions.
 * @reset_aggregated:		Reset aggregated accesses monitoring results.
 * @get_scheme_score:		Get the score of a region for a scheme.
 * @apply_scheme:		Apply a DAMON-based operation scheme.
 * @target_valid:		Determine if the target is valid.
 * @cleanup:			Clean up the context.
 *
 * DAMON can be extended for various address spaces and usages.  For this,
 * users should register the low level operations for their target address
 * space and usecase via the &damon_ctx.ops.  Then, the monitoring thread
 * (&damon_ctx.kdamond) calls @init and @prepare_access_checks before starting
 * the monitoring, @update after each &damon_ctx.ops_update_interval, and
 * @check_accesses, @target_valid and @prepare_access_checks after each
 * &damon_ctx.sample_interval.  Finally, @reset_aggregated is called after each
 * &damon_ctx.aggr_interval.
 *
 * Each &struct damon_operations instance having valid @id can be registered
 * via damon_register_ops() and selected by damon_select_ops() later.
 * @init should initialize operations-related data structures.  For example,
 * this could be used to construct proper monitoring target regions and link
 * those to @damon_ctx.adaptive_targets.
 * @update should update the operations-related data structures.  For example,
 * this could be used to update monitoring target regions for current status.
 * @prepare_access_checks should manipulate the monitoring regions to be
 * prepared for the next access check.
 * @check_accesses should check the accesses to each region that made after the
 * last preparation and update the number of observed accesses of each region.
 * It should also return max number of observed accesses that made as a result
 * of its update.  The value will be used for regions adjustment threshold.
 * @reset_aggregated should reset the access monitoring results that aggregated
 * by @check_accesses.
 * @get_scheme_score should return the priority score of a region for a scheme
 * as an integer in [0, &DAMOS_MAX_SCORE].
 * @apply_scheme is called from @kdamond when a region for user provided
 * DAMON-based operation scheme is found.  It should apply the scheme's action
 * to the region and return bytes of the region that the action is successfully
 * applied.
 * @target_valid should check whether the target is still valid for the
 * monitoring.
 * @cleanup is called from @kdamond just before its termination.
 */
struct damon_operations {
	enum damon_ops_id id;
	void (*init)(struct damon_ctx *context);
	void (*update)(struct damon_ctx *context);
	void (*prepare_access_checks)(struct damon_ctx *context);
	unsigned int (*check_accesses)(struct damon_ctx *context);
	void (*reset_aggregated)(struct damon_ctx *context);
	int (*get_scheme_score)(struct damon_ctx *context,
			struct damon_target *t, struct damon_region *r,
			struct damos *scheme);
	unsigned long (*apply_scheme)(struct damon_ctx *context,
			struct damon_target *t, struct damon_region *r,
			struct damos *scheme);
	bool (*target_valid)(struct damon_target *t);
	void (*cleanup)(struct damon_ctx *context);
};

/**
 * struct damon_callback - Monitoring events notification callbacks.
 *
 * @before_start:	Called before starting the monitoring.
 * @after_wmarks_check:	Called after each schemes' watermarks check.
 * @after_sampling:	Called after each sampling.
 * @after_aggregation:	Called after each aggregation.
 * @before_terminate:	Called before terminating the monitoring.
 * @private:		User private data.
 *
 * The monitoring thread (&damon_ctx.kdamond) calls @before_start and
 * @before_terminate just before starting and finishing the monitoring,
 * respectively.  Therefore, those are good places for installing and cleaning
 * @private.
 *
 * The monitoring thread calls @after_wmarks_check after each DAMON-based
 * operation schemes' watermarks check.  If users need to make changes to the
 * attributes of the monitoring context while it's deactivated due to the
 * watermarks, this is the good place to do.
 *
 * The monitoring thread calls @after_sampling and @after_aggregation for each
 * of the sampling intervals and aggregation intervals, respectively.
 * Therefore, users can safely access the monitoring results without additional
 * protection.  For the reason, users are recommended to use these callback for
 * the accesses to the results.
 *
 * If any callback returns non-zero, monitoring stops.
 */
struct damon_callback {
	void *private;

	int (*before_start)(struct damon_ctx *context);
	int (*after_wmarks_check)(struct damon_ctx *context);
	int (*after_sampling)(struct damon_ctx *context);
	int (*after_aggregation)(struct damon_ctx *context);
	void (*before_terminate)(struct damon_ctx *context);
};

/**
 * struct damon_attrs - Monitoring attributes for accuracy/overhead control.
 *
 * @sample_interval:		The time between access samplings.
 * @aggr_interval:		The time between monitor results aggregations.
 * @ops_update_interval:	The time between monitoring operations updates.
 * @min_nr_regions:		The minimum number of adaptive monitoring
 *				regions.
 * @max_nr_regions:		The maximum number of adaptive monitoring
 *				regions.
 *
 * For each @sample_interval, DAMON checks whether each region is accessed or
 * not.  It aggregates and keeps the access information (number of accesses to
 * each region) for @aggr_interval time.  DAMON also checks whether the target
 * memory regions need update (e.g., by ``mmap()`` calls from the application,
 * in case of virtual memory monitoring) and applies the changes for each
 * @ops_update_interval.  All time intervals are in micro-seconds.
 * Please refer to &struct damon_operations and &struct damon_callback for more
 * detail.
 */
struct damon_attrs {
	unsigned long sample_interval;
	unsigned long aggr_interval;
	unsigned long ops_update_interval;
	unsigned long min_nr_regions;
	unsigned long max_nr_regions;
};

/**
 * struct damon_ctx - Represents a context for each monitoring.  This is the
 * main interface that allows users to set the attributes and get the results
 * of the monitoring.
 *
 * @attrs:		Monitoring attributes for accuracy/overhead control.
 * @kdamond:		Kernel thread who does the monitoring.
 * @kdamond_lock:	Mutex for the synchronizations with @kdamond.
 *
 * For each monitoring context, one kernel thread for the monitoring is
 * created.  The pointer to the thread is stored in @kdamond.
 *
 * Once started, the monitoring thread runs until explicitly required to be
 * terminated or every monitoring target is invalid.  The validity of the
 * targets is checked via the &damon_operations.target_valid of @ops.  The
 * termination can also be explicitly requested by calling damon_stop().
 * The thread sets @kdamond to NULL when it terminates. Therefore, users can
 * know whether the monitoring is ongoing or terminated by reading @kdamond.
 * Reads and writes to @kdamond from outside of the monitoring thread must
 * be protected by @kdamond_lock.
 *
 * Note that the monitoring thread protects only @kdamond via @kdamond_lock.
 * Accesses to other fields must be protected by themselves.
 *
 * @ops:	Set of monitoring operations for given use cases.
 * @callback:	Set of callbacks for monitoring events notifications.
 *
 * @adaptive_targets:	Head of monitoring targets (&damon_target) list.
 * @schemes:		Head of schemes (&damos) list.
 */
struct damon_ctx {
	struct damon_attrs attrs;

/* private: internal use only */
	struct timespec64 last_aggregation;
	struct timespec64 last_ops_update;

/* public: */
	struct task_struct *kdamond;
	struct mutex kdamond_lock;

	struct damon_operations ops;
	struct damon_callback callback;

	struct list_head adaptive_targets;
	struct list_head schemes;
};

static inline struct damon_region *damon_next_region(struct damon_region *r)
{
	return container_of(r->list.next, struct damon_region, list);
}

static inline struct damon_region *damon_prev_region(struct damon_region *r)
{
	return container_of(r->list.prev, struct damon_region, list);
}

static inline struct damon_region *damon_last_region(struct damon_target *t)
{
	return list_last_entry(&t->regions_list, struct damon_region, list);
}

static inline struct damon_region *damon_first_region(struct damon_target *t)
{
	return list_first_entry(&t->regions_list, struct damon_region, list);
}

<<<<<<< HEAD
=======
static inline unsigned long damon_sz_region(struct damon_region *r)
{
	return r->ar.end - r->ar.start;
}


>>>>>>> 54d39524
#define damon_for_each_region(r, t) \
	list_for_each_entry(r, &t->regions_list, list)

#define damon_for_each_region_from(r, t) \
	list_for_each_entry_from(r, &t->regions_list, list)

#define damon_for_each_region_safe(r, next, t) \
	list_for_each_entry_safe(r, next, &t->regions_list, list)

#define damon_for_each_target(t, ctx) \
	list_for_each_entry(t, &(ctx)->adaptive_targets, list)

#define damon_for_each_target_safe(t, next, ctx)	\
	list_for_each_entry_safe(t, next, &(ctx)->adaptive_targets, list)

#define damon_for_each_scheme(s, ctx) \
	list_for_each_entry(s, &(ctx)->schemes, list)

#define damon_for_each_scheme_safe(s, next, ctx) \
	list_for_each_entry_safe(s, next, &(ctx)->schemes, list)

#ifdef CONFIG_DAMON

struct damon_region *damon_new_region(unsigned long start, unsigned long end);

/*
 * Add a region between two other regions
 */
static inline void damon_insert_region(struct damon_region *r,
		struct damon_region *prev, struct damon_region *next,
		struct damon_target *t)
{
	__list_add(&r->list, &prev->list, &next->list);
	t->nr_regions++;
}

void damon_add_region(struct damon_region *r, struct damon_target *t);
void damon_destroy_region(struct damon_region *r, struct damon_target *t);
int damon_set_regions(struct damon_target *t, struct damon_addr_range *ranges,
		unsigned int nr_ranges);

struct damos *damon_new_scheme(struct damos_access_pattern *pattern,
			enum damos_action action, struct damos_quota *quota,
			struct damos_watermarks *wmarks);
void damon_add_scheme(struct damon_ctx *ctx, struct damos *s);
void damon_destroy_scheme(struct damos *s);

struct damon_target *damon_new_target(void);
void damon_add_target(struct damon_ctx *ctx, struct damon_target *t);
bool damon_targets_empty(struct damon_ctx *ctx);
void damon_free_target(struct damon_target *t);
void damon_destroy_target(struct damon_target *t);
unsigned int damon_nr_regions(struct damon_target *t);

struct damon_ctx *damon_new_ctx(void);
void damon_destroy_ctx(struct damon_ctx *ctx);
int damon_set_attrs(struct damon_ctx *ctx, struct damon_attrs *attrs);
void damon_set_schemes(struct damon_ctx *ctx,
			struct damos **schemes, ssize_t nr_schemes);
int damon_nr_running_ctxs(void);
bool damon_is_registered_ops(enum damon_ops_id id);
int damon_register_ops(struct damon_operations *ops);
int damon_select_ops(struct damon_ctx *ctx, enum damon_ops_id id);

static inline bool damon_target_has_pid(const struct damon_ctx *ctx)
{
	return ctx->ops.id == DAMON_OPS_VADDR || ctx->ops.id == DAMON_OPS_FVADDR;
}


int damon_start(struct damon_ctx **ctxs, int nr_ctxs, bool exclusive);
int damon_stop(struct damon_ctx **ctxs, int nr_ctxs);

int damon_set_region_biggest_system_ram_default(struct damon_target *t,
				unsigned long *start, unsigned long *end);

#endif	/* CONFIG_DAMON */

#endif	/* _DAMON_H */<|MERGE_RESOLUTION|>--- conflicted
+++ resolved
@@ -484,15 +484,12 @@
 	return list_first_entry(&t->regions_list, struct damon_region, list);
 }
 
-<<<<<<< HEAD
-=======
 static inline unsigned long damon_sz_region(struct damon_region *r)
 {
 	return r->ar.end - r->ar.start;
 }
 
 
->>>>>>> 54d39524
 #define damon_for_each_region(r, t) \
 	list_for_each_entry(r, &t->regions_list, list)
 
