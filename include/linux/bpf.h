/* SPDX-License-Identifier: GPL-2.0-only */
/* Copyright (c) 2011-2014 PLUMgrid, http://plumgrid.com
 */
#ifndef _LINUX_BPF_H
#define _LINUX_BPF_H 1

#include <uapi/linux/bpf.h>

#include <linux/workqueue.h>
#include <linux/file.h>
#include <linux/percpu.h>
#include <linux/err.h>
#include <linux/rbtree_latch.h>
#include <linux/numa.h>
#include <linux/mm_types.h>
#include <linux/wait.h>
#include <linux/refcount.h>
#include <linux/mutex.h>
#include <linux/module.h>
#include <linux/kallsyms.h>
#include <linux/capability.h>
#include <linux/sched/mm.h>
#include <linux/slab.h>
#include <linux/percpu-refcount.h>
#include <linux/bpfptr.h>

struct bpf_verifier_env;
struct bpf_verifier_log;
struct perf_event;
struct bpf_prog;
struct bpf_prog_aux;
struct bpf_map;
struct sock;
struct seq_file;
struct btf;
struct btf_type;
struct exception_table_entry;
struct seq_operations;
struct bpf_iter_aux_info;
struct bpf_local_storage;
struct bpf_local_storage_map;
struct kobject;
struct mem_cgroup;
struct module;
struct bpf_func_state;

extern struct idr btf_idr;
extern spinlock_t btf_idr_lock;
extern struct kobject *btf_kobj;

typedef u64 (*bpf_callback_t)(u64, u64, u64, u64, u64);
typedef int (*bpf_iter_init_seq_priv_t)(void *private_data,
					struct bpf_iter_aux_info *aux);
typedef void (*bpf_iter_fini_seq_priv_t)(void *private_data);
struct bpf_iter_seq_info {
	const struct seq_operations *seq_ops;
	bpf_iter_init_seq_priv_t init_seq_private;
	bpf_iter_fini_seq_priv_t fini_seq_private;
	u32 seq_priv_size;
};

/* map is generic key/value storage optionally accessible by eBPF programs */
struct bpf_map_ops {
	/* funcs callable from userspace (via syscall) */
	int (*map_alloc_check)(union bpf_attr *attr);
	struct bpf_map *(*map_alloc)(union bpf_attr *attr);
	void (*map_release)(struct bpf_map *map, struct file *map_file);
	void (*map_free)(struct bpf_map *map);
	int (*map_get_next_key)(struct bpf_map *map, void *key, void *next_key);
	void (*map_release_uref)(struct bpf_map *map);
	void *(*map_lookup_elem_sys_only)(struct bpf_map *map, void *key);
	int (*map_lookup_batch)(struct bpf_map *map, const union bpf_attr *attr,
				union bpf_attr __user *uattr);
	int (*map_lookup_and_delete_elem)(struct bpf_map *map, void *key,
					  void *value, u64 flags);
	int (*map_lookup_and_delete_batch)(struct bpf_map *map,
					   const union bpf_attr *attr,
					   union bpf_attr __user *uattr);
	int (*map_update_batch)(struct bpf_map *map, const union bpf_attr *attr,
				union bpf_attr __user *uattr);
	int (*map_delete_batch)(struct bpf_map *map, const union bpf_attr *attr,
				union bpf_attr __user *uattr);

	/* funcs callable from userspace and from eBPF programs */
	void *(*map_lookup_elem)(struct bpf_map *map, void *key);
	int (*map_update_elem)(struct bpf_map *map, void *key, void *value, u64 flags);
	int (*map_delete_elem)(struct bpf_map *map, void *key);
	int (*map_push_elem)(struct bpf_map *map, void *value, u64 flags);
	int (*map_pop_elem)(struct bpf_map *map, void *value);
	int (*map_peek_elem)(struct bpf_map *map, void *value);

	/* funcs called by prog_array and perf_event_array map */
	void *(*map_fd_get_ptr)(struct bpf_map *map, struct file *map_file,
				int fd);
	void (*map_fd_put_ptr)(void *ptr);
	int (*map_gen_lookup)(struct bpf_map *map, struct bpf_insn *insn_buf);
	u32 (*map_fd_sys_lookup_elem)(void *ptr);
	void (*map_seq_show_elem)(struct bpf_map *map, void *key,
				  struct seq_file *m);
	int (*map_check_btf)(const struct bpf_map *map,
			     const struct btf *btf,
			     const struct btf_type *key_type,
			     const struct btf_type *value_type);

	/* Prog poke tracking helpers. */
	int (*map_poke_track)(struct bpf_map *map, struct bpf_prog_aux *aux);
	void (*map_poke_untrack)(struct bpf_map *map, struct bpf_prog_aux *aux);
	void (*map_poke_run)(struct bpf_map *map, u32 key, struct bpf_prog *old,
			     struct bpf_prog *new);

	/* Direct value access helpers. */
	int (*map_direct_value_addr)(const struct bpf_map *map,
				     u64 *imm, u32 off);
	int (*map_direct_value_meta)(const struct bpf_map *map,
				     u64 imm, u32 *off);
	int (*map_mmap)(struct bpf_map *map, struct vm_area_struct *vma);
	__poll_t (*map_poll)(struct bpf_map *map, struct file *filp,
			     struct poll_table_struct *pts);

	/* Functions called by bpf_local_storage maps */
	int (*map_local_storage_charge)(struct bpf_local_storage_map *smap,
					void *owner, u32 size);
	void (*map_local_storage_uncharge)(struct bpf_local_storage_map *smap,
					   void *owner, u32 size);
	struct bpf_local_storage __rcu ** (*map_owner_storage_ptr)(void *owner);

	/* Misc helpers.*/
	int (*map_redirect)(struct bpf_map *map, u32 ifindex, u64 flags);

	/* map_meta_equal must be implemented for maps that can be
	 * used as an inner map.  It is a runtime check to ensure
	 * an inner map can be inserted to an outer map.
	 *
	 * Some properties of the inner map has been used during the
	 * verification time.  When inserting an inner map at the runtime,
	 * map_meta_equal has to ensure the inserting map has the same
	 * properties that the verifier has used earlier.
	 */
	bool (*map_meta_equal)(const struct bpf_map *meta0,
			       const struct bpf_map *meta1);


	int (*map_set_for_each_callback_args)(struct bpf_verifier_env *env,
					      struct bpf_func_state *caller,
					      struct bpf_func_state *callee);
	int (*map_for_each_callback)(struct bpf_map *map,
				     bpf_callback_t callback_fn,
				     void *callback_ctx, u64 flags);

	/* BTF name and id of struct allocated by map_alloc */
	const char * const map_btf_name;
	int *map_btf_id;

	/* bpf_iter info used to open a seq_file */
	const struct bpf_iter_seq_info *iter_seq_info;
};

struct bpf_map {
	/* The first two cachelines with read-mostly members of which some
	 * are also accessed in fast-path (e.g. ops, max_entries).
	 */
	const struct bpf_map_ops *ops ____cacheline_aligned;
	struct bpf_map *inner_map_meta;
#ifdef CONFIG_SECURITY
	void *security;
#endif
	enum bpf_map_type map_type;
	u32 key_size;
	u32 value_size;
	u32 max_entries;
	u64 map_extra; /* any per-map-type extra fields */
	u32 map_flags;
	int spin_lock_off; /* >=0 valid offset, <0 error */
	int timer_off; /* >=0 valid offset, <0 error */
	u32 id;
	int numa_node;
	u32 btf_key_type_id;
	u32 btf_value_type_id;
	u32 btf_vmlinux_value_type_id;
	struct btf *btf;
#ifdef CONFIG_MEMCG_KMEM
	struct mem_cgroup *memcg;
#endif
	char name[BPF_OBJ_NAME_LEN];
	bool bypass_spec_v1;
	bool frozen; /* write-once; write-protected by freeze_mutex */
	/* 14 bytes hole */

	/* The 3rd and 4th cacheline with misc members to avoid false sharing
	 * particularly with refcounting.
	 */
	atomic64_t refcnt ____cacheline_aligned;
	atomic64_t usercnt;
	struct work_struct work;
	struct mutex freeze_mutex;
	atomic64_t writecnt;
};

static inline bool map_value_has_spin_lock(const struct bpf_map *map)
{
	return map->spin_lock_off >= 0;
}

static inline bool map_value_has_timer(const struct bpf_map *map)
<<<<<<< HEAD
{
	return map->timer_off >= 0;
}

static inline void check_and_init_map_value(struct bpf_map *map, void *dst)
{
	if (unlikely(map_value_has_spin_lock(map)))
		*(struct bpf_spin_lock *)(dst + map->spin_lock_off) =
			(struct bpf_spin_lock){};
	if (unlikely(map_value_has_timer(map)))
		*(struct bpf_timer *)(dst + map->timer_off) =
			(struct bpf_timer){};
}

=======
{
	return map->timer_off >= 0;
}

static inline void check_and_init_map_value(struct bpf_map *map, void *dst)
{
	if (unlikely(map_value_has_spin_lock(map)))
		*(struct bpf_spin_lock *)(dst + map->spin_lock_off) =
			(struct bpf_spin_lock){};
	if (unlikely(map_value_has_timer(map)))
		*(struct bpf_timer *)(dst + map->timer_off) =
			(struct bpf_timer){};
}

>>>>>>> df0cc57e
/* copy everything but bpf_spin_lock and bpf_timer. There could be one of each. */
static inline void copy_map_value(struct bpf_map *map, void *dst, void *src)
{
	u32 s_off = 0, s_sz = 0, t_off = 0, t_sz = 0;

	if (unlikely(map_value_has_spin_lock(map))) {
		s_off = map->spin_lock_off;
		s_sz = sizeof(struct bpf_spin_lock);
	} else if (unlikely(map_value_has_timer(map))) {
		t_off = map->timer_off;
		t_sz = sizeof(struct bpf_timer);
	}

	if (unlikely(s_sz || t_sz)) {
		if (s_off < t_off || !s_sz) {
			swap(s_off, t_off);
			swap(s_sz, t_sz);
		}
		memcpy(dst, src, t_off);
		memcpy(dst + t_off + t_sz,
		       src + t_off + t_sz,
		       s_off - t_off - t_sz);
		memcpy(dst + s_off + s_sz,
		       src + s_off + s_sz,
		       map->value_size - s_off - s_sz);
	} else {
		memcpy(dst, src, map->value_size);
	}
}
void copy_map_value_locked(struct bpf_map *map, void *dst, void *src,
			   bool lock_src);
void bpf_timer_cancel_and_free(void *timer);
int bpf_obj_name_cpy(char *dst, const char *src, unsigned int size);

struct bpf_offload_dev;
struct bpf_offloaded_map;

struct bpf_map_dev_ops {
	int (*map_get_next_key)(struct bpf_offloaded_map *map,
				void *key, void *next_key);
	int (*map_lookup_elem)(struct bpf_offloaded_map *map,
			       void *key, void *value);
	int (*map_update_elem)(struct bpf_offloaded_map *map,
			       void *key, void *value, u64 flags);
	int (*map_delete_elem)(struct bpf_offloaded_map *map, void *key);
};

struct bpf_offloaded_map {
	struct bpf_map map;
	struct net_device *netdev;
	const struct bpf_map_dev_ops *dev_ops;
	void *dev_priv;
	struct list_head offloads;
};

static inline struct bpf_offloaded_map *map_to_offmap(struct bpf_map *map)
{
	return container_of(map, struct bpf_offloaded_map, map);
}

static inline bool bpf_map_offload_neutral(const struct bpf_map *map)
{
	return map->map_type == BPF_MAP_TYPE_PERF_EVENT_ARRAY;
}

static inline bool bpf_map_support_seq_show(const struct bpf_map *map)
{
	return (map->btf_value_type_id || map->btf_vmlinux_value_type_id) &&
		map->ops->map_seq_show_elem;
}

int map_check_no_btf(const struct bpf_map *map,
		     const struct btf *btf,
		     const struct btf_type *key_type,
		     const struct btf_type *value_type);

bool bpf_map_meta_equal(const struct bpf_map *meta0,
			const struct bpf_map *meta1);

extern const struct bpf_map_ops bpf_map_offload_ops;

/* function argument constraints */
enum bpf_arg_type {
	ARG_DONTCARE = 0,	/* unused argument in helper function */

	/* the following constraints used to prototype
	 * bpf_map_lookup/update/delete_elem() functions
	 */
	ARG_CONST_MAP_PTR,	/* const argument used as pointer to bpf_map */
	ARG_PTR_TO_MAP_KEY,	/* pointer to stack used as map key */
	ARG_PTR_TO_MAP_VALUE,	/* pointer to stack used as map value */
	ARG_PTR_TO_UNINIT_MAP_VALUE,	/* pointer to valid memory used to store a map value */
	ARG_PTR_TO_MAP_VALUE_OR_NULL,	/* pointer to stack used as map value or NULL */

	/* the following constraints used to prototype bpf_memcmp() and other
	 * functions that access data on eBPF program stack
	 */
	ARG_PTR_TO_MEM,		/* pointer to valid memory (stack, packet, map value) */
	ARG_PTR_TO_MEM_OR_NULL, /* pointer to valid memory or NULL */
	ARG_PTR_TO_UNINIT_MEM,	/* pointer to memory does not need to be initialized,
				 * helper function must fill all bytes or clear
				 * them in error case.
				 */

	ARG_CONST_SIZE,		/* number of bytes accessed from memory */
	ARG_CONST_SIZE_OR_ZERO,	/* number of bytes accessed from memory or 0 */

	ARG_PTR_TO_CTX,		/* pointer to context */
	ARG_PTR_TO_CTX_OR_NULL,	/* pointer to context or NULL */
	ARG_ANYTHING,		/* any (initialized) argument is ok */
	ARG_PTR_TO_SPIN_LOCK,	/* pointer to bpf_spin_lock */
	ARG_PTR_TO_SOCK_COMMON,	/* pointer to sock_common */
	ARG_PTR_TO_INT,		/* pointer to int */
	ARG_PTR_TO_LONG,	/* pointer to long */
	ARG_PTR_TO_SOCKET,	/* pointer to bpf_sock (fullsock) */
	ARG_PTR_TO_SOCKET_OR_NULL,	/* pointer to bpf_sock (fullsock) or NULL */
	ARG_PTR_TO_BTF_ID,	/* pointer to in-kernel struct */
	ARG_PTR_TO_ALLOC_MEM,	/* pointer to dynamically allocated memory */
	ARG_PTR_TO_ALLOC_MEM_OR_NULL,	/* pointer to dynamically allocated memory or NULL */
	ARG_CONST_ALLOC_SIZE_OR_ZERO,	/* number of allocated bytes requested */
	ARG_PTR_TO_BTF_ID_SOCK_COMMON,	/* pointer to in-kernel sock_common or bpf-mirrored bpf_sock */
	ARG_PTR_TO_PERCPU_BTF_ID,	/* pointer to in-kernel percpu type */
	ARG_PTR_TO_FUNC,	/* pointer to a bpf program function */
	ARG_PTR_TO_STACK_OR_NULL,	/* pointer to stack or NULL */
	ARG_PTR_TO_CONST_STR,	/* pointer to a null terminated read-only string */
	ARG_PTR_TO_TIMER,	/* pointer to bpf_timer */
	__BPF_ARG_TYPE_MAX,
};

/* type of values returned from helper functions */
enum bpf_return_type {
	RET_INTEGER,			/* function returns integer */
	RET_VOID,			/* function doesn't return anything */
	RET_PTR_TO_MAP_VALUE,		/* returns a pointer to map elem value */
	RET_PTR_TO_MAP_VALUE_OR_NULL,	/* returns a pointer to map elem value or NULL */
	RET_PTR_TO_SOCKET_OR_NULL,	/* returns a pointer to a socket or NULL */
	RET_PTR_TO_TCP_SOCK_OR_NULL,	/* returns a pointer to a tcp_sock or NULL */
	RET_PTR_TO_SOCK_COMMON_OR_NULL,	/* returns a pointer to a sock_common or NULL */
	RET_PTR_TO_ALLOC_MEM_OR_NULL,	/* returns a pointer to dynamically allocated memory or NULL */
	RET_PTR_TO_BTF_ID_OR_NULL,	/* returns a pointer to a btf_id or NULL */
	RET_PTR_TO_MEM_OR_BTF_ID_OR_NULL, /* returns a pointer to a valid memory or a btf_id or NULL */
	RET_PTR_TO_MEM_OR_BTF_ID,	/* returns a pointer to a valid memory or a btf_id */
	RET_PTR_TO_BTF_ID,		/* returns a pointer to a btf_id */
};

/* eBPF function prototype used by verifier to allow BPF_CALLs from eBPF programs
 * to in-kernel helper functions and for adjusting imm32 field in BPF_CALL
 * instructions after verifying
 */
struct bpf_func_proto {
	u64 (*func)(u64 r1, u64 r2, u64 r3, u64 r4, u64 r5);
	bool gpl_only;
	bool pkt_access;
	enum bpf_return_type ret_type;
	union {
		struct {
			enum bpf_arg_type arg1_type;
			enum bpf_arg_type arg2_type;
			enum bpf_arg_type arg3_type;
			enum bpf_arg_type arg4_type;
			enum bpf_arg_type arg5_type;
		};
		enum bpf_arg_type arg_type[5];
	};
	union {
		struct {
			u32 *arg1_btf_id;
			u32 *arg2_btf_id;
			u32 *arg3_btf_id;
			u32 *arg4_btf_id;
			u32 *arg5_btf_id;
		};
		u32 *arg_btf_id[5];
	};
	int *ret_btf_id; /* return value btf_id */
	bool (*allowed)(const struct bpf_prog *prog);
};

/* bpf_context is intentionally undefined structure. Pointer to bpf_context is
 * the first argument to eBPF programs.
 * For socket filters: 'struct bpf_context *' == 'struct sk_buff *'
 */
struct bpf_context;

enum bpf_access_type {
	BPF_READ = 1,
	BPF_WRITE = 2
};

/* types of values stored in eBPF registers */
/* Pointer types represent:
 * pointer
 * pointer + imm
 * pointer + (u16) var
 * pointer + (u16) var + imm
 * if (range > 0) then [ptr, ptr + range - off) is safe to access
 * if (id > 0) means that some 'var' was added
 * if (off > 0) means that 'imm' was added
 */
enum bpf_reg_type {
	NOT_INIT = 0,		 /* nothing was written into register */
	SCALAR_VALUE,		 /* reg doesn't contain a valid pointer */
	PTR_TO_CTX,		 /* reg points to bpf_context */
	CONST_PTR_TO_MAP,	 /* reg points to struct bpf_map */
	PTR_TO_MAP_VALUE,	 /* reg points to map element value */
	PTR_TO_MAP_VALUE_OR_NULL,/* points to map elem value or NULL */
	PTR_TO_STACK,		 /* reg == frame_pointer + offset */
	PTR_TO_PACKET_META,	 /* skb->data - meta_len */
	PTR_TO_PACKET,		 /* reg points to skb->data */
	PTR_TO_PACKET_END,	 /* skb->data + headlen */
	PTR_TO_FLOW_KEYS,	 /* reg points to bpf_flow_keys */
	PTR_TO_SOCKET,		 /* reg points to struct bpf_sock */
	PTR_TO_SOCKET_OR_NULL,	 /* reg points to struct bpf_sock or NULL */
	PTR_TO_SOCK_COMMON,	 /* reg points to sock_common */
	PTR_TO_SOCK_COMMON_OR_NULL, /* reg points to sock_common or NULL */
	PTR_TO_TCP_SOCK,	 /* reg points to struct tcp_sock */
	PTR_TO_TCP_SOCK_OR_NULL, /* reg points to struct tcp_sock or NULL */
	PTR_TO_TP_BUFFER,	 /* reg points to a writable raw tp's buffer */
	PTR_TO_XDP_SOCK,	 /* reg points to struct xdp_sock */
	/* PTR_TO_BTF_ID points to a kernel struct that does not need
	 * to be null checked by the BPF program. This does not imply the
	 * pointer is _not_ null and in practice this can easily be a null
	 * pointer when reading pointer chains. The assumption is program
	 * context will handle null pointer dereference typically via fault
	 * handling. The verifier must keep this in mind and can make no
	 * assumptions about null or non-null when doing branch analysis.
	 * Further, when passed into helpers the helpers can not, without
	 * additional context, assume the value is non-null.
	 */
	PTR_TO_BTF_ID,
	/* PTR_TO_BTF_ID_OR_NULL points to a kernel struct that has not
	 * been checked for null. Used primarily to inform the verifier
	 * an explicit null check is required for this struct.
	 */
	PTR_TO_BTF_ID_OR_NULL,
	PTR_TO_MEM,		 /* reg points to valid memory region */
	PTR_TO_MEM_OR_NULL,	 /* reg points to valid memory region or NULL */
	PTR_TO_RDONLY_BUF,	 /* reg points to a readonly buffer */
	PTR_TO_RDONLY_BUF_OR_NULL, /* reg points to a readonly buffer or NULL */
	PTR_TO_RDWR_BUF,	 /* reg points to a read/write buffer */
	PTR_TO_RDWR_BUF_OR_NULL, /* reg points to a read/write buffer or NULL */
	PTR_TO_PERCPU_BTF_ID,	 /* reg points to a percpu kernel variable */
	PTR_TO_FUNC,		 /* reg points to a bpf program function */
	PTR_TO_MAP_KEY,		 /* reg points to a map element key */
	__BPF_REG_TYPE_MAX,
};

/* The information passed from prog-specific *_is_valid_access
 * back to the verifier.
 */
struct bpf_insn_access_aux {
	enum bpf_reg_type reg_type;
	union {
		int ctx_field_size;
		struct {
			struct btf *btf;
			u32 btf_id;
		};
	};
	struct bpf_verifier_log *log; /* for verbose logs */
};

static inline void
bpf_ctx_record_field_size(struct bpf_insn_access_aux *aux, u32 size)
{
	aux->ctx_field_size = size;
}

static inline bool bpf_pseudo_func(const struct bpf_insn *insn)
{
	return insn->code == (BPF_LD | BPF_IMM | BPF_DW) &&
	       insn->src_reg == BPF_PSEUDO_FUNC;
}

struct bpf_prog_ops {
	int (*test_run)(struct bpf_prog *prog, const union bpf_attr *kattr,
			union bpf_attr __user *uattr);
};

struct bpf_verifier_ops {
	/* return eBPF function prototype for verification */
	const struct bpf_func_proto *
	(*get_func_proto)(enum bpf_func_id func_id,
			  const struct bpf_prog *prog);

	/* return true if 'size' wide access at offset 'off' within bpf_context
	 * with 'type' (read or write) is allowed
	 */
	bool (*is_valid_access)(int off, int size, enum bpf_access_type type,
				const struct bpf_prog *prog,
				struct bpf_insn_access_aux *info);
	int (*gen_prologue)(struct bpf_insn *insn, bool direct_write,
			    const struct bpf_prog *prog);
	int (*gen_ld_abs)(const struct bpf_insn *orig,
			  struct bpf_insn *insn_buf);
	u32 (*convert_ctx_access)(enum bpf_access_type type,
				  const struct bpf_insn *src,
				  struct bpf_insn *dst,
				  struct bpf_prog *prog, u32 *target_size);
	int (*btf_struct_access)(struct bpf_verifier_log *log,
				 const struct btf *btf,
				 const struct btf_type *t, int off, int size,
				 enum bpf_access_type atype,
				 u32 *next_btf_id);
	bool (*check_kfunc_call)(u32 kfunc_btf_id, struct module *owner);
};

struct bpf_prog_offload_ops {
	/* verifier basic callbacks */
	int (*insn_hook)(struct bpf_verifier_env *env,
			 int insn_idx, int prev_insn_idx);
	int (*finalize)(struct bpf_verifier_env *env);
	/* verifier optimization callbacks (called after .finalize) */
	int (*replace_insn)(struct bpf_verifier_env *env, u32 off,
			    struct bpf_insn *insn);
	int (*remove_insns)(struct bpf_verifier_env *env, u32 off, u32 cnt);
	/* program management callbacks */
	int (*prepare)(struct bpf_prog *prog);
	int (*translate)(struct bpf_prog *prog);
	void (*destroy)(struct bpf_prog *prog);
};

struct bpf_prog_offload {
	struct bpf_prog		*prog;
	struct net_device	*netdev;
	struct bpf_offload_dev	*offdev;
	void			*dev_priv;
	struct list_head	offloads;
	bool			dev_state;
	bool			opt_failed;
	void			*jited_image;
	u32			jited_len;
};

enum bpf_cgroup_storage_type {
	BPF_CGROUP_STORAGE_SHARED,
	BPF_CGROUP_STORAGE_PERCPU,
	__BPF_CGROUP_STORAGE_MAX
};

#define MAX_BPF_CGROUP_STORAGE_TYPE __BPF_CGROUP_STORAGE_MAX

/* The longest tracepoint has 12 args.
 * See include/trace/bpf_probe.h
 */
#define MAX_BPF_FUNC_ARGS 12

/* The maximum number of arguments passed through registers
 * a single function may have.
 */
#define MAX_BPF_FUNC_REG_ARGS 5

struct btf_func_model {
	u8 ret_size;
	u8 nr_args;
	u8 arg_size[MAX_BPF_FUNC_ARGS];
};

/* Restore arguments before returning from trampoline to let original function
 * continue executing. This flag is used for fentry progs when there are no
 * fexit progs.
 */
#define BPF_TRAMP_F_RESTORE_REGS	BIT(0)
/* Call original function after fentry progs, but before fexit progs.
 * Makes sense for fentry/fexit, normal calls and indirect calls.
 */
#define BPF_TRAMP_F_CALL_ORIG		BIT(1)
/* Skip current frame and return to parent.  Makes sense for fentry/fexit
 * programs only. Should not be used with normal calls and indirect calls.
 */
#define BPF_TRAMP_F_SKIP_FRAME		BIT(2)
/* Store IP address of the caller on the trampoline stack,
 * so it's available for trampoline's programs.
 */
#define BPF_TRAMP_F_IP_ARG		BIT(3)
/* Return the return value of fentry prog. Only used by bpf_struct_ops. */
#define BPF_TRAMP_F_RET_FENTRY_RET	BIT(4)

/* Each call __bpf_prog_enter + call bpf_func + call __bpf_prog_exit is ~50
 * bytes on x86.  Pick a number to fit into BPF_IMAGE_SIZE / 2
 */
#define BPF_MAX_TRAMP_PROGS 38

struct bpf_tramp_progs {
	struct bpf_prog *progs[BPF_MAX_TRAMP_PROGS];
	int nr_progs;
};

/* Different use cases for BPF trampoline:
 * 1. replace nop at the function entry (kprobe equivalent)
 *    flags = BPF_TRAMP_F_RESTORE_REGS
 *    fentry = a set of programs to run before returning from trampoline
 *
 * 2. replace nop at the function entry (kprobe + kretprobe equivalent)
 *    flags = BPF_TRAMP_F_CALL_ORIG | BPF_TRAMP_F_SKIP_FRAME
 *    orig_call = fentry_ip + MCOUNT_INSN_SIZE
 *    fentry = a set of program to run before calling original function
 *    fexit = a set of program to run after original function
 *
 * 3. replace direct call instruction anywhere in the function body
 *    or assign a function pointer for indirect call (like tcp_congestion_ops->cong_avoid)
 *    With flags = 0
 *      fentry = a set of programs to run before returning from trampoline
 *    With flags = BPF_TRAMP_F_CALL_ORIG
 *      orig_call = original callback addr or direct function addr
 *      fentry = a set of program to run before calling original function
 *      fexit = a set of program to run after original function
 */
struct bpf_tramp_image;
int arch_prepare_bpf_trampoline(struct bpf_tramp_image *tr, void *image, void *image_end,
				const struct btf_func_model *m, u32 flags,
				struct bpf_tramp_progs *tprogs,
				void *orig_call);
/* these two functions are called from generated trampoline */
u64 notrace __bpf_prog_enter(struct bpf_prog *prog);
void notrace __bpf_prog_exit(struct bpf_prog *prog, u64 start);
u64 notrace __bpf_prog_enter_sleepable(struct bpf_prog *prog);
void notrace __bpf_prog_exit_sleepable(struct bpf_prog *prog, u64 start);
void notrace __bpf_tramp_enter(struct bpf_tramp_image *tr);
void notrace __bpf_tramp_exit(struct bpf_tramp_image *tr);

struct bpf_ksym {
	unsigned long		 start;
	unsigned long		 end;
	char			 name[KSYM_NAME_LEN];
	struct list_head	 lnode;
	struct latch_tree_node	 tnode;
	bool			 prog;
};

enum bpf_tramp_prog_type {
	BPF_TRAMP_FENTRY,
	BPF_TRAMP_FEXIT,
	BPF_TRAMP_MODIFY_RETURN,
	BPF_TRAMP_MAX,
	BPF_TRAMP_REPLACE, /* more than MAX */
};

struct bpf_tramp_image {
	void *image;
	struct bpf_ksym ksym;
	struct percpu_ref pcref;
	void *ip_after_call;
	void *ip_epilogue;
	union {
		struct rcu_head rcu;
		struct work_struct work;
	};
};

struct bpf_trampoline {
	/* hlist for trampoline_table */
	struct hlist_node hlist;
	/* serializes access to fields of this trampoline */
	struct mutex mutex;
	refcount_t refcnt;
	u64 key;
	struct {
		struct btf_func_model model;
		void *addr;
		bool ftrace_managed;
	} func;
	/* if !NULL this is BPF_PROG_TYPE_EXT program that extends another BPF
	 * program by replacing one of its functions. func.addr is the address
	 * of the function it replaced.
	 */
	struct bpf_prog *extension_prog;
	/* list of BPF programs using this trampoline */
	struct hlist_head progs_hlist[BPF_TRAMP_MAX];
	/* Number of attached programs. A counter per kind. */
	int progs_cnt[BPF_TRAMP_MAX];
	/* Executable image of trampoline */
	struct bpf_tramp_image *cur_image;
	u64 selector;
	struct module *mod;
};

struct bpf_attach_target_info {
	struct btf_func_model fmodel;
	long tgt_addr;
	const char *tgt_name;
	const struct btf_type *tgt_type;
};

#define BPF_DISPATCHER_MAX 48 /* Fits in 2048B */

struct bpf_dispatcher_prog {
	struct bpf_prog *prog;
	refcount_t users;
};

struct bpf_dispatcher {
	/* dispatcher mutex */
	struct mutex mutex;
	void *func;
	struct bpf_dispatcher_prog progs[BPF_DISPATCHER_MAX];
	int num_progs;
	void *image;
	u32 image_off;
	struct bpf_ksym ksym;
};

static __always_inline __nocfi unsigned int bpf_dispatcher_nop_func(
	const void *ctx,
	const struct bpf_insn *insnsi,
	unsigned int (*bpf_func)(const void *,
				 const struct bpf_insn *))
{
	return bpf_func(ctx, insnsi);
}
#ifdef CONFIG_BPF_JIT
int bpf_trampoline_link_prog(struct bpf_prog *prog, struct bpf_trampoline *tr);
int bpf_trampoline_unlink_prog(struct bpf_prog *prog, struct bpf_trampoline *tr);
struct bpf_trampoline *bpf_trampoline_get(u64 key,
					  struct bpf_attach_target_info *tgt_info);
void bpf_trampoline_put(struct bpf_trampoline *tr);
int arch_prepare_bpf_dispatcher(void *image, s64 *funcs, int num_funcs);
#define BPF_DISPATCHER_INIT(_name) {				\
	.mutex = __MUTEX_INITIALIZER(_name.mutex),		\
	.func = &_name##_func,					\
	.progs = {},						\
	.num_progs = 0,						\
	.image = NULL,						\
	.image_off = 0,						\
	.ksym = {						\
		.name  = #_name,				\
		.lnode = LIST_HEAD_INIT(_name.ksym.lnode),	\
	},							\
}

#define DEFINE_BPF_DISPATCHER(name)					\
	noinline __nocfi unsigned int bpf_dispatcher_##name##_func(	\
		const void *ctx,					\
		const struct bpf_insn *insnsi,				\
		unsigned int (*bpf_func)(const void *,			\
					 const struct bpf_insn *))	\
	{								\
		return bpf_func(ctx, insnsi);				\
	}								\
	EXPORT_SYMBOL(bpf_dispatcher_##name##_func);			\
	struct bpf_dispatcher bpf_dispatcher_##name =			\
		BPF_DISPATCHER_INIT(bpf_dispatcher_##name);
#define DECLARE_BPF_DISPATCHER(name)					\
	unsigned int bpf_dispatcher_##name##_func(			\
		const void *ctx,					\
		const struct bpf_insn *insnsi,				\
		unsigned int (*bpf_func)(const void *,			\
					 const struct bpf_insn *));	\
	extern struct bpf_dispatcher bpf_dispatcher_##name;
#define BPF_DISPATCHER_FUNC(name) bpf_dispatcher_##name##_func
#define BPF_DISPATCHER_PTR(name) (&bpf_dispatcher_##name)
void bpf_dispatcher_change_prog(struct bpf_dispatcher *d, struct bpf_prog *from,
				struct bpf_prog *to);
/* Called only from JIT-enabled code, so there's no need for stubs. */
void *bpf_jit_alloc_exec_page(void);
void bpf_image_ksym_add(void *data, struct bpf_ksym *ksym);
void bpf_image_ksym_del(struct bpf_ksym *ksym);
void bpf_ksym_add(struct bpf_ksym *ksym);
void bpf_ksym_del(struct bpf_ksym *ksym);
int bpf_jit_charge_modmem(u32 pages);
void bpf_jit_uncharge_modmem(u32 pages);
#else
static inline int bpf_trampoline_link_prog(struct bpf_prog *prog,
					   struct bpf_trampoline *tr)
{
	return -ENOTSUPP;
}
static inline int bpf_trampoline_unlink_prog(struct bpf_prog *prog,
					     struct bpf_trampoline *tr)
{
	return -ENOTSUPP;
}
static inline struct bpf_trampoline *bpf_trampoline_get(u64 key,
							struct bpf_attach_target_info *tgt_info)
{
	return ERR_PTR(-EOPNOTSUPP);
}
static inline void bpf_trampoline_put(struct bpf_trampoline *tr) {}
#define DEFINE_BPF_DISPATCHER(name)
#define DECLARE_BPF_DISPATCHER(name)
#define BPF_DISPATCHER_FUNC(name) bpf_dispatcher_nop_func
#define BPF_DISPATCHER_PTR(name) NULL
static inline void bpf_dispatcher_change_prog(struct bpf_dispatcher *d,
					      struct bpf_prog *from,
					      struct bpf_prog *to) {}
static inline bool is_bpf_image_address(unsigned long address)
{
	return false;
}
#endif

struct bpf_func_info_aux {
	u16 linkage;
	bool unreliable;
};

enum bpf_jit_poke_reason {
	BPF_POKE_REASON_TAIL_CALL,
};

/* Descriptor of pokes pointing /into/ the JITed image. */
struct bpf_jit_poke_descriptor {
	void *tailcall_target;
	void *tailcall_bypass;
	void *bypass_addr;
	void *aux;
	union {
		struct {
			struct bpf_map *map;
			u32 key;
		} tail_call;
	};
	bool tailcall_target_stable;
	u8 adj_off;
	u16 reason;
	u32 insn_idx;
};

/* reg_type info for ctx arguments */
struct bpf_ctx_arg_aux {
	u32 offset;
	enum bpf_reg_type reg_type;
	u32 btf_id;
};

struct btf_mod_pair {
	struct btf *btf;
	struct module *module;
};

struct bpf_kfunc_desc_tab;

struct bpf_prog_aux {
	atomic64_t refcnt;
	u32 used_map_cnt;
	u32 used_btf_cnt;
	u32 max_ctx_offset;
	u32 max_pkt_offset;
	u32 max_tp_access;
	u32 stack_depth;
	u32 id;
	u32 func_cnt; /* used by non-func prog as the number of func progs */
	u32 func_idx; /* 0 for non-func prog, the index in func array for func prog */
	u32 attach_btf_id; /* in-kernel BTF type id to attach to */
	u32 ctx_arg_info_size;
	u32 max_rdonly_access;
	u32 max_rdwr_access;
	struct btf *attach_btf;
	const struct bpf_ctx_arg_aux *ctx_arg_info;
	struct mutex dst_mutex; /* protects dst_* pointers below, *after* prog becomes visible */
	struct bpf_prog *dst_prog;
	struct bpf_trampoline *dst_trampoline;
	enum bpf_prog_type saved_dst_prog_type;
	enum bpf_attach_type saved_dst_attach_type;
	bool verifier_zext; /* Zero extensions has been inserted by verifier. */
	bool offload_requested;
	bool attach_btf_trace; /* true if attaching to BTF-enabled raw tp */
	bool func_proto_unreliable;
	bool sleepable;
	bool tail_call_reachable;
	struct hlist_node tramp_hlist;
	/* BTF_KIND_FUNC_PROTO for valid attach_btf_id */
	const struct btf_type *attach_func_proto;
	/* function name for valid attach_btf_id */
	const char *attach_func_name;
	struct bpf_prog **func;
	void *jit_data; /* JIT specific data. arch dependent */
	struct bpf_jit_poke_descriptor *poke_tab;
	struct bpf_kfunc_desc_tab *kfunc_tab;
	struct bpf_kfunc_btf_tab *kfunc_btf_tab;
	u32 size_poke_tab;
	struct bpf_ksym ksym;
	const struct bpf_prog_ops *ops;
	struct bpf_map **used_maps;
	struct mutex used_maps_mutex; /* mutex for used_maps and used_map_cnt */
	struct btf_mod_pair *used_btfs;
	struct bpf_prog *prog;
	struct user_struct *user;
	u64 load_time; /* ns since boottime */
	u32 verified_insns;
	struct bpf_map *cgroup_storage[MAX_BPF_CGROUP_STORAGE_TYPE];
	char name[BPF_OBJ_NAME_LEN];
#ifdef CONFIG_SECURITY
	void *security;
#endif
	struct bpf_prog_offload *offload;
	struct btf *btf;
	struct bpf_func_info *func_info;
	struct bpf_func_info_aux *func_info_aux;
	/* bpf_line_info loaded from userspace.  linfo->insn_off
	 * has the xlated insn offset.
	 * Both the main and sub prog share the same linfo.
	 * The subprog can access its first linfo by
	 * using the linfo_idx.
	 */
	struct bpf_line_info *linfo;
	/* jited_linfo is the jited addr of the linfo.  It has a
	 * one to one mapping to linfo:
	 * jited_linfo[i] is the jited addr for the linfo[i]->insn_off.
	 * Both the main and sub prog share the same jited_linfo.
	 * The subprog can access its first jited_linfo by
	 * using the linfo_idx.
	 */
	void **jited_linfo;
	u32 func_info_cnt;
	u32 nr_linfo;
	/* subprog can use linfo_idx to access its first linfo and
	 * jited_linfo.
	 * main prog always has linfo_idx == 0
	 */
	u32 linfo_idx;
	u32 num_exentries;
	struct exception_table_entry *extable;
	union {
		struct work_struct work;
		struct rcu_head	rcu;
	};
};

struct bpf_array_aux {
	/* 'Ownership' of prog array is claimed by the first program that
	 * is going to use this map or by the first program which FD is
	 * stored in the map to make sure that all callers and callees have
	 * the same prog type and JITed flag.
	 */
	struct {
		spinlock_t lock;
		enum bpf_prog_type type;
		bool jited;
	} owner;
	/* Programs with direct jumps into programs part of this array. */
	struct list_head poke_progs;
	struct bpf_map *map;
	struct mutex poke_mutex;
	struct work_struct work;
};

struct bpf_link {
	atomic64_t refcnt;
	u32 id;
	enum bpf_link_type type;
	const struct bpf_link_ops *ops;
	struct bpf_prog *prog;
	struct work_struct work;
};

struct bpf_link_ops {
	void (*release)(struct bpf_link *link);
	void (*dealloc)(struct bpf_link *link);
	int (*detach)(struct bpf_link *link);
	int (*update_prog)(struct bpf_link *link, struct bpf_prog *new_prog,
			   struct bpf_prog *old_prog);
	void (*show_fdinfo)(const struct bpf_link *link, struct seq_file *seq);
	int (*fill_link_info)(const struct bpf_link *link,
			      struct bpf_link_info *info);
};

struct bpf_link_primer {
	struct bpf_link *link;
	struct file *file;
	int fd;
	u32 id;
};

struct bpf_struct_ops_value;
struct btf_member;

#define BPF_STRUCT_OPS_MAX_NR_MEMBERS 64
struct bpf_struct_ops {
	const struct bpf_verifier_ops *verifier_ops;
	int (*init)(struct btf *btf);
	int (*check_member)(const struct btf_type *t,
			    const struct btf_member *member);
	int (*init_member)(const struct btf_type *t,
			   const struct btf_member *member,
			   void *kdata, const void *udata);
	int (*reg)(void *kdata);
	void (*unreg)(void *kdata);
	const struct btf_type *type;
	const struct btf_type *value_type;
	const char *name;
	struct btf_func_model func_models[BPF_STRUCT_OPS_MAX_NR_MEMBERS];
	u32 type_id;
	u32 value_id;
};

#if defined(CONFIG_BPF_JIT) && defined(CONFIG_BPF_SYSCALL)
#define BPF_MODULE_OWNER ((void *)((0xeB9FUL << 2) + POISON_POINTER_DELTA))
const struct bpf_struct_ops *bpf_struct_ops_find(u32 type_id);
void bpf_struct_ops_init(struct btf *btf, struct bpf_verifier_log *log);
bool bpf_struct_ops_get(const void *kdata);
void bpf_struct_ops_put(const void *kdata);
int bpf_struct_ops_map_sys_lookup_elem(struct bpf_map *map, void *key,
				       void *value);
int bpf_struct_ops_prepare_trampoline(struct bpf_tramp_progs *tprogs,
				      struct bpf_prog *prog,
				      const struct btf_func_model *model,
				      void *image, void *image_end);
static inline bool bpf_try_module_get(const void *data, struct module *owner)
{
	if (owner == BPF_MODULE_OWNER)
		return bpf_struct_ops_get(data);
	else
		return try_module_get(owner);
}
static inline void bpf_module_put(const void *data, struct module *owner)
{
	if (owner == BPF_MODULE_OWNER)
		bpf_struct_ops_put(data);
	else
		module_put(owner);
}

#ifdef CONFIG_NET
/* Define it here to avoid the use of forward declaration */
struct bpf_dummy_ops_state {
	int val;
};

struct bpf_dummy_ops {
	int (*test_1)(struct bpf_dummy_ops_state *cb);
	int (*test_2)(struct bpf_dummy_ops_state *cb, int a1, unsigned short a2,
		      char a3, unsigned long a4);
};

int bpf_struct_ops_test_run(struct bpf_prog *prog, const union bpf_attr *kattr,
			    union bpf_attr __user *uattr);
#endif
#else
static inline const struct bpf_struct_ops *bpf_struct_ops_find(u32 type_id)
{
	return NULL;
}
static inline void bpf_struct_ops_init(struct btf *btf,
				       struct bpf_verifier_log *log)
{
}
static inline bool bpf_try_module_get(const void *data, struct module *owner)
{
	return try_module_get(owner);
}
static inline void bpf_module_put(const void *data, struct module *owner)
{
	module_put(owner);
}
static inline int bpf_struct_ops_map_sys_lookup_elem(struct bpf_map *map,
						     void *key,
						     void *value)
{
	return -EINVAL;
}
#endif

struct bpf_array {
	struct bpf_map map;
	u32 elem_size;
	u32 index_mask;
	struct bpf_array_aux *aux;
	union {
		char value[0] __aligned(8);
		void *ptrs[0] __aligned(8);
		void __percpu *pptrs[0] __aligned(8);
	};
};

#define BPF_COMPLEXITY_LIMIT_INSNS      1000000 /* yes. 1M insns */
#define MAX_TAIL_CALL_CNT 32

#define BPF_F_ACCESS_MASK	(BPF_F_RDONLY |		\
				 BPF_F_RDONLY_PROG |	\
				 BPF_F_WRONLY |		\
				 BPF_F_WRONLY_PROG)

#define BPF_MAP_CAN_READ	BIT(0)
#define BPF_MAP_CAN_WRITE	BIT(1)

static inline u32 bpf_map_flags_to_cap(struct bpf_map *map)
{
	u32 access_flags = map->map_flags & (BPF_F_RDONLY_PROG | BPF_F_WRONLY_PROG);

	/* Combination of BPF_F_RDONLY_PROG | BPF_F_WRONLY_PROG is
	 * not possible.
	 */
	if (access_flags & BPF_F_RDONLY_PROG)
		return BPF_MAP_CAN_READ;
	else if (access_flags & BPF_F_WRONLY_PROG)
		return BPF_MAP_CAN_WRITE;
	else
		return BPF_MAP_CAN_READ | BPF_MAP_CAN_WRITE;
}

static inline bool bpf_map_flags_access_ok(u32 access_flags)
{
	return (access_flags & (BPF_F_RDONLY_PROG | BPF_F_WRONLY_PROG)) !=
	       (BPF_F_RDONLY_PROG | BPF_F_WRONLY_PROG);
}

struct bpf_event_entry {
	struct perf_event *event;
	struct file *perf_file;
	struct file *map_file;
	struct rcu_head rcu;
};

bool bpf_prog_array_compatible(struct bpf_array *array, const struct bpf_prog *fp);
int bpf_prog_calc_tag(struct bpf_prog *fp);

const struct bpf_func_proto *bpf_get_trace_printk_proto(void);
const struct bpf_func_proto *bpf_get_trace_vprintk_proto(void);

typedef unsigned long (*bpf_ctx_copy_t)(void *dst, const void *src,
					unsigned long off, unsigned long len);
typedef u32 (*bpf_convert_ctx_access_t)(enum bpf_access_type type,
					const struct bpf_insn *src,
					struct bpf_insn *dst,
					struct bpf_prog *prog,
					u32 *target_size);

u64 bpf_event_output(struct bpf_map *map, u64 flags, void *meta, u64 meta_size,
		     void *ctx, u64 ctx_size, bpf_ctx_copy_t ctx_copy);

/* an array of programs to be executed under rcu_lock.
 *
 * Typical usage:
 * ret = BPF_PROG_RUN_ARRAY(&bpf_prog_array, ctx, bpf_prog_run);
 *
 * the structure returned by bpf_prog_array_alloc() should be populated
 * with program pointers and the last pointer must be NULL.
 * The user has to keep refcnt on the program and make sure the program
 * is removed from the array before bpf_prog_put().
 * The 'struct bpf_prog_array *' should only be replaced with xchg()
 * since other cpus are walking the array of pointers in parallel.
 */
struct bpf_prog_array_item {
	struct bpf_prog *prog;
	union {
		struct bpf_cgroup_storage *cgroup_storage[MAX_BPF_CGROUP_STORAGE_TYPE];
		u64 bpf_cookie;
	};
};

struct bpf_prog_array {
	struct rcu_head rcu;
	struct bpf_prog_array_item items[];
};

struct bpf_prog_array *bpf_prog_array_alloc(u32 prog_cnt, gfp_t flags);
void bpf_prog_array_free(struct bpf_prog_array *progs);
int bpf_prog_array_length(struct bpf_prog_array *progs);
bool bpf_prog_array_is_empty(struct bpf_prog_array *array);
int bpf_prog_array_copy_to_user(struct bpf_prog_array *progs,
				__u32 __user *prog_ids, u32 cnt);

void bpf_prog_array_delete_safe(struct bpf_prog_array *progs,
				struct bpf_prog *old_prog);
int bpf_prog_array_delete_safe_at(struct bpf_prog_array *array, int index);
int bpf_prog_array_update_at(struct bpf_prog_array *array, int index,
			     struct bpf_prog *prog);
int bpf_prog_array_copy_info(struct bpf_prog_array *array,
			     u32 *prog_ids, u32 request_cnt,
			     u32 *prog_cnt);
int bpf_prog_array_copy(struct bpf_prog_array *old_array,
			struct bpf_prog *exclude_prog,
			struct bpf_prog *include_prog,
			u64 bpf_cookie,
			struct bpf_prog_array **new_array);

struct bpf_run_ctx {};

struct bpf_cg_run_ctx {
	struct bpf_run_ctx run_ctx;
	const struct bpf_prog_array_item *prog_item;
};

struct bpf_trace_run_ctx {
	struct bpf_run_ctx run_ctx;
	u64 bpf_cookie;
};

static inline struct bpf_run_ctx *bpf_set_run_ctx(struct bpf_run_ctx *new_ctx)
{
	struct bpf_run_ctx *old_ctx = NULL;

#ifdef CONFIG_BPF_SYSCALL
	old_ctx = current->bpf_ctx;
	current->bpf_ctx = new_ctx;
#endif
	return old_ctx;
}

static inline void bpf_reset_run_ctx(struct bpf_run_ctx *old_ctx)
{
#ifdef CONFIG_BPF_SYSCALL
	current->bpf_ctx = old_ctx;
#endif
}

/* BPF program asks to bypass CAP_NET_BIND_SERVICE in bind. */
#define BPF_RET_BIND_NO_CAP_NET_BIND_SERVICE			(1 << 0)
/* BPF program asks to set CN on the packet. */
#define BPF_RET_SET_CN						(1 << 0)

typedef u32 (*bpf_prog_run_fn)(const struct bpf_prog *prog, const void *ctx);

static __always_inline u32
BPF_PROG_RUN_ARRAY_CG_FLAGS(const struct bpf_prog_array __rcu *array_rcu,
			    const void *ctx, bpf_prog_run_fn run_prog,
			    u32 *ret_flags)
{
	const struct bpf_prog_array_item *item;
	const struct bpf_prog *prog;
	const struct bpf_prog_array *array;
	struct bpf_run_ctx *old_run_ctx;
	struct bpf_cg_run_ctx run_ctx;
	u32 ret = 1;
	u32 func_ret;

	migrate_disable();
	rcu_read_lock();
	array = rcu_dereference(array_rcu);
	item = &array->items[0];
	old_run_ctx = bpf_set_run_ctx(&run_ctx.run_ctx);
	while ((prog = READ_ONCE(item->prog))) {
		run_ctx.prog_item = item;
		func_ret = run_prog(prog, ctx);
		ret &= (func_ret & 1);
		*(ret_flags) |= (func_ret >> 1);
		item++;
	}
	bpf_reset_run_ctx(old_run_ctx);
	rcu_read_unlock();
	migrate_enable();
	return ret;
}

static __always_inline u32
BPF_PROG_RUN_ARRAY_CG(const struct bpf_prog_array __rcu *array_rcu,
		      const void *ctx, bpf_prog_run_fn run_prog)
{
	const struct bpf_prog_array_item *item;
	const struct bpf_prog *prog;
	const struct bpf_prog_array *array;
	struct bpf_run_ctx *old_run_ctx;
	struct bpf_cg_run_ctx run_ctx;
	u32 ret = 1;

	migrate_disable();
	rcu_read_lock();
	array = rcu_dereference(array_rcu);
	item = &array->items[0];
	old_run_ctx = bpf_set_run_ctx(&run_ctx.run_ctx);
	while ((prog = READ_ONCE(item->prog))) {
		run_ctx.prog_item = item;
		ret &= run_prog(prog, ctx);
		item++;
	}
	bpf_reset_run_ctx(old_run_ctx);
	rcu_read_unlock();
	migrate_enable();
	return ret;
}

static __always_inline u32
BPF_PROG_RUN_ARRAY(const struct bpf_prog_array __rcu *array_rcu,
		   const void *ctx, bpf_prog_run_fn run_prog)
{
	const struct bpf_prog_array_item *item;
	const struct bpf_prog *prog;
	const struct bpf_prog_array *array;
	struct bpf_run_ctx *old_run_ctx;
	struct bpf_trace_run_ctx run_ctx;
	u32 ret = 1;

	migrate_disable();
	rcu_read_lock();
	array = rcu_dereference(array_rcu);
	if (unlikely(!array))
		goto out;
	old_run_ctx = bpf_set_run_ctx(&run_ctx.run_ctx);
	item = &array->items[0];
	while ((prog = READ_ONCE(item->prog))) {
		run_ctx.bpf_cookie = item->bpf_cookie;
		ret &= run_prog(prog, ctx);
		item++;
	}
	bpf_reset_run_ctx(old_run_ctx);
out:
	rcu_read_unlock();
	migrate_enable();
	return ret;
}

/* To be used by __cgroup_bpf_run_filter_skb for EGRESS BPF progs
 * so BPF programs can request cwr for TCP packets.
 *
 * Current cgroup skb programs can only return 0 or 1 (0 to drop the
 * packet. This macro changes the behavior so the low order bit
 * indicates whether the packet should be dropped (0) or not (1)
 * and the next bit is a congestion notification bit. This could be
 * used by TCP to call tcp_enter_cwr()
 *
 * Hence, new allowed return values of CGROUP EGRESS BPF programs are:
 *   0: drop packet
 *   1: keep packet
 *   2: drop packet and cn
 *   3: keep packet and cn
 *
 * This macro then converts it to one of the NET_XMIT or an error
 * code that is then interpreted as drop packet (and no cn):
 *   0: NET_XMIT_SUCCESS  skb should be transmitted
 *   1: NET_XMIT_DROP     skb should be dropped and cn
 *   2: NET_XMIT_CN       skb should be transmitted and cn
 *   3: -EPERM            skb should be dropped
 */
#define BPF_PROG_CGROUP_INET_EGRESS_RUN_ARRAY(array, ctx, func)		\
	({						\
		u32 _flags = 0;				\
		bool _cn;				\
		u32 _ret;				\
		_ret = BPF_PROG_RUN_ARRAY_CG_FLAGS(array, ctx, func, &_flags); \
		_cn = _flags & BPF_RET_SET_CN;		\
		if (_ret)				\
			_ret = (_cn ? NET_XMIT_CN : NET_XMIT_SUCCESS);	\
		else					\
			_ret = (_cn ? NET_XMIT_DROP : -EPERM);		\
		_ret;					\
	})

#ifdef CONFIG_BPF_SYSCALL
DECLARE_PER_CPU(int, bpf_prog_active);
extern struct mutex bpf_stats_enabled_mutex;

/*
 * Block execution of BPF programs attached to instrumentation (perf,
 * kprobes, tracepoints) to prevent deadlocks on map operations as any of
 * these events can happen inside a region which holds a map bucket lock
 * and can deadlock on it.
 */
static inline void bpf_disable_instrumentation(void)
{
	migrate_disable();
	this_cpu_inc(bpf_prog_active);
}

static inline void bpf_enable_instrumentation(void)
{
	this_cpu_dec(bpf_prog_active);
	migrate_enable();
}

extern const struct file_operations bpf_map_fops;
extern const struct file_operations bpf_prog_fops;
extern const struct file_operations bpf_iter_fops;

#define BPF_PROG_TYPE(_id, _name, prog_ctx_type, kern_ctx_type) \
	extern const struct bpf_prog_ops _name ## _prog_ops; \
	extern const struct bpf_verifier_ops _name ## _verifier_ops;
#define BPF_MAP_TYPE(_id, _ops) \
	extern const struct bpf_map_ops _ops;
#define BPF_LINK_TYPE(_id, _name)
#include <linux/bpf_types.h>
#undef BPF_PROG_TYPE
#undef BPF_MAP_TYPE
#undef BPF_LINK_TYPE

extern const struct bpf_prog_ops bpf_offload_prog_ops;
extern const struct bpf_verifier_ops tc_cls_act_analyzer_ops;
extern const struct bpf_verifier_ops xdp_analyzer_ops;

struct bpf_prog *bpf_prog_get(u32 ufd);
struct bpf_prog *bpf_prog_get_type_dev(u32 ufd, enum bpf_prog_type type,
				       bool attach_drv);
void bpf_prog_add(struct bpf_prog *prog, int i);
void bpf_prog_sub(struct bpf_prog *prog, int i);
void bpf_prog_inc(struct bpf_prog *prog);
struct bpf_prog * __must_check bpf_prog_inc_not_zero(struct bpf_prog *prog);
void bpf_prog_put(struct bpf_prog *prog);

void bpf_prog_free_id(struct bpf_prog *prog, bool do_idr_lock);
void bpf_map_free_id(struct bpf_map *map, bool do_idr_lock);

struct bpf_map *bpf_map_get(u32 ufd);
struct bpf_map *bpf_map_get_with_uref(u32 ufd);
struct bpf_map *__bpf_map_get(struct fd f);
void bpf_map_inc(struct bpf_map *map);
void bpf_map_inc_with_uref(struct bpf_map *map);
struct bpf_map * __must_check bpf_map_inc_not_zero(struct bpf_map *map);
void bpf_map_put_with_uref(struct bpf_map *map);
void bpf_map_put(struct bpf_map *map);
void *bpf_map_area_alloc(u64 size, int numa_node);
void *bpf_map_area_mmapable_alloc(u64 size, int numa_node);
void bpf_map_area_free(void *base);
bool bpf_map_write_active(const struct bpf_map *map);
void bpf_map_init_from_attr(struct bpf_map *map, union bpf_attr *attr);
int  generic_map_lookup_batch(struct bpf_map *map,
			      const union bpf_attr *attr,
			      union bpf_attr __user *uattr);
int  generic_map_update_batch(struct bpf_map *map,
			      const union bpf_attr *attr,
			      union bpf_attr __user *uattr);
int  generic_map_delete_batch(struct bpf_map *map,
			      const union bpf_attr *attr,
			      union bpf_attr __user *uattr);
struct bpf_map *bpf_map_get_curr_or_next(u32 *id);
struct bpf_prog *bpf_prog_get_curr_or_next(u32 *id);

#ifdef CONFIG_MEMCG_KMEM
void *bpf_map_kmalloc_node(const struct bpf_map *map, size_t size, gfp_t flags,
			   int node);
void *bpf_map_kzalloc(const struct bpf_map *map, size_t size, gfp_t flags);
void __percpu *bpf_map_alloc_percpu(const struct bpf_map *map, size_t size,
				    size_t align, gfp_t flags);
#else
static inline void *
bpf_map_kmalloc_node(const struct bpf_map *map, size_t size, gfp_t flags,
		     int node)
{
	return kmalloc_node(size, flags, node);
}

static inline void *
bpf_map_kzalloc(const struct bpf_map *map, size_t size, gfp_t flags)
{
	return kzalloc(size, flags);
}

static inline void __percpu *
bpf_map_alloc_percpu(const struct bpf_map *map, size_t size, size_t align,
		     gfp_t flags)
{
	return __alloc_percpu_gfp(size, align, flags);
}
#endif

extern int sysctl_unprivileged_bpf_disabled;

static inline bool bpf_allow_ptr_leaks(void)
{
	return perfmon_capable();
}

static inline bool bpf_allow_uninit_stack(void)
{
	return perfmon_capable();
}

static inline bool bpf_allow_ptr_to_map_access(void)
{
	return perfmon_capable();
}

static inline bool bpf_bypass_spec_v1(void)
{
	return perfmon_capable();
}

static inline bool bpf_bypass_spec_v4(void)
{
	return perfmon_capable();
}

int bpf_map_new_fd(struct bpf_map *map, int flags);
int bpf_prog_new_fd(struct bpf_prog *prog);

void bpf_link_init(struct bpf_link *link, enum bpf_link_type type,
		   const struct bpf_link_ops *ops, struct bpf_prog *prog);
int bpf_link_prime(struct bpf_link *link, struct bpf_link_primer *primer);
int bpf_link_settle(struct bpf_link_primer *primer);
void bpf_link_cleanup(struct bpf_link_primer *primer);
void bpf_link_inc(struct bpf_link *link);
void bpf_link_put(struct bpf_link *link);
int bpf_link_new_fd(struct bpf_link *link);
struct file *bpf_link_new_file(struct bpf_link *link, int *reserved_fd);
struct bpf_link *bpf_link_get_from_fd(u32 ufd);

int bpf_obj_pin_user(u32 ufd, const char __user *pathname);
int bpf_obj_get_user(const char __user *pathname, int flags);

#define BPF_ITER_FUNC_PREFIX "bpf_iter_"
#define DEFINE_BPF_ITER_FUNC(target, args...)			\
	extern int bpf_iter_ ## target(args);			\
	int __init bpf_iter_ ## target(args) { return 0; }

struct bpf_iter_aux_info {
	struct bpf_map *map;
};

typedef int (*bpf_iter_attach_target_t)(struct bpf_prog *prog,
					union bpf_iter_link_info *linfo,
					struct bpf_iter_aux_info *aux);
typedef void (*bpf_iter_detach_target_t)(struct bpf_iter_aux_info *aux);
typedef void (*bpf_iter_show_fdinfo_t) (const struct bpf_iter_aux_info *aux,
					struct seq_file *seq);
typedef int (*bpf_iter_fill_link_info_t)(const struct bpf_iter_aux_info *aux,
					 struct bpf_link_info *info);
typedef const struct bpf_func_proto *
(*bpf_iter_get_func_proto_t)(enum bpf_func_id func_id,
			     const struct bpf_prog *prog);

enum bpf_iter_feature {
	BPF_ITER_RESCHED	= BIT(0),
};

#define BPF_ITER_CTX_ARG_MAX 2
struct bpf_iter_reg {
	const char *target;
	bpf_iter_attach_target_t attach_target;
	bpf_iter_detach_target_t detach_target;
	bpf_iter_show_fdinfo_t show_fdinfo;
	bpf_iter_fill_link_info_t fill_link_info;
	bpf_iter_get_func_proto_t get_func_proto;
	u32 ctx_arg_info_size;
	u32 feature;
	struct bpf_ctx_arg_aux ctx_arg_info[BPF_ITER_CTX_ARG_MAX];
	const struct bpf_iter_seq_info *seq_info;
};

struct bpf_iter_meta {
	__bpf_md_ptr(struct seq_file *, seq);
	u64 session_id;
	u64 seq_num;
};

struct bpf_iter__bpf_map_elem {
	__bpf_md_ptr(struct bpf_iter_meta *, meta);
	__bpf_md_ptr(struct bpf_map *, map);
	__bpf_md_ptr(void *, key);
	__bpf_md_ptr(void *, value);
};

int bpf_iter_reg_target(const struct bpf_iter_reg *reg_info);
void bpf_iter_unreg_target(const struct bpf_iter_reg *reg_info);
bool bpf_iter_prog_supported(struct bpf_prog *prog);
const struct bpf_func_proto *
bpf_iter_get_func_proto(enum bpf_func_id func_id, const struct bpf_prog *prog);
int bpf_iter_link_attach(const union bpf_attr *attr, bpfptr_t uattr, struct bpf_prog *prog);
int bpf_iter_new_fd(struct bpf_link *link);
bool bpf_link_is_iter(struct bpf_link *link);
struct bpf_prog *bpf_iter_get_info(struct bpf_iter_meta *meta, bool in_stop);
int bpf_iter_run_prog(struct bpf_prog *prog, void *ctx);
void bpf_iter_map_show_fdinfo(const struct bpf_iter_aux_info *aux,
			      struct seq_file *seq);
int bpf_iter_map_fill_link_info(const struct bpf_iter_aux_info *aux,
				struct bpf_link_info *info);

int map_set_for_each_callback_args(struct bpf_verifier_env *env,
				   struct bpf_func_state *caller,
				   struct bpf_func_state *callee);

int bpf_percpu_hash_copy(struct bpf_map *map, void *key, void *value);
int bpf_percpu_array_copy(struct bpf_map *map, void *key, void *value);
int bpf_percpu_hash_update(struct bpf_map *map, void *key, void *value,
			   u64 flags);
int bpf_percpu_array_update(struct bpf_map *map, void *key, void *value,
			    u64 flags);

int bpf_stackmap_copy(struct bpf_map *map, void *key, void *value);

int bpf_fd_array_map_update_elem(struct bpf_map *map, struct file *map_file,
				 void *key, void *value, u64 map_flags);
int bpf_fd_array_map_lookup_elem(struct bpf_map *map, void *key, u32 *value);
int bpf_fd_htab_map_update_elem(struct bpf_map *map, struct file *map_file,
				void *key, void *value, u64 map_flags);
int bpf_fd_htab_map_lookup_elem(struct bpf_map *map, void *key, u32 *value);

int bpf_get_file_flag(int flags);
int bpf_check_uarg_tail_zero(bpfptr_t uaddr, size_t expected_size,
			     size_t actual_size);

/* memcpy that is used with 8-byte aligned pointers, power-of-8 size and
 * forced to use 'long' read/writes to try to atomically copy long counters.
 * Best-effort only.  No barriers here, since it _will_ race with concurrent
 * updates from BPF programs. Called from bpf syscall and mostly used with
 * size 8 or 16 bytes, so ask compiler to inline it.
 */
static inline void bpf_long_memcpy(void *dst, const void *src, u32 size)
{
	const long *lsrc = src;
	long *ldst = dst;

	size /= sizeof(long);
	while (size--)
		*ldst++ = *lsrc++;
}

/* verify correctness of eBPF program */
int bpf_check(struct bpf_prog **fp, union bpf_attr *attr, bpfptr_t uattr);

#ifndef CONFIG_BPF_JIT_ALWAYS_ON
void bpf_patch_call_args(struct bpf_insn *insn, u32 stack_depth);
#endif

struct btf *bpf_get_btf_vmlinux(void);

/* Map specifics */
struct xdp_buff;
struct sk_buff;
struct bpf_dtab_netdev;
struct bpf_cpu_map_entry;

void __dev_flush(void);
int dev_xdp_enqueue(struct net_device *dev, struct xdp_buff *xdp,
		    struct net_device *dev_rx);
int dev_map_enqueue(struct bpf_dtab_netdev *dst, struct xdp_buff *xdp,
		    struct net_device *dev_rx);
int dev_map_enqueue_multi(struct xdp_buff *xdp, struct net_device *dev_rx,
			  struct bpf_map *map, bool exclude_ingress);
int dev_map_generic_redirect(struct bpf_dtab_netdev *dst, struct sk_buff *skb,
			     struct bpf_prog *xdp_prog);
int dev_map_redirect_multi(struct net_device *dev, struct sk_buff *skb,
			   struct bpf_prog *xdp_prog, struct bpf_map *map,
			   bool exclude_ingress);

void __cpu_map_flush(void);
int cpu_map_enqueue(struct bpf_cpu_map_entry *rcpu, struct xdp_buff *xdp,
		    struct net_device *dev_rx);
int cpu_map_generic_redirect(struct bpf_cpu_map_entry *rcpu,
			     struct sk_buff *skb);

/* Return map's numa specified by userspace */
static inline int bpf_map_attr_numa_node(const union bpf_attr *attr)
{
	return (attr->map_flags & BPF_F_NUMA_NODE) ?
		attr->numa_node : NUMA_NO_NODE;
}

struct bpf_prog *bpf_prog_get_type_path(const char *name, enum bpf_prog_type type);
int array_map_alloc_check(union bpf_attr *attr);

int bpf_prog_test_run_xdp(struct bpf_prog *prog, const union bpf_attr *kattr,
			  union bpf_attr __user *uattr);
int bpf_prog_test_run_skb(struct bpf_prog *prog, const union bpf_attr *kattr,
			  union bpf_attr __user *uattr);
int bpf_prog_test_run_tracing(struct bpf_prog *prog,
			      const union bpf_attr *kattr,
			      union bpf_attr __user *uattr);
int bpf_prog_test_run_flow_dissector(struct bpf_prog *prog,
				     const union bpf_attr *kattr,
				     union bpf_attr __user *uattr);
int bpf_prog_test_run_raw_tp(struct bpf_prog *prog,
			     const union bpf_attr *kattr,
			     union bpf_attr __user *uattr);
int bpf_prog_test_run_sk_lookup(struct bpf_prog *prog,
				const union bpf_attr *kattr,
				union bpf_attr __user *uattr);
bool bpf_prog_test_check_kfunc_call(u32 kfunc_id, struct module *owner);
bool btf_ctx_access(int off, int size, enum bpf_access_type type,
		    const struct bpf_prog *prog,
		    struct bpf_insn_access_aux *info);

static inline bool bpf_tracing_ctx_access(int off, int size,
					  enum bpf_access_type type)
{
	if (off < 0 || off >= sizeof(__u64) * MAX_BPF_FUNC_ARGS)
		return false;
	if (type != BPF_READ)
		return false;
	if (off % size != 0)
		return false;
	return true;
}

static inline bool bpf_tracing_btf_ctx_access(int off, int size,
					      enum bpf_access_type type,
					      const struct bpf_prog *prog,
					      struct bpf_insn_access_aux *info)
{
	if (!bpf_tracing_ctx_access(off, size, type))
		return false;
	return btf_ctx_access(off, size, type, prog, info);
}

int btf_struct_access(struct bpf_verifier_log *log, const struct btf *btf,
		      const struct btf_type *t, int off, int size,
		      enum bpf_access_type atype,
		      u32 *next_btf_id);
bool btf_struct_ids_match(struct bpf_verifier_log *log,
			  const struct btf *btf, u32 id, int off,
			  const struct btf *need_btf, u32 need_type_id);

int btf_distill_func_proto(struct bpf_verifier_log *log,
			   struct btf *btf,
			   const struct btf_type *func_proto,
			   const char *func_name,
			   struct btf_func_model *m);

struct bpf_reg_state;
int btf_check_subprog_arg_match(struct bpf_verifier_env *env, int subprog,
				struct bpf_reg_state *regs);
int btf_check_kfunc_arg_match(struct bpf_verifier_env *env,
			      const struct btf *btf, u32 func_id,
			      struct bpf_reg_state *regs);
int btf_prepare_func_args(struct bpf_verifier_env *env, int subprog,
			  struct bpf_reg_state *reg);
int btf_check_type_match(struct bpf_verifier_log *log, const struct bpf_prog *prog,
			 struct btf *btf, const struct btf_type *t);

struct bpf_prog *bpf_prog_by_id(u32 id);
struct bpf_link *bpf_link_by_id(u32 id);

const struct bpf_func_proto *bpf_base_func_proto(enum bpf_func_id func_id);
void bpf_task_storage_free(struct task_struct *task);
bool bpf_prog_has_kfunc_call(const struct bpf_prog *prog);
const struct btf_func_model *
bpf_jit_find_kfunc_model(const struct bpf_prog *prog,
			 const struct bpf_insn *insn);
#else /* !CONFIG_BPF_SYSCALL */
static inline struct bpf_prog *bpf_prog_get(u32 ufd)
{
	return ERR_PTR(-EOPNOTSUPP);
}

static inline struct bpf_prog *bpf_prog_get_type_dev(u32 ufd,
						     enum bpf_prog_type type,
						     bool attach_drv)
{
	return ERR_PTR(-EOPNOTSUPP);
}

static inline void bpf_prog_add(struct bpf_prog *prog, int i)
{
}

static inline void bpf_prog_sub(struct bpf_prog *prog, int i)
{
}

static inline void bpf_prog_put(struct bpf_prog *prog)
{
}

static inline void bpf_prog_inc(struct bpf_prog *prog)
{
}

static inline struct bpf_prog *__must_check
bpf_prog_inc_not_zero(struct bpf_prog *prog)
{
	return ERR_PTR(-EOPNOTSUPP);
}

static inline void bpf_link_init(struct bpf_link *link, enum bpf_link_type type,
				 const struct bpf_link_ops *ops,
				 struct bpf_prog *prog)
{
}

static inline int bpf_link_prime(struct bpf_link *link,
				 struct bpf_link_primer *primer)
{
	return -EOPNOTSUPP;
}

static inline int bpf_link_settle(struct bpf_link_primer *primer)
{
	return -EOPNOTSUPP;
}

static inline void bpf_link_cleanup(struct bpf_link_primer *primer)
{
}

static inline void bpf_link_inc(struct bpf_link *link)
{
}

static inline void bpf_link_put(struct bpf_link *link)
{
}

static inline int bpf_obj_get_user(const char __user *pathname, int flags)
{
	return -EOPNOTSUPP;
}

static inline bool dev_map_can_have_prog(struct bpf_map *map)
{
	return false;
}

static inline void __dev_flush(void)
{
}

struct xdp_buff;
struct bpf_dtab_netdev;
struct bpf_cpu_map_entry;

static inline
int dev_xdp_enqueue(struct net_device *dev, struct xdp_buff *xdp,
		    struct net_device *dev_rx)
{
	return 0;
}

static inline
int dev_map_enqueue(struct bpf_dtab_netdev *dst, struct xdp_buff *xdp,
		    struct net_device *dev_rx)
{
	return 0;
}

static inline
int dev_map_enqueue_multi(struct xdp_buff *xdp, struct net_device *dev_rx,
			  struct bpf_map *map, bool exclude_ingress)
{
	return 0;
}

struct sk_buff;

static inline int dev_map_generic_redirect(struct bpf_dtab_netdev *dst,
					   struct sk_buff *skb,
					   struct bpf_prog *xdp_prog)
{
	return 0;
}

static inline
int dev_map_redirect_multi(struct net_device *dev, struct sk_buff *skb,
			   struct bpf_prog *xdp_prog, struct bpf_map *map,
			   bool exclude_ingress)
{
	return 0;
}

static inline void __cpu_map_flush(void)
{
}

static inline int cpu_map_enqueue(struct bpf_cpu_map_entry *rcpu,
				  struct xdp_buff *xdp,
				  struct net_device *dev_rx)
{
	return 0;
}

static inline int cpu_map_generic_redirect(struct bpf_cpu_map_entry *rcpu,
					   struct sk_buff *skb)
{
	return -EOPNOTSUPP;
}

static inline bool cpu_map_prog_allowed(struct bpf_map *map)
{
	return false;
}

static inline struct bpf_prog *bpf_prog_get_type_path(const char *name,
				enum bpf_prog_type type)
{
	return ERR_PTR(-EOPNOTSUPP);
}

static inline int bpf_prog_test_run_xdp(struct bpf_prog *prog,
					const union bpf_attr *kattr,
					union bpf_attr __user *uattr)
{
	return -ENOTSUPP;
}

static inline int bpf_prog_test_run_skb(struct bpf_prog *prog,
					const union bpf_attr *kattr,
					union bpf_attr __user *uattr)
{
	return -ENOTSUPP;
}

static inline int bpf_prog_test_run_tracing(struct bpf_prog *prog,
					    const union bpf_attr *kattr,
					    union bpf_attr __user *uattr)
{
	return -ENOTSUPP;
}

static inline int bpf_prog_test_run_flow_dissector(struct bpf_prog *prog,
						   const union bpf_attr *kattr,
						   union bpf_attr __user *uattr)
{
	return -ENOTSUPP;
}

static inline int bpf_prog_test_run_sk_lookup(struct bpf_prog *prog,
					      const union bpf_attr *kattr,
					      union bpf_attr __user *uattr)
{
	return -ENOTSUPP;
}

static inline bool bpf_prog_test_check_kfunc_call(u32 kfunc_id,
						  struct module *owner)
{
	return false;
}

static inline void bpf_map_put(struct bpf_map *map)
{
}

static inline struct bpf_prog *bpf_prog_by_id(u32 id)
{
	return ERR_PTR(-ENOTSUPP);
}

static inline const struct bpf_func_proto *
bpf_base_func_proto(enum bpf_func_id func_id)
{
	return NULL;
}

static inline void bpf_task_storage_free(struct task_struct *task)
{
}

static inline bool bpf_prog_has_kfunc_call(const struct bpf_prog *prog)
{
	return false;
}

static inline const struct btf_func_model *
bpf_jit_find_kfunc_model(const struct bpf_prog *prog,
			 const struct bpf_insn *insn)
{
	return NULL;
}
#endif /* CONFIG_BPF_SYSCALL */

void __bpf_free_used_btfs(struct bpf_prog_aux *aux,
			  struct btf_mod_pair *used_btfs, u32 len);

static inline struct bpf_prog *bpf_prog_get_type(u32 ufd,
						 enum bpf_prog_type type)
{
	return bpf_prog_get_type_dev(ufd, type, false);
}

void __bpf_free_used_maps(struct bpf_prog_aux *aux,
			  struct bpf_map **used_maps, u32 len);

bool bpf_prog_get_ok(struct bpf_prog *, enum bpf_prog_type *, bool);

int bpf_prog_offload_compile(struct bpf_prog *prog);
void bpf_prog_offload_destroy(struct bpf_prog *prog);
int bpf_prog_offload_info_fill(struct bpf_prog_info *info,
			       struct bpf_prog *prog);

int bpf_map_offload_info_fill(struct bpf_map_info *info, struct bpf_map *map);

int bpf_map_offload_lookup_elem(struct bpf_map *map, void *key, void *value);
int bpf_map_offload_update_elem(struct bpf_map *map,
				void *key, void *value, u64 flags);
int bpf_map_offload_delete_elem(struct bpf_map *map, void *key);
int bpf_map_offload_get_next_key(struct bpf_map *map,
				 void *key, void *next_key);

bool bpf_offload_prog_map_match(struct bpf_prog *prog, struct bpf_map *map);

struct bpf_offload_dev *
bpf_offload_dev_create(const struct bpf_prog_offload_ops *ops, void *priv);
void bpf_offload_dev_destroy(struct bpf_offload_dev *offdev);
void *bpf_offload_dev_priv(struct bpf_offload_dev *offdev);
int bpf_offload_dev_netdev_register(struct bpf_offload_dev *offdev,
				    struct net_device *netdev);
void bpf_offload_dev_netdev_unregister(struct bpf_offload_dev *offdev,
				       struct net_device *netdev);
bool bpf_offload_dev_match(struct bpf_prog *prog, struct net_device *netdev);

#if defined(CONFIG_NET) && defined(CONFIG_BPF_SYSCALL)
int bpf_prog_offload_init(struct bpf_prog *prog, union bpf_attr *attr);

static inline bool bpf_prog_is_dev_bound(const struct bpf_prog_aux *aux)
{
	return aux->offload_requested;
}

static inline bool bpf_map_is_dev_bound(struct bpf_map *map)
{
	return unlikely(map->ops == &bpf_map_offload_ops);
}

struct bpf_map *bpf_map_offload_map_alloc(union bpf_attr *attr);
void bpf_map_offload_map_free(struct bpf_map *map);
int bpf_prog_test_run_syscall(struct bpf_prog *prog,
			      const union bpf_attr *kattr,
			      union bpf_attr __user *uattr);

int sock_map_get_from_fd(const union bpf_attr *attr, struct bpf_prog *prog);
int sock_map_prog_detach(const union bpf_attr *attr, enum bpf_prog_type ptype);
int sock_map_update_elem_sys(struct bpf_map *map, void *key, void *value, u64 flags);
void sock_map_unhash(struct sock *sk);
void sock_map_close(struct sock *sk, long timeout);
#else
static inline int bpf_prog_offload_init(struct bpf_prog *prog,
					union bpf_attr *attr)
{
	return -EOPNOTSUPP;
}

static inline bool bpf_prog_is_dev_bound(struct bpf_prog_aux *aux)
{
	return false;
}

static inline bool bpf_map_is_dev_bound(struct bpf_map *map)
{
	return false;
}

static inline struct bpf_map *bpf_map_offload_map_alloc(union bpf_attr *attr)
{
	return ERR_PTR(-EOPNOTSUPP);
}

static inline void bpf_map_offload_map_free(struct bpf_map *map)
{
}

static inline int bpf_prog_test_run_syscall(struct bpf_prog *prog,
					    const union bpf_attr *kattr,
					    union bpf_attr __user *uattr)
{
	return -ENOTSUPP;
}

#ifdef CONFIG_BPF_SYSCALL
static inline int sock_map_get_from_fd(const union bpf_attr *attr,
				       struct bpf_prog *prog)
{
	return -EINVAL;
}

static inline int sock_map_prog_detach(const union bpf_attr *attr,
				       enum bpf_prog_type ptype)
{
	return -EOPNOTSUPP;
}

static inline int sock_map_update_elem_sys(struct bpf_map *map, void *key, void *value,
					   u64 flags)
{
	return -EOPNOTSUPP;
}
#endif /* CONFIG_BPF_SYSCALL */
#endif /* CONFIG_NET && CONFIG_BPF_SYSCALL */

#if defined(CONFIG_INET) && defined(CONFIG_BPF_SYSCALL)
void bpf_sk_reuseport_detach(struct sock *sk);
int bpf_fd_reuseport_array_lookup_elem(struct bpf_map *map, void *key,
				       void *value);
int bpf_fd_reuseport_array_update_elem(struct bpf_map *map, void *key,
				       void *value, u64 map_flags);
#else
static inline void bpf_sk_reuseport_detach(struct sock *sk)
{
}

#ifdef CONFIG_BPF_SYSCALL
static inline int bpf_fd_reuseport_array_lookup_elem(struct bpf_map *map,
						     void *key, void *value)
{
	return -EOPNOTSUPP;
}

static inline int bpf_fd_reuseport_array_update_elem(struct bpf_map *map,
						     void *key, void *value,
						     u64 map_flags)
{
	return -EOPNOTSUPP;
}
#endif /* CONFIG_BPF_SYSCALL */
#endif /* defined(CONFIG_INET) && defined(CONFIG_BPF_SYSCALL) */

/* verifier prototypes for helper functions called from eBPF programs */
extern const struct bpf_func_proto bpf_map_lookup_elem_proto;
extern const struct bpf_func_proto bpf_map_update_elem_proto;
extern const struct bpf_func_proto bpf_map_delete_elem_proto;
extern const struct bpf_func_proto bpf_map_push_elem_proto;
extern const struct bpf_func_proto bpf_map_pop_elem_proto;
extern const struct bpf_func_proto bpf_map_peek_elem_proto;

extern const struct bpf_func_proto bpf_get_prandom_u32_proto;
extern const struct bpf_func_proto bpf_get_smp_processor_id_proto;
extern const struct bpf_func_proto bpf_get_numa_node_id_proto;
extern const struct bpf_func_proto bpf_tail_call_proto;
extern const struct bpf_func_proto bpf_ktime_get_ns_proto;
extern const struct bpf_func_proto bpf_ktime_get_boot_ns_proto;
extern const struct bpf_func_proto bpf_get_current_pid_tgid_proto;
extern const struct bpf_func_proto bpf_get_current_uid_gid_proto;
extern const struct bpf_func_proto bpf_get_current_comm_proto;
extern const struct bpf_func_proto bpf_get_stackid_proto;
extern const struct bpf_func_proto bpf_get_stack_proto;
extern const struct bpf_func_proto bpf_get_task_stack_proto;
extern const struct bpf_func_proto bpf_get_stackid_proto_pe;
extern const struct bpf_func_proto bpf_get_stack_proto_pe;
extern const struct bpf_func_proto bpf_sock_map_update_proto;
extern const struct bpf_func_proto bpf_sock_hash_update_proto;
extern const struct bpf_func_proto bpf_get_current_cgroup_id_proto;
extern const struct bpf_func_proto bpf_get_current_ancestor_cgroup_id_proto;
extern const struct bpf_func_proto bpf_msg_redirect_hash_proto;
extern const struct bpf_func_proto bpf_msg_redirect_map_proto;
extern const struct bpf_func_proto bpf_sk_redirect_hash_proto;
extern const struct bpf_func_proto bpf_sk_redirect_map_proto;
extern const struct bpf_func_proto bpf_spin_lock_proto;
extern const struct bpf_func_proto bpf_spin_unlock_proto;
extern const struct bpf_func_proto bpf_get_local_storage_proto;
extern const struct bpf_func_proto bpf_strtol_proto;
extern const struct bpf_func_proto bpf_strtoul_proto;
extern const struct bpf_func_proto bpf_tcp_sock_proto;
extern const struct bpf_func_proto bpf_jiffies64_proto;
extern const struct bpf_func_proto bpf_get_ns_current_pid_tgid_proto;
extern const struct bpf_func_proto bpf_event_output_data_proto;
extern const struct bpf_func_proto bpf_ringbuf_output_proto;
extern const struct bpf_func_proto bpf_ringbuf_reserve_proto;
extern const struct bpf_func_proto bpf_ringbuf_submit_proto;
extern const struct bpf_func_proto bpf_ringbuf_discard_proto;
extern const struct bpf_func_proto bpf_ringbuf_query_proto;
extern const struct bpf_func_proto bpf_skc_to_tcp6_sock_proto;
extern const struct bpf_func_proto bpf_skc_to_tcp_sock_proto;
extern const struct bpf_func_proto bpf_skc_to_tcp_timewait_sock_proto;
extern const struct bpf_func_proto bpf_skc_to_tcp_request_sock_proto;
extern const struct bpf_func_proto bpf_skc_to_udp6_sock_proto;
extern const struct bpf_func_proto bpf_skc_to_unix_sock_proto;
extern const struct bpf_func_proto bpf_copy_from_user_proto;
extern const struct bpf_func_proto bpf_snprintf_btf_proto;
extern const struct bpf_func_proto bpf_snprintf_proto;
extern const struct bpf_func_proto bpf_per_cpu_ptr_proto;
extern const struct bpf_func_proto bpf_this_cpu_ptr_proto;
extern const struct bpf_func_proto bpf_ktime_get_coarse_ns_proto;
extern const struct bpf_func_proto bpf_sock_from_file_proto;
extern const struct bpf_func_proto bpf_get_socket_ptr_cookie_proto;
extern const struct bpf_func_proto bpf_task_storage_get_proto;
extern const struct bpf_func_proto bpf_task_storage_delete_proto;
extern const struct bpf_func_proto bpf_for_each_map_elem_proto;
extern const struct bpf_func_proto bpf_btf_find_by_name_kind_proto;
extern const struct bpf_func_proto bpf_sk_setsockopt_proto;
extern const struct bpf_func_proto bpf_sk_getsockopt_proto;
<<<<<<< HEAD
=======
extern const struct bpf_func_proto bpf_kallsyms_lookup_name_proto;
>>>>>>> df0cc57e

const struct bpf_func_proto *tracing_prog_func_proto(
  enum bpf_func_id func_id, const struct bpf_prog *prog);

/* Shared helpers among cBPF and eBPF. */
void bpf_user_rnd_init_once(void);
u64 bpf_user_rnd_u32(u64 r1, u64 r2, u64 r3, u64 r4, u64 r5);
u64 bpf_get_raw_cpu_id(u64 r1, u64 r2, u64 r3, u64 r4, u64 r5);

#if defined(CONFIG_NET)
bool bpf_sock_common_is_valid_access(int off, int size,
				     enum bpf_access_type type,
				     struct bpf_insn_access_aux *info);
bool bpf_sock_is_valid_access(int off, int size, enum bpf_access_type type,
			      struct bpf_insn_access_aux *info);
u32 bpf_sock_convert_ctx_access(enum bpf_access_type type,
				const struct bpf_insn *si,
				struct bpf_insn *insn_buf,
				struct bpf_prog *prog,
				u32 *target_size);
#else
static inline bool bpf_sock_common_is_valid_access(int off, int size,
						   enum bpf_access_type type,
						   struct bpf_insn_access_aux *info)
{
	return false;
}
static inline bool bpf_sock_is_valid_access(int off, int size,
					    enum bpf_access_type type,
					    struct bpf_insn_access_aux *info)
{
	return false;
}
static inline u32 bpf_sock_convert_ctx_access(enum bpf_access_type type,
					      const struct bpf_insn *si,
					      struct bpf_insn *insn_buf,
					      struct bpf_prog *prog,
					      u32 *target_size)
{
	return 0;
}
#endif

#ifdef CONFIG_INET
struct sk_reuseport_kern {
	struct sk_buff *skb;
	struct sock *sk;
	struct sock *selected_sk;
	struct sock *migrating_sk;
	void *data_end;
	u32 hash;
	u32 reuseport_id;
	bool bind_inany;
};
bool bpf_tcp_sock_is_valid_access(int off, int size, enum bpf_access_type type,
				  struct bpf_insn_access_aux *info);

u32 bpf_tcp_sock_convert_ctx_access(enum bpf_access_type type,
				    const struct bpf_insn *si,
				    struct bpf_insn *insn_buf,
				    struct bpf_prog *prog,
				    u32 *target_size);

bool bpf_xdp_sock_is_valid_access(int off, int size, enum bpf_access_type type,
				  struct bpf_insn_access_aux *info);

u32 bpf_xdp_sock_convert_ctx_access(enum bpf_access_type type,
				    const struct bpf_insn *si,
				    struct bpf_insn *insn_buf,
				    struct bpf_prog *prog,
				    u32 *target_size);
#else
static inline bool bpf_tcp_sock_is_valid_access(int off, int size,
						enum bpf_access_type type,
						struct bpf_insn_access_aux *info)
{
	return false;
}

static inline u32 bpf_tcp_sock_convert_ctx_access(enum bpf_access_type type,
						  const struct bpf_insn *si,
						  struct bpf_insn *insn_buf,
						  struct bpf_prog *prog,
						  u32 *target_size)
{
	return 0;
}
static inline bool bpf_xdp_sock_is_valid_access(int off, int size,
						enum bpf_access_type type,
						struct bpf_insn_access_aux *info)
{
	return false;
}

static inline u32 bpf_xdp_sock_convert_ctx_access(enum bpf_access_type type,
						  const struct bpf_insn *si,
						  struct bpf_insn *insn_buf,
						  struct bpf_prog *prog,
						  u32 *target_size)
{
	return 0;
}
#endif /* CONFIG_INET */

enum bpf_text_poke_type {
	BPF_MOD_CALL,
	BPF_MOD_JUMP,
};

int bpf_arch_text_poke(void *ip, enum bpf_text_poke_type t,
		       void *addr1, void *addr2);

struct btf_id_set;
bool btf_id_set_contains(const struct btf_id_set *set, u32 id);

#define MAX_BPRINTF_VARARGS		12

int bpf_bprintf_prepare(char *fmt, u32 fmt_size, const u64 *raw_args,
			u32 **bin_buf, u32 num_args);
void bpf_bprintf_cleanup(void);

#endif /* _LINUX_BPF_H */<|MERGE_RESOLUTION|>--- conflicted
+++ resolved
@@ -202,7 +202,6 @@
 }
 
 static inline bool map_value_has_timer(const struct bpf_map *map)
-<<<<<<< HEAD
 {
 	return map->timer_off >= 0;
 }
@@ -217,22 +216,6 @@
 			(struct bpf_timer){};
 }
 
-=======
-{
-	return map->timer_off >= 0;
-}
-
-static inline void check_and_init_map_value(struct bpf_map *map, void *dst)
-{
-	if (unlikely(map_value_has_spin_lock(map)))
-		*(struct bpf_spin_lock *)(dst + map->spin_lock_off) =
-			(struct bpf_spin_lock){};
-	if (unlikely(map_value_has_timer(map)))
-		*(struct bpf_timer *)(dst + map->timer_off) =
-			(struct bpf_timer){};
-}
-
->>>>>>> df0cc57e
 /* copy everything but bpf_spin_lock and bpf_timer. There could be one of each. */
 static inline void copy_map_value(struct bpf_map *map, void *dst, void *src)
 {
@@ -2169,10 +2152,7 @@
 extern const struct bpf_func_proto bpf_btf_find_by_name_kind_proto;
 extern const struct bpf_func_proto bpf_sk_setsockopt_proto;
 extern const struct bpf_func_proto bpf_sk_getsockopt_proto;
-<<<<<<< HEAD
-=======
 extern const struct bpf_func_proto bpf_kallsyms_lookup_name_proto;
->>>>>>> df0cc57e
 
 const struct bpf_func_proto *tracing_prog_func_proto(
   enum bpf_func_id func_id, const struct bpf_prog *prog);
