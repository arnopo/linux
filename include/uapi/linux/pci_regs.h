--- conflicted
+++ resolved
@@ -674,12 +674,9 @@
 #define  PCI_EXP_LNKCTL2_TLS_8_0GT	0x0003 /* Supported Speed 8GT/s */
 #define  PCI_EXP_LNKCTL2_TLS_16_0GT	0x0004 /* Supported Speed 16GT/s */
 #define  PCI_EXP_LNKCTL2_TLS_32_0GT	0x0005 /* Supported Speed 32GT/s */
-<<<<<<< HEAD
 #define  PCI_EXP_LNKCTL2_ENTER_COMP	0x0010 /* Enter Compliance */
+#define  PCI_EXP_LNKCTL2_HASD		0x0020 /* HW Autonomous Speed Disable */
 #define  PCI_EXP_LNKCTL2_TX_MARGIN	0x0380 /* Transmit Margin */
-=======
-#define  PCI_EXP_LNKCTL2_HASD		0x0020 /* HW Autonomous Speed Disable */
->>>>>>> 85bc88c7
 #define PCI_EXP_LNKSTA2		50	/* Link Status 2 */
 #define PCI_CAP_EXP_ENDPOINT_SIZEOF_V2	52	/* v2 endpoints with link end here */
 #define PCI_EXP_SLTCAP2		52	/* Slot Capabilities 2 */
