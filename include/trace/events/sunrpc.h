/* SPDX-License-Identifier: GPL-2.0 */
#undef TRACE_SYSTEM
#define TRACE_SYSTEM sunrpc

#if !defined(_TRACE_SUNRPC_H) || defined(TRACE_HEADER_MULTI_READ)
#define _TRACE_SUNRPC_H

#include <linux/sunrpc/sched.h>
#include <linux/sunrpc/clnt.h>
#include <linux/sunrpc/svc.h>
#include <linux/sunrpc/xprtsock.h>
#include <linux/sunrpc/svc_xprt.h>
#include <net/tcp_states.h>
#include <linux/net.h>
#include <linux/tracepoint.h>

DECLARE_EVENT_CLASS(rpc_task_status,

	TP_PROTO(const struct rpc_task *task),

	TP_ARGS(task),

	TP_STRUCT__entry(
		__field(unsigned int, task_id)
		__field(unsigned int, client_id)
		__field(int, status)
	),

	TP_fast_assign(
		__entry->task_id = task->tk_pid;
		__entry->client_id = task->tk_client->cl_clid;
		__entry->status = task->tk_status;
	),

	TP_printk("task:%u@%u status=%d",
		__entry->task_id, __entry->client_id,
		__entry->status)
);
#define DEFINE_RPC_STATUS_EVENT(name) \
	DEFINE_EVENT(rpc_task_status, rpc_##name##_status, \
			TP_PROTO( \
				const struct rpc_task *task \
			), \
			TP_ARGS(task))

DEFINE_RPC_STATUS_EVENT(call);
DEFINE_RPC_STATUS_EVENT(bind);
DEFINE_RPC_STATUS_EVENT(connect);

TRACE_EVENT(rpc_request,
	TP_PROTO(const struct rpc_task *task),

	TP_ARGS(task),

	TP_STRUCT__entry(
		__field(unsigned int, task_id)
		__field(unsigned int, client_id)
		__field(int, version)
		__field(bool, async)
		__string(progname, task->tk_client->cl_program->name)
		__string(procname, rpc_proc_name(task))
	),

	TP_fast_assign(
		__entry->task_id = task->tk_pid;
		__entry->client_id = task->tk_client->cl_clid;
		__entry->version = task->tk_client->cl_vers;
		__entry->async = RPC_IS_ASYNC(task);
		__assign_str(progname, task->tk_client->cl_program->name)
		__assign_str(procname, rpc_proc_name(task))
	),

	TP_printk("task:%u@%u %sv%d %s (%ssync)",
		__entry->task_id, __entry->client_id,
		__get_str(progname), __entry->version,
		__get_str(procname), __entry->async ? "a": ""
		)
);

TRACE_DEFINE_ENUM(RPC_TASK_ASYNC);
TRACE_DEFINE_ENUM(RPC_TASK_SWAPPER);
TRACE_DEFINE_ENUM(RPC_CALL_MAJORSEEN);
TRACE_DEFINE_ENUM(RPC_TASK_ROOTCREDS);
TRACE_DEFINE_ENUM(RPC_TASK_DYNAMIC);
TRACE_DEFINE_ENUM(RPC_TASK_KILLED);
TRACE_DEFINE_ENUM(RPC_TASK_SOFT);
TRACE_DEFINE_ENUM(RPC_TASK_SOFTCONN);
TRACE_DEFINE_ENUM(RPC_TASK_SENT);
TRACE_DEFINE_ENUM(RPC_TASK_TIMEOUT);
TRACE_DEFINE_ENUM(RPC_TASK_NOCONNECT);
TRACE_DEFINE_ENUM(RPC_TASK_NO_RETRANS_TIMEOUT);

#define rpc_show_task_flags(flags)					\
	__print_flags(flags, "|",					\
		{ RPC_TASK_ASYNC, "ASYNC" },				\
		{ RPC_TASK_SWAPPER, "SWAPPER" },			\
		{ RPC_CALL_MAJORSEEN, "MAJORSEEN" },			\
		{ RPC_TASK_ROOTCREDS, "ROOTCREDS" },			\
		{ RPC_TASK_DYNAMIC, "DYNAMIC" },			\
		{ RPC_TASK_KILLED, "KILLED" },				\
		{ RPC_TASK_SOFT, "SOFT" },				\
		{ RPC_TASK_SOFTCONN, "SOFTCONN" },			\
		{ RPC_TASK_SENT, "SENT" },				\
		{ RPC_TASK_TIMEOUT, "TIMEOUT" },			\
		{ RPC_TASK_NOCONNECT, "NOCONNECT" },			\
		{ RPC_TASK_NO_RETRANS_TIMEOUT, "NORTO" })

TRACE_DEFINE_ENUM(RPC_TASK_RUNNING);
TRACE_DEFINE_ENUM(RPC_TASK_QUEUED);
TRACE_DEFINE_ENUM(RPC_TASK_ACTIVE);
TRACE_DEFINE_ENUM(RPC_TASK_NEED_XMIT);
TRACE_DEFINE_ENUM(RPC_TASK_NEED_RECV);
TRACE_DEFINE_ENUM(RPC_TASK_MSG_PIN_WAIT);

#define rpc_show_runstate(flags)					\
	__print_flags(flags, "|",					\
		{ (1UL << RPC_TASK_RUNNING), "RUNNING" },		\
		{ (1UL << RPC_TASK_QUEUED), "QUEUED" },			\
		{ (1UL << RPC_TASK_ACTIVE), "ACTIVE" },			\
		{ (1UL << RPC_TASK_NEED_XMIT), "NEED_XMIT" },		\
		{ (1UL << RPC_TASK_NEED_RECV), "NEED_RECV" },		\
		{ (1UL << RPC_TASK_MSG_PIN_WAIT), "MSG_PIN_WAIT" })

DECLARE_EVENT_CLASS(rpc_task_running,

	TP_PROTO(const struct rpc_task *task, const void *action),

	TP_ARGS(task, action),

	TP_STRUCT__entry(
		__field(unsigned int, task_id)
		__field(unsigned int, client_id)
		__field(const void *, action)
		__field(unsigned long, runstate)
		__field(int, status)
		__field(unsigned short, flags)
		),

	TP_fast_assign(
		__entry->client_id = task->tk_client ?
				     task->tk_client->cl_clid : -1;
		__entry->task_id = task->tk_pid;
		__entry->action = action;
		__entry->runstate = task->tk_runstate;
		__entry->status = task->tk_status;
		__entry->flags = task->tk_flags;
		),

<<<<<<< HEAD
	TP_printk("task:%u@%d flags=%s runstate=%s status=%d action=%pf",
=======
	TP_printk("task:%u@%d flags=%4.4x state=%4.4lx status=%d action=%ps",
>>>>>>> 0f46c783
		__entry->task_id, __entry->client_id,
		rpc_show_task_flags(__entry->flags),
		rpc_show_runstate(__entry->runstate),
		__entry->status,
		__entry->action
		)
);
#define DEFINE_RPC_RUNNING_EVENT(name) \
	DEFINE_EVENT(rpc_task_running, rpc_task_##name, \
			TP_PROTO( \
				const struct rpc_task *task, \
				const void *action \
			), \
			TP_ARGS(task, action))

DEFINE_RPC_RUNNING_EVENT(begin);
DEFINE_RPC_RUNNING_EVENT(run_action);
DEFINE_RPC_RUNNING_EVENT(complete);

DECLARE_EVENT_CLASS(rpc_task_queued,

	TP_PROTO(const struct rpc_task *task, const struct rpc_wait_queue *q),

	TP_ARGS(task, q),

	TP_STRUCT__entry(
		__field(unsigned int, task_id)
		__field(unsigned int, client_id)
		__field(unsigned long, timeout)
		__field(unsigned long, runstate)
		__field(int, status)
		__field(unsigned short, flags)
		__string(q_name, rpc_qname(q))
		),

	TP_fast_assign(
		__entry->client_id = task->tk_client ?
				     task->tk_client->cl_clid : -1;
		__entry->task_id = task->tk_pid;
		__entry->timeout = task->tk_timeout;
		__entry->runstate = task->tk_runstate;
		__entry->status = task->tk_status;
		__entry->flags = task->tk_flags;
		__assign_str(q_name, rpc_qname(q));
		),

	TP_printk("task:%u@%d flags=%s runstate=%s status=%d timeout=%lu queue=%s",
		__entry->task_id, __entry->client_id,
		rpc_show_task_flags(__entry->flags),
		rpc_show_runstate(__entry->runstate),
		__entry->status,
		__entry->timeout,
		__get_str(q_name)
		)
);
#define DEFINE_RPC_QUEUED_EVENT(name) \
	DEFINE_EVENT(rpc_task_queued, rpc_task_##name, \
			TP_PROTO( \
				const struct rpc_task *task, \
				const struct rpc_wait_queue *q \
			), \
			TP_ARGS(task, q))

DEFINE_RPC_QUEUED_EVENT(sleep);
DEFINE_RPC_QUEUED_EVENT(wakeup);

DECLARE_EVENT_CLASS(rpc_failure,

	TP_PROTO(const struct rpc_task *task),

	TP_ARGS(task),

	TP_STRUCT__entry(
		__field(unsigned int, task_id)
		__field(unsigned int, client_id)
	),

	TP_fast_assign(
		__entry->task_id = task->tk_pid;
		__entry->client_id = task->tk_client->cl_clid;
	),

	TP_printk("task:%u@%u",
		__entry->task_id, __entry->client_id)
);

#define DEFINE_RPC_FAILURE(name)					\
	DEFINE_EVENT(rpc_failure, rpc_bad_##name,			\
			TP_PROTO(					\
				const struct rpc_task *task		\
			),						\
			TP_ARGS(task))

DEFINE_RPC_FAILURE(callhdr);
DEFINE_RPC_FAILURE(verifier);

DECLARE_EVENT_CLASS(rpc_reply_event,

	TP_PROTO(
		const struct rpc_task *task
	),

	TP_ARGS(task),

	TP_STRUCT__entry(
		__field(unsigned int, task_id)
		__field(unsigned int, client_id)
		__field(u32, xid)
		__string(progname, task->tk_client->cl_program->name)
		__field(u32, version)
		__string(procname, rpc_proc_name(task))
		__string(servername, task->tk_xprt->servername)
	),

	TP_fast_assign(
		__entry->task_id = task->tk_pid;
		__entry->client_id = task->tk_client->cl_clid;
		__entry->xid = be32_to_cpu(task->tk_rqstp->rq_xid);
		__assign_str(progname, task->tk_client->cl_program->name)
		__entry->version = task->tk_client->cl_vers;
		__assign_str(procname, rpc_proc_name(task))
		__assign_str(servername, task->tk_xprt->servername)
	),

	TP_printk("task:%u@%d server=%s xid=0x%08x %sv%d %s",
		__entry->task_id, __entry->client_id, __get_str(servername),
		__entry->xid, __get_str(progname), __entry->version,
		__get_str(procname))
)

#define DEFINE_RPC_REPLY_EVENT(name)					\
	DEFINE_EVENT(rpc_reply_event, rpc__##name,			\
			TP_PROTO(					\
				const struct rpc_task *task		\
			),						\
			TP_ARGS(task))

DEFINE_RPC_REPLY_EVENT(prog_unavail);
DEFINE_RPC_REPLY_EVENT(prog_mismatch);
DEFINE_RPC_REPLY_EVENT(proc_unavail);
DEFINE_RPC_REPLY_EVENT(garbage_args);
DEFINE_RPC_REPLY_EVENT(unparsable);
DEFINE_RPC_REPLY_EVENT(mismatch);
DEFINE_RPC_REPLY_EVENT(stale_creds);
DEFINE_RPC_REPLY_EVENT(bad_creds);
DEFINE_RPC_REPLY_EVENT(auth_tooweak);

TRACE_EVENT(rpc_stats_latency,

	TP_PROTO(
		const struct rpc_task *task,
		ktime_t backlog,
		ktime_t rtt,
		ktime_t execute
	),

	TP_ARGS(task, backlog, rtt, execute),

	TP_STRUCT__entry(
		__field(unsigned int, task_id)
		__field(unsigned int, client_id)
		__field(u32, xid)
		__field(int, version)
		__string(progname, task->tk_client->cl_program->name)
		__string(procname, rpc_proc_name(task))
		__field(unsigned long, backlog)
		__field(unsigned long, rtt)
		__field(unsigned long, execute)
	),

	TP_fast_assign(
		__entry->client_id = task->tk_client->cl_clid;
		__entry->task_id = task->tk_pid;
		__entry->xid = be32_to_cpu(task->tk_rqstp->rq_xid);
		__entry->version = task->tk_client->cl_vers;
		__assign_str(progname, task->tk_client->cl_program->name)
		__assign_str(procname, rpc_proc_name(task))
		__entry->backlog = ktime_to_us(backlog);
		__entry->rtt = ktime_to_us(rtt);
		__entry->execute = ktime_to_us(execute);
	),

	TP_printk("task:%u@%d xid=0x%08x %sv%d %s backlog=%lu rtt=%lu execute=%lu",
		__entry->task_id, __entry->client_id, __entry->xid,
		__get_str(progname), __entry->version, __get_str(procname),
		__entry->backlog, __entry->rtt, __entry->execute)
);

TRACE_EVENT(rpc_xdr_overflow,
	TP_PROTO(
		const struct xdr_stream *xdr,
		size_t requested
	),

	TP_ARGS(xdr, requested),

	TP_STRUCT__entry(
		__field(unsigned int, task_id)
		__field(unsigned int, client_id)
		__field(int, version)
		__field(size_t, requested)
		__field(const void *, end)
		__field(const void *, p)
		__field(const void *, head_base)
		__field(size_t, head_len)
		__field(const void *, tail_base)
		__field(size_t, tail_len)
		__field(unsigned int, page_len)
		__field(unsigned int, len)
		__string(progname,
			 xdr->rqst->rq_task->tk_client->cl_program->name)
		__string(procedure,
			 xdr->rqst->rq_task->tk_msg.rpc_proc->p_name)
	),

	TP_fast_assign(
		if (xdr->rqst) {
			const struct rpc_task *task = xdr->rqst->rq_task;

			__entry->task_id = task->tk_pid;
			__entry->client_id = task->tk_client->cl_clid;
			__assign_str(progname,
				     task->tk_client->cl_program->name)
			__entry->version = task->tk_client->cl_vers;
			__assign_str(procedure, task->tk_msg.rpc_proc->p_name)
		} else {
			__entry->task_id = 0;
			__entry->client_id = 0;
			__assign_str(progname, "unknown")
			__entry->version = 0;
			__assign_str(procedure, "unknown")
		}
		__entry->requested = requested;
		__entry->end = xdr->end;
		__entry->p = xdr->p;
		__entry->head_base = xdr->buf->head[0].iov_base,
		__entry->head_len = xdr->buf->head[0].iov_len,
		__entry->page_len = xdr->buf->page_len,
		__entry->tail_base = xdr->buf->tail[0].iov_base,
		__entry->tail_len = xdr->buf->tail[0].iov_len,
		__entry->len = xdr->buf->len;
	),

	TP_printk(
		"task:%u@%u %sv%d %s requested=%zu p=%p end=%p xdr=[%p,%zu]/%u/[%p,%zu]/%u\n",
		__entry->task_id, __entry->client_id,
		__get_str(progname), __entry->version, __get_str(procedure),
		__entry->requested, __entry->p, __entry->end,
		__entry->head_base, __entry->head_len,
		__entry->page_len,
		__entry->tail_base, __entry->tail_len,
		__entry->len
	)
);

TRACE_EVENT(rpc_xdr_alignment,
	TP_PROTO(
		const struct xdr_stream *xdr,
		size_t offset,
		unsigned int copied
	),

	TP_ARGS(xdr, offset, copied),

	TP_STRUCT__entry(
		__field(unsigned int, task_id)
		__field(unsigned int, client_id)
		__field(int, version)
		__field(size_t, offset)
		__field(unsigned int, copied)
		__field(const void *, head_base)
		__field(size_t, head_len)
		__field(const void *, tail_base)
		__field(size_t, tail_len)
		__field(unsigned int, page_len)
		__field(unsigned int, len)
		__string(progname,
			 xdr->rqst->rq_task->tk_client->cl_program->name)
		__string(procedure,
			 xdr->rqst->rq_task->tk_msg.rpc_proc->p_name)
	),

	TP_fast_assign(
		const struct rpc_task *task = xdr->rqst->rq_task;

		__entry->task_id = task->tk_pid;
		__entry->client_id = task->tk_client->cl_clid;
		__assign_str(progname,
			     task->tk_client->cl_program->name)
		__entry->version = task->tk_client->cl_vers;
		__assign_str(procedure, task->tk_msg.rpc_proc->p_name)

		__entry->offset = offset;
		__entry->copied = copied;
		__entry->head_base = xdr->buf->head[0].iov_base,
		__entry->head_len = xdr->buf->head[0].iov_len,
		__entry->page_len = xdr->buf->page_len,
		__entry->tail_base = xdr->buf->tail[0].iov_base,
		__entry->tail_len = xdr->buf->tail[0].iov_len,
		__entry->len = xdr->buf->len;
	),

	TP_printk(
		"task:%u@%u %sv%d %s offset=%zu copied=%u xdr=[%p,%zu]/%u/[%p,%zu]/%u\n",
		__entry->task_id, __entry->client_id,
		__get_str(progname), __entry->version, __get_str(procedure),
		__entry->offset, __entry->copied,
		__entry->head_base, __entry->head_len,
		__entry->page_len,
		__entry->tail_base, __entry->tail_len,
		__entry->len
	)
);

TRACE_EVENT(rpc_reply_pages,
	TP_PROTO(
		const struct rpc_rqst *req
	),

	TP_ARGS(req),

	TP_STRUCT__entry(
		__field(unsigned int, task_id)
		__field(unsigned int, client_id)
		__field(const void *, head_base)
		__field(size_t, head_len)
		__field(const void *, tail_base)
		__field(size_t, tail_len)
		__field(unsigned int, page_len)
	),

	TP_fast_assign(
		__entry->task_id = req->rq_task->tk_pid;
		__entry->client_id = req->rq_task->tk_client->cl_clid;

		__entry->head_base = req->rq_rcv_buf.head[0].iov_base;
		__entry->head_len = req->rq_rcv_buf.head[0].iov_len;
		__entry->page_len = req->rq_rcv_buf.page_len;
		__entry->tail_base = req->rq_rcv_buf.tail[0].iov_base;
		__entry->tail_len = req->rq_rcv_buf.tail[0].iov_len;
	),

	TP_printk(
		"task:%u@%u xdr=[%p,%zu]/%u/[%p,%zu]\n",
		__entry->task_id, __entry->client_id,
		__entry->head_base, __entry->head_len,
		__entry->page_len,
		__entry->tail_base, __entry->tail_len
	)
);

/*
 * First define the enums in the below macros to be exported to userspace
 * via TRACE_DEFINE_ENUM().
 */
#undef EM
#undef EMe
#define EM(a, b)	TRACE_DEFINE_ENUM(a);
#define EMe(a, b)	TRACE_DEFINE_ENUM(a);

#define RPC_SHOW_SOCKET				\
	EM( SS_FREE, "FREE" )			\
	EM( SS_UNCONNECTED, "UNCONNECTED" )	\
	EM( SS_CONNECTING, "CONNECTING," )	\
	EM( SS_CONNECTED, "CONNECTED," )	\
	EMe(SS_DISCONNECTING, "DISCONNECTING" )

#define rpc_show_socket_state(state) \
	__print_symbolic(state, RPC_SHOW_SOCKET)

RPC_SHOW_SOCKET

#define RPC_SHOW_SOCK				\
	EM( TCP_ESTABLISHED, "ESTABLISHED" )	\
	EM( TCP_SYN_SENT, "SYN_SENT" )		\
	EM( TCP_SYN_RECV, "SYN_RECV" )		\
	EM( TCP_FIN_WAIT1, "FIN_WAIT1" )	\
	EM( TCP_FIN_WAIT2, "FIN_WAIT2" )	\
	EM( TCP_TIME_WAIT, "TIME_WAIT" )	\
	EM( TCP_CLOSE, "CLOSE" )		\
	EM( TCP_CLOSE_WAIT, "CLOSE_WAIT" )	\
	EM( TCP_LAST_ACK, "LAST_ACK" )		\
	EM( TCP_LISTEN, "LISTEN" )		\
	EMe( TCP_CLOSING, "CLOSING" )

#define rpc_show_sock_state(state) \
	__print_symbolic(state, RPC_SHOW_SOCK)

RPC_SHOW_SOCK

/*
 * Now redefine the EM() and EMe() macros to map the enums to the strings
 * that will be printed in the output.
 */
#undef EM
#undef EMe
#define EM(a, b)	{a, b},
#define EMe(a, b)	{a, b}

DECLARE_EVENT_CLASS(xs_socket_event,

		TP_PROTO(
			struct rpc_xprt *xprt,
			struct socket *socket
		),

		TP_ARGS(xprt, socket),

		TP_STRUCT__entry(
			__field(unsigned int, socket_state)
			__field(unsigned int, sock_state)
			__field(unsigned long long, ino)
			__string(dstaddr,
				xprt->address_strings[RPC_DISPLAY_ADDR])
			__string(dstport,
				xprt->address_strings[RPC_DISPLAY_PORT])
		),

		TP_fast_assign(
			struct inode *inode = SOCK_INODE(socket);
			__entry->socket_state = socket->state;
			__entry->sock_state = socket->sk->sk_state;
			__entry->ino = (unsigned long long)inode->i_ino;
			__assign_str(dstaddr,
				xprt->address_strings[RPC_DISPLAY_ADDR]);
			__assign_str(dstport,
				xprt->address_strings[RPC_DISPLAY_PORT]);
		),

		TP_printk(
			"socket:[%llu] dstaddr=%s/%s "
			"state=%u (%s) sk_state=%u (%s)",
			__entry->ino, __get_str(dstaddr), __get_str(dstport),
			__entry->socket_state,
			rpc_show_socket_state(__entry->socket_state),
			__entry->sock_state,
			rpc_show_sock_state(__entry->sock_state)
		)
);
#define DEFINE_RPC_SOCKET_EVENT(name) \
	DEFINE_EVENT(xs_socket_event, name, \
			TP_PROTO( \
				struct rpc_xprt *xprt, \
				struct socket *socket \
			), \
			TP_ARGS(xprt, socket))

DECLARE_EVENT_CLASS(xs_socket_event_done,

		TP_PROTO(
			struct rpc_xprt *xprt,
			struct socket *socket,
			int error
		),

		TP_ARGS(xprt, socket, error),

		TP_STRUCT__entry(
			__field(int, error)
			__field(unsigned int, socket_state)
			__field(unsigned int, sock_state)
			__field(unsigned long long, ino)
			__string(dstaddr,
				xprt->address_strings[RPC_DISPLAY_ADDR])
			__string(dstport,
				xprt->address_strings[RPC_DISPLAY_PORT])
		),

		TP_fast_assign(
			struct inode *inode = SOCK_INODE(socket);
			__entry->socket_state = socket->state;
			__entry->sock_state = socket->sk->sk_state;
			__entry->ino = (unsigned long long)inode->i_ino;
			__entry->error = error;
			__assign_str(dstaddr,
				xprt->address_strings[RPC_DISPLAY_ADDR]);
			__assign_str(dstport,
				xprt->address_strings[RPC_DISPLAY_PORT]);
		),

		TP_printk(
			"error=%d socket:[%llu] dstaddr=%s/%s "
			"state=%u (%s) sk_state=%u (%s)",
			__entry->error,
			__entry->ino, __get_str(dstaddr), __get_str(dstport),
			__entry->socket_state,
			rpc_show_socket_state(__entry->socket_state),
			__entry->sock_state,
			rpc_show_sock_state(__entry->sock_state)
		)
);
#define DEFINE_RPC_SOCKET_EVENT_DONE(name) \
	DEFINE_EVENT(xs_socket_event_done, name, \
			TP_PROTO( \
				struct rpc_xprt *xprt, \
				struct socket *socket, \
				int error \
			), \
			TP_ARGS(xprt, socket, error))

DEFINE_RPC_SOCKET_EVENT(rpc_socket_state_change);
DEFINE_RPC_SOCKET_EVENT_DONE(rpc_socket_connect);
DEFINE_RPC_SOCKET_EVENT_DONE(rpc_socket_error);
DEFINE_RPC_SOCKET_EVENT_DONE(rpc_socket_reset_connection);
DEFINE_RPC_SOCKET_EVENT(rpc_socket_close);
DEFINE_RPC_SOCKET_EVENT(rpc_socket_shutdown);

DECLARE_EVENT_CLASS(rpc_xprt_event,
	TP_PROTO(
		const struct rpc_xprt *xprt,
		__be32 xid,
		int status
	),

	TP_ARGS(xprt, xid, status),

	TP_STRUCT__entry(
		__field(u32, xid)
		__field(int, status)
		__string(addr, xprt->address_strings[RPC_DISPLAY_ADDR])
		__string(port, xprt->address_strings[RPC_DISPLAY_PORT])
	),

	TP_fast_assign(
		__entry->xid = be32_to_cpu(xid);
		__entry->status = status;
		__assign_str(addr, xprt->address_strings[RPC_DISPLAY_ADDR]);
		__assign_str(port, xprt->address_strings[RPC_DISPLAY_PORT]);
	),

	TP_printk("peer=[%s]:%s xid=0x%08x status=%d", __get_str(addr),
			__get_str(port), __entry->xid,
			__entry->status)
);
#define DEFINE_RPC_XPRT_EVENT(name) \
	DEFINE_EVENT(rpc_xprt_event, xprt_##name, \
			TP_PROTO( \
				const struct rpc_xprt *xprt, \
				__be32 xid, \
				int status \
			), \
			TP_ARGS(xprt, xid, status))

DEFINE_RPC_XPRT_EVENT(timer);
DEFINE_RPC_XPRT_EVENT(lookup_rqst);
DEFINE_RPC_XPRT_EVENT(complete_rqst);

TRACE_EVENT(xprt_transmit,
	TP_PROTO(
		const struct rpc_rqst *rqst,
		int status
	),

	TP_ARGS(rqst, status),

	TP_STRUCT__entry(
		__field(unsigned int, task_id)
		__field(unsigned int, client_id)
		__field(u32, xid)
		__field(u32, seqno)
		__field(int, status)
	),

	TP_fast_assign(
		__entry->task_id = rqst->rq_task->tk_pid;
		__entry->client_id = rqst->rq_task->tk_client ?
			rqst->rq_task->tk_client->cl_clid : -1;
		__entry->xid = be32_to_cpu(rqst->rq_xid);
		__entry->seqno = rqst->rq_seqno;
		__entry->status = status;
	),

	TP_printk(
		"task:%u@%u xid=0x%08x seqno=%u status=%d",
		__entry->task_id, __entry->client_id, __entry->xid,
		__entry->seqno, __entry->status)
);

TRACE_EVENT(xprt_enq_xmit,
	TP_PROTO(
		const struct rpc_task *task,
		int stage
	),

	TP_ARGS(task, stage),

	TP_STRUCT__entry(
		__field(unsigned int, task_id)
		__field(unsigned int, client_id)
		__field(u32, xid)
		__field(u32, seqno)
		__field(int, stage)
	),

	TP_fast_assign(
		__entry->task_id = task->tk_pid;
		__entry->client_id = task->tk_client ?
			task->tk_client->cl_clid : -1;
		__entry->xid = be32_to_cpu(task->tk_rqstp->rq_xid);
		__entry->seqno = task->tk_rqstp->rq_seqno;
		__entry->stage = stage;
	),

	TP_printk(
		"task:%u@%u xid=0x%08x seqno=%u stage=%d",
		__entry->task_id, __entry->client_id, __entry->xid,
		__entry->seqno, __entry->stage)
);

TRACE_EVENT(xprt_ping,
	TP_PROTO(const struct rpc_xprt *xprt, int status),

	TP_ARGS(xprt, status),

	TP_STRUCT__entry(
		__field(int, status)
		__string(addr, xprt->address_strings[RPC_DISPLAY_ADDR])
		__string(port, xprt->address_strings[RPC_DISPLAY_PORT])
	),

	TP_fast_assign(
		__entry->status = status;
		__assign_str(addr, xprt->address_strings[RPC_DISPLAY_ADDR]);
		__assign_str(port, xprt->address_strings[RPC_DISPLAY_PORT]);
	),

	TP_printk("peer=[%s]:%s status=%d",
			__get_str(addr), __get_str(port), __entry->status)
);

TRACE_EVENT(xs_stream_read_data,
	TP_PROTO(struct rpc_xprt *xprt, ssize_t err, size_t total),

	TP_ARGS(xprt, err, total),

	TP_STRUCT__entry(
		__field(ssize_t, err)
		__field(size_t, total)
		__string(addr, xprt ? xprt->address_strings[RPC_DISPLAY_ADDR] :
				"(null)")
		__string(port, xprt ? xprt->address_strings[RPC_DISPLAY_PORT] :
				"(null)")
	),

	TP_fast_assign(
		__entry->err = err;
		__entry->total = total;
		__assign_str(addr, xprt ?
			xprt->address_strings[RPC_DISPLAY_ADDR] : "(null)");
		__assign_str(port, xprt ?
			xprt->address_strings[RPC_DISPLAY_PORT] : "(null)");
	),

	TP_printk("peer=[%s]:%s err=%zd total=%zu", __get_str(addr),
			__get_str(port), __entry->err, __entry->total)
);

TRACE_EVENT(xs_stream_read_request,
	TP_PROTO(struct sock_xprt *xs),

	TP_ARGS(xs),

	TP_STRUCT__entry(
		__string(addr, xs->xprt.address_strings[RPC_DISPLAY_ADDR])
		__string(port, xs->xprt.address_strings[RPC_DISPLAY_PORT])
		__field(u32, xid)
		__field(unsigned long, copied)
		__field(unsigned int, reclen)
		__field(unsigned int, offset)
	),

	TP_fast_assign(
		__assign_str(addr, xs->xprt.address_strings[RPC_DISPLAY_ADDR]);
		__assign_str(port, xs->xprt.address_strings[RPC_DISPLAY_PORT]);
		__entry->xid = be32_to_cpu(xs->recv.xid);
		__entry->copied = xs->recv.copied;
		__entry->reclen = xs->recv.len;
		__entry->offset = xs->recv.offset;
	),

	TP_printk("peer=[%s]:%s xid=0x%08x copied=%lu reclen=%u offset=%u",
			__get_str(addr), __get_str(port), __entry->xid,
			__entry->copied, __entry->reclen, __entry->offset)
);

#define show_rqstp_flags(flags)						\
	__print_flags(flags, "|",					\
		{ (1UL << RQ_SECURE),		"RQ_SECURE"},		\
		{ (1UL << RQ_LOCAL),		"RQ_LOCAL"},		\
		{ (1UL << RQ_USEDEFERRAL),	"RQ_USEDEFERRAL"},	\
		{ (1UL << RQ_DROPME),		"RQ_DROPME"},		\
		{ (1UL << RQ_SPLICE_OK),	"RQ_SPLICE_OK"},	\
		{ (1UL << RQ_VICTIM),		"RQ_VICTIM"},		\
		{ (1UL << RQ_BUSY),		"RQ_BUSY"})

TRACE_EVENT(svc_recv,
	TP_PROTO(struct svc_rqst *rqst, int len),

	TP_ARGS(rqst, len),

	TP_STRUCT__entry(
		__field(u32, xid)
		__field(int, len)
		__field(unsigned long, flags)
		__string(addr, rqst->rq_xprt->xpt_remotebuf)
	),

	TP_fast_assign(
		__entry->xid = be32_to_cpu(rqst->rq_xid);
		__entry->len = len;
		__entry->flags = rqst->rq_flags;
		__assign_str(addr, rqst->rq_xprt->xpt_remotebuf);
	),

	TP_printk("addr=%s xid=0x%08x len=%d flags=%s",
			__get_str(addr), __entry->xid, __entry->len,
			show_rqstp_flags(__entry->flags))
);

TRACE_EVENT(svc_process,
	TP_PROTO(const struct svc_rqst *rqst, const char *name),

	TP_ARGS(rqst, name),

	TP_STRUCT__entry(
		__field(u32, xid)
		__field(u32, vers)
		__field(u32, proc)
		__string(service, name)
		__string(addr, rqst->rq_xprt ?
			 rqst->rq_xprt->xpt_remotebuf : "(null)")
	),

	TP_fast_assign(
		__entry->xid = be32_to_cpu(rqst->rq_xid);
		__entry->vers = rqst->rq_vers;
		__entry->proc = rqst->rq_proc;
		__assign_str(service, name);
		__assign_str(addr, rqst->rq_xprt ?
			     rqst->rq_xprt->xpt_remotebuf : "(null)");
	),

	TP_printk("addr=%s xid=0x%08x service=%s vers=%u proc=%u",
			__get_str(addr), __entry->xid,
			__get_str(service), __entry->vers, __entry->proc)
);

DECLARE_EVENT_CLASS(svc_rqst_event,

	TP_PROTO(
		const struct svc_rqst *rqst
	),

	TP_ARGS(rqst),

	TP_STRUCT__entry(
		__field(u32, xid)
		__field(unsigned long, flags)
		__string(addr, rqst->rq_xprt->xpt_remotebuf)
	),

	TP_fast_assign(
		__entry->xid = be32_to_cpu(rqst->rq_xid);
		__entry->flags = rqst->rq_flags;
		__assign_str(addr, rqst->rq_xprt->xpt_remotebuf);
	),

	TP_printk("addr=%s xid=0x%08x flags=%s",
			__get_str(addr), __entry->xid,
			show_rqstp_flags(__entry->flags))
);
#define DEFINE_SVC_RQST_EVENT(name) \
	DEFINE_EVENT(svc_rqst_event, svc_##name, \
			TP_PROTO( \
				const struct svc_rqst *rqst \
			), \
			TP_ARGS(rqst))

DEFINE_SVC_RQST_EVENT(defer);
DEFINE_SVC_RQST_EVENT(drop);

DECLARE_EVENT_CLASS(svc_rqst_status,

	TP_PROTO(struct svc_rqst *rqst, int status),

	TP_ARGS(rqst, status),

	TP_STRUCT__entry(
		__field(u32, xid)
		__field(int, status)
		__field(unsigned long, flags)
		__string(addr, rqst->rq_xprt->xpt_remotebuf)
	),

	TP_fast_assign(
		__entry->xid = be32_to_cpu(rqst->rq_xid);
		__entry->status = status;
		__entry->flags = rqst->rq_flags;
		__assign_str(addr, rqst->rq_xprt->xpt_remotebuf);
	),

	TP_printk("addr=%s xid=0x%08x status=%d flags=%s",
		  __get_str(addr), __entry->xid,
		  __entry->status, show_rqstp_flags(__entry->flags))
);

DEFINE_EVENT(svc_rqst_status, svc_send,
	TP_PROTO(struct svc_rqst *rqst, int status),
	TP_ARGS(rqst, status));

#define show_svc_xprt_flags(flags)					\
	__print_flags(flags, "|",					\
		{ (1UL << XPT_BUSY),		"XPT_BUSY"},		\
		{ (1UL << XPT_CONN),		"XPT_CONN"},		\
		{ (1UL << XPT_CLOSE),		"XPT_CLOSE"},		\
		{ (1UL << XPT_DATA),		"XPT_DATA"},		\
		{ (1UL << XPT_TEMP),		"XPT_TEMP"},		\
		{ (1UL << XPT_DEAD),		"XPT_DEAD"},		\
		{ (1UL << XPT_CHNGBUF),		"XPT_CHNGBUF"},		\
		{ (1UL << XPT_DEFERRED),	"XPT_DEFERRED"},	\
		{ (1UL << XPT_OLD),		"XPT_OLD"},		\
		{ (1UL << XPT_LISTENER),	"XPT_LISTENER"},	\
		{ (1UL << XPT_CACHE_AUTH),	"XPT_CACHE_AUTH"},	\
		{ (1UL << XPT_LOCAL),		"XPT_LOCAL"},		\
		{ (1UL << XPT_KILL_TEMP),	"XPT_KILL_TEMP"},	\
		{ (1UL << XPT_CONG_CTRL),	"XPT_CONG_CTRL"})

TRACE_EVENT(svc_xprt_do_enqueue,
	TP_PROTO(struct svc_xprt *xprt, struct svc_rqst *rqst),

	TP_ARGS(xprt, rqst),

	TP_STRUCT__entry(
		__field(struct svc_xprt *, xprt)
		__field(int, pid)
		__field(unsigned long, flags)
		__string(addr, xprt->xpt_remotebuf)
	),

	TP_fast_assign(
		__entry->xprt = xprt;
		__entry->pid = rqst? rqst->rq_task->pid : 0;
		__entry->flags = xprt->xpt_flags;
		__assign_str(addr, xprt->xpt_remotebuf);
	),

	TP_printk("xprt=%p addr=%s pid=%d flags=%s",
			__entry->xprt, __get_str(addr),
			__entry->pid, show_svc_xprt_flags(__entry->flags))
);

DECLARE_EVENT_CLASS(svc_xprt_event,
	TP_PROTO(struct svc_xprt *xprt),

	TP_ARGS(xprt),

	TP_STRUCT__entry(
		__field(struct svc_xprt *, xprt)
		__field(unsigned long, flags)
		__string(addr, xprt->xpt_remotebuf)
	),

	TP_fast_assign(
		__entry->xprt = xprt;
		__entry->flags = xprt->xpt_flags;
		__assign_str(addr, xprt->xpt_remotebuf);
	),

	TP_printk("xprt=%p addr=%s flags=%s",
			__entry->xprt, __get_str(addr),
			show_svc_xprt_flags(__entry->flags))
);

DEFINE_EVENT(svc_xprt_event, svc_xprt_no_write_space,
	TP_PROTO(struct svc_xprt *xprt),
	TP_ARGS(xprt));

TRACE_EVENT(svc_xprt_dequeue,
	TP_PROTO(struct svc_rqst *rqst),

	TP_ARGS(rqst),

	TP_STRUCT__entry(
		__field(struct svc_xprt *, xprt)
		__field(unsigned long, flags)
		__field(unsigned long, wakeup)
		__string(addr, rqst->rq_xprt->xpt_remotebuf)
	),

	TP_fast_assign(
		__entry->xprt = rqst->rq_xprt;
		__entry->flags = rqst->rq_xprt->xpt_flags;
		__entry->wakeup = ktime_to_us(ktime_sub(ktime_get(),
							rqst->rq_qtime));
		__assign_str(addr, rqst->rq_xprt->xpt_remotebuf);
	),

	TP_printk("xprt=%p addr=%s flags=%s wakeup-us=%lu",
			__entry->xprt, __get_str(addr),
			show_svc_xprt_flags(__entry->flags),
			__entry->wakeup)
);

TRACE_EVENT(svc_wake_up,
	TP_PROTO(int pid),

	TP_ARGS(pid),

	TP_STRUCT__entry(
		__field(int, pid)
	),

	TP_fast_assign(
		__entry->pid = pid;
	),

	TP_printk("pid=%d", __entry->pid)
);

TRACE_EVENT(svc_handle_xprt,
	TP_PROTO(struct svc_xprt *xprt, int len),

	TP_ARGS(xprt, len),

	TP_STRUCT__entry(
		__field(struct svc_xprt *, xprt)
		__field(int, len)
		__field(unsigned long, flags)
		__string(addr, xprt->xpt_remotebuf)
	),

	TP_fast_assign(
		__entry->xprt = xprt;
		__entry->len = len;
		__entry->flags = xprt->xpt_flags;
		__assign_str(addr, xprt->xpt_remotebuf);
	),

	TP_printk("xprt=%p addr=%s len=%d flags=%s",
		__entry->xprt, __get_str(addr),
		__entry->len, show_svc_xprt_flags(__entry->flags))
);

TRACE_EVENT(svc_stats_latency,
	TP_PROTO(const struct svc_rqst *rqst),

	TP_ARGS(rqst),

	TP_STRUCT__entry(
		__field(u32, xid)
		__field(unsigned long, execute)
		__string(addr, rqst->rq_xprt->xpt_remotebuf)
	),

	TP_fast_assign(
		__entry->xid = be32_to_cpu(rqst->rq_xid);
		__entry->execute = ktime_to_us(ktime_sub(ktime_get(),
							 rqst->rq_stime));
		__assign_str(addr, rqst->rq_xprt->xpt_remotebuf);
	),

	TP_printk("addr=%s xid=0x%08x execute-us=%lu",
		__get_str(addr), __entry->xid, __entry->execute)
);

DECLARE_EVENT_CLASS(svc_deferred_event,
	TP_PROTO(
		const struct svc_deferred_req *dr
	),

	TP_ARGS(dr),

	TP_STRUCT__entry(
		__field(u32, xid)
		__string(addr, dr->xprt->xpt_remotebuf)
	),

	TP_fast_assign(
		__entry->xid = be32_to_cpu(*(__be32 *)(dr->args +
						       (dr->xprt_hlen>>2)));
		__assign_str(addr, dr->xprt->xpt_remotebuf);
	),

	TP_printk("addr=%s xid=0x%08x", __get_str(addr), __entry->xid)
);
#define DEFINE_SVC_DEFERRED_EVENT(name) \
	DEFINE_EVENT(svc_deferred_event, svc_##name##_deferred, \
			TP_PROTO( \
				const struct svc_deferred_req *dr \
			), \
			TP_ARGS(dr))

DEFINE_SVC_DEFERRED_EVENT(drop);
DEFINE_SVC_DEFERRED_EVENT(revisit);

#endif /* _TRACE_SUNRPC_H */

#include <trace/define_trace.h><|MERGE_RESOLUTION|>--- conflicted
+++ resolved
@@ -146,11 +146,7 @@
 		__entry->flags = task->tk_flags;
 		),
 
-<<<<<<< HEAD
-	TP_printk("task:%u@%d flags=%s runstate=%s status=%d action=%pf",
-=======
-	TP_printk("task:%u@%d flags=%4.4x state=%4.4lx status=%d action=%ps",
->>>>>>> 0f46c783
+	TP_printk("task:%u@%d flags=%s runstate=%s status=%d action=%ps",
 		__entry->task_id, __entry->client_id,
 		rpc_show_task_flags(__entry->flags),
 		rpc_show_runstate(__entry->runstate),
