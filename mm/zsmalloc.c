/*
 * zsmalloc memory allocator
 *
 * Copyright (C) 2011  Nitin Gupta
 * Copyright (C) 2012, 2013 Minchan Kim
 *
 * This code is released using a dual license strategy: BSD/GPL
 * You can choose the license that better fits your requirements.
 *
 * Released under the terms of 3-clause BSD License
 * Released under the terms of GNU General Public License Version 2.0
 */

/*
 * Following is how we use various fields and flags of underlying
 * struct page(s) to form a zspage.
 *
 * Usage of struct page fields:
 *	page->private: points to zspage
 *	page->index: links together all component pages of a zspage
 *		For the huge page, this is always 0, so we use this field
 *		to store handle.
 *	page->page_type: first object offset in a subpage of zspage
 *
 * Usage of struct page flags:
 *	PG_private: identifies the first component page
 *	PG_owner_priv_1: identifies the huge component page
 *
 */

#define pr_fmt(fmt) KBUILD_MODNAME ": " fmt

/*
 * lock ordering:
 *	page_lock
 *	pool->migrate_lock
 *	class->lock
 *	zspage->lock
 */

#include <linux/module.h>
#include <linux/kernel.h>
#include <linux/sched.h>
#include <linux/magic.h>
#include <linux/bitops.h>
#include <linux/errno.h>
#include <linux/highmem.h>
#include <linux/string.h>
#include <linux/slab.h>
#include <linux/pgtable.h>
#include <asm/tlbflush.h>
#include <linux/cpumask.h>
#include <linux/cpu.h>
#include <linux/vmalloc.h>
#include <linux/preempt.h>
#include <linux/spinlock.h>
#include <linux/shrinker.h>
#include <linux/types.h>
#include <linux/debugfs.h>
#include <linux/zsmalloc.h>
#include <linux/zpool.h>
#include <linux/mount.h>
#include <linux/pseudo_fs.h>
#include <linux/migrate.h>
#include <linux/wait.h>
#include <linux/pagemap.h>
#include <linux/fs.h>
#include <linux/local_lock.h>

#define ZSPAGE_MAGIC	0x58

/*
 * This must be power of 2 and greater than or equal to sizeof(link_free).
 * These two conditions ensure that any 'struct link_free' itself doesn't
 * span more than 1 page which avoids complex case of mapping 2 pages simply
 * to restore link_free pointer values.
 */
#define ZS_ALIGN		8

/*
 * A single 'zspage' is composed of up to 2^N discontiguous 0-order (single)
 * pages. ZS_MAX_ZSPAGE_ORDER defines upper limit on N.
 */
#define ZS_MAX_ZSPAGE_ORDER 2
#define ZS_MAX_PAGES_PER_ZSPAGE (_AC(1, UL) << ZS_MAX_ZSPAGE_ORDER)

#define ZS_HANDLE_SIZE (sizeof(unsigned long))

/*
 * Object location (<PFN>, <obj_idx>) is encoded as
 * a single (unsigned long) handle value.
 *
 * Note that object index <obj_idx> starts from 0.
 *
 * This is made more complicated by various memory models and PAE.
 */

#ifndef MAX_POSSIBLE_PHYSMEM_BITS
#ifdef MAX_PHYSMEM_BITS
#define MAX_POSSIBLE_PHYSMEM_BITS MAX_PHYSMEM_BITS
#else
/*
 * If this definition of MAX_PHYSMEM_BITS is used, OBJ_INDEX_BITS will just
 * be PAGE_SHIFT
 */
#define MAX_POSSIBLE_PHYSMEM_BITS BITS_PER_LONG
#endif
#endif

#define _PFN_BITS		(MAX_POSSIBLE_PHYSMEM_BITS - PAGE_SHIFT)

/*
 * Head in allocated object should have OBJ_ALLOCATED_TAG
 * to identify the object was allocated or not.
 * It's okay to add the status bit in the least bit because
 * header keeps handle which is 4byte-aligned address so we
 * have room for two bit at least.
 */
#define OBJ_ALLOCATED_TAG 1
#define OBJ_TAG_BITS 1
#define OBJ_INDEX_BITS	(BITS_PER_LONG - _PFN_BITS - OBJ_TAG_BITS)
#define OBJ_INDEX_MASK	((_AC(1, UL) << OBJ_INDEX_BITS) - 1)

#define HUGE_BITS	1
#define FULLNESS_BITS	2
#define CLASS_BITS	8
#define ISOLATED_BITS	3
#define MAGIC_VAL_BITS	8

#define MAX(a, b) ((a) >= (b) ? (a) : (b))
/* ZS_MIN_ALLOC_SIZE must be multiple of ZS_ALIGN */
#define ZS_MIN_ALLOC_SIZE \
	MAX(32, (ZS_MAX_PAGES_PER_ZSPAGE << PAGE_SHIFT >> OBJ_INDEX_BITS))
/* each chunk includes extra space to keep handle */
#define ZS_MAX_ALLOC_SIZE	PAGE_SIZE

/*
 * On systems with 4K page size, this gives 255 size classes! There is a
 * trader-off here:
 *  - Large number of size classes is potentially wasteful as free page are
 *    spread across these classes
 *  - Small number of size classes causes large internal fragmentation
 *  - Probably its better to use specific size classes (empirically
 *    determined). NOTE: all those class sizes must be set as multiple of
 *    ZS_ALIGN to make sure link_free itself never has to span 2 pages.
 *
 *  ZS_MIN_ALLOC_SIZE and ZS_SIZE_CLASS_DELTA must be multiple of ZS_ALIGN
 *  (reason above)
 */
#define ZS_SIZE_CLASS_DELTA	(PAGE_SIZE >> CLASS_BITS)
#define ZS_SIZE_CLASSES	(DIV_ROUND_UP(ZS_MAX_ALLOC_SIZE - ZS_MIN_ALLOC_SIZE, \
				      ZS_SIZE_CLASS_DELTA) + 1)

enum fullness_group {
	ZS_EMPTY,
	ZS_ALMOST_EMPTY,
	ZS_ALMOST_FULL,
	ZS_FULL,
	NR_ZS_FULLNESS,
};

enum class_stat_type {
	CLASS_EMPTY,
	CLASS_ALMOST_EMPTY,
	CLASS_ALMOST_FULL,
	CLASS_FULL,
	OBJ_ALLOCATED,
	OBJ_USED,
	NR_ZS_STAT_TYPE,
};

struct zs_size_stat {
	unsigned long objs[NR_ZS_STAT_TYPE];
};

#ifdef CONFIG_ZSMALLOC_STAT
static struct dentry *zs_stat_root;
#endif

#ifdef CONFIG_COMPACTION
static struct vfsmount *zsmalloc_mnt;
#endif

/*
 * We assign a page to ZS_ALMOST_EMPTY fullness group when:
 *	n <= N / f, where
 * n = number of allocated objects
 * N = total number of objects zspage can store
 * f = fullness_threshold_frac
 *
 * Similarly, we assign zspage to:
 *	ZS_ALMOST_FULL	when n > N / f
 *	ZS_EMPTY	when n == 0
 *	ZS_FULL		when n == N
 *
 * (see: fix_fullness_group())
 */
static const int fullness_threshold_frac = 4;
static size_t huge_class_size;

struct size_class {
	spinlock_t lock;
	struct list_head fullness_list[NR_ZS_FULLNESS];
	/*
	 * Size of objects stored in this class. Must be multiple
	 * of ZS_ALIGN.
	 */
	int size;
	int objs_per_zspage;
	/* Number of PAGE_SIZE sized pages to combine to form a 'zspage' */
	int pages_per_zspage;

	unsigned int index;
	struct zs_size_stat stats;
};

/*
 * Placed within free objects to form a singly linked list.
 * For every zspage, zspage->freeobj gives head of this list.
 *
 * This must be power of 2 and less than or equal to ZS_ALIGN
 */
struct link_free {
	union {
		/*
		 * Free object index;
		 * It's valid for non-allocated object
		 */
		unsigned long next;
		/*
		 * Handle of allocated object.
		 */
		unsigned long handle;
	};
};

struct zs_pool {
	const char *name;

	struct size_class *size_class[ZS_SIZE_CLASSES];
	struct kmem_cache *handle_cachep;
	struct kmem_cache *zspage_cachep;

	atomic_long_t pages_allocated;

	struct zs_pool_stats stats;

	/* Compact classes */
	struct shrinker shrinker;

#ifdef CONFIG_ZSMALLOC_STAT
	struct dentry *stat_dentry;
#endif
#ifdef CONFIG_COMPACTION
	struct inode *inode;
	struct work_struct free_work;
#endif
	/* protect page/zspage migration */
	rwlock_t migrate_lock;
};

struct zspage {
	struct {
		unsigned int huge:HUGE_BITS;
		unsigned int fullness:FULLNESS_BITS;
		unsigned int class:CLASS_BITS + 1;
		unsigned int isolated:ISOLATED_BITS;
		unsigned int magic:MAGIC_VAL_BITS;
	};
	unsigned int inuse;
	unsigned int freeobj;
	struct page *first_page;
	struct list_head list; /* fullness list */
#ifdef CONFIG_COMPACTION
	rwlock_t lock;
#endif
};

struct mapping_area {
	local_lock_t lock;
	char *vm_buf; /* copy buffer for objects that span pages */
	char *vm_addr; /* address of kmap_atomic()'ed pages */
	enum zs_mapmode vm_mm; /* mapping mode */
};

/* huge object: pages_per_zspage == 1 && maxobj_per_zspage == 1 */
static void SetZsHugePage(struct zspage *zspage)
{
	zspage->huge = 1;
}

static bool ZsHugePage(struct zspage *zspage)
{
	return zspage->huge;
}

#ifdef CONFIG_COMPACTION
static int zs_register_migration(struct zs_pool *pool);
static void zs_unregister_migration(struct zs_pool *pool);
static void migrate_lock_init(struct zspage *zspage);
static void migrate_read_lock(struct zspage *zspage);
static void migrate_read_unlock(struct zspage *zspage);
static void migrate_write_lock(struct zspage *zspage);
static void migrate_write_lock_nested(struct zspage *zspage);
static void migrate_write_unlock(struct zspage *zspage);
static void kick_deferred_free(struct zs_pool *pool);
static void init_deferred_free(struct zs_pool *pool);
static void SetZsPageMovable(struct zs_pool *pool, struct zspage *zspage);
#else
static int zsmalloc_mount(void) { return 0; }
static void zsmalloc_unmount(void) {}
static int zs_register_migration(struct zs_pool *pool) { return 0; }
static void zs_unregister_migration(struct zs_pool *pool) {}
static void migrate_lock_init(struct zspage *zspage) {}
static void migrate_read_lock(struct zspage *zspage) {}
static void migrate_read_unlock(struct zspage *zspage) {}
static void migrate_write_lock(struct zspage *zspage) {}
static void migrate_write_lock_nested(struct zspage *zspage) {}
static void migrate_write_unlock(struct zspage *zspage) {}
static void kick_deferred_free(struct zs_pool *pool) {}
static void init_deferred_free(struct zs_pool *pool) {}
static void SetZsPageMovable(struct zs_pool *pool, struct zspage *zspage) {}
#endif

static int create_cache(struct zs_pool *pool)
{
	pool->handle_cachep = kmem_cache_create("zs_handle", ZS_HANDLE_SIZE,
					0, 0, NULL);
	if (!pool->handle_cachep)
		return 1;

	pool->zspage_cachep = kmem_cache_create("zspage", sizeof(struct zspage),
					0, 0, NULL);
	if (!pool->zspage_cachep) {
		kmem_cache_destroy(pool->handle_cachep);
		pool->handle_cachep = NULL;
		return 1;
	}

	return 0;
}

static void destroy_cache(struct zs_pool *pool)
{
	kmem_cache_destroy(pool->handle_cachep);
	kmem_cache_destroy(pool->zspage_cachep);
}

static unsigned long cache_alloc_handle(struct zs_pool *pool, gfp_t gfp)
{
	return (unsigned long)kmem_cache_alloc(pool->handle_cachep,
			gfp & ~(__GFP_HIGHMEM|__GFP_MOVABLE));
}

static void cache_free_handle(struct zs_pool *pool, unsigned long handle)
{
	kmem_cache_free(pool->handle_cachep, (void *)handle);
}

static struct zspage *cache_alloc_zspage(struct zs_pool *pool, gfp_t flags)
{
	return kmem_cache_zalloc(pool->zspage_cachep,
			flags & ~(__GFP_HIGHMEM|__GFP_MOVABLE));
}

static void cache_free_zspage(struct zs_pool *pool, struct zspage *zspage)
{
	kmem_cache_free(pool->zspage_cachep, zspage);
}

/* class->lock(which owns the handle) synchronizes races */
static void record_obj(unsigned long handle, unsigned long obj)
{
	*(unsigned long *)handle = obj;
}

/* zpool driver */

#ifdef CONFIG_ZPOOL

static void *zs_zpool_create(const char *name, gfp_t gfp,
			     const struct zpool_ops *zpool_ops,
			     struct zpool *zpool)
{
	/*
	 * Ignore global gfp flags: zs_malloc() may be invoked from
	 * different contexts and its caller must provide a valid
	 * gfp mask.
	 */
	return zs_create_pool(name);
}

static void zs_zpool_destroy(void *pool)
{
	zs_destroy_pool(pool);
}

static int zs_zpool_malloc(void *pool, size_t size, gfp_t gfp,
			unsigned long *handle)
{
	*handle = zs_malloc(pool, size, gfp);
	return *handle ? 0 : -1;
}
static void zs_zpool_free(void *pool, unsigned long handle)
{
	zs_free(pool, handle);
}

static void *zs_zpool_map(void *pool, unsigned long handle,
			enum zpool_mapmode mm)
{
	enum zs_mapmode zs_mm;

	switch (mm) {
	case ZPOOL_MM_RO:
		zs_mm = ZS_MM_RO;
		break;
	case ZPOOL_MM_WO:
		zs_mm = ZS_MM_WO;
		break;
	case ZPOOL_MM_RW:
	default:
		zs_mm = ZS_MM_RW;
		break;
	}

	return zs_map_object(pool, handle, zs_mm);
}
static void zs_zpool_unmap(void *pool, unsigned long handle)
{
	zs_unmap_object(pool, handle);
}

static u64 zs_zpool_total_size(void *pool)
{
	return zs_get_total_pages(pool) << PAGE_SHIFT;
}

static struct zpool_driver zs_zpool_driver = {
	.type =			  "zsmalloc",
	.owner =		  THIS_MODULE,
	.create =		  zs_zpool_create,
	.destroy =		  zs_zpool_destroy,
	.malloc_support_movable = true,
	.malloc =		  zs_zpool_malloc,
	.free =			  zs_zpool_free,
	.map =			  zs_zpool_map,
	.unmap =		  zs_zpool_unmap,
	.total_size =		  zs_zpool_total_size,
};

MODULE_ALIAS("zpool-zsmalloc");
#endif /* CONFIG_ZPOOL */

/* per-cpu VM mapping areas for zspage accesses that cross page boundaries */
static DEFINE_PER_CPU(struct mapping_area, zs_map_area) = {
	.lock	= INIT_LOCAL_LOCK(lock),
};

static __maybe_unused int is_first_page(struct page *page)
{
	return PagePrivate(page);
}

/* Protected by class->lock */
static inline int get_zspage_inuse(struct zspage *zspage)
{
	return zspage->inuse;
}


static inline void mod_zspage_inuse(struct zspage *zspage, int val)
{
	zspage->inuse += val;
}

static inline struct page *get_first_page(struct zspage *zspage)
{
	struct page *first_page = zspage->first_page;

	VM_BUG_ON_PAGE(!is_first_page(first_page), first_page);
	return first_page;
}

static inline int get_first_obj_offset(struct page *page)
{
	return page->page_type;
}

static inline void set_first_obj_offset(struct page *page, int offset)
{
	page->page_type = offset;
}

static inline unsigned int get_freeobj(struct zspage *zspage)
{
	return zspage->freeobj;
}

static inline void set_freeobj(struct zspage *zspage, unsigned int obj)
{
	zspage->freeobj = obj;
}

static void get_zspage_mapping(struct zspage *zspage,
				unsigned int *class_idx,
				enum fullness_group *fullness)
{
	BUG_ON(zspage->magic != ZSPAGE_MAGIC);

	*fullness = zspage->fullness;
	*class_idx = zspage->class;
}

static struct size_class *zspage_class(struct zs_pool *pool,
					     struct zspage *zspage)
{
	return pool->size_class[zspage->class];
}

static void set_zspage_mapping(struct zspage *zspage,
				unsigned int class_idx,
				enum fullness_group fullness)
{
	zspage->class = class_idx;
	zspage->fullness = fullness;
}

/*
 * zsmalloc divides the pool into various size classes where each
 * class maintains a list of zspages where each zspage is divided
 * into equal sized chunks. Each allocation falls into one of these
 * classes depending on its size. This function returns index of the
 * size class which has chunk size big enough to hold the given size.
 */
static int get_size_class_index(int size)
{
	int idx = 0;

	if (likely(size > ZS_MIN_ALLOC_SIZE))
		idx = DIV_ROUND_UP(size - ZS_MIN_ALLOC_SIZE,
				ZS_SIZE_CLASS_DELTA);

	return min_t(int, ZS_SIZE_CLASSES - 1, idx);
}

/* type can be of enum type class_stat_type or fullness_group */
static inline void class_stat_inc(struct size_class *class,
				int type, unsigned long cnt)
{
	class->stats.objs[type] += cnt;
}

/* type can be of enum type class_stat_type or fullness_group */
static inline void class_stat_dec(struct size_class *class,
				int type, unsigned long cnt)
{
	class->stats.objs[type] -= cnt;
}

/* type can be of enum type class_stat_type or fullness_group */
static inline unsigned long zs_stat_get(struct size_class *class,
				int type)
{
	return class->stats.objs[type];
}

#ifdef CONFIG_ZSMALLOC_STAT

static void __init zs_stat_init(void)
{
	if (!debugfs_initialized()) {
		pr_warn("debugfs not available, stat dir not created\n");
		return;
	}

	zs_stat_root = debugfs_create_dir("zsmalloc", NULL);
}

static void __exit zs_stat_exit(void)
{
	debugfs_remove_recursive(zs_stat_root);
}

static unsigned long zs_can_compact(struct size_class *class);

static int zs_stats_size_show(struct seq_file *s, void *v)
{
	int i;
	struct zs_pool *pool = s->private;
	struct size_class *class;
	int objs_per_zspage;
	unsigned long class_almost_full, class_almost_empty;
	unsigned long obj_allocated, obj_used, pages_used, freeable;
	unsigned long total_class_almost_full = 0, total_class_almost_empty = 0;
	unsigned long total_objs = 0, total_used_objs = 0, total_pages = 0;
	unsigned long total_freeable = 0;

	seq_printf(s, " %5s %5s %11s %12s %13s %10s %10s %16s %8s\n",
			"class", "size", "almost_full", "almost_empty",
			"obj_allocated", "obj_used", "pages_used",
			"pages_per_zspage", "freeable");

	for (i = 0; i < ZS_SIZE_CLASSES; i++) {
		class = pool->size_class[i];

		if (class->index != i)
			continue;

		spin_lock(&class->lock);
		class_almost_full = zs_stat_get(class, CLASS_ALMOST_FULL);
		class_almost_empty = zs_stat_get(class, CLASS_ALMOST_EMPTY);
		obj_allocated = zs_stat_get(class, OBJ_ALLOCATED);
		obj_used = zs_stat_get(class, OBJ_USED);
		freeable = zs_can_compact(class);
		spin_unlock(&class->lock);

		objs_per_zspage = class->objs_per_zspage;
		pages_used = obj_allocated / objs_per_zspage *
				class->pages_per_zspage;

		seq_printf(s, " %5u %5u %11lu %12lu %13lu"
				" %10lu %10lu %16d %8lu\n",
			i, class->size, class_almost_full, class_almost_empty,
			obj_allocated, obj_used, pages_used,
			class->pages_per_zspage, freeable);

		total_class_almost_full += class_almost_full;
		total_class_almost_empty += class_almost_empty;
		total_objs += obj_allocated;
		total_used_objs += obj_used;
		total_pages += pages_used;
		total_freeable += freeable;
	}

	seq_puts(s, "\n");
	seq_printf(s, " %5s %5s %11lu %12lu %13lu %10lu %10lu %16s %8lu\n",
			"Total", "", total_class_almost_full,
			total_class_almost_empty, total_objs,
			total_used_objs, total_pages, "", total_freeable);

	return 0;
}
DEFINE_SHOW_ATTRIBUTE(zs_stats_size);

static void zs_pool_stat_create(struct zs_pool *pool, const char *name)
{
	if (!zs_stat_root) {
		pr_warn("no root stat dir, not creating <%s> stat dir\n", name);
		return;
	}

	pool->stat_dentry = debugfs_create_dir(name, zs_stat_root);

	debugfs_create_file("classes", S_IFREG | 0444, pool->stat_dentry, pool,
			    &zs_stats_size_fops);
}

static void zs_pool_stat_destroy(struct zs_pool *pool)
{
	debugfs_remove_recursive(pool->stat_dentry);
}

#else /* CONFIG_ZSMALLOC_STAT */
static void __init zs_stat_init(void)
{
}

static void __exit zs_stat_exit(void)
{
}

static inline void zs_pool_stat_create(struct zs_pool *pool, const char *name)
{
}

static inline void zs_pool_stat_destroy(struct zs_pool *pool)
{
}
#endif


/*
 * For each size class, zspages are divided into different groups
 * depending on how "full" they are. This was done so that we could
 * easily find empty or nearly empty zspages when we try to shrink
 * the pool (not yet implemented). This function returns fullness
 * status of the given page.
 */
static enum fullness_group get_fullness_group(struct size_class *class,
						struct zspage *zspage)
{
	int inuse, objs_per_zspage;
	enum fullness_group fg;

	inuse = get_zspage_inuse(zspage);
	objs_per_zspage = class->objs_per_zspage;

	if (inuse == 0)
		fg = ZS_EMPTY;
	else if (inuse == objs_per_zspage)
		fg = ZS_FULL;
	else if (inuse <= 3 * objs_per_zspage / fullness_threshold_frac)
		fg = ZS_ALMOST_EMPTY;
	else
		fg = ZS_ALMOST_FULL;

	return fg;
}

/*
 * Each size class maintains various freelists and zspages are assigned
 * to one of these freelists based on the number of live objects they
 * have. This functions inserts the given zspage into the freelist
 * identified by <class, fullness_group>.
 */
static void insert_zspage(struct size_class *class,
				struct zspage *zspage,
				enum fullness_group fullness)
{
	struct zspage *head;

	class_stat_inc(class, fullness, 1);
	head = list_first_entry_or_null(&class->fullness_list[fullness],
					struct zspage, list);
	/*
	 * We want to see more ZS_FULL pages and less almost empty/full.
	 * Put pages with higher ->inuse first.
	 */
	if (head && get_zspage_inuse(zspage) < get_zspage_inuse(head))
		list_add(&zspage->list, &head->list);
	else
		list_add(&zspage->list, &class->fullness_list[fullness]);
}

/*
 * This function removes the given zspage from the freelist identified
 * by <class, fullness_group>.
 */
static void remove_zspage(struct size_class *class,
				struct zspage *zspage,
				enum fullness_group fullness)
{
	VM_BUG_ON(list_empty(&class->fullness_list[fullness]));

	list_del_init(&zspage->list);
	class_stat_dec(class, fullness, 1);
}

/*
 * Each size class maintains zspages in different fullness groups depending
 * on the number of live objects they contain. When allocating or freeing
 * objects, the fullness status of the page can change, say, from ALMOST_FULL
 * to ALMOST_EMPTY when freeing an object. This function checks if such
 * a status change has occurred for the given page and accordingly moves the
 * page from the freelist of the old fullness group to that of the new
 * fullness group.
 */
static enum fullness_group fix_fullness_group(struct size_class *class,
						struct zspage *zspage)
{
	int class_idx;
	enum fullness_group currfg, newfg;

	get_zspage_mapping(zspage, &class_idx, &currfg);
	newfg = get_fullness_group(class, zspage);
	if (newfg == currfg)
		goto out;

	remove_zspage(class, zspage, currfg);
	insert_zspage(class, zspage, newfg);
	set_zspage_mapping(zspage, class_idx, newfg);
out:
	return newfg;
}

/*
 * We have to decide on how many pages to link together
 * to form a zspage for each size class. This is important
 * to reduce wastage due to unusable space left at end of
 * each zspage which is given as:
 *     wastage = Zp % class_size
 *     usage = Zp - wastage
 * where Zp = zspage size = k * PAGE_SIZE where k = 1, 2, ...
 *
 * For example, for size class of 3/8 * PAGE_SIZE, we should
 * link together 3 PAGE_SIZE sized pages to form a zspage
 * since then we can perfectly fit in 8 such objects.
 */
static int get_pages_per_zspage(int class_size)
{
	int i, max_usedpc = 0;
	/* zspage order which gives maximum used size per KB */
	int max_usedpc_order = 1;

	for (i = 1; i <= ZS_MAX_PAGES_PER_ZSPAGE; i++) {
		int zspage_size;
		int waste, usedpc;

		zspage_size = i * PAGE_SIZE;
		waste = zspage_size % class_size;
		usedpc = (zspage_size - waste) * 100 / zspage_size;

		if (usedpc > max_usedpc) {
			max_usedpc = usedpc;
			max_usedpc_order = i;
		}
	}

	return max_usedpc_order;
}

static struct zspage *get_zspage(struct page *page)
{
	struct zspage *zspage = (struct zspage *)page_private(page);

	BUG_ON(zspage->magic != ZSPAGE_MAGIC);
	return zspage;
}

static struct page *get_next_page(struct page *page)
{
	struct zspage *zspage = get_zspage(page);

	if (unlikely(ZsHugePage(zspage)))
		return NULL;

	return (struct page *)page->index;
}

/**
 * obj_to_location - get (<page>, <obj_idx>) from encoded object value
 * @obj: the encoded object value
 * @page: page object resides in zspage
 * @obj_idx: object index
 */
static void obj_to_location(unsigned long obj, struct page **page,
				unsigned int *obj_idx)
{
	obj >>= OBJ_TAG_BITS;
	*page = pfn_to_page(obj >> OBJ_INDEX_BITS);
	*obj_idx = (obj & OBJ_INDEX_MASK);
}

static void obj_to_page(unsigned long obj, struct page **page)
{
	obj >>= OBJ_TAG_BITS;
	*page = pfn_to_page(obj >> OBJ_INDEX_BITS);
}

/**
 * location_to_obj - get obj value encoded from (<page>, <obj_idx>)
 * @page: page object resides in zspage
 * @obj_idx: object index
 */
static unsigned long location_to_obj(struct page *page, unsigned int obj_idx)
{
	unsigned long obj;

	obj = page_to_pfn(page) << OBJ_INDEX_BITS;
	obj |= obj_idx & OBJ_INDEX_MASK;
	obj <<= OBJ_TAG_BITS;

	return obj;
}

static unsigned long handle_to_obj(unsigned long handle)
{
	return *(unsigned long *)handle;
}

static bool obj_allocated(struct page *page, void *obj, unsigned long *phandle)
{
	unsigned long handle;
	struct zspage *zspage = get_zspage(page);

	if (unlikely(ZsHugePage(zspage))) {
		VM_BUG_ON_PAGE(!is_first_page(page), page);
		handle = page->index;
	} else
		handle = *(unsigned long *)obj;

	if (!(handle & OBJ_ALLOCATED_TAG))
		return false;

	*phandle = handle & ~OBJ_ALLOCATED_TAG;
	return true;
}

static void reset_page(struct page *page)
{
	__ClearPageMovable(page);
	ClearPagePrivate(page);
	set_page_private(page, 0);
	page_mapcount_reset(page);
<<<<<<< HEAD
	ClearPageHugeObject(page);
	page->index = 0;
=======
	page->freelist = NULL;
>>>>>>> 80323cae
}

static int trylock_zspage(struct zspage *zspage)
{
	struct page *cursor, *fail;

	for (cursor = get_first_page(zspage); cursor != NULL; cursor =
					get_next_page(cursor)) {
		if (!trylock_page(cursor)) {
			fail = cursor;
			goto unlock;
		}
	}

	return 1;
unlock:
	for (cursor = get_first_page(zspage); cursor != fail; cursor =
					get_next_page(cursor))
		unlock_page(cursor);

	return 0;
}

static void __free_zspage(struct zs_pool *pool, struct size_class *class,
				struct zspage *zspage)
{
	struct page *page, *next;
	enum fullness_group fg;
	unsigned int class_idx;

	get_zspage_mapping(zspage, &class_idx, &fg);

	assert_spin_locked(&class->lock);

	VM_BUG_ON(get_zspage_inuse(zspage));
	VM_BUG_ON(fg != ZS_EMPTY);

	next = page = get_first_page(zspage);
	do {
		VM_BUG_ON_PAGE(!PageLocked(page), page);
		next = get_next_page(page);
		reset_page(page);
		unlock_page(page);
		dec_zone_page_state(page, NR_ZSPAGES);
		put_page(page);
		page = next;
	} while (page != NULL);

	cache_free_zspage(pool, zspage);

	class_stat_dec(class, OBJ_ALLOCATED, class->objs_per_zspage);
	atomic_long_sub(class->pages_per_zspage,
					&pool->pages_allocated);
}

static void free_zspage(struct zs_pool *pool, struct size_class *class,
				struct zspage *zspage)
{
	VM_BUG_ON(get_zspage_inuse(zspage));
	VM_BUG_ON(list_empty(&zspage->list));

	/*
	 * Since zs_free couldn't be sleepable, this function cannot call
	 * lock_page. The page locks trylock_zspage got will be released
	 * by __free_zspage.
	 */
	if (!trylock_zspage(zspage)) {
		kick_deferred_free(pool);
		return;
	}

	remove_zspage(class, zspage, ZS_EMPTY);
	__free_zspage(pool, class, zspage);
}

/* Initialize a newly allocated zspage */
static void init_zspage(struct size_class *class, struct zspage *zspage)
{
	unsigned int freeobj = 1;
	unsigned long off = 0;
	struct page *page = get_first_page(zspage);

	while (page) {
		struct page *next_page;
		struct link_free *link;
		void *vaddr;

		set_first_obj_offset(page, off);

		vaddr = kmap_atomic(page);
		link = (struct link_free *)vaddr + off / sizeof(*link);

		while ((off += class->size) < PAGE_SIZE) {
			link->next = freeobj++ << OBJ_TAG_BITS;
			link += class->size / sizeof(*link);
		}

		/*
		 * We now come to the last (full or partial) object on this
		 * page, which must point to the first object on the next
		 * page (if present)
		 */
		next_page = get_next_page(page);
		if (next_page) {
			link->next = freeobj++ << OBJ_TAG_BITS;
		} else {
			/*
			 * Reset OBJ_TAG_BITS bit to last link to tell
			 * whether it's allocated object or not.
			 */
			link->next = -1UL << OBJ_TAG_BITS;
		}
		kunmap_atomic(vaddr);
		page = next_page;
		off %= PAGE_SIZE;
	}

	set_freeobj(zspage, 0);
}

static void create_page_chain(struct size_class *class, struct zspage *zspage,
				struct page *pages[])
{
	int i;
	struct page *page;
	struct page *prev_page = NULL;
	int nr_pages = class->pages_per_zspage;

	/*
	 * Allocate individual pages and link them together as:
	 * 1. all pages are linked together using page->index
	 * 2. each sub-page point to zspage using page->private
	 *
	 * we set PG_private to identify the first page (i.e. no other sub-page
	 * has this flag set).
	 */
	for (i = 0; i < nr_pages; i++) {
		page = pages[i];
		set_page_private(page, (unsigned long)zspage);
		page->index = 0;
		if (i == 0) {
			zspage->first_page = page;
			SetPagePrivate(page);
			if (unlikely(class->objs_per_zspage == 1 &&
					class->pages_per_zspage == 1))
				SetZsHugePage(zspage);
		} else {
			prev_page->index = (unsigned long)page;
		}
		prev_page = page;
	}
}

/*
 * Allocate a zspage for the given size class
 */
static struct zspage *alloc_zspage(struct zs_pool *pool,
					struct size_class *class,
					gfp_t gfp)
{
	int i;
	struct page *pages[ZS_MAX_PAGES_PER_ZSPAGE];
	struct zspage *zspage = cache_alloc_zspage(pool, gfp);

	if (!zspage)
		return NULL;

	zspage->magic = ZSPAGE_MAGIC;
	migrate_lock_init(zspage);

	for (i = 0; i < class->pages_per_zspage; i++) {
		struct page *page;

		page = alloc_page(gfp);
		if (!page) {
			while (--i >= 0) {
				dec_zone_page_state(pages[i], NR_ZSPAGES);
				__free_page(pages[i]);
			}
			cache_free_zspage(pool, zspage);
			return NULL;
		}

		inc_zone_page_state(page, NR_ZSPAGES);
		pages[i] = page;
	}

	create_page_chain(class, zspage, pages);
	init_zspage(class, zspage);

	return zspage;
}

static struct zspage *find_get_zspage(struct size_class *class)
{
	int i;
	struct zspage *zspage;

	for (i = ZS_ALMOST_FULL; i >= ZS_EMPTY; i--) {
		zspage = list_first_entry_or_null(&class->fullness_list[i],
				struct zspage, list);
		if (zspage)
			break;
	}

	return zspage;
}

static inline int __zs_cpu_up(struct mapping_area *area)
{
	/*
	 * Make sure we don't leak memory if a cpu UP notification
	 * and zs_init() race and both call zs_cpu_up() on the same cpu
	 */
	if (area->vm_buf)
		return 0;
	area->vm_buf = kmalloc(ZS_MAX_ALLOC_SIZE, GFP_KERNEL);
	if (!area->vm_buf)
		return -ENOMEM;
	return 0;
}

static inline void __zs_cpu_down(struct mapping_area *area)
{
	kfree(area->vm_buf);
	area->vm_buf = NULL;
}

static void *__zs_map_object(struct mapping_area *area,
			struct page *pages[2], int off, int size)
{
	int sizes[2];
	void *addr;
	char *buf = area->vm_buf;

	/* disable page faults to match kmap_atomic() return conditions */
	pagefault_disable();

	/* no read fastpath */
	if (area->vm_mm == ZS_MM_WO)
		goto out;

	sizes[0] = PAGE_SIZE - off;
	sizes[1] = size - sizes[0];

	/* copy object to per-cpu buffer */
	addr = kmap_atomic(pages[0]);
	memcpy(buf, addr + off, sizes[0]);
	kunmap_atomic(addr);
	addr = kmap_atomic(pages[1]);
	memcpy(buf + sizes[0], addr, sizes[1]);
	kunmap_atomic(addr);
out:
	return area->vm_buf;
}

static void __zs_unmap_object(struct mapping_area *area,
			struct page *pages[2], int off, int size)
{
	int sizes[2];
	void *addr;
	char *buf;

	/* no write fastpath */
	if (area->vm_mm == ZS_MM_RO)
		goto out;

	buf = area->vm_buf;
	buf = buf + ZS_HANDLE_SIZE;
	size -= ZS_HANDLE_SIZE;
	off += ZS_HANDLE_SIZE;

	sizes[0] = PAGE_SIZE - off;
	sizes[1] = size - sizes[0];

	/* copy per-cpu buffer to object */
	addr = kmap_atomic(pages[0]);
	memcpy(addr + off, buf, sizes[0]);
	kunmap_atomic(addr);
	addr = kmap_atomic(pages[1]);
	memcpy(addr, buf + sizes[0], sizes[1]);
	kunmap_atomic(addr);

out:
	/* enable page faults to match kunmap_atomic() return conditions */
	pagefault_enable();
}

static int zs_cpu_prepare(unsigned int cpu)
{
	struct mapping_area *area;

	area = &per_cpu(zs_map_area, cpu);
	return __zs_cpu_up(area);
}

static int zs_cpu_dead(unsigned int cpu)
{
	struct mapping_area *area;

	area = &per_cpu(zs_map_area, cpu);
	__zs_cpu_down(area);
	return 0;
}

static bool can_merge(struct size_class *prev, int pages_per_zspage,
					int objs_per_zspage)
{
	if (prev->pages_per_zspage == pages_per_zspage &&
		prev->objs_per_zspage == objs_per_zspage)
		return true;

	return false;
}

static bool zspage_full(struct size_class *class, struct zspage *zspage)
{
	return get_zspage_inuse(zspage) == class->objs_per_zspage;
}

unsigned long zs_get_total_pages(struct zs_pool *pool)
{
	return atomic_long_read(&pool->pages_allocated);
}
EXPORT_SYMBOL_GPL(zs_get_total_pages);

/**
 * zs_map_object - get address of allocated object from handle.
 * @pool: pool from which the object was allocated
 * @handle: handle returned from zs_malloc
 * @mm: mapping mode to use
 *
 * Before using an object allocated from zs_malloc, it must be mapped using
 * this function. When done with the object, it must be unmapped using
 * zs_unmap_object.
 *
 * Only one object can be mapped per cpu at a time. There is no protection
 * against nested mappings.
 *
 * This function returns with preemption and page faults disabled.
 */
void *zs_map_object(struct zs_pool *pool, unsigned long handle,
			enum zs_mapmode mm)
{
	struct zspage *zspage;
	struct page *page;
	unsigned long obj, off;
	unsigned int obj_idx;

	struct size_class *class;
	struct mapping_area *area;
	struct page *pages[2];
	void *ret;

	/*
	 * Because we use per-cpu mapping areas shared among the
	 * pools/users, we can't allow mapping in interrupt context
	 * because it can corrupt another users mappings.
	 */
	BUG_ON(in_interrupt());

	/* It guarantees it can get zspage from handle safely */
	read_lock(&pool->migrate_lock);
	obj = handle_to_obj(handle);
	obj_to_location(obj, &page, &obj_idx);
	zspage = get_zspage(page);

	/*
	 * migration cannot move any zpages in this zspage. Here, class->lock
	 * is too heavy since callers would take some time until they calls
	 * zs_unmap_object API so delegate the locking from class to zspage
	 * which is smaller granularity.
	 */
	migrate_read_lock(zspage);
	read_unlock(&pool->migrate_lock);

	class = zspage_class(pool, zspage);
	off = (class->size * obj_idx) & ~PAGE_MASK;

	local_lock(&zs_map_area.lock);
	area = this_cpu_ptr(&zs_map_area);
	area->vm_mm = mm;
	if (off + class->size <= PAGE_SIZE) {
		/* this object is contained entirely within a page */
		area->vm_addr = kmap_atomic(page);
		ret = area->vm_addr + off;
		goto out;
	}

	/* this object spans two pages */
	pages[0] = page;
	pages[1] = get_next_page(page);
	BUG_ON(!pages[1]);

	ret = __zs_map_object(area, pages, off, class->size);
out:
	if (likely(!ZsHugePage(zspage)))
		ret += ZS_HANDLE_SIZE;

	return ret;
}
EXPORT_SYMBOL_GPL(zs_map_object);

void zs_unmap_object(struct zs_pool *pool, unsigned long handle)
{
	struct zspage *zspage;
	struct page *page;
	unsigned long obj, off;
	unsigned int obj_idx;

	struct size_class *class;
	struct mapping_area *area;

	obj = handle_to_obj(handle);
	obj_to_location(obj, &page, &obj_idx);
	zspage = get_zspage(page);
	class = zspage_class(pool, zspage);
	off = (class->size * obj_idx) & ~PAGE_MASK;

	area = this_cpu_ptr(&zs_map_area);
	if (off + class->size <= PAGE_SIZE)
		kunmap_atomic(area->vm_addr);
	else {
		struct page *pages[2];

		pages[0] = page;
		pages[1] = get_next_page(page);
		BUG_ON(!pages[1]);

		__zs_unmap_object(area, pages, off, class->size);
	}
	local_unlock(&zs_map_area.lock);

	migrate_read_unlock(zspage);
}
EXPORT_SYMBOL_GPL(zs_unmap_object);

/**
 * zs_huge_class_size() - Returns the size (in bytes) of the first huge
 *                        zsmalloc &size_class.
 * @pool: zsmalloc pool to use
 *
 * The function returns the size of the first huge class - any object of equal
 * or bigger size will be stored in zspage consisting of a single physical
 * page.
 *
 * Context: Any context.
 *
 * Return: the size (in bytes) of the first huge zsmalloc &size_class.
 */
size_t zs_huge_class_size(struct zs_pool *pool)
{
	return huge_class_size;
}
EXPORT_SYMBOL_GPL(zs_huge_class_size);

static unsigned long obj_malloc(struct zs_pool *pool,
				struct zspage *zspage, unsigned long handle)
{
	int i, nr_page, offset;
	unsigned long obj;
	struct link_free *link;
	struct size_class *class;

	struct page *m_page;
	unsigned long m_offset;
	void *vaddr;

	class = pool->size_class[zspage->class];
	handle |= OBJ_ALLOCATED_TAG;
	obj = get_freeobj(zspage);

	offset = obj * class->size;
	nr_page = offset >> PAGE_SHIFT;
	m_offset = offset & ~PAGE_MASK;
	m_page = get_first_page(zspage);

	for (i = 0; i < nr_page; i++)
		m_page = get_next_page(m_page);

	vaddr = kmap_atomic(m_page);
	link = (struct link_free *)vaddr + m_offset / sizeof(*link);
	set_freeobj(zspage, link->next >> OBJ_TAG_BITS);
	if (likely(!ZsHugePage(zspage)))
		/* record handle in the header of allocated chunk */
		link->handle = handle;
	else
		/* record handle to page->index */
		zspage->first_page->index = handle;

	kunmap_atomic(vaddr);
	mod_zspage_inuse(zspage, 1);

	obj = location_to_obj(m_page, obj);

	return obj;
}


/**
 * zs_malloc - Allocate block of given size from pool.
 * @pool: pool to allocate from
 * @size: size of block to allocate
 * @gfp: gfp flags when allocating object
 *
 * On success, handle to the allocated object is returned,
 * otherwise 0.
 * Allocation requests with size > ZS_MAX_ALLOC_SIZE will fail.
 */
unsigned long zs_malloc(struct zs_pool *pool, size_t size, gfp_t gfp)
{
	unsigned long handle, obj;
	struct size_class *class;
	enum fullness_group newfg;
	struct zspage *zspage;

	if (unlikely(!size || size > ZS_MAX_ALLOC_SIZE))
		return 0;

	handle = cache_alloc_handle(pool, gfp);
	if (!handle)
		return 0;

	/* extra space in chunk to keep the handle */
	size += ZS_HANDLE_SIZE;
	class = pool->size_class[get_size_class_index(size)];

	/* class->lock effectively protects the zpage migration */
	spin_lock(&class->lock);
	zspage = find_get_zspage(class);
	if (likely(zspage)) {
		obj = obj_malloc(pool, zspage, handle);
		/* Now move the zspage to another fullness group, if required */
		fix_fullness_group(class, zspage);
		record_obj(handle, obj);
		class_stat_inc(class, OBJ_USED, 1);
		spin_unlock(&class->lock);

		return handle;
	}

	spin_unlock(&class->lock);

	zspage = alloc_zspage(pool, class, gfp);
	if (!zspage) {
		cache_free_handle(pool, handle);
		return 0;
	}

	spin_lock(&class->lock);
	obj = obj_malloc(pool, zspage, handle);
	newfg = get_fullness_group(class, zspage);
	insert_zspage(class, zspage, newfg);
	set_zspage_mapping(zspage, class->index, newfg);
	record_obj(handle, obj);
	atomic_long_add(class->pages_per_zspage,
				&pool->pages_allocated);
	class_stat_inc(class, OBJ_ALLOCATED, class->objs_per_zspage);
	class_stat_inc(class, OBJ_USED, 1);

	/* We completely set up zspage so mark them as movable */
	SetZsPageMovable(pool, zspage);
	spin_unlock(&class->lock);

	return handle;
}
EXPORT_SYMBOL_GPL(zs_malloc);

static void obj_free(int class_size, unsigned long obj)
{
	struct link_free *link;
	struct zspage *zspage;
	struct page *f_page;
	unsigned long f_offset;
	unsigned int f_objidx;
	void *vaddr;

	obj_to_location(obj, &f_page, &f_objidx);
	f_offset = (class_size * f_objidx) & ~PAGE_MASK;
	zspage = get_zspage(f_page);

	vaddr = kmap_atomic(f_page);

	/* Insert this object in containing zspage's freelist */
	link = (struct link_free *)(vaddr + f_offset);
	if (likely(!ZsHugePage(zspage)))
		link->next = get_freeobj(zspage) << OBJ_TAG_BITS;
	else
		f_page->index = 0;
	kunmap_atomic(vaddr);
	set_freeobj(zspage, f_objidx);
	mod_zspage_inuse(zspage, -1);
}

void zs_free(struct zs_pool *pool, unsigned long handle)
{
	struct zspage *zspage;
	struct page *f_page;
	unsigned long obj;
	struct size_class *class;
	enum fullness_group fullness;

	if (unlikely(!handle))
		return;

	/*
	 * The pool->migrate_lock protects the race with zpage's migration
	 * so it's safe to get the page from handle.
	 */
	read_lock(&pool->migrate_lock);
	obj = handle_to_obj(handle);
	obj_to_page(obj, &f_page);
	zspage = get_zspage(f_page);
	class = zspage_class(pool, zspage);
	spin_lock(&class->lock);
	read_unlock(&pool->migrate_lock);

	obj_free(class->size, obj);
	class_stat_dec(class, OBJ_USED, 1);
	fullness = fix_fullness_group(class, zspage);
	if (fullness != ZS_EMPTY)
		goto out;

	free_zspage(pool, class, zspage);
out:
	spin_unlock(&class->lock);
	cache_free_handle(pool, handle);
}
EXPORT_SYMBOL_GPL(zs_free);

static void zs_object_copy(struct size_class *class, unsigned long dst,
				unsigned long src)
{
	struct page *s_page, *d_page;
	unsigned int s_objidx, d_objidx;
	unsigned long s_off, d_off;
	void *s_addr, *d_addr;
	int s_size, d_size, size;
	int written = 0;

	s_size = d_size = class->size;

	obj_to_location(src, &s_page, &s_objidx);
	obj_to_location(dst, &d_page, &d_objidx);

	s_off = (class->size * s_objidx) & ~PAGE_MASK;
	d_off = (class->size * d_objidx) & ~PAGE_MASK;

	if (s_off + class->size > PAGE_SIZE)
		s_size = PAGE_SIZE - s_off;

	if (d_off + class->size > PAGE_SIZE)
		d_size = PAGE_SIZE - d_off;

	s_addr = kmap_atomic(s_page);
	d_addr = kmap_atomic(d_page);

	while (1) {
		size = min(s_size, d_size);
		memcpy(d_addr + d_off, s_addr + s_off, size);
		written += size;

		if (written == class->size)
			break;

		s_off += size;
		s_size -= size;
		d_off += size;
		d_size -= size;

		if (s_off >= PAGE_SIZE) {
			kunmap_atomic(d_addr);
			kunmap_atomic(s_addr);
			s_page = get_next_page(s_page);
			s_addr = kmap_atomic(s_page);
			d_addr = kmap_atomic(d_page);
			s_size = class->size - written;
			s_off = 0;
		}

		if (d_off >= PAGE_SIZE) {
			kunmap_atomic(d_addr);
			d_page = get_next_page(d_page);
			d_addr = kmap_atomic(d_page);
			d_size = class->size - written;
			d_off = 0;
		}
	}

	kunmap_atomic(d_addr);
	kunmap_atomic(s_addr);
}

/*
 * Find alloced object in zspage from index object and
 * return handle.
 */
static unsigned long find_alloced_obj(struct size_class *class,
					struct page *page, int *obj_idx)
{
	int offset = 0;
	int index = *obj_idx;
	unsigned long handle = 0;
	void *addr = kmap_atomic(page);

	offset = get_first_obj_offset(page);
	offset += class->size * index;

	while (offset < PAGE_SIZE) {
		if (obj_allocated(page, addr + offset, &handle))
			break;

		offset += class->size;
		index++;
	}

	kunmap_atomic(addr);

	*obj_idx = index;

	return handle;
}

struct zs_compact_control {
	/* Source spage for migration which could be a subpage of zspage */
	struct page *s_page;
	/* Destination page for migration which should be a first page
	 * of zspage. */
	struct page *d_page;
	 /* Starting object index within @s_page which used for live object
	  * in the subpage. */
	int obj_idx;
};

static int migrate_zspage(struct zs_pool *pool, struct size_class *class,
				struct zs_compact_control *cc)
{
	unsigned long used_obj, free_obj;
	unsigned long handle;
	struct page *s_page = cc->s_page;
	struct page *d_page = cc->d_page;
	int obj_idx = cc->obj_idx;
	int ret = 0;

	while (1) {
		handle = find_alloced_obj(class, s_page, &obj_idx);
		if (!handle) {
			s_page = get_next_page(s_page);
			if (!s_page)
				break;
			obj_idx = 0;
			continue;
		}

		/* Stop if there is no more space */
		if (zspage_full(class, get_zspage(d_page))) {
			ret = -ENOMEM;
			break;
		}

		used_obj = handle_to_obj(handle);
		free_obj = obj_malloc(pool, get_zspage(d_page), handle);
		zs_object_copy(class, free_obj, used_obj);
		obj_idx++;
		record_obj(handle, free_obj);
		obj_free(class->size, used_obj);
	}

	/* Remember last position in this iteration */
	cc->s_page = s_page;
	cc->obj_idx = obj_idx;

	return ret;
}

static struct zspage *isolate_zspage(struct size_class *class, bool source)
{
	int i;
	struct zspage *zspage;
	enum fullness_group fg[2] = {ZS_ALMOST_EMPTY, ZS_ALMOST_FULL};

	if (!source) {
		fg[0] = ZS_ALMOST_FULL;
		fg[1] = ZS_ALMOST_EMPTY;
	}

	for (i = 0; i < 2; i++) {
		zspage = list_first_entry_or_null(&class->fullness_list[fg[i]],
							struct zspage, list);
		if (zspage) {
			remove_zspage(class, zspage, fg[i]);
			return zspage;
		}
	}

	return zspage;
}

/*
 * putback_zspage - add @zspage into right class's fullness list
 * @class: destination class
 * @zspage: target page
 *
 * Return @zspage's fullness_group
 */
static enum fullness_group putback_zspage(struct size_class *class,
			struct zspage *zspage)
{
	enum fullness_group fullness;

	fullness = get_fullness_group(class, zspage);
	insert_zspage(class, zspage, fullness);
	set_zspage_mapping(zspage, class->index, fullness);

	return fullness;
}

#ifdef CONFIG_COMPACTION
/*
 * To prevent zspage destroy during migration, zspage freeing should
 * hold locks of all pages in the zspage.
 */
static void lock_zspage(struct zspage *zspage)
{
	struct page *page = get_first_page(zspage);

	do {
		lock_page(page);
	} while ((page = get_next_page(page)) != NULL);
}

static int zs_init_fs_context(struct fs_context *fc)
{
	return init_pseudo(fc, ZSMALLOC_MAGIC) ? 0 : -ENOMEM;
}

static struct file_system_type zsmalloc_fs = {
	.name		= "zsmalloc",
	.init_fs_context = zs_init_fs_context,
	.kill_sb	= kill_anon_super,
};

static int zsmalloc_mount(void)
{
	int ret = 0;

	zsmalloc_mnt = kern_mount(&zsmalloc_fs);
	if (IS_ERR(zsmalloc_mnt))
		ret = PTR_ERR(zsmalloc_mnt);

	return ret;
}

static void zsmalloc_unmount(void)
{
	kern_unmount(zsmalloc_mnt);
}

static void migrate_lock_init(struct zspage *zspage)
{
	rwlock_init(&zspage->lock);
}

static void migrate_read_lock(struct zspage *zspage) __acquires(&zspage->lock)
{
	read_lock(&zspage->lock);
}

static void migrate_read_unlock(struct zspage *zspage) __releases(&zspage->lock)
{
	read_unlock(&zspage->lock);
}

static void migrate_write_lock(struct zspage *zspage)
{
	write_lock(&zspage->lock);
}

static void migrate_write_lock_nested(struct zspage *zspage)
{
	write_lock_nested(&zspage->lock, SINGLE_DEPTH_NESTING);
}

static void migrate_write_unlock(struct zspage *zspage)
{
	write_unlock(&zspage->lock);
}

/* Number of isolated subpage for *page migration* in this zspage */
static void inc_zspage_isolation(struct zspage *zspage)
{
	zspage->isolated++;
}

static void dec_zspage_isolation(struct zspage *zspage)
{
	VM_BUG_ON(zspage->isolated == 0);
	zspage->isolated--;
}

static void replace_sub_page(struct size_class *class, struct zspage *zspage,
				struct page *newpage, struct page *oldpage)
{
	struct page *page;
	struct page *pages[ZS_MAX_PAGES_PER_ZSPAGE] = {NULL, };
	int idx = 0;

	page = get_first_page(zspage);
	do {
		if (page == oldpage)
			pages[idx] = newpage;
		else
			pages[idx] = page;
		idx++;
	} while ((page = get_next_page(page)) != NULL);

	create_page_chain(class, zspage, pages);
	set_first_obj_offset(newpage, get_first_obj_offset(oldpage));
	if (unlikely(ZsHugePage(zspage)))
		newpage->index = oldpage->index;
	__SetPageMovable(newpage, page_mapping(oldpage));
}

static bool zs_page_isolate(struct page *page, isolate_mode_t mode)
{
	struct zspage *zspage;

	/*
	 * Page is locked so zspage couldn't be destroyed. For detail, look at
	 * lock_zspage in free_zspage.
	 */
	VM_BUG_ON_PAGE(!PageMovable(page), page);
	VM_BUG_ON_PAGE(PageIsolated(page), page);

	zspage = get_zspage(page);
	migrate_write_lock(zspage);
	inc_zspage_isolation(zspage);
	migrate_write_unlock(zspage);

	return true;
}

static int zs_page_migrate(struct address_space *mapping, struct page *newpage,
		struct page *page, enum migrate_mode mode)
{
	struct zs_pool *pool;
	struct size_class *class;
	struct zspage *zspage;
	struct page *dummy;
	void *s_addr, *d_addr, *addr;
	int offset;
	unsigned long handle;
	unsigned long old_obj, new_obj;
	unsigned int obj_idx;

	/*
	 * We cannot support the _NO_COPY case here, because copy needs to
	 * happen under the zs lock, which does not work with
	 * MIGRATE_SYNC_NO_COPY workflow.
	 */
	if (mode == MIGRATE_SYNC_NO_COPY)
		return -EINVAL;

	VM_BUG_ON_PAGE(!PageMovable(page), page);
	VM_BUG_ON_PAGE(!PageIsolated(page), page);

	pool = mapping->private_data;

	/*
	 * The pool migrate_lock protects the race between zpage migration
	 * and zs_free.
	 */
	write_lock(&pool->migrate_lock);
	zspage = get_zspage(page);
	class = zspage_class(pool, zspage);

	/*
	 * the class lock protects zpage alloc/free in the zspage.
	 */
	spin_lock(&class->lock);
	/* the migrate_write_lock protects zpage access via zs_map_object */
	migrate_write_lock(zspage);

	offset = get_first_obj_offset(page);
	s_addr = kmap_atomic(page);

	/*
	 * Here, any user cannot access all objects in the zspage so let's move.
	 */
	d_addr = kmap_atomic(newpage);
	memcpy(d_addr, s_addr, PAGE_SIZE);
	kunmap_atomic(d_addr);

	for (addr = s_addr + offset; addr < s_addr + PAGE_SIZE;
					addr += class->size) {
		if (obj_allocated(page, addr, &handle)) {

			old_obj = handle_to_obj(handle);
			obj_to_location(old_obj, &dummy, &obj_idx);
			new_obj = (unsigned long)location_to_obj(newpage,
								obj_idx);
			record_obj(handle, new_obj);
		}
	}
	kunmap_atomic(s_addr);

	replace_sub_page(class, zspage, newpage, page);
	/*
	 * Since we complete the data copy and set up new zspage structure,
	 * it's okay to release migration_lock.
	 */
	write_unlock(&pool->migrate_lock);
	spin_unlock(&class->lock);
	dec_zspage_isolation(zspage);
	migrate_write_unlock(zspage);

	get_page(newpage);
	if (page_zone(newpage) != page_zone(page)) {
		dec_zone_page_state(page, NR_ZSPAGES);
		inc_zone_page_state(newpage, NR_ZSPAGES);
	}

	reset_page(page);
	put_page(page);

	return MIGRATEPAGE_SUCCESS;
}

static void zs_page_putback(struct page *page)
{
	struct zspage *zspage;

	VM_BUG_ON_PAGE(!PageMovable(page), page);
	VM_BUG_ON_PAGE(!PageIsolated(page), page);

	zspage = get_zspage(page);
	migrate_write_lock(zspage);
	dec_zspage_isolation(zspage);
	migrate_write_unlock(zspage);
}

static const struct address_space_operations zsmalloc_aops = {
	.isolate_page = zs_page_isolate,
	.migratepage = zs_page_migrate,
	.putback_page = zs_page_putback,
};

static int zs_register_migration(struct zs_pool *pool)
{
	pool->inode = alloc_anon_inode(zsmalloc_mnt->mnt_sb);
	if (IS_ERR(pool->inode)) {
		pool->inode = NULL;
		return 1;
	}

	pool->inode->i_mapping->private_data = pool;
	pool->inode->i_mapping->a_ops = &zsmalloc_aops;
	return 0;
}

static void zs_unregister_migration(struct zs_pool *pool)
{
	flush_work(&pool->free_work);
	iput(pool->inode);
}

/*
 * Caller should hold page_lock of all pages in the zspage
 * In here, we cannot use zspage meta data.
 */
static void async_free_zspage(struct work_struct *work)
{
	int i;
	struct size_class *class;
	unsigned int class_idx;
	enum fullness_group fullness;
	struct zspage *zspage, *tmp;
	LIST_HEAD(free_pages);
	struct zs_pool *pool = container_of(work, struct zs_pool,
					free_work);

	for (i = 0; i < ZS_SIZE_CLASSES; i++) {
		class = pool->size_class[i];
		if (class->index != i)
			continue;

		spin_lock(&class->lock);
		list_splice_init(&class->fullness_list[ZS_EMPTY], &free_pages);
		spin_unlock(&class->lock);
	}

	list_for_each_entry_safe(zspage, tmp, &free_pages, list) {
		list_del(&zspage->list);
		lock_zspage(zspage);

		get_zspage_mapping(zspage, &class_idx, &fullness);
		VM_BUG_ON(fullness != ZS_EMPTY);
		class = pool->size_class[class_idx];
		spin_lock(&class->lock);
		__free_zspage(pool, class, zspage);
		spin_unlock(&class->lock);
	}
};

static void kick_deferred_free(struct zs_pool *pool)
{
	schedule_work(&pool->free_work);
}

static void init_deferred_free(struct zs_pool *pool)
{
	INIT_WORK(&pool->free_work, async_free_zspage);
}

static void SetZsPageMovable(struct zs_pool *pool, struct zspage *zspage)
{
	struct page *page = get_first_page(zspage);

	do {
		WARN_ON(!trylock_page(page));
		__SetPageMovable(page, pool->inode->i_mapping);
		unlock_page(page);
	} while ((page = get_next_page(page)) != NULL);
}
#endif

/*
 *
 * Based on the number of unused allocated objects calculate
 * and return the number of pages that we can free.
 */
static unsigned long zs_can_compact(struct size_class *class)
{
	unsigned long obj_wasted;
	unsigned long obj_allocated = zs_stat_get(class, OBJ_ALLOCATED);
	unsigned long obj_used = zs_stat_get(class, OBJ_USED);

	if (obj_allocated <= obj_used)
		return 0;

	obj_wasted = obj_allocated - obj_used;
	obj_wasted /= class->objs_per_zspage;

	return obj_wasted * class->pages_per_zspage;
}

static unsigned long __zs_compact(struct zs_pool *pool,
				  struct size_class *class)
{
	struct zs_compact_control cc;
	struct zspage *src_zspage;
	struct zspage *dst_zspage = NULL;
	unsigned long pages_freed = 0;

	/* protect the race between zpage migration and zs_free */
	write_lock(&pool->migrate_lock);
	/* protect zpage allocation/free */
	spin_lock(&class->lock);
	while ((src_zspage = isolate_zspage(class, true))) {
		/* protect someone accessing the zspage(i.e., zs_map_object) */
		migrate_write_lock(src_zspage);

		if (!zs_can_compact(class))
			break;

		cc.obj_idx = 0;
		cc.s_page = get_first_page(src_zspage);

		while ((dst_zspage = isolate_zspage(class, false))) {
			migrate_write_lock_nested(dst_zspage);

			cc.d_page = get_first_page(dst_zspage);
			/*
			 * If there is no more space in dst_page, resched
			 * and see if anyone had allocated another zspage.
			 */
			if (!migrate_zspage(pool, class, &cc))
				break;

			putback_zspage(class, dst_zspage);
			migrate_write_unlock(dst_zspage);
			dst_zspage = NULL;
			if (rwlock_is_contended(&pool->migrate_lock))
				break;
		}

		/* Stop if we couldn't find slot */
		if (dst_zspage == NULL)
			break;

		putback_zspage(class, dst_zspage);
		migrate_write_unlock(dst_zspage);

		if (putback_zspage(class, src_zspage) == ZS_EMPTY) {
			migrate_write_unlock(src_zspage);
			free_zspage(pool, class, src_zspage);
			pages_freed += class->pages_per_zspage;
		} else
			migrate_write_unlock(src_zspage);
		spin_unlock(&class->lock);
		write_unlock(&pool->migrate_lock);
		cond_resched();
		write_lock(&pool->migrate_lock);
		spin_lock(&class->lock);
	}

	if (src_zspage) {
		putback_zspage(class, src_zspage);
		migrate_write_unlock(src_zspage);
	}

	spin_unlock(&class->lock);
	write_unlock(&pool->migrate_lock);

	return pages_freed;
}

unsigned long zs_compact(struct zs_pool *pool)
{
	int i;
	struct size_class *class;
	unsigned long pages_freed = 0;

	for (i = ZS_SIZE_CLASSES - 1; i >= 0; i--) {
		class = pool->size_class[i];
		if (!class)
			continue;
		if (class->index != i)
			continue;
		pages_freed += __zs_compact(pool, class);
	}
	atomic_long_add(pages_freed, &pool->stats.pages_compacted);

	return pages_freed;
}
EXPORT_SYMBOL_GPL(zs_compact);

void zs_pool_stats(struct zs_pool *pool, struct zs_pool_stats *stats)
{
	memcpy(stats, &pool->stats, sizeof(struct zs_pool_stats));
}
EXPORT_SYMBOL_GPL(zs_pool_stats);

static unsigned long zs_shrinker_scan(struct shrinker *shrinker,
		struct shrink_control *sc)
{
	unsigned long pages_freed;
	struct zs_pool *pool = container_of(shrinker, struct zs_pool,
			shrinker);

	/*
	 * Compact classes and calculate compaction delta.
	 * Can run concurrently with a manually triggered
	 * (by user) compaction.
	 */
	pages_freed = zs_compact(pool);

	return pages_freed ? pages_freed : SHRINK_STOP;
}

static unsigned long zs_shrinker_count(struct shrinker *shrinker,
		struct shrink_control *sc)
{
	int i;
	struct size_class *class;
	unsigned long pages_to_free = 0;
	struct zs_pool *pool = container_of(shrinker, struct zs_pool,
			shrinker);

	for (i = ZS_SIZE_CLASSES - 1; i >= 0; i--) {
		class = pool->size_class[i];
		if (!class)
			continue;
		if (class->index != i)
			continue;

		pages_to_free += zs_can_compact(class);
	}

	return pages_to_free;
}

static void zs_unregister_shrinker(struct zs_pool *pool)
{
	unregister_shrinker(&pool->shrinker);
}

static int zs_register_shrinker(struct zs_pool *pool)
{
	pool->shrinker.scan_objects = zs_shrinker_scan;
	pool->shrinker.count_objects = zs_shrinker_count;
	pool->shrinker.batch = 0;
	pool->shrinker.seeks = DEFAULT_SEEKS;

	return register_shrinker(&pool->shrinker);
}

/**
 * zs_create_pool - Creates an allocation pool to work from.
 * @name: pool name to be created
 *
 * This function must be called before anything when using
 * the zsmalloc allocator.
 *
 * On success, a pointer to the newly created pool is returned,
 * otherwise NULL.
 */
struct zs_pool *zs_create_pool(const char *name)
{
	int i;
	struct zs_pool *pool;
	struct size_class *prev_class = NULL;

	pool = kzalloc(sizeof(*pool), GFP_KERNEL);
	if (!pool)
		return NULL;

	init_deferred_free(pool);
	rwlock_init(&pool->migrate_lock);

	pool->name = kstrdup(name, GFP_KERNEL);
	if (!pool->name)
		goto err;

	if (create_cache(pool))
		goto err;

	/*
	 * Iterate reversely, because, size of size_class that we want to use
	 * for merging should be larger or equal to current size.
	 */
	for (i = ZS_SIZE_CLASSES - 1; i >= 0; i--) {
		int size;
		int pages_per_zspage;
		int objs_per_zspage;
		struct size_class *class;
		int fullness = 0;

		size = ZS_MIN_ALLOC_SIZE + i * ZS_SIZE_CLASS_DELTA;
		if (size > ZS_MAX_ALLOC_SIZE)
			size = ZS_MAX_ALLOC_SIZE;
		pages_per_zspage = get_pages_per_zspage(size);
		objs_per_zspage = pages_per_zspage * PAGE_SIZE / size;

		/*
		 * We iterate from biggest down to smallest classes,
		 * so huge_class_size holds the size of the first huge
		 * class. Any object bigger than or equal to that will
		 * endup in the huge class.
		 */
		if (pages_per_zspage != 1 && objs_per_zspage != 1 &&
				!huge_class_size) {
			huge_class_size = size;
			/*
			 * The object uses ZS_HANDLE_SIZE bytes to store the
			 * handle. We need to subtract it, because zs_malloc()
			 * unconditionally adds handle size before it performs
			 * size class search - so object may be smaller than
			 * huge class size, yet it still can end up in the huge
			 * class because it grows by ZS_HANDLE_SIZE extra bytes
			 * right before class lookup.
			 */
			huge_class_size -= (ZS_HANDLE_SIZE - 1);
		}

		/*
		 * size_class is used for normal zsmalloc operation such
		 * as alloc/free for that size. Although it is natural that we
		 * have one size_class for each size, there is a chance that we
		 * can get more memory utilization if we use one size_class for
		 * many different sizes whose size_class have same
		 * characteristics. So, we makes size_class point to
		 * previous size_class if possible.
		 */
		if (prev_class) {
			if (can_merge(prev_class, pages_per_zspage, objs_per_zspage)) {
				pool->size_class[i] = prev_class;
				continue;
			}
		}

		class = kzalloc(sizeof(struct size_class), GFP_KERNEL);
		if (!class)
			goto err;

		class->size = size;
		class->index = i;
		class->pages_per_zspage = pages_per_zspage;
		class->objs_per_zspage = objs_per_zspage;
		spin_lock_init(&class->lock);
		pool->size_class[i] = class;
		for (fullness = ZS_EMPTY; fullness < NR_ZS_FULLNESS;
							fullness++)
			INIT_LIST_HEAD(&class->fullness_list[fullness]);

		prev_class = class;
	}

	/* debug only, don't abort if it fails */
	zs_pool_stat_create(pool, name);

	if (zs_register_migration(pool))
		goto err;

	/*
	 * Not critical since shrinker is only used to trigger internal
	 * defragmentation of the pool which is pretty optional thing.  If
	 * registration fails we still can use the pool normally and user can
	 * trigger compaction manually. Thus, ignore return code.
	 */
	zs_register_shrinker(pool);

	return pool;

err:
	zs_destroy_pool(pool);
	return NULL;
}
EXPORT_SYMBOL_GPL(zs_create_pool);

void zs_destroy_pool(struct zs_pool *pool)
{
	int i;

	zs_unregister_shrinker(pool);
	zs_unregister_migration(pool);
	zs_pool_stat_destroy(pool);

	for (i = 0; i < ZS_SIZE_CLASSES; i++) {
		int fg;
		struct size_class *class = pool->size_class[i];

		if (!class)
			continue;

		if (class->index != i)
			continue;

		for (fg = ZS_EMPTY; fg < NR_ZS_FULLNESS; fg++) {
			if (!list_empty(&class->fullness_list[fg])) {
				pr_info("Freeing non-empty class with size %db, fullness group %d\n",
					class->size, fg);
			}
		}
		kfree(class);
	}

	destroy_cache(pool);
	kfree(pool->name);
	kfree(pool);
}
EXPORT_SYMBOL_GPL(zs_destroy_pool);

static int __init zs_init(void)
{
	int ret;

	ret = zsmalloc_mount();
	if (ret)
		goto out;

	ret = cpuhp_setup_state(CPUHP_MM_ZS_PREPARE, "mm/zsmalloc:prepare",
				zs_cpu_prepare, zs_cpu_dead);
	if (ret)
		goto hp_setup_fail;

#ifdef CONFIG_ZPOOL
	zpool_register_driver(&zs_zpool_driver);
#endif

	zs_stat_init();

	return 0;

hp_setup_fail:
	zsmalloc_unmount();
out:
	return ret;
}

static void __exit zs_exit(void)
{
#ifdef CONFIG_ZPOOL
	zpool_unregister_driver(&zs_zpool_driver);
#endif
	zsmalloc_unmount();
	cpuhp_remove_state(CPUHP_MM_ZS_PREPARE);

	zs_stat_exit();
}

module_init(zs_init);
module_exit(zs_exit);

MODULE_LICENSE("Dual BSD/GPL");
MODULE_AUTHOR("Nitin Gupta <ngupta@vflare.org>");<|MERGE_RESOLUTION|>--- conflicted
+++ resolved
@@ -893,12 +893,7 @@
 	ClearPagePrivate(page);
 	set_page_private(page, 0);
 	page_mapcount_reset(page);
-<<<<<<< HEAD
-	ClearPageHugeObject(page);
 	page->index = 0;
-=======
-	page->freelist = NULL;
->>>>>>> 80323cae
 }
 
 static int trylock_zspage(struct zspage *zspage)
