// SPDX-License-Identifier: GPL-2.0-only
/*
 *  linux/mm/swap.c
 *
 *  Copyright (C) 1991, 1992, 1993, 1994  Linus Torvalds
 */

/*
 * This file contains the default values for the operation of the
 * Linux VM subsystem. Fine-tuning documentation can be found in
 * Documentation/admin-guide/sysctl/vm.rst.
 * Started 18.12.91
 * Swap aging added 23.2.95, Stephen Tweedie.
 * Buffermem limits added 12.3.98, Rik van Riel.
 */

#include <linux/mm.h>
#include <linux/sched.h>
#include <linux/kernel_stat.h>
#include <linux/swap.h>
#include <linux/mman.h>
#include <linux/pagemap.h>
#include <linux/pagevec.h>
#include <linux/init.h>
#include <linux/export.h>
#include <linux/mm_inline.h>
#include <linux/percpu_counter.h>
#include <linux/memremap.h>
#include <linux/percpu.h>
#include <linux/cpu.h>
#include <linux/notifier.h>
#include <linux/backing-dev.h>
#include <linux/memcontrol.h>
#include <linux/gfp.h>
#include <linux/uio.h>
#include <linux/hugetlb.h>
#include <linux/page_idle.h>
#include <linux/local_lock.h>
#include <linux/buffer_head.h>

#include "internal.h"

#define CREATE_TRACE_POINTS
#include <trace/events/pagemap.h>

/* How many pages do we try to swap or page in/out together? */
int page_cluster;

/* Protecting only lru_rotate.pvec which requires disabling interrupts */
struct lru_rotate {
	local_lock_t lock;
	struct pagevec pvec;
};
static DEFINE_PER_CPU(struct lru_rotate, lru_rotate) = {
	.lock = INIT_LOCAL_LOCK(lock),
};

/*
 * The following struct pagevec are grouped together because they are protected
 * by disabling preemption (and interrupts remain enabled).
 */
struct lru_pvecs {
	local_lock_t lock;
	struct pagevec lru_add;
	struct pagevec lru_deactivate_file;
	struct pagevec lru_deactivate;
	struct pagevec lru_lazyfree;
#ifdef CONFIG_SMP
	struct pagevec activate_page;
#endif
};
static DEFINE_PER_CPU(struct lru_pvecs, lru_pvecs) = {
	.lock = INIT_LOCAL_LOCK(lock),
};

/*
 * This path almost never happens for VM activity - pages are normally freed
 * via pagevecs.  But it gets used by networking - and for compound pages.
 */
static void __page_cache_release(struct page *page)
{
	if (PageLRU(page)) {
		struct folio *folio = page_folio(page);
		struct lruvec *lruvec;
		unsigned long flags;

		lruvec = folio_lruvec_lock_irqsave(folio, &flags);
		del_page_from_lru_list(page, lruvec);
		__clear_page_lru_flags(page);
		unlock_page_lruvec_irqrestore(lruvec, flags);
	}
	/* See comment on PageMlocked in release_pages() */
	if (unlikely(PageMlocked(page))) {
		int nr_pages = thp_nr_pages(page);

		__ClearPageMlocked(page);
		mod_zone_page_state(page_zone(page), NR_MLOCK, -nr_pages);
		count_vm_events(UNEVICTABLE_PGCLEARED, nr_pages);
	}
}

static void __put_single_page(struct page *page)
{
	__page_cache_release(page);
	mem_cgroup_uncharge(page_folio(page));
	free_unref_page(page, 0);
}

static void __put_compound_page(struct page *page)
{
	/*
	 * __page_cache_release() is supposed to be called for thp, not for
	 * hugetlb. This is because hugetlb page does never have PageLRU set
	 * (it's never listed to any LRU lists) and no memcg routines should
	 * be called for hugetlb (it has a separate hugetlb_cgroup.)
	 */
	if (!PageHuge(page))
		__page_cache_release(page);
	destroy_compound_page(page);
}

void __put_page(struct page *page)
{
	if (unlikely(is_zone_device_page(page)))
		free_zone_device_page(page);
	else if (unlikely(PageCompound(page)))
		__put_compound_page(page);
	else
		__put_single_page(page);
}
EXPORT_SYMBOL(__put_page);

/**
 * put_pages_list() - release a list of pages
 * @pages: list of pages threaded on page->lru
 *
 * Release a list of pages which are strung together on page.lru.
 */
void put_pages_list(struct list_head *pages)
{
	struct page *page, *next;

	list_for_each_entry_safe(page, next, pages, lru) {
		if (!put_page_testzero(page)) {
			list_del(&page->lru);
			continue;
		}
		if (PageHead(page)) {
			list_del(&page->lru);
			__put_compound_page(page);
			continue;
		}
		/* Cannot be PageLRU because it's passed to us using the lru */
	}

	free_unref_page_list(pages);
	INIT_LIST_HEAD(pages);
}
EXPORT_SYMBOL(put_pages_list);

/*
 * get_kernel_pages() - pin kernel pages in memory
 * @kiov:	An array of struct kvec structures
 * @nr_segs:	number of segments to pin
 * @write:	pinning for read/write, currently ignored
 * @pages:	array that receives pointers to the pages pinned.
 *		Should be at least nr_segs long.
 *
 * Returns number of pages pinned. This may be fewer than the number
 * requested. If nr_pages is 0 or negative, returns 0. If no pages
 * were pinned, returns -errno. Each page returned must be released
 * with a put_page() call when it is finished with.
 */
int get_kernel_pages(const struct kvec *kiov, int nr_segs, int write,
		struct page **pages)
{
	int seg;

	for (seg = 0; seg < nr_segs; seg++) {
		if (WARN_ON(kiov[seg].iov_len != PAGE_SIZE))
			return seg;

		pages[seg] = kmap_to_page(kiov[seg].iov_base);
		get_page(pages[seg]);
	}

	return seg;
}
EXPORT_SYMBOL_GPL(get_kernel_pages);

static void pagevec_lru_move_fn(struct pagevec *pvec,
	void (*move_fn)(struct page *page, struct lruvec *lruvec))
{
	int i;
	struct lruvec *lruvec = NULL;
	unsigned long flags = 0;

	for (i = 0; i < pagevec_count(pvec); i++) {
		struct page *page = pvec->pages[i];
		struct folio *folio = page_folio(page);

		/* block memcg migration during page moving between lru */
		if (!TestClearPageLRU(page))
			continue;

		lruvec = folio_lruvec_relock_irqsave(folio, lruvec, &flags);
		(*move_fn)(page, lruvec);

		SetPageLRU(page);
	}
	if (lruvec)
		unlock_page_lruvec_irqrestore(lruvec, flags);
	release_pages(pvec->pages, pvec->nr);
	pagevec_reinit(pvec);
}

static void pagevec_move_tail_fn(struct page *page, struct lruvec *lruvec)
{
	struct folio *folio = page_folio(page);

	if (!folio_test_unevictable(folio)) {
		lruvec_del_folio(lruvec, folio);
		folio_clear_active(folio);
		lruvec_add_folio_tail(lruvec, folio);
		__count_vm_events(PGROTATED, folio_nr_pages(folio));
	}
}

/* return true if pagevec needs to drain */
static bool pagevec_add_and_need_flush(struct pagevec *pvec, struct page *page)
{
	bool ret = false;

	if (!pagevec_add(pvec, page) || PageCompound(page) ||
			lru_cache_disabled())
		ret = true;

	return ret;
}

/*
 * Writeback is about to end against a folio which has been marked for
 * immediate reclaim.  If it still appears to be reclaimable, move it
 * to the tail of the inactive list.
 *
 * folio_rotate_reclaimable() must disable IRQs, to prevent nasty races.
 */
void folio_rotate_reclaimable(struct folio *folio)
{
	if (!folio_test_locked(folio) && !folio_test_dirty(folio) &&
	    !folio_test_unevictable(folio) && folio_test_lru(folio)) {
		struct pagevec *pvec;
		unsigned long flags;

		folio_get(folio);
		local_lock_irqsave(&lru_rotate.lock, flags);
		pvec = this_cpu_ptr(&lru_rotate.pvec);
		if (pagevec_add_and_need_flush(pvec, &folio->page))
			pagevec_lru_move_fn(pvec, pagevec_move_tail_fn);
		local_unlock_irqrestore(&lru_rotate.lock, flags);
	}
}

void lru_note_cost(struct lruvec *lruvec, bool file, unsigned int nr_pages)
{
	do {
		unsigned long lrusize;

		/*
		 * Hold lruvec->lru_lock is safe here, since
		 * 1) The pinned lruvec in reclaim, or
		 * 2) From a pre-LRU page during refault (which also holds the
		 *    rcu lock, so would be safe even if the page was on the LRU
		 *    and could move simultaneously to a new lruvec).
		 */
		spin_lock_irq(&lruvec->lru_lock);
		/* Record cost event */
		if (file)
			lruvec->file_cost += nr_pages;
		else
			lruvec->anon_cost += nr_pages;

		/*
		 * Decay previous events
		 *
		 * Because workloads change over time (and to avoid
		 * overflow) we keep these statistics as a floating
		 * average, which ends up weighing recent refaults
		 * more than old ones.
		 */
		lrusize = lruvec_page_state(lruvec, NR_INACTIVE_ANON) +
			  lruvec_page_state(lruvec, NR_ACTIVE_ANON) +
			  lruvec_page_state(lruvec, NR_INACTIVE_FILE) +
			  lruvec_page_state(lruvec, NR_ACTIVE_FILE);

		if (lruvec->file_cost + lruvec->anon_cost > lrusize / 4) {
			lruvec->file_cost /= 2;
			lruvec->anon_cost /= 2;
		}
		spin_unlock_irq(&lruvec->lru_lock);
	} while ((lruvec = parent_lruvec(lruvec)));
}

void lru_note_cost_folio(struct folio *folio)
{
	lru_note_cost(folio_lruvec(folio), folio_is_file_lru(folio),
			folio_nr_pages(folio));
}

static void __folio_activate(struct folio *folio, struct lruvec *lruvec)
{
	if (!folio_test_active(folio) && !folio_test_unevictable(folio)) {
		long nr_pages = folio_nr_pages(folio);

		lruvec_del_folio(lruvec, folio);
		folio_set_active(folio);
		lruvec_add_folio(lruvec, folio);
		trace_mm_lru_activate(folio);

		__count_vm_events(PGACTIVATE, nr_pages);
		__count_memcg_events(lruvec_memcg(lruvec), PGACTIVATE,
				     nr_pages);
	}
}

#ifdef CONFIG_SMP
static void __activate_page(struct page *page, struct lruvec *lruvec)
{
	return __folio_activate(page_folio(page), lruvec);
}

static void activate_page_drain(int cpu)
{
	struct pagevec *pvec = &per_cpu(lru_pvecs.activate_page, cpu);

	if (pagevec_count(pvec))
		pagevec_lru_move_fn(pvec, __activate_page);
}

static bool need_activate_page_drain(int cpu)
{
	return pagevec_count(&per_cpu(lru_pvecs.activate_page, cpu)) != 0;
}

static void folio_activate(struct folio *folio)
{
	if (folio_test_lru(folio) && !folio_test_active(folio) &&
	    !folio_test_unevictable(folio)) {
		struct pagevec *pvec;

		folio_get(folio);
		local_lock(&lru_pvecs.lock);
		pvec = this_cpu_ptr(&lru_pvecs.activate_page);
		if (pagevec_add_and_need_flush(pvec, &folio->page))
			pagevec_lru_move_fn(pvec, __activate_page);
		local_unlock(&lru_pvecs.lock);
	}
}

#else
static inline void activate_page_drain(int cpu)
{
}

static void folio_activate(struct folio *folio)
{
	struct lruvec *lruvec;

	if (folio_test_clear_lru(folio)) {
		lruvec = folio_lruvec_lock_irq(folio);
		__folio_activate(folio, lruvec);
		unlock_page_lruvec_irq(lruvec);
		folio_set_lru(folio);
	}
}
#endif

static void __lru_cache_activate_folio(struct folio *folio)
{
	struct pagevec *pvec;
	int i;

	local_lock(&lru_pvecs.lock);
	pvec = this_cpu_ptr(&lru_pvecs.lru_add);

	/*
	 * Search backwards on the optimistic assumption that the page being
	 * activated has just been added to this pagevec. Note that only
	 * the local pagevec is examined as a !PageLRU page could be in the
	 * process of being released, reclaimed, migrated or on a remote
	 * pagevec that is currently being drained. Furthermore, marking
	 * a remote pagevec's page PageActive potentially hits a race where
	 * a page is marked PageActive just after it is added to the inactive
	 * list causing accounting errors and BUG_ON checks to trigger.
	 */
	for (i = pagevec_count(pvec) - 1; i >= 0; i--) {
		struct page *pagevec_page = pvec->pages[i];

		if (pagevec_page == &folio->page) {
			folio_set_active(folio);
			break;
		}
	}

	local_unlock(&lru_pvecs.lock);
}

/*
 * Mark a page as having seen activity.
 *
 * inactive,unreferenced	->	inactive,referenced
 * inactive,referenced		->	active,unreferenced
 * active,unreferenced		->	active,referenced
 *
 * When a newly allocated page is not yet visible, so safe for non-atomic ops,
 * __SetPageReferenced(page) may be substituted for mark_page_accessed(page).
 */
void folio_mark_accessed(struct folio *folio)
{
	if (!folio_test_referenced(folio)) {
		folio_set_referenced(folio);
	} else if (folio_test_unevictable(folio)) {
		/*
		 * Unevictable pages are on the "LRU_UNEVICTABLE" list. But,
		 * this list is never rotated or maintained, so marking an
		 * unevictable page accessed has no effect.
		 */
	} else if (!folio_test_active(folio)) {
		/*
		 * If the page is on the LRU, queue it for activation via
		 * lru_pvecs.activate_page. Otherwise, assume the page is on a
		 * pagevec, mark it active and it'll be moved to the active
		 * LRU on the next drain.
		 */
		if (folio_test_lru(folio))
			folio_activate(folio);
		else
			__lru_cache_activate_folio(folio);
		folio_clear_referenced(folio);
		workingset_activation(folio);
	}
	if (folio_test_idle(folio))
		folio_clear_idle(folio);
}
EXPORT_SYMBOL(folio_mark_accessed);

/**
 * folio_add_lru - Add a folio to an LRU list.
 * @folio: The folio to be added to the LRU.
 *
 * Queue the folio for addition to the LRU. The decision on whether
 * to add the page to the [in]active [file|anon] list is deferred until the
 * pagevec is drained. This gives a chance for the caller of folio_add_lru()
 * have the folio added to the active list using folio_mark_accessed().
 */
void folio_add_lru(struct folio *folio)
{
	struct pagevec *pvec;

	VM_BUG_ON_FOLIO(folio_test_active(folio) && folio_test_unevictable(folio), folio);
	VM_BUG_ON_FOLIO(folio_test_lru(folio), folio);

	folio_get(folio);
	local_lock(&lru_pvecs.lock);
	pvec = this_cpu_ptr(&lru_pvecs.lru_add);
	if (pagevec_add_and_need_flush(pvec, &folio->page))
		__pagevec_lru_add(pvec);
	local_unlock(&lru_pvecs.lock);
}
EXPORT_SYMBOL(folio_add_lru);

/**
 * lru_cache_add_inactive_or_unevictable
 * @page:  the page to be added to LRU
 * @vma:   vma in which page is mapped for determining reclaimability
 *
 * Place @page on the inactive or unevictable LRU list, depending on its
 * evictability.
 */
void lru_cache_add_inactive_or_unevictable(struct page *page,
					 struct vm_area_struct *vma)
{
	VM_BUG_ON_PAGE(PageLRU(page), page);

	if (unlikely((vma->vm_flags & (VM_LOCKED | VM_SPECIAL)) == VM_LOCKED))
		mlock_new_page(page);
	else
		lru_cache_add(page);
}

/*
 * If the page can not be invalidated, it is moved to the
 * inactive list to speed up its reclaim.  It is moved to the
 * head of the list, rather than the tail, to give the flusher
 * threads some time to write it out, as this is much more
 * effective than the single-page writeout from reclaim.
 *
 * If the page isn't page_mapped and dirty/writeback, the page
 * could reclaim asap using PG_reclaim.
 *
 * 1. active, mapped page -> none
 * 2. active, dirty/writeback page -> inactive, head, PG_reclaim
 * 3. inactive, mapped page -> none
 * 4. inactive, dirty/writeback page -> inactive, head, PG_reclaim
 * 5. inactive, clean -> inactive, tail
 * 6. Others -> none
 *
 * In 4, why it moves inactive's head, the VM expects the page would
 * be write it out by flusher threads as this is much more effective
 * than the single-page writeout from reclaim.
 */
static void lru_deactivate_file_fn(struct page *page, struct lruvec *lruvec)
{
	bool active = PageActive(page);
	int nr_pages = thp_nr_pages(page);

	if (PageUnevictable(page))
		return;

	/* Some processes are using the page */
	if (page_mapped(page))
		return;

	del_page_from_lru_list(page, lruvec);
	ClearPageActive(page);
	ClearPageReferenced(page);

	if (PageWriteback(page) || PageDirty(page)) {
		/*
		 * PG_reclaim could be raced with end_page_writeback
		 * It can make readahead confusing.  But race window
		 * is _really_ small and  it's non-critical problem.
		 */
		add_page_to_lru_list(page, lruvec);
		SetPageReclaim(page);
	} else {
		/*
		 * The page's writeback ends up during pagevec
		 * We move that page into tail of inactive.
		 */
		add_page_to_lru_list_tail(page, lruvec);
		__count_vm_events(PGROTATED, nr_pages);
	}

	if (active) {
		__count_vm_events(PGDEACTIVATE, nr_pages);
		__count_memcg_events(lruvec_memcg(lruvec), PGDEACTIVATE,
				     nr_pages);
	}
}

static void lru_deactivate_fn(struct page *page, struct lruvec *lruvec)
{
	if (PageActive(page) && !PageUnevictable(page)) {
		int nr_pages = thp_nr_pages(page);

		del_page_from_lru_list(page, lruvec);
		ClearPageActive(page);
		ClearPageReferenced(page);
		add_page_to_lru_list(page, lruvec);

		__count_vm_events(PGDEACTIVATE, nr_pages);
		__count_memcg_events(lruvec_memcg(lruvec), PGDEACTIVATE,
				     nr_pages);
	}
}

static void lru_lazyfree_fn(struct page *page, struct lruvec *lruvec)
{
	if (PageAnon(page) && PageSwapBacked(page) &&
	    !PageSwapCache(page) && !PageUnevictable(page)) {
		int nr_pages = thp_nr_pages(page);

		del_page_from_lru_list(page, lruvec);
		ClearPageActive(page);
		ClearPageReferenced(page);
		/*
		 * Lazyfree pages are clean anonymous pages.  They have
		 * PG_swapbacked flag cleared, to distinguish them from normal
		 * anonymous pages
		 */
		ClearPageSwapBacked(page);
		add_page_to_lru_list(page, lruvec);

		__count_vm_events(PGLAZYFREE, nr_pages);
		__count_memcg_events(lruvec_memcg(lruvec), PGLAZYFREE,
				     nr_pages);
	}
}

/*
 * Drain pages out of the cpu's pagevecs.
 * Either "cpu" is the current CPU, and preemption has already been
 * disabled; or "cpu" is being hot-unplugged, and is already dead.
 */
void lru_add_drain_cpu(int cpu)
{
	struct pagevec *pvec = &per_cpu(lru_pvecs.lru_add, cpu);

	if (pagevec_count(pvec))
		__pagevec_lru_add(pvec);

	pvec = &per_cpu(lru_rotate.pvec, cpu);
	/* Disabling interrupts below acts as a compiler barrier. */
	if (data_race(pagevec_count(pvec))) {
		unsigned long flags;

		/* No harm done if a racing interrupt already did this */
		local_lock_irqsave(&lru_rotate.lock, flags);
		pagevec_lru_move_fn(pvec, pagevec_move_tail_fn);
		local_unlock_irqrestore(&lru_rotate.lock, flags);
	}

	pvec = &per_cpu(lru_pvecs.lru_deactivate_file, cpu);
	if (pagevec_count(pvec))
		pagevec_lru_move_fn(pvec, lru_deactivate_file_fn);

	pvec = &per_cpu(lru_pvecs.lru_deactivate, cpu);
	if (pagevec_count(pvec))
		pagevec_lru_move_fn(pvec, lru_deactivate_fn);

	pvec = &per_cpu(lru_pvecs.lru_lazyfree, cpu);
	if (pagevec_count(pvec))
		pagevec_lru_move_fn(pvec, lru_lazyfree_fn);

	activate_page_drain(cpu);
	mlock_page_drain(cpu);
}

/**
 * deactivate_file_folio() - Forcefully deactivate a file folio.
 * @folio: Folio to deactivate.
 *
 * This function hints to the VM that @folio is a good reclaim candidate,
 * for example if its invalidation fails due to the folio being dirty
 * or under writeback.
 *
 * Context: Caller holds a reference on the page.
 */
void deactivate_file_folio(struct folio *folio)
{
	struct pagevec *pvec;

	/*
	 * In a workload with many unevictable pages such as mprotect,
	 * unevictable folio deactivation for accelerating reclaim is pointless.
	 */
	if (folio_test_unevictable(folio))
		return;

	folio_get(folio);
	local_lock(&lru_pvecs.lock);
	pvec = this_cpu_ptr(&lru_pvecs.lru_deactivate_file);

	if (pagevec_add_and_need_flush(pvec, &folio->page))
		pagevec_lru_move_fn(pvec, lru_deactivate_file_fn);
	local_unlock(&lru_pvecs.lock);
}

/*
 * deactivate_page - deactivate a page
 * @page: page to deactivate
 *
 * deactivate_page() moves @page to the inactive list if @page was on the active
 * list and was not an unevictable page.  This is done to accelerate the reclaim
 * of @page.
 */
void deactivate_page(struct page *page)
{
	if (PageLRU(page) && PageActive(page) && !PageUnevictable(page)) {
		struct pagevec *pvec;

		local_lock(&lru_pvecs.lock);
		pvec = this_cpu_ptr(&lru_pvecs.lru_deactivate);
		get_page(page);
		if (pagevec_add_and_need_flush(pvec, page))
			pagevec_lru_move_fn(pvec, lru_deactivate_fn);
		local_unlock(&lru_pvecs.lock);
	}
}

/**
 * mark_page_lazyfree - make an anon page lazyfree
 * @page: page to deactivate
 *
 * mark_page_lazyfree() moves @page to the inactive file list.
 * This is done to accelerate the reclaim of @page.
 */
void mark_page_lazyfree(struct page *page)
{
	if (PageLRU(page) && PageAnon(page) && PageSwapBacked(page) &&
	    !PageSwapCache(page) && !PageUnevictable(page)) {
		struct pagevec *pvec;

		local_lock(&lru_pvecs.lock);
		pvec = this_cpu_ptr(&lru_pvecs.lru_lazyfree);
		get_page(page);
		if (pagevec_add_and_need_flush(pvec, page))
			pagevec_lru_move_fn(pvec, lru_lazyfree_fn);
		local_unlock(&lru_pvecs.lock);
	}
}

void lru_add_drain(void)
{
	local_lock(&lru_pvecs.lock);
	lru_add_drain_cpu(smp_processor_id());
	local_unlock(&lru_pvecs.lock);
}

/*
 * It's called from per-cpu workqueue context in SMP case so
 * lru_add_drain_cpu and invalidate_bh_lrus_cpu should run on
 * the same cpu. It shouldn't be a problem in !SMP case since
 * the core is only one and the locks will disable preemption.
 */
static void lru_add_and_bh_lrus_drain(void)
{
	local_lock(&lru_pvecs.lock);
	lru_add_drain_cpu(smp_processor_id());
	local_unlock(&lru_pvecs.lock);
	invalidate_bh_lrus_cpu();
}

void lru_add_drain_cpu_zone(struct zone *zone)
{
	local_lock(&lru_pvecs.lock);
	lru_add_drain_cpu(smp_processor_id());
	drain_local_pages(zone);
	local_unlock(&lru_pvecs.lock);
}

#ifdef CONFIG_SMP

static DEFINE_PER_CPU(struct work_struct, lru_add_drain_work);

static void lru_add_drain_per_cpu(struct work_struct *dummy)
{
	lru_add_and_bh_lrus_drain();
}

/*
 * Doesn't need any cpu hotplug locking because we do rely on per-cpu
 * kworkers being shut down before our page_alloc_cpu_dead callback is
 * executed on the offlined cpu.
 * Calling this function with cpu hotplug locks held can actually lead
 * to obscure indirect dependencies via WQ context.
 */
inline void __lru_add_drain_all(bool force_all_cpus)
{
	/*
	 * lru_drain_gen - Global pages generation number
	 *
	 * (A) Definition: global lru_drain_gen = x implies that all generations
	 *     0 < n <= x are already *scheduled* for draining.
	 *
	 * This is an optimization for the highly-contended use case where a
	 * user space workload keeps constantly generating a flow of pages for
	 * each CPU.
	 */
	static unsigned int lru_drain_gen;
	static struct cpumask has_work;
	static DEFINE_MUTEX(lock);
	unsigned cpu, this_gen;

	/*
	 * Make sure nobody triggers this path before mm_percpu_wq is fully
	 * initialized.
	 */
	if (WARN_ON(!mm_percpu_wq))
		return;

	/*
	 * Guarantee pagevec counter stores visible by this CPU are visible to
	 * other CPUs before loading the current drain generation.
	 */
	smp_mb();

	/*
	 * (B) Locally cache global LRU draining generation number
	 *
	 * The read barrier ensures that the counter is loaded before the mutex
	 * is taken. It pairs with smp_mb() inside the mutex critical section
	 * at (D).
	 */
	this_gen = smp_load_acquire(&lru_drain_gen);

	mutex_lock(&lock);

	/*
	 * (C) Exit the draining operation if a newer generation, from another
	 * lru_add_drain_all(), was already scheduled for draining. Check (A).
	 */
	if (unlikely(this_gen != lru_drain_gen && !force_all_cpus))
		goto done;

	/*
	 * (D) Increment global generation number
	 *
	 * Pairs with smp_load_acquire() at (B), outside of the critical
	 * section. Use a full memory barrier to guarantee that the new global
	 * drain generation number is stored before loading pagevec counters.
	 *
	 * This pairing must be done here, before the for_each_online_cpu loop
	 * below which drains the page vectors.
	 *
	 * Let x, y, and z represent some system CPU numbers, where x < y < z.
	 * Assume CPU #z is in the middle of the for_each_online_cpu loop
	 * below and has already reached CPU #y's per-cpu data. CPU #x comes
	 * along, adds some pages to its per-cpu vectors, then calls
	 * lru_add_drain_all().
	 *
	 * If the paired barrier is done at any later step, e.g. after the
	 * loop, CPU #x will just exit at (C) and miss flushing out all of its
	 * added pages.
	 */
	WRITE_ONCE(lru_drain_gen, lru_drain_gen + 1);
	smp_mb();

	cpumask_clear(&has_work);
	for_each_online_cpu(cpu) {
		struct work_struct *work = &per_cpu(lru_add_drain_work, cpu);

		if (pagevec_count(&per_cpu(lru_pvecs.lru_add, cpu)) ||
		    data_race(pagevec_count(&per_cpu(lru_rotate.pvec, cpu))) ||
		    pagevec_count(&per_cpu(lru_pvecs.lru_deactivate_file, cpu)) ||
		    pagevec_count(&per_cpu(lru_pvecs.lru_deactivate, cpu)) ||
		    pagevec_count(&per_cpu(lru_pvecs.lru_lazyfree, cpu)) ||
		    need_activate_page_drain(cpu) ||
		    need_mlock_page_drain(cpu) ||
		    has_bh_in_lru(cpu, NULL)) {
			INIT_WORK(work, lru_add_drain_per_cpu);
			queue_work_on(cpu, mm_percpu_wq, work);
			__cpumask_set_cpu(cpu, &has_work);
		}
	}

	for_each_cpu(cpu, &has_work)
		flush_work(&per_cpu(lru_add_drain_work, cpu));

done:
	mutex_unlock(&lock);
}

void lru_add_drain_all(void)
{
	__lru_add_drain_all(false);
}
#else
void lru_add_drain_all(void)
{
	lru_add_drain();
}
#endif /* CONFIG_SMP */

atomic_t lru_disable_count = ATOMIC_INIT(0);

/*
 * lru_cache_disable() needs to be called before we start compiling
 * a list of pages to be migrated using isolate_lru_page().
 * It drains pages on LRU cache and then disable on all cpus until
 * lru_cache_enable is called.
 *
 * Must be paired with a call to lru_cache_enable().
 */
void lru_cache_disable(void)
{
	atomic_inc(&lru_disable_count);
	/*
<<<<<<< HEAD
	 * lru_add_drain_all in the force mode will schedule draining on
	 * all online CPUs so any calls of lru_cache_disabled wrapped by
	 * local_lock or preemption disabled would be ordered by that.
	 * The atomic operation doesn't need to have stronger ordering
	 * requirements because that is enforced by the scheduling
	 * guarantees.
=======
	 * Readers of lru_disable_count are protected by either disabling
	 * preemption or rcu_read_lock:
	 *
	 * preempt_disable, local_irq_disable  [bh_lru_lock()]
	 * rcu_read_lock		       [rt_spin_lock CONFIG_PREEMPT_RT]
	 * preempt_disable		       [local_lock !CONFIG_PREEMPT_RT]
	 *
	 * Since v5.1 kernel, synchronize_rcu() is guaranteed to wait on
	 * preempt_disable() regions of code. So any CPU which sees
	 * lru_disable_count = 0 will have exited the critical
	 * section when synchronize_rcu() returns.
>>>>>>> 95cd2cdc
	 */
	synchronize_rcu();
#ifdef CONFIG_SMP
	__lru_add_drain_all(true);
#else
	lru_add_and_bh_lrus_drain();
#endif
}

/**
 * release_pages - batched put_page()
 * @pages: array of pages to release
 * @nr: number of pages
 *
 * Decrement the reference count on all the pages in @pages.  If it
 * fell to zero, remove the page from the LRU and free it.
 */
void release_pages(struct page **pages, int nr)
{
	int i;
	LIST_HEAD(pages_to_free);
	struct lruvec *lruvec = NULL;
	unsigned long flags = 0;
	unsigned int lock_batch;

	for (i = 0; i < nr; i++) {
		struct page *page = pages[i];
		struct folio *folio = page_folio(page);

		/*
		 * Make sure the IRQ-safe lock-holding time does not get
		 * excessive with a continuous string of pages from the
		 * same lruvec. The lock is held only if lruvec != NULL.
		 */
		if (lruvec && ++lock_batch == SWAP_CLUSTER_MAX) {
			unlock_page_lruvec_irqrestore(lruvec, flags);
			lruvec = NULL;
		}

		page = &folio->page;
		if (is_huge_zero_page(page))
			continue;

		if (is_zone_device_page(page)) {
			if (lruvec) {
				unlock_page_lruvec_irqrestore(lruvec, flags);
				lruvec = NULL;
			}
			if (put_devmap_managed_page(page))
				continue;
			if (put_page_testzero(page))
				free_zone_device_page(page);
			continue;
		}

		if (!put_page_testzero(page))
			continue;

		if (PageCompound(page)) {
			if (lruvec) {
				unlock_page_lruvec_irqrestore(lruvec, flags);
				lruvec = NULL;
			}
			__put_compound_page(page);
			continue;
		}

		if (PageLRU(page)) {
			struct lruvec *prev_lruvec = lruvec;

			lruvec = folio_lruvec_relock_irqsave(folio, lruvec,
									&flags);
			if (prev_lruvec != lruvec)
				lock_batch = 0;

			del_page_from_lru_list(page, lruvec);
			__clear_page_lru_flags(page);
		}

		/*
		 * In rare cases, when truncation or holepunching raced with
		 * munlock after VM_LOCKED was cleared, Mlocked may still be
		 * found set here.  This does not indicate a problem, unless
		 * "unevictable_pgs_cleared" appears worryingly large.
		 */
		if (unlikely(PageMlocked(page))) {
			__ClearPageMlocked(page);
			dec_zone_page_state(page, NR_MLOCK);
			count_vm_event(UNEVICTABLE_PGCLEARED);
		}

		list_add(&page->lru, &pages_to_free);
	}
	if (lruvec)
		unlock_page_lruvec_irqrestore(lruvec, flags);

	mem_cgroup_uncharge_list(&pages_to_free);
	free_unref_page_list(&pages_to_free);
}
EXPORT_SYMBOL(release_pages);

/*
 * The pages which we're about to release may be in the deferred lru-addition
 * queues.  That would prevent them from really being freed right now.  That's
 * OK from a correctness point of view but is inefficient - those pages may be
 * cache-warm and we want to give them back to the page allocator ASAP.
 *
 * So __pagevec_release() will drain those queues here.  __pagevec_lru_add()
 * and __pagevec_lru_add_active() call release_pages() directly to avoid
 * mutual recursion.
 */
void __pagevec_release(struct pagevec *pvec)
{
	if (!pvec->percpu_pvec_drained) {
		lru_add_drain();
		pvec->percpu_pvec_drained = true;
	}
	release_pages(pvec->pages, pagevec_count(pvec));
	pagevec_reinit(pvec);
}
EXPORT_SYMBOL(__pagevec_release);

static void __pagevec_lru_add_fn(struct folio *folio, struct lruvec *lruvec)
{
	int was_unevictable = folio_test_clear_unevictable(folio);
	long nr_pages = folio_nr_pages(folio);

	VM_BUG_ON_FOLIO(folio_test_lru(folio), folio);

	folio_set_lru(folio);
	/*
	 * Is an smp_mb__after_atomic() still required here, before
	 * folio_evictable() tests PageMlocked, to rule out the possibility
	 * of stranding an evictable folio on an unevictable LRU?  I think
	 * not, because __munlock_page() only clears PageMlocked while the LRU
	 * lock is held.
	 *
	 * (That is not true of __page_cache_release(), and not necessarily
	 * true of release_pages(): but those only clear PageMlocked after
	 * put_page_testzero() has excluded any other users of the page.)
	 */
	if (folio_evictable(folio)) {
		if (was_unevictable)
			__count_vm_events(UNEVICTABLE_PGRESCUED, nr_pages);
	} else {
		folio_clear_active(folio);
		folio_set_unevictable(folio);
		/*
		 * folio->mlock_count = !!folio_test_mlocked(folio)?
		 * But that leaves __mlock_page() in doubt whether another
		 * actor has already counted the mlock or not.  Err on the
		 * safe side, underestimate, let page reclaim fix it, rather
		 * than leaving a page on the unevictable LRU indefinitely.
		 */
		folio->mlock_count = 0;
		if (!was_unevictable)
			__count_vm_events(UNEVICTABLE_PGCULLED, nr_pages);
	}

	lruvec_add_folio(lruvec, folio);
	trace_mm_lru_insertion(folio);
}

/*
 * Add the passed pages to the LRU, then drop the caller's refcount
 * on them.  Reinitialises the caller's pagevec.
 */
void __pagevec_lru_add(struct pagevec *pvec)
{
	int i;
	struct lruvec *lruvec = NULL;
	unsigned long flags = 0;

	for (i = 0; i < pagevec_count(pvec); i++) {
		struct folio *folio = page_folio(pvec->pages[i]);

		lruvec = folio_lruvec_relock_irqsave(folio, lruvec, &flags);
		__pagevec_lru_add_fn(folio, lruvec);
	}
	if (lruvec)
		unlock_page_lruvec_irqrestore(lruvec, flags);
	release_pages(pvec->pages, pvec->nr);
	pagevec_reinit(pvec);
}

/**
 * folio_batch_remove_exceptionals() - Prune non-folios from a batch.
 * @fbatch: The batch to prune
 *
 * find_get_entries() fills a batch with both folios and shadow/swap/DAX
 * entries.  This function prunes all the non-folio entries from @fbatch
 * without leaving holes, so that it can be passed on to folio-only batch
 * operations.
 */
void folio_batch_remove_exceptionals(struct folio_batch *fbatch)
{
	unsigned int i, j;

	for (i = 0, j = 0; i < folio_batch_count(fbatch); i++) {
		struct folio *folio = fbatch->folios[i];
		if (!xa_is_value(folio))
			fbatch->folios[j++] = folio;
	}
	fbatch->nr = j;
}

/**
 * pagevec_lookup_range - gang pagecache lookup
 * @pvec:	Where the resulting pages are placed
 * @mapping:	The address_space to search
 * @start:	The starting page index
 * @end:	The final page index
 *
 * pagevec_lookup_range() will search for & return a group of up to PAGEVEC_SIZE
 * pages in the mapping starting from index @start and upto index @end
 * (inclusive).  The pages are placed in @pvec.  pagevec_lookup() takes a
 * reference against the pages in @pvec.
 *
 * The search returns a group of mapping-contiguous pages with ascending
 * indexes.  There may be holes in the indices due to not-present pages. We
 * also update @start to index the next page for the traversal.
 *
 * pagevec_lookup_range() returns the number of pages which were found. If this
 * number is smaller than PAGEVEC_SIZE, the end of specified range has been
 * reached.
 */
unsigned pagevec_lookup_range(struct pagevec *pvec,
		struct address_space *mapping, pgoff_t *start, pgoff_t end)
{
	pvec->nr = find_get_pages_range(mapping, start, end, PAGEVEC_SIZE,
					pvec->pages);
	return pagevec_count(pvec);
}
EXPORT_SYMBOL(pagevec_lookup_range);

unsigned pagevec_lookup_range_tag(struct pagevec *pvec,
		struct address_space *mapping, pgoff_t *index, pgoff_t end,
		xa_mark_t tag)
{
	pvec->nr = find_get_pages_range_tag(mapping, index, end, tag,
					PAGEVEC_SIZE, pvec->pages);
	return pagevec_count(pvec);
}
EXPORT_SYMBOL(pagevec_lookup_range_tag);

/*
 * Perform any setup for the swap system
 */
void __init swap_setup(void)
{
	unsigned long megs = totalram_pages() >> (20 - PAGE_SHIFT);

	/* Use a smaller cluster for small-memory machines */
	if (megs < 16)
		page_cluster = 2;
	else
		page_cluster = 3;
	/*
	 * Right now other parts of the system means that we
	 * _really_ don't want to cluster much more
	 */
}<|MERGE_RESOLUTION|>--- conflicted
+++ resolved
@@ -867,14 +867,6 @@
 {
 	atomic_inc(&lru_disable_count);
 	/*
-<<<<<<< HEAD
-	 * lru_add_drain_all in the force mode will schedule draining on
-	 * all online CPUs so any calls of lru_cache_disabled wrapped by
-	 * local_lock or preemption disabled would be ordered by that.
-	 * The atomic operation doesn't need to have stronger ordering
-	 * requirements because that is enforced by the scheduling
-	 * guarantees.
-=======
 	 * Readers of lru_disable_count are protected by either disabling
 	 * preemption or rcu_read_lock:
 	 *
@@ -886,7 +878,6 @@
 	 * preempt_disable() regions of code. So any CPU which sees
 	 * lru_disable_count = 0 will have exited the critical
 	 * section when synchronize_rcu() returns.
->>>>>>> 95cd2cdc
 	 */
 	synchronize_rcu();
 #ifdef CONFIG_SMP
