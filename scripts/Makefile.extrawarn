--- conflicted
+++ resolved
@@ -37,14 +37,6 @@
 KBUILD_CFLAGS += -Wno-main
 endif
 
-<<<<<<< HEAD
-# These warnings generated too much noise in a regular build.
-# Use make W=1 to enable them (see scripts/Makefile.extrawarn)
-KBUILD_CFLAGS += $(call cc-disable-warning, unused-but-set-variable)
-KBUILD_CFLAGS += $(call cc-disable-warning, unused-const-variable)
-
-=======
->>>>>>> 0c383648
 # These result in bogus false positives
 KBUILD_CFLAGS += $(call cc-disable-warning, dangling-pointer)
 
@@ -84,35 +76,18 @@
 
 # Warn if there is an enum types mismatch
 KBUILD_CFLAGS += $(call cc-option,-Wenum-conversion)
-<<<<<<< HEAD
-=======
 
 KBUILD_CFLAGS += -Wextra
 KBUILD_CFLAGS += -Wunused
->>>>>>> 0c383648
 
 #
 # W=1 - warnings which may be relevant and do not occur too often
 #
 ifneq ($(findstring 1, $(KBUILD_EXTRA_WARN)),)
 
-<<<<<<< HEAD
-KBUILD_CFLAGS += -Wextra -Wunused -Wno-unused-parameter
-KBUILD_CFLAGS += $(call cc-option, -Wrestrict)
 KBUILD_CFLAGS += -Wmissing-format-attribute
-KBUILD_CFLAGS += -Wold-style-definition
-=======
-KBUILD_CFLAGS += -Wmissing-format-attribute
->>>>>>> 0c383648
 KBUILD_CFLAGS += -Wmissing-include-dirs
 KBUILD_CFLAGS += $(call cc-option, -Wunused-const-variable)
-<<<<<<< HEAD
-KBUILD_CFLAGS += $(call cc-option, -Wpacked-not-aligned)
-KBUILD_CFLAGS += $(call cc-option, -Wformat-overflow)
-KBUILD_CFLAGS += $(call cc-option, -Wformat-truncation)
-KBUILD_CFLAGS += $(call cc-option, -Wstringop-truncation)
-=======
->>>>>>> 0c383648
 
 KBUILD_CPPFLAGS += -Wundef
 KBUILD_CPPFLAGS += -DKBUILD_EXTRA_WARN1
@@ -123,12 +98,6 @@
 # Suppress them by using -Wno... except for W=1.
 KBUILD_CFLAGS += $(call cc-disable-warning, unused-but-set-variable)
 KBUILD_CFLAGS += $(call cc-disable-warning, unused-const-variable)
-<<<<<<< HEAD
-KBUILD_CFLAGS += $(call cc-disable-warning, restrict)
-KBUILD_CFLAGS += $(call cc-disable-warning, packed-not-aligned)
-KBUILD_CFLAGS += $(call cc-disable-warning, format-overflow)
-KBUILD_CFLAGS += $(call cc-disable-warning, format-truncation)
-=======
 KBUILD_CFLAGS += $(call cc-disable-warning, packed-not-aligned)
 KBUILD_CFLAGS += $(call cc-disable-warning, format-overflow)
 ifdef CONFIG_CC_IS_GCC
@@ -139,7 +108,6 @@
 KBUILD_CFLAGS += $(call cc-disable-warning, format-overflow-non-kprintf)
 KBUILD_CFLAGS += $(call cc-disable-warning, format-truncation-non-kprintf)
 endif
->>>>>>> 0c383648
 KBUILD_CFLAGS += $(call cc-disable-warning, stringop-truncation)
 
 KBUILD_CFLAGS += -Wno-override-init # alias for -Wno-initializer-overrides in clang
@@ -161,10 +129,6 @@
 KBUILD_CFLAGS += $(call cc-disable-warning, pointer-to-enum-cast)
 KBUILD_CFLAGS += -Wno-tautological-constant-out-of-range-compare
 KBUILD_CFLAGS += $(call cc-disable-warning, unaligned-access)
-<<<<<<< HEAD
-KBUILD_CFLAGS += $(call cc-disable-warning, cast-function-type-strict)
-=======
->>>>>>> 0c383648
 KBUILD_CFLAGS += -Wno-enum-compare-conditional
 KBUILD_CFLAGS += -Wno-enum-enum-conversion
 endif
@@ -218,10 +182,7 @@
 
 # The following turn off the warnings enabled by -Wextra
 KBUILD_CFLAGS += -Wno-sign-compare
-<<<<<<< HEAD
-=======
 KBUILD_CFLAGS += -Wno-unused-parameter
->>>>>>> 0c383648
 
 endif
 
