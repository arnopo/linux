Device tree binding vendor prefix registry.  Keep list in alphabetical order.

This isn't an exhaustive list, but you should add new prefixes to it before
using them to avoid name-space collisions.

ad	Avionic Design GmbH
adi	Analog Devices, Inc.
aeroflexgaisler	Aeroflex Gaisler AB
ak	Asahi Kasei Corp.
altr	Altera Corp.
amcc	Applied Micro Circuits Corporation (APM, formally AMCC)
apm	Applied Micro Circuits Corporation (APM)
arm	ARM Ltd.
atmel	Atmel Corporation
<<<<<<< HEAD
=======
auo	AU Optronics Corporation
>>>>>>> d8ec26d7
avago	Avago Technologies
bosch	Bosch Sensortec GmbH
brcm	Broadcom Corporation
capella	Capella Microsystems, Inc
cavium	Cavium, Inc.
cdns	Cadence Design Systems Inc.
chrp	Common Hardware Reference Platform
chunghwa	Chunghwa Picture Tubes Ltd.
cirrus	Cirrus Logic, Inc.
cortina	Cortina Systems, Inc.
dallas	Maxim Integrated Products (formerly Dallas Semiconductor)
davicom	DAVICOM Semiconductor, Inc.
denx	Denx Software Engineering
emmicro	EM Microelectronic
epson	Seiko Epson Corp.
est	ESTeem Wireless Modems
fsl	Freescale Semiconductor
GEFanuc	GE Fanuc Intelligent Platforms Embedded Systems, Inc.
gef	GE Fanuc Intelligent Platforms Embedded Systems, Inc.
gmt	Global Mixed-mode Technology, Inc.
hisilicon	Hisilicon Limited.
hp	Hewlett Packard
ibm	International Business Machines (IBM)
idt	Integrated Device Technologies, Inc.
img	Imagination Technologies Ltd.
intercontrol	Inter Control Group
lg	LG Corporation
linux	Linux-specific binding
lsi	LSI Corp. (LSI Logic)
marvell	Marvell Technology Group Ltd.
maxim	Maxim Integrated Products
microchip	Microchip Technology Inc.
mosaixtech	Mosaix Technologies, Inc.
national	National Semiconductor
nintendo	Nintendo
nvidia	NVIDIA
nxp	NXP Semiconductors
onnn	ON Semiconductor Corp.
panasonic	Panasonic Corporation
phytec	PHYTEC Messtechnik GmbH
picochip	Picochip Ltd
powervr	PowerVR (deprecated, use img)
qca	Qualcomm Atheros, Inc.
qcom	Qualcomm, Inc.
ralink	Mediatek/Ralink Technology Corp.
ramtron	Ramtron International
realtek Realtek Semiconductor Corp.
renesas	Renesas Electronics Corporation
samsung	Samsung Semiconductor
sbs	Smart Battery System
schindler	Schindler
sil	Silicon Image
silabs	Silicon Laboratories
simtek
sirf	SiRF Technology, Inc.
snps 	Synopsys, Inc.
st	STMicroelectronics
ste	ST-Ericsson
stericsson	ST-Ericsson
ti	Texas Instruments
toshiba	Toshiba Corporation
toumaz	Toumaz
v3	V3 Semiconductor
via	VIA Technologies, Inc.
winbond Winbond Electronics corp.
wlf	Wolfson Microelectronics
wm	Wondermedia Technologies, Inc.
xlnx	Xilinx<|MERGE_RESOLUTION|>--- conflicted
+++ resolved
@@ -12,10 +12,7 @@
 apm	Applied Micro Circuits Corporation (APM)
 arm	ARM Ltd.
 atmel	Atmel Corporation
-<<<<<<< HEAD
-=======
 auo	AU Optronics Corporation
->>>>>>> d8ec26d7
 avago	Avago Technologies
 bosch	Bosch Sensortec GmbH
 brcm	Broadcom Corporation
