// SPDX-License-Identifier: GPL-2.0
/*
 * Copyright (C) 2007 Oracle.  All rights reserved.
 */

#include <linux/kernel.h>
#include <linux/bio.h>
#include <linux/file.h>
#include <linux/fs.h>
#include <linux/pagemap.h>
#include <linux/highmem.h>
#include <linux/time.h>
#include <linux/init.h>
#include <linux/string.h>
#include <linux/backing-dev.h>
#include <linux/writeback.h>
#include <linux/compat.h>
#include <linux/xattr.h>
#include <linux/posix_acl.h>
#include <linux/falloc.h>
#include <linux/slab.h>
#include <linux/ratelimit.h>
#include <linux/btrfs.h>
#include <linux/blkdev.h>
#include <linux/posix_acl_xattr.h>
#include <linux/uio.h>
#include <linux/magic.h>
#include <linux/iversion.h>
#include <linux/swap.h>
#include <linux/migrate.h>
#include <linux/sched/mm.h>
#include <linux/iomap.h>
#include <asm/unaligned.h>
#include "misc.h"
#include "ctree.h"
#include "disk-io.h"
#include "transaction.h"
#include "btrfs_inode.h"
#include "print-tree.h"
#include "ordered-data.h"
#include "xattr.h"
#include "tree-log.h"
#include "volumes.h"
#include "compression.h"
#include "locking.h"
#include "free-space-cache.h"
#include "inode-map.h"
#include "props.h"
#include "qgroup.h"
#include "delalloc-space.h"
#include "block-group.h"
#include "space-info.h"

struct btrfs_iget_args {
	u64 ino;
	struct btrfs_root *root;
};

struct btrfs_dio_data {
	u64 reserve;
	loff_t length;
	ssize_t submitted;
	struct extent_changeset *data_reserved;
};

static const struct inode_operations btrfs_dir_inode_operations;
static const struct inode_operations btrfs_symlink_inode_operations;
static const struct inode_operations btrfs_special_inode_operations;
static const struct inode_operations btrfs_file_inode_operations;
static const struct address_space_operations btrfs_aops;
static const struct file_operations btrfs_dir_file_operations;
static const struct extent_io_ops btrfs_extent_io_ops;

static struct kmem_cache *btrfs_inode_cachep;
struct kmem_cache *btrfs_trans_handle_cachep;
struct kmem_cache *btrfs_path_cachep;
struct kmem_cache *btrfs_free_space_cachep;
struct kmem_cache *btrfs_free_space_bitmap_cachep;

static int btrfs_setsize(struct inode *inode, struct iattr *attr);
static int btrfs_truncate(struct inode *inode, bool skip_writeback);
static int btrfs_finish_ordered_io(struct btrfs_ordered_extent *ordered_extent);
static noinline int cow_file_range(struct btrfs_inode *inode,
				   struct page *locked_page,
				   u64 start, u64 end, int *page_started,
				   unsigned long *nr_written, int unlock);
static struct extent_map *create_io_em(struct btrfs_inode *inode, u64 start,
				       u64 len, u64 orig_start, u64 block_start,
				       u64 block_len, u64 orig_block_len,
				       u64 ram_bytes, int compress_type,
				       int type);

static void __endio_write_update_ordered(struct btrfs_inode *inode,
					 const u64 offset, const u64 bytes,
					 const bool uptodate);

/*
 * Cleanup all submitted ordered extents in specified range to handle errors
 * from the btrfs_run_delalloc_range() callback.
 *
 * NOTE: caller must ensure that when an error happens, it can not call
 * extent_clear_unlock_delalloc() to clear both the bits EXTENT_DO_ACCOUNTING
 * and EXTENT_DELALLOC simultaneously, because that causes the reserved metadata
 * to be released, which we want to happen only when finishing the ordered
 * extent (btrfs_finish_ordered_io()).
 */
static inline void btrfs_cleanup_ordered_extents(struct btrfs_inode *inode,
						 struct page *locked_page,
						 u64 offset, u64 bytes)
{
	unsigned long index = offset >> PAGE_SHIFT;
	unsigned long end_index = (offset + bytes - 1) >> PAGE_SHIFT;
	u64 page_start = page_offset(locked_page);
	u64 page_end = page_start + PAGE_SIZE - 1;

	struct page *page;

	while (index <= end_index) {
		page = find_get_page(inode->vfs_inode.i_mapping, index);
		index++;
		if (!page)
			continue;
		ClearPagePrivate2(page);
		put_page(page);
	}

	/*
	 * In case this page belongs to the delalloc range being instantiated
	 * then skip it, since the first page of a range is going to be
	 * properly cleaned up by the caller of run_delalloc_range
	 */
	if (page_start >= offset && page_end <= (offset + bytes - 1)) {
		offset += PAGE_SIZE;
		bytes -= PAGE_SIZE;
	}

	return __endio_write_update_ordered(inode, offset, bytes, false);
}

static int btrfs_dirty_inode(struct inode *inode);

#ifdef CONFIG_BTRFS_FS_RUN_SANITY_TESTS
void btrfs_test_inode_set_ops(struct inode *inode)
{
	BTRFS_I(inode)->io_tree.ops = &btrfs_extent_io_ops;
}
#endif

static int btrfs_init_inode_security(struct btrfs_trans_handle *trans,
				     struct inode *inode,  struct inode *dir,
				     const struct qstr *qstr)
{
	int err;

	err = btrfs_init_acl(trans, inode, dir);
	if (!err)
		err = btrfs_xattr_security_init(trans, inode, dir, qstr);
	return err;
}

/*
 * this does all the hard work for inserting an inline extent into
 * the btree.  The caller should have done a btrfs_drop_extents so that
 * no overlapping inline items exist in the btree
 */
static int insert_inline_extent(struct btrfs_trans_handle *trans,
				struct btrfs_path *path, int extent_inserted,
				struct btrfs_root *root, struct inode *inode,
				u64 start, size_t size, size_t compressed_size,
				int compress_type,
				struct page **compressed_pages)
{
	struct extent_buffer *leaf;
	struct page *page = NULL;
	char *kaddr;
	unsigned long ptr;
	struct btrfs_file_extent_item *ei;
	int ret;
	size_t cur_size = size;
	unsigned long offset;

	ASSERT((compressed_size > 0 && compressed_pages) ||
	       (compressed_size == 0 && !compressed_pages));

	if (compressed_size && compressed_pages)
		cur_size = compressed_size;

	inode_add_bytes(inode, size);

	if (!extent_inserted) {
		struct btrfs_key key;
		size_t datasize;

		key.objectid = btrfs_ino(BTRFS_I(inode));
		key.offset = start;
		key.type = BTRFS_EXTENT_DATA_KEY;

		datasize = btrfs_file_extent_calc_inline_size(cur_size);
		path->leave_spinning = 1;
		ret = btrfs_insert_empty_item(trans, root, path, &key,
					      datasize);
		if (ret)
			goto fail;
	}
	leaf = path->nodes[0];
	ei = btrfs_item_ptr(leaf, path->slots[0],
			    struct btrfs_file_extent_item);
	btrfs_set_file_extent_generation(leaf, ei, trans->transid);
	btrfs_set_file_extent_type(leaf, ei, BTRFS_FILE_EXTENT_INLINE);
	btrfs_set_file_extent_encryption(leaf, ei, 0);
	btrfs_set_file_extent_other_encoding(leaf, ei, 0);
	btrfs_set_file_extent_ram_bytes(leaf, ei, size);
	ptr = btrfs_file_extent_inline_start(ei);

	if (compress_type != BTRFS_COMPRESS_NONE) {
		struct page *cpage;
		int i = 0;
		while (compressed_size > 0) {
			cpage = compressed_pages[i];
			cur_size = min_t(unsigned long, compressed_size,
				       PAGE_SIZE);

			kaddr = kmap_atomic(cpage);
			write_extent_buffer(leaf, kaddr, ptr, cur_size);
			kunmap_atomic(kaddr);

			i++;
			ptr += cur_size;
			compressed_size -= cur_size;
		}
		btrfs_set_file_extent_compression(leaf, ei,
						  compress_type);
	} else {
		page = find_get_page(inode->i_mapping,
				     start >> PAGE_SHIFT);
		btrfs_set_file_extent_compression(leaf, ei, 0);
		kaddr = kmap_atomic(page);
		offset = offset_in_page(start);
		write_extent_buffer(leaf, kaddr + offset, ptr, size);
		kunmap_atomic(kaddr);
		put_page(page);
	}
	btrfs_mark_buffer_dirty(leaf);
	btrfs_release_path(path);

	/*
	 * We align size to sectorsize for inline extents just for simplicity
	 * sake.
	 */
	size = ALIGN(size, root->fs_info->sectorsize);
	ret = btrfs_inode_set_file_extent_range(BTRFS_I(inode), start, size);
	if (ret)
		goto fail;

	/*
	 * we're an inline extent, so nobody can
	 * extend the file past i_size without locking
	 * a page we already have locked.
	 *
	 * We must do any isize and inode updates
	 * before we unlock the pages.  Otherwise we
	 * could end up racing with unlink.
	 */
	BTRFS_I(inode)->disk_i_size = inode->i_size;
	ret = btrfs_update_inode(trans, root, inode);

fail:
	return ret;
}


/*
 * conditionally insert an inline extent into the file.  This
 * does the checks required to make sure the data is small enough
 * to fit as an inline extent.
 */
static noinline int cow_file_range_inline(struct btrfs_inode *inode, u64 start,
					  u64 end, size_t compressed_size,
					  int compress_type,
					  struct page **compressed_pages)
{
	struct btrfs_root *root = inode->root;
	struct btrfs_fs_info *fs_info = root->fs_info;
	struct btrfs_trans_handle *trans;
	u64 isize = i_size_read(&inode->vfs_inode);
	u64 actual_end = min(end + 1, isize);
	u64 inline_len = actual_end - start;
	u64 aligned_end = ALIGN(end, fs_info->sectorsize);
	u64 data_len = inline_len;
	int ret;
	struct btrfs_path *path;
	int extent_inserted = 0;
	u32 extent_item_size;

	if (compressed_size)
		data_len = compressed_size;

	if (start > 0 ||
	    actual_end > fs_info->sectorsize ||
	    data_len > BTRFS_MAX_INLINE_DATA_SIZE(fs_info) ||
	    (!compressed_size &&
	    (actual_end & (fs_info->sectorsize - 1)) == 0) ||
	    end + 1 < isize ||
	    data_len > fs_info->max_inline) {
		return 1;
	}

	path = btrfs_alloc_path();
	if (!path)
		return -ENOMEM;

	trans = btrfs_join_transaction(root);
	if (IS_ERR(trans)) {
		btrfs_free_path(path);
		return PTR_ERR(trans);
	}
	trans->block_rsv = &inode->block_rsv;

	if (compressed_size && compressed_pages)
		extent_item_size = btrfs_file_extent_calc_inline_size(
		   compressed_size);
	else
		extent_item_size = btrfs_file_extent_calc_inline_size(
		    inline_len);

	ret = __btrfs_drop_extents(trans, root, inode, path, start, aligned_end,
				   NULL, 1, 1, extent_item_size,
				   &extent_inserted);
	if (ret) {
		btrfs_abort_transaction(trans, ret);
		goto out;
	}

	if (isize > actual_end)
		inline_len = min_t(u64, isize, actual_end);
	ret = insert_inline_extent(trans, path, extent_inserted,
				   root, &inode->vfs_inode, start,
				   inline_len, compressed_size,
				   compress_type, compressed_pages);
	if (ret && ret != -ENOSPC) {
		btrfs_abort_transaction(trans, ret);
		goto out;
	} else if (ret == -ENOSPC) {
		ret = 1;
		goto out;
	}

	set_bit(BTRFS_INODE_NEEDS_FULL_SYNC, &inode->runtime_flags);
	btrfs_drop_extent_cache(inode, start, aligned_end - 1, 0);
out:
	/*
	 * Don't forget to free the reserved space, as for inlined extent
	 * it won't count as data extent, free them directly here.
	 * And at reserve time, it's always aligned to page size, so
	 * just free one page here.
	 */
	btrfs_qgroup_free_data(inode, NULL, 0, PAGE_SIZE);
	btrfs_free_path(path);
	btrfs_end_transaction(trans);
	return ret;
}

struct async_extent {
	u64 start;
	u64 ram_size;
	u64 compressed_size;
	struct page **pages;
	unsigned long nr_pages;
	int compress_type;
	struct list_head list;
};

struct async_chunk {
	struct inode *inode;
	struct page *locked_page;
	u64 start;
	u64 end;
	unsigned int write_flags;
	struct list_head extents;
	struct cgroup_subsys_state *blkcg_css;
	struct btrfs_work work;
	atomic_t *pending;
};

struct async_cow {
	/* Number of chunks in flight; must be first in the structure */
	atomic_t num_chunks;
	struct async_chunk chunks[];
};

static noinline int add_async_extent(struct async_chunk *cow,
				     u64 start, u64 ram_size,
				     u64 compressed_size,
				     struct page **pages,
				     unsigned long nr_pages,
				     int compress_type)
{
	struct async_extent *async_extent;

	async_extent = kmalloc(sizeof(*async_extent), GFP_NOFS);
	BUG_ON(!async_extent); /* -ENOMEM */
	async_extent->start = start;
	async_extent->ram_size = ram_size;
	async_extent->compressed_size = compressed_size;
	async_extent->pages = pages;
	async_extent->nr_pages = nr_pages;
	async_extent->compress_type = compress_type;
	list_add_tail(&async_extent->list, &cow->extents);
	return 0;
}

/*
 * Check if the inode has flags compatible with compression
 */
static inline bool inode_can_compress(struct btrfs_inode *inode)
{
	if (inode->flags & BTRFS_INODE_NODATACOW ||
	    inode->flags & BTRFS_INODE_NODATASUM)
		return false;
	return true;
}

/*
 * Check if the inode needs to be submitted to compression, based on mount
 * options, defragmentation, properties or heuristics.
 */
static inline int inode_need_compress(struct btrfs_inode *inode, u64 start,
				      u64 end)
{
	struct btrfs_fs_info *fs_info = inode->root->fs_info;

	if (!inode_can_compress(inode)) {
		WARN(IS_ENABLED(CONFIG_BTRFS_DEBUG),
			KERN_ERR "BTRFS: unexpected compression for ino %llu\n",
			btrfs_ino(inode));
		return 0;
	}
	/* force compress */
	if (btrfs_test_opt(fs_info, FORCE_COMPRESS))
		return 1;
	/* defrag ioctl */
	if (inode->defrag_compress)
		return 1;
	/* bad compression ratios */
	if (inode->flags & BTRFS_INODE_NOCOMPRESS)
		return 0;
	if (btrfs_test_opt(fs_info, COMPRESS) ||
	    inode->flags & BTRFS_INODE_COMPRESS ||
	    inode->prop_compress)
		return btrfs_compress_heuristic(&inode->vfs_inode, start, end);
	return 0;
}

static inline void inode_should_defrag(struct btrfs_inode *inode,
		u64 start, u64 end, u64 num_bytes, u64 small_write)
{
	/* If this is a small write inside eof, kick off a defrag */
	if (num_bytes < small_write &&
	    (start > 0 || end + 1 < inode->disk_i_size))
		btrfs_add_inode_defrag(NULL, inode);
}

/*
 * we create compressed extents in two phases.  The first
 * phase compresses a range of pages that have already been
 * locked (both pages and state bits are locked).
 *
 * This is done inside an ordered work queue, and the compression
 * is spread across many cpus.  The actual IO submission is step
 * two, and the ordered work queue takes care of making sure that
 * happens in the same order things were put onto the queue by
 * writepages and friends.
 *
 * If this code finds it can't get good compression, it puts an
 * entry onto the work queue to write the uncompressed bytes.  This
 * makes sure that both compressed inodes and uncompressed inodes
 * are written in the same order that the flusher thread sent them
 * down.
 */
static noinline int compress_file_range(struct async_chunk *async_chunk)
{
	struct inode *inode = async_chunk->inode;
	struct btrfs_fs_info *fs_info = btrfs_sb(inode->i_sb);
	u64 blocksize = fs_info->sectorsize;
	u64 start = async_chunk->start;
	u64 end = async_chunk->end;
	u64 actual_end;
	u64 i_size;
	int ret = 0;
	struct page **pages = NULL;
	unsigned long nr_pages;
	unsigned long total_compressed = 0;
	unsigned long total_in = 0;
	int i;
	int will_compress;
	int compress_type = fs_info->compress_type;
	int compressed_extents = 0;
	int redirty = 0;

	inode_should_defrag(BTRFS_I(inode), start, end, end - start + 1,
			SZ_16K);

	/*
	 * We need to save i_size before now because it could change in between
	 * us evaluating the size and assigning it.  This is because we lock and
	 * unlock the page in truncate and fallocate, and then modify the i_size
	 * later on.
	 *
	 * The barriers are to emulate READ_ONCE, remove that once i_size_read
	 * does that for us.
	 */
	barrier();
	i_size = i_size_read(inode);
	barrier();
	actual_end = min_t(u64, i_size, end + 1);
again:
	will_compress = 0;
	nr_pages = (end >> PAGE_SHIFT) - (start >> PAGE_SHIFT) + 1;
	BUILD_BUG_ON((BTRFS_MAX_COMPRESSED % PAGE_SIZE) != 0);
	nr_pages = min_t(unsigned long, nr_pages,
			BTRFS_MAX_COMPRESSED / PAGE_SIZE);

	/*
	 * we don't want to send crud past the end of i_size through
	 * compression, that's just a waste of CPU time.  So, if the
	 * end of the file is before the start of our current
	 * requested range of bytes, we bail out to the uncompressed
	 * cleanup code that can deal with all of this.
	 *
	 * It isn't really the fastest way to fix things, but this is a
	 * very uncommon corner.
	 */
	if (actual_end <= start)
		goto cleanup_and_bail_uncompressed;

	total_compressed = actual_end - start;

	/*
	 * skip compression for a small file range(<=blocksize) that
	 * isn't an inline extent, since it doesn't save disk space at all.
	 */
	if (total_compressed <= blocksize &&
	   (start > 0 || end + 1 < BTRFS_I(inode)->disk_i_size))
		goto cleanup_and_bail_uncompressed;

	total_compressed = min_t(unsigned long, total_compressed,
			BTRFS_MAX_UNCOMPRESSED);
	total_in = 0;
	ret = 0;

	/*
	 * we do compression for mount -o compress and when the
	 * inode has not been flagged as nocompress.  This flag can
	 * change at any time if we discover bad compression ratios.
	 */
	if (inode_need_compress(BTRFS_I(inode), start, end)) {
		WARN_ON(pages);
		pages = kcalloc(nr_pages, sizeof(struct page *), GFP_NOFS);
		if (!pages) {
			/* just bail out to the uncompressed code */
			nr_pages = 0;
			goto cont;
		}

		if (BTRFS_I(inode)->defrag_compress)
			compress_type = BTRFS_I(inode)->defrag_compress;
		else if (BTRFS_I(inode)->prop_compress)
			compress_type = BTRFS_I(inode)->prop_compress;

		/*
		 * we need to call clear_page_dirty_for_io on each
		 * page in the range.  Otherwise applications with the file
		 * mmap'd can wander in and change the page contents while
		 * we are compressing them.
		 *
		 * If the compression fails for any reason, we set the pages
		 * dirty again later on.
		 *
		 * Note that the remaining part is redirtied, the start pointer
		 * has moved, the end is the original one.
		 */
		if (!redirty) {
			extent_range_clear_dirty_for_io(inode, start, end);
			redirty = 1;
		}

		/* Compression level is applied here and only here */
		ret = btrfs_compress_pages(
			compress_type | (fs_info->compress_level << 4),
					   inode->i_mapping, start,
					   pages,
					   &nr_pages,
					   &total_in,
					   &total_compressed);

		if (!ret) {
			unsigned long offset = offset_in_page(total_compressed);
			struct page *page = pages[nr_pages - 1];
			char *kaddr;

			/* zero the tail end of the last page, we might be
			 * sending it down to disk
			 */
			if (offset) {
				kaddr = kmap_atomic(page);
				memset(kaddr + offset, 0,
				       PAGE_SIZE - offset);
				kunmap_atomic(kaddr);
			}
			will_compress = 1;
		}
	}
cont:
	if (start == 0) {
		/* lets try to make an inline extent */
		if (ret || total_in < actual_end) {
			/* we didn't compress the entire range, try
			 * to make an uncompressed inline extent.
			 */
			ret = cow_file_range_inline(BTRFS_I(inode), start, end,
						    0, BTRFS_COMPRESS_NONE,
						    NULL);
		} else {
			/* try making a compressed inline extent */
			ret = cow_file_range_inline(BTRFS_I(inode), start, end,
						    total_compressed,
						    compress_type, pages);
		}
		if (ret <= 0) {
			unsigned long clear_flags = EXTENT_DELALLOC |
				EXTENT_DELALLOC_NEW | EXTENT_DEFRAG |
				EXTENT_DO_ACCOUNTING;
			unsigned long page_error_op;

			page_error_op = ret < 0 ? PAGE_SET_ERROR : 0;

			/*
			 * inline extent creation worked or returned error,
			 * we don't need to create any more async work items.
			 * Unlock and free up our temp pages.
			 *
			 * We use DO_ACCOUNTING here because we need the
			 * delalloc_release_metadata to be done _after_ we drop
			 * our outstanding extent for clearing delalloc for this
			 * range.
			 */
			extent_clear_unlock_delalloc(BTRFS_I(inode), start, end,
						     NULL,
						     clear_flags,
						     PAGE_UNLOCK |
						     PAGE_CLEAR_DIRTY |
						     PAGE_SET_WRITEBACK |
						     page_error_op |
						     PAGE_END_WRITEBACK);

			for (i = 0; i < nr_pages; i++) {
				WARN_ON(pages[i]->mapping);
				put_page(pages[i]);
			}
			kfree(pages);

			return 0;
		}
	}

	if (will_compress) {
		/*
		 * we aren't doing an inline extent round the compressed size
		 * up to a block size boundary so the allocator does sane
		 * things
		 */
		total_compressed = ALIGN(total_compressed, blocksize);

		/*
		 * one last check to make sure the compression is really a
		 * win, compare the page count read with the blocks on disk,
		 * compression must free at least one sector size
		 */
		total_in = ALIGN(total_in, PAGE_SIZE);
		if (total_compressed + blocksize <= total_in) {
			compressed_extents++;

			/*
			 * The async work queues will take care of doing actual
			 * allocation on disk for these compressed pages, and
			 * will submit them to the elevator.
			 */
			add_async_extent(async_chunk, start, total_in,
					total_compressed, pages, nr_pages,
					compress_type);

			if (start + total_in < end) {
				start += total_in;
				pages = NULL;
				cond_resched();
				goto again;
			}
			return compressed_extents;
		}
	}
	if (pages) {
		/*
		 * the compression code ran but failed to make things smaller,
		 * free any pages it allocated and our page pointer array
		 */
		for (i = 0; i < nr_pages; i++) {
			WARN_ON(pages[i]->mapping);
			put_page(pages[i]);
		}
		kfree(pages);
		pages = NULL;
		total_compressed = 0;
		nr_pages = 0;

		/* flag the file so we don't compress in the future */
		if (!btrfs_test_opt(fs_info, FORCE_COMPRESS) &&
		    !(BTRFS_I(inode)->prop_compress)) {
			BTRFS_I(inode)->flags |= BTRFS_INODE_NOCOMPRESS;
		}
	}
cleanup_and_bail_uncompressed:
	/*
	 * No compression, but we still need to write the pages in the file
	 * we've been given so far.  redirty the locked page if it corresponds
	 * to our extent and set things up for the async work queue to run
	 * cow_file_range to do the normal delalloc dance.
	 */
	if (async_chunk->locked_page &&
	    (page_offset(async_chunk->locked_page) >= start &&
	     page_offset(async_chunk->locked_page)) <= end) {
		__set_page_dirty_nobuffers(async_chunk->locked_page);
		/* unlocked later on in the async handlers */
	}

	if (redirty)
		extent_range_redirty_for_io(inode, start, end);
	add_async_extent(async_chunk, start, end - start + 1, 0, NULL, 0,
			 BTRFS_COMPRESS_NONE);
	compressed_extents++;

	return compressed_extents;
}

static void free_async_extent_pages(struct async_extent *async_extent)
{
	int i;

	if (!async_extent->pages)
		return;

	for (i = 0; i < async_extent->nr_pages; i++) {
		WARN_ON(async_extent->pages[i]->mapping);
		put_page(async_extent->pages[i]);
	}
	kfree(async_extent->pages);
	async_extent->nr_pages = 0;
	async_extent->pages = NULL;
}

/*
 * phase two of compressed writeback.  This is the ordered portion
 * of the code, which only gets called in the order the work was
 * queued.  We walk all the async extents created by compress_file_range
 * and send them down to the disk.
 */
static noinline void submit_compressed_extents(struct async_chunk *async_chunk)
{
	struct btrfs_inode *inode = BTRFS_I(async_chunk->inode);
	struct btrfs_fs_info *fs_info = inode->root->fs_info;
	struct async_extent *async_extent;
	u64 alloc_hint = 0;
	struct btrfs_key ins;
	struct extent_map *em;
	struct btrfs_root *root = inode->root;
	struct extent_io_tree *io_tree = &inode->io_tree;
	int ret = 0;

again:
	while (!list_empty(&async_chunk->extents)) {
		async_extent = list_entry(async_chunk->extents.next,
					  struct async_extent, list);
		list_del(&async_extent->list);

retry:
		lock_extent(io_tree, async_extent->start,
			    async_extent->start + async_extent->ram_size - 1);
		/* did the compression code fall back to uncompressed IO? */
		if (!async_extent->pages) {
			int page_started = 0;
			unsigned long nr_written = 0;

			/* allocate blocks */
			ret = cow_file_range(inode, async_chunk->locked_page,
					     async_extent->start,
					     async_extent->start +
					     async_extent->ram_size - 1,
					     &page_started, &nr_written, 0);

			/* JDM XXX */

			/*
			 * if page_started, cow_file_range inserted an
			 * inline extent and took care of all the unlocking
			 * and IO for us.  Otherwise, we need to submit
			 * all those pages down to the drive.
			 */
			if (!page_started && !ret)
				extent_write_locked_range(&inode->vfs_inode,
						  async_extent->start,
						  async_extent->start +
						  async_extent->ram_size - 1,
						  WB_SYNC_ALL);
			else if (ret && async_chunk->locked_page)
				unlock_page(async_chunk->locked_page);
			kfree(async_extent);
			cond_resched();
			continue;
		}

		ret = btrfs_reserve_extent(root, async_extent->ram_size,
					   async_extent->compressed_size,
					   async_extent->compressed_size,
					   0, alloc_hint, &ins, 1, 1);
		if (ret) {
			free_async_extent_pages(async_extent);

			if (ret == -ENOSPC) {
				unlock_extent(io_tree, async_extent->start,
					      async_extent->start +
					      async_extent->ram_size - 1);

				/*
				 * we need to redirty the pages if we decide to
				 * fallback to uncompressed IO, otherwise we
				 * will not submit these pages down to lower
				 * layers.
				 */
				extent_range_redirty_for_io(&inode->vfs_inode,
						async_extent->start,
						async_extent->start +
						async_extent->ram_size - 1);

				goto retry;
			}
			goto out_free;
		}
		/*
		 * here we're doing allocation and writeback of the
		 * compressed pages
		 */
		em = create_io_em(inode, async_extent->start,
				  async_extent->ram_size, /* len */
				  async_extent->start, /* orig_start */
				  ins.objectid, /* block_start */
				  ins.offset, /* block_len */
				  ins.offset, /* orig_block_len */
				  async_extent->ram_size, /* ram_bytes */
				  async_extent->compress_type,
				  BTRFS_ORDERED_COMPRESSED);
		if (IS_ERR(em))
			/* ret value is not necessary due to void function */
			goto out_free_reserve;
		free_extent_map(em);

		ret = btrfs_add_ordered_extent_compress(inode,
						async_extent->start,
						ins.objectid,
						async_extent->ram_size,
						ins.offset,
						BTRFS_ORDERED_COMPRESSED,
						async_extent->compress_type);
		if (ret) {
			btrfs_drop_extent_cache(inode, async_extent->start,
						async_extent->start +
						async_extent->ram_size - 1, 0);
			goto out_free_reserve;
		}
		btrfs_dec_block_group_reservations(fs_info, ins.objectid);

		/*
		 * clear dirty, set writeback and unlock the pages.
		 */
		extent_clear_unlock_delalloc(inode, async_extent->start,
				async_extent->start +
				async_extent->ram_size - 1,
				NULL, EXTENT_LOCKED | EXTENT_DELALLOC,
				PAGE_UNLOCK | PAGE_CLEAR_DIRTY |
				PAGE_SET_WRITEBACK);
		if (btrfs_submit_compressed_write(inode, async_extent->start,
				    async_extent->ram_size,
				    ins.objectid,
				    ins.offset, async_extent->pages,
				    async_extent->nr_pages,
				    async_chunk->write_flags,
				    async_chunk->blkcg_css)) {
			struct page *p = async_extent->pages[0];
			const u64 start = async_extent->start;
			const u64 end = start + async_extent->ram_size - 1;

			p->mapping = inode->vfs_inode.i_mapping;
			btrfs_writepage_endio_finish_ordered(p, start, end, 0);

			p->mapping = NULL;
			extent_clear_unlock_delalloc(inode, start, end, NULL, 0,
						     PAGE_END_WRITEBACK |
						     PAGE_SET_ERROR);
			free_async_extent_pages(async_extent);
		}
		alloc_hint = ins.objectid + ins.offset;
		kfree(async_extent);
		cond_resched();
	}
	return;
out_free_reserve:
	btrfs_dec_block_group_reservations(fs_info, ins.objectid);
	btrfs_free_reserved_extent(fs_info, ins.objectid, ins.offset, 1);
out_free:
	extent_clear_unlock_delalloc(inode, async_extent->start,
				     async_extent->start +
				     async_extent->ram_size - 1,
				     NULL, EXTENT_LOCKED | EXTENT_DELALLOC |
				     EXTENT_DELALLOC_NEW |
				     EXTENT_DEFRAG | EXTENT_DO_ACCOUNTING,
				     PAGE_UNLOCK | PAGE_CLEAR_DIRTY |
				     PAGE_SET_WRITEBACK | PAGE_END_WRITEBACK |
				     PAGE_SET_ERROR);
	free_async_extent_pages(async_extent);
	kfree(async_extent);
	goto again;
}

static u64 get_extent_allocation_hint(struct btrfs_inode *inode, u64 start,
				      u64 num_bytes)
{
	struct extent_map_tree *em_tree = &inode->extent_tree;
	struct extent_map *em;
	u64 alloc_hint = 0;

	read_lock(&em_tree->lock);
	em = search_extent_mapping(em_tree, start, num_bytes);
	if (em) {
		/*
		 * if block start isn't an actual block number then find the
		 * first block in this inode and use that as a hint.  If that
		 * block is also bogus then just don't worry about it.
		 */
		if (em->block_start >= EXTENT_MAP_LAST_BYTE) {
			free_extent_map(em);
			em = search_extent_mapping(em_tree, 0, 0);
			if (em && em->block_start < EXTENT_MAP_LAST_BYTE)
				alloc_hint = em->block_start;
			if (em)
				free_extent_map(em);
		} else {
			alloc_hint = em->block_start;
			free_extent_map(em);
		}
	}
	read_unlock(&em_tree->lock);

	return alloc_hint;
}

/*
 * when extent_io.c finds a delayed allocation range in the file,
 * the call backs end up in this code.  The basic idea is to
 * allocate extents on disk for the range, and create ordered data structs
 * in ram to track those extents.
 *
 * locked_page is the page that writepage had locked already.  We use
 * it to make sure we don't do extra locks or unlocks.
 *
 * *page_started is set to one if we unlock locked_page and do everything
 * required to start IO on it.  It may be clean and already done with
 * IO when we return.
 */
static noinline int cow_file_range(struct btrfs_inode *inode,
				   struct page *locked_page,
				   u64 start, u64 end, int *page_started,
				   unsigned long *nr_written, int unlock)
{
	struct btrfs_root *root = inode->root;
	struct btrfs_fs_info *fs_info = root->fs_info;
	u64 alloc_hint = 0;
	u64 num_bytes;
	unsigned long ram_size;
	u64 cur_alloc_size = 0;
	u64 min_alloc_size;
	u64 blocksize = fs_info->sectorsize;
	struct btrfs_key ins;
	struct extent_map *em;
	unsigned clear_bits;
	unsigned long page_ops;
	bool extent_reserved = false;
	int ret = 0;

	if (btrfs_is_free_space_inode(inode)) {
		WARN_ON_ONCE(1);
		ret = -EINVAL;
		goto out_unlock;
	}

	num_bytes = ALIGN(end - start + 1, blocksize);
	num_bytes = max(blocksize,  num_bytes);
	ASSERT(num_bytes <= btrfs_super_total_bytes(fs_info->super_copy));

	inode_should_defrag(inode, start, end, num_bytes, SZ_64K);

	if (start == 0) {
		/* lets try to make an inline extent */
		ret = cow_file_range_inline(inode, start, end, 0,
					    BTRFS_COMPRESS_NONE, NULL);
		if (ret == 0) {
			/*
			 * We use DO_ACCOUNTING here because we need the
			 * delalloc_release_metadata to be run _after_ we drop
			 * our outstanding extent for clearing delalloc for this
			 * range.
			 */
			extent_clear_unlock_delalloc(inode, start, end, NULL,
				     EXTENT_LOCKED | EXTENT_DELALLOC |
				     EXTENT_DELALLOC_NEW | EXTENT_DEFRAG |
				     EXTENT_DO_ACCOUNTING, PAGE_UNLOCK |
				     PAGE_CLEAR_DIRTY | PAGE_SET_WRITEBACK |
				     PAGE_END_WRITEBACK);
			*nr_written = *nr_written +
			     (end - start + PAGE_SIZE) / PAGE_SIZE;
			*page_started = 1;
			goto out;
		} else if (ret < 0) {
			goto out_unlock;
		}
	}

	alloc_hint = get_extent_allocation_hint(inode, start, num_bytes);
	btrfs_drop_extent_cache(inode, start, start + num_bytes - 1, 0);

	/*
	 * Relocation relies on the relocated extents to have exactly the same
	 * size as the original extents. Normally writeback for relocation data
	 * extents follows a NOCOW path because relocation preallocates the
	 * extents. However, due to an operation such as scrub turning a block
	 * group to RO mode, it may fallback to COW mode, so we must make sure
	 * an extent allocated during COW has exactly the requested size and can
	 * not be split into smaller extents, otherwise relocation breaks and
	 * fails during the stage where it updates the bytenr of file extent
	 * items.
	 */
	if (root->root_key.objectid == BTRFS_DATA_RELOC_TREE_OBJECTID)
		min_alloc_size = num_bytes;
	else
		min_alloc_size = fs_info->sectorsize;

	while (num_bytes > 0) {
		cur_alloc_size = num_bytes;
		ret = btrfs_reserve_extent(root, cur_alloc_size, cur_alloc_size,
					   min_alloc_size, 0, alloc_hint,
					   &ins, 1, 1);
		if (ret < 0)
			goto out_unlock;
		cur_alloc_size = ins.offset;
		extent_reserved = true;

		ram_size = ins.offset;
		em = create_io_em(inode, start, ins.offset, /* len */
				  start, /* orig_start */
				  ins.objectid, /* block_start */
				  ins.offset, /* block_len */
				  ins.offset, /* orig_block_len */
				  ram_size, /* ram_bytes */
				  BTRFS_COMPRESS_NONE, /* compress_type */
				  BTRFS_ORDERED_REGULAR /* type */);
		if (IS_ERR(em)) {
			ret = PTR_ERR(em);
			goto out_reserve;
		}
		free_extent_map(em);

		ret = btrfs_add_ordered_extent(inode, start, ins.objectid,
					       ram_size, cur_alloc_size, 0);
		if (ret)
			goto out_drop_extent_cache;

		if (root->root_key.objectid ==
		    BTRFS_DATA_RELOC_TREE_OBJECTID) {
			ret = btrfs_reloc_clone_csums(inode, start,
						      cur_alloc_size);
			/*
			 * Only drop cache here, and process as normal.
			 *
			 * We must not allow extent_clear_unlock_delalloc()
			 * at out_unlock label to free meta of this ordered
			 * extent, as its meta should be freed by
			 * btrfs_finish_ordered_io().
			 *
			 * So we must continue until @start is increased to
			 * skip current ordered extent.
			 */
			if (ret)
				btrfs_drop_extent_cache(inode, start,
						start + ram_size - 1, 0);
		}

		btrfs_dec_block_group_reservations(fs_info, ins.objectid);

		/* we're not doing compressed IO, don't unlock the first
		 * page (which the caller expects to stay locked), don't
		 * clear any dirty bits and don't set any writeback bits
		 *
		 * Do set the Private2 bit so we know this page was properly
		 * setup for writepage
		 */
		page_ops = unlock ? PAGE_UNLOCK : 0;
		page_ops |= PAGE_SET_PRIVATE2;

		extent_clear_unlock_delalloc(inode, start, start + ram_size - 1,
					     locked_page,
					     EXTENT_LOCKED | EXTENT_DELALLOC,
					     page_ops);
		if (num_bytes < cur_alloc_size)
			num_bytes = 0;
		else
			num_bytes -= cur_alloc_size;
		alloc_hint = ins.objectid + ins.offset;
		start += cur_alloc_size;
		extent_reserved = false;

		/*
		 * btrfs_reloc_clone_csums() error, since start is increased
		 * extent_clear_unlock_delalloc() at out_unlock label won't
		 * free metadata of current ordered extent, we're OK to exit.
		 */
		if (ret)
			goto out_unlock;
	}
out:
	return ret;

out_drop_extent_cache:
	btrfs_drop_extent_cache(inode, start, start + ram_size - 1, 0);
out_reserve:
	btrfs_dec_block_group_reservations(fs_info, ins.objectid);
	btrfs_free_reserved_extent(fs_info, ins.objectid, ins.offset, 1);
out_unlock:
	clear_bits = EXTENT_LOCKED | EXTENT_DELALLOC | EXTENT_DELALLOC_NEW |
		EXTENT_DEFRAG | EXTENT_CLEAR_META_RESV;
	page_ops = PAGE_UNLOCK | PAGE_CLEAR_DIRTY | PAGE_SET_WRITEBACK |
		PAGE_END_WRITEBACK;
	/*
	 * If we reserved an extent for our delalloc range (or a subrange) and
	 * failed to create the respective ordered extent, then it means that
	 * when we reserved the extent we decremented the extent's size from
	 * the data space_info's bytes_may_use counter and incremented the
	 * space_info's bytes_reserved counter by the same amount. We must make
	 * sure extent_clear_unlock_delalloc() does not try to decrement again
	 * the data space_info's bytes_may_use counter, therefore we do not pass
	 * it the flag EXTENT_CLEAR_DATA_RESV.
	 */
	if (extent_reserved) {
		extent_clear_unlock_delalloc(inode, start,
					     start + cur_alloc_size - 1,
					     locked_page,
					     clear_bits,
					     page_ops);
		start += cur_alloc_size;
		if (start >= end)
			goto out;
	}
	extent_clear_unlock_delalloc(inode, start, end, locked_page,
				     clear_bits | EXTENT_CLEAR_DATA_RESV,
				     page_ops);
	goto out;
}

/*
 * work queue call back to started compression on a file and pages
 */
static noinline void async_cow_start(struct btrfs_work *work)
{
	struct async_chunk *async_chunk;
	int compressed_extents;

	async_chunk = container_of(work, struct async_chunk, work);

	compressed_extents = compress_file_range(async_chunk);
	if (compressed_extents == 0) {
		btrfs_add_delayed_iput(async_chunk->inode);
		async_chunk->inode = NULL;
	}
}

/*
 * work queue call back to submit previously compressed pages
 */
static noinline void async_cow_submit(struct btrfs_work *work)
{
	struct async_chunk *async_chunk = container_of(work, struct async_chunk,
						     work);
	struct btrfs_fs_info *fs_info = btrfs_work_owner(work);
	unsigned long nr_pages;

	nr_pages = (async_chunk->end - async_chunk->start + PAGE_SIZE) >>
		PAGE_SHIFT;

	/* atomic_sub_return implies a barrier */
	if (atomic_sub_return(nr_pages, &fs_info->async_delalloc_pages) <
	    5 * SZ_1M)
		cond_wake_up_nomb(&fs_info->async_submit_wait);

	/*
	 * ->inode could be NULL if async_chunk_start has failed to compress,
	 * in which case we don't have anything to submit, yet we need to
	 * always adjust ->async_delalloc_pages as its paired with the init
	 * happening in cow_file_range_async
	 */
	if (async_chunk->inode)
		submit_compressed_extents(async_chunk);
}

static noinline void async_cow_free(struct btrfs_work *work)
{
	struct async_chunk *async_chunk;

	async_chunk = container_of(work, struct async_chunk, work);
	if (async_chunk->inode)
		btrfs_add_delayed_iput(async_chunk->inode);
	if (async_chunk->blkcg_css)
		css_put(async_chunk->blkcg_css);
	/*
	 * Since the pointer to 'pending' is at the beginning of the array of
	 * async_chunk's, freeing it ensures the whole array has been freed.
	 */
	if (atomic_dec_and_test(async_chunk->pending))
		kvfree(async_chunk->pending);
}

static int cow_file_range_async(struct btrfs_inode *inode,
				struct writeback_control *wbc,
				struct page *locked_page,
				u64 start, u64 end, int *page_started,
				unsigned long *nr_written)
{
	struct btrfs_fs_info *fs_info = inode->root->fs_info;
	struct cgroup_subsys_state *blkcg_css = wbc_blkcg_css(wbc);
	struct async_cow *ctx;
	struct async_chunk *async_chunk;
	unsigned long nr_pages;
	u64 cur_end;
	u64 num_chunks = DIV_ROUND_UP(end - start, SZ_512K);
	int i;
	bool should_compress;
	unsigned nofs_flag;
	const unsigned int write_flags = wbc_to_write_flags(wbc);

	unlock_extent(&inode->io_tree, start, end);

	if (inode->flags & BTRFS_INODE_NOCOMPRESS &&
	    !btrfs_test_opt(fs_info, FORCE_COMPRESS)) {
		num_chunks = 1;
		should_compress = false;
	} else {
		should_compress = true;
	}

	nofs_flag = memalloc_nofs_save();
	ctx = kvmalloc(struct_size(ctx, chunks, num_chunks), GFP_KERNEL);
	memalloc_nofs_restore(nofs_flag);

	if (!ctx) {
		unsigned clear_bits = EXTENT_LOCKED | EXTENT_DELALLOC |
			EXTENT_DELALLOC_NEW | EXTENT_DEFRAG |
			EXTENT_DO_ACCOUNTING;
		unsigned long page_ops = PAGE_UNLOCK | PAGE_CLEAR_DIRTY |
			PAGE_SET_WRITEBACK | PAGE_END_WRITEBACK |
			PAGE_SET_ERROR;

		extent_clear_unlock_delalloc(inode, start, end, locked_page,
					     clear_bits, page_ops);
		return -ENOMEM;
	}

	async_chunk = ctx->chunks;
	atomic_set(&ctx->num_chunks, num_chunks);

	for (i = 0; i < num_chunks; i++) {
		if (should_compress)
			cur_end = min(end, start + SZ_512K - 1);
		else
			cur_end = end;

		/*
		 * igrab is called higher up in the call chain, take only the
		 * lightweight reference for the callback lifetime
		 */
		ihold(&inode->vfs_inode);
		async_chunk[i].pending = &ctx->num_chunks;
		async_chunk[i].inode = &inode->vfs_inode;
		async_chunk[i].start = start;
		async_chunk[i].end = cur_end;
		async_chunk[i].write_flags = write_flags;
		INIT_LIST_HEAD(&async_chunk[i].extents);

		/*
		 * The locked_page comes all the way from writepage and its
		 * the original page we were actually given.  As we spread
		 * this large delalloc region across multiple async_chunk
		 * structs, only the first struct needs a pointer to locked_page
		 *
		 * This way we don't need racey decisions about who is supposed
		 * to unlock it.
		 */
		if (locked_page) {
			/*
			 * Depending on the compressibility, the pages might or
			 * might not go through async.  We want all of them to
			 * be accounted against wbc once.  Let's do it here
			 * before the paths diverge.  wbc accounting is used
			 * only for foreign writeback detection and doesn't
			 * need full accuracy.  Just account the whole thing
			 * against the first page.
			 */
			wbc_account_cgroup_owner(wbc, locked_page,
						 cur_end - start);
			async_chunk[i].locked_page = locked_page;
			locked_page = NULL;
		} else {
			async_chunk[i].locked_page = NULL;
		}

		if (blkcg_css != blkcg_root_css) {
			css_get(blkcg_css);
			async_chunk[i].blkcg_css = blkcg_css;
		} else {
			async_chunk[i].blkcg_css = NULL;
		}

		btrfs_init_work(&async_chunk[i].work, async_cow_start,
				async_cow_submit, async_cow_free);

		nr_pages = DIV_ROUND_UP(cur_end - start, PAGE_SIZE);
		atomic_add(nr_pages, &fs_info->async_delalloc_pages);

		btrfs_queue_work(fs_info->delalloc_workers, &async_chunk[i].work);

		*nr_written += nr_pages;
		start = cur_end + 1;
	}
	*page_started = 1;
	return 0;
}

static noinline int csum_exist_in_range(struct btrfs_fs_info *fs_info,
					u64 bytenr, u64 num_bytes)
{
	int ret;
	struct btrfs_ordered_sum *sums;
	LIST_HEAD(list);

	ret = btrfs_lookup_csums_range(fs_info->csum_root, bytenr,
				       bytenr + num_bytes - 1, &list, 0);
	if (ret == 0 && list_empty(&list))
		return 0;

	while (!list_empty(&list)) {
		sums = list_entry(list.next, struct btrfs_ordered_sum, list);
		list_del(&sums->list);
		kfree(sums);
	}
	if (ret < 0)
		return ret;
	return 1;
}

static int fallback_to_cow(struct btrfs_inode *inode, struct page *locked_page,
			   const u64 start, const u64 end,
			   int *page_started, unsigned long *nr_written)
{
	const bool is_space_ino = btrfs_is_free_space_inode(inode);
	const bool is_reloc_ino = (inode->root->root_key.objectid ==
				   BTRFS_DATA_RELOC_TREE_OBJECTID);
	const u64 range_bytes = end + 1 - start;
	struct extent_io_tree *io_tree = &inode->io_tree;
	u64 range_start = start;
	u64 count;

	/*
	 * If EXTENT_NORESERVE is set it means that when the buffered write was
	 * made we had not enough available data space and therefore we did not
	 * reserve data space for it, since we though we could do NOCOW for the
	 * respective file range (either there is prealloc extent or the inode
	 * has the NOCOW bit set).
	 *
	 * However when we need to fallback to COW mode (because for example the
	 * block group for the corresponding extent was turned to RO mode by a
	 * scrub or relocation) we need to do the following:
	 *
	 * 1) We increment the bytes_may_use counter of the data space info.
	 *    If COW succeeds, it allocates a new data extent and after doing
	 *    that it decrements the space info's bytes_may_use counter and
	 *    increments its bytes_reserved counter by the same amount (we do
	 *    this at btrfs_add_reserved_bytes()). So we need to increment the
	 *    bytes_may_use counter to compensate (when space is reserved at
	 *    buffered write time, the bytes_may_use counter is incremented);
	 *
	 * 2) We clear the EXTENT_NORESERVE bit from the range. We do this so
	 *    that if the COW path fails for any reason, it decrements (through
	 *    extent_clear_unlock_delalloc()) the bytes_may_use counter of the
	 *    data space info, which we incremented in the step above.
	 *
	 * If we need to fallback to cow and the inode corresponds to a free
	 * space cache inode or an inode of the data relocation tree, we must
	 * also increment bytes_may_use of the data space_info for the same
	 * reason. Space caches and relocated data extents always get a prealloc
	 * extent for them, however scrub or balance may have set the block
	 * group that contains that extent to RO mode and therefore force COW
	 * when starting writeback.
	 */
	count = count_range_bits(io_tree, &range_start, end, range_bytes,
				 EXTENT_NORESERVE, 0);
	if (count > 0 || is_space_ino || is_reloc_ino) {
		u64 bytes = count;
		struct btrfs_fs_info *fs_info = inode->root->fs_info;
		struct btrfs_space_info *sinfo = fs_info->data_sinfo;

		if (is_space_ino || is_reloc_ino)
			bytes = range_bytes;

		spin_lock(&sinfo->lock);
		btrfs_space_info_update_bytes_may_use(fs_info, sinfo, bytes);
		spin_unlock(&sinfo->lock);

		if (count > 0)
			clear_extent_bit(io_tree, start, end, EXTENT_NORESERVE,
					 0, 0, NULL);
	}

	return cow_file_range(inode, locked_page, start, end, page_started,
			      nr_written, 1);
}

/*
 * when nowcow writeback call back.  This checks for snapshots or COW copies
 * of the extents that exist in the file, and COWs the file as required.
 *
 * If no cow copies or snapshots exist, we write directly to the existing
 * blocks on disk
 */
static noinline int run_delalloc_nocow(struct btrfs_inode *inode,
				       struct page *locked_page,
				       const u64 start, const u64 end,
				       int *page_started, int force,
				       unsigned long *nr_written)
{
	struct btrfs_fs_info *fs_info = inode->root->fs_info;
	struct btrfs_root *root = inode->root;
	struct btrfs_path *path;
	u64 cow_start = (u64)-1;
	u64 cur_offset = start;
	int ret;
	bool check_prev = true;
	const bool freespace_inode = btrfs_is_free_space_inode(inode);
	u64 ino = btrfs_ino(inode);
	bool nocow = false;
	u64 disk_bytenr = 0;

	path = btrfs_alloc_path();
	if (!path) {
		extent_clear_unlock_delalloc(inode, start, end, locked_page,
					     EXTENT_LOCKED | EXTENT_DELALLOC |
					     EXTENT_DO_ACCOUNTING |
					     EXTENT_DEFRAG, PAGE_UNLOCK |
					     PAGE_CLEAR_DIRTY |
					     PAGE_SET_WRITEBACK |
					     PAGE_END_WRITEBACK);
		return -ENOMEM;
	}

	while (1) {
		struct btrfs_key found_key;
		struct btrfs_file_extent_item *fi;
		struct extent_buffer *leaf;
		u64 extent_end;
		u64 extent_offset;
		u64 num_bytes = 0;
		u64 disk_num_bytes;
		u64 ram_bytes;
		int extent_type;

		nocow = false;

		ret = btrfs_lookup_file_extent(NULL, root, path, ino,
					       cur_offset, 0);
		if (ret < 0)
			goto error;

		/*
		 * If there is no extent for our range when doing the initial
		 * search, then go back to the previous slot as it will be the
		 * one containing the search offset
		 */
		if (ret > 0 && path->slots[0] > 0 && check_prev) {
			leaf = path->nodes[0];
			btrfs_item_key_to_cpu(leaf, &found_key,
					      path->slots[0] - 1);
			if (found_key.objectid == ino &&
			    found_key.type == BTRFS_EXTENT_DATA_KEY)
				path->slots[0]--;
		}
		check_prev = false;
next_slot:
		/* Go to next leaf if we have exhausted the current one */
		leaf = path->nodes[0];
		if (path->slots[0] >= btrfs_header_nritems(leaf)) {
			ret = btrfs_next_leaf(root, path);
			if (ret < 0) {
				if (cow_start != (u64)-1)
					cur_offset = cow_start;
				goto error;
			}
			if (ret > 0)
				break;
			leaf = path->nodes[0];
		}

		btrfs_item_key_to_cpu(leaf, &found_key, path->slots[0]);

		/* Didn't find anything for our INO */
		if (found_key.objectid > ino)
			break;
		/*
		 * Keep searching until we find an EXTENT_ITEM or there are no
		 * more extents for this inode
		 */
		if (WARN_ON_ONCE(found_key.objectid < ino) ||
		    found_key.type < BTRFS_EXTENT_DATA_KEY) {
			path->slots[0]++;
			goto next_slot;
		}

		/* Found key is not EXTENT_DATA_KEY or starts after req range */
		if (found_key.type > BTRFS_EXTENT_DATA_KEY ||
		    found_key.offset > end)
			break;

		/*
		 * If the found extent starts after requested offset, then
		 * adjust extent_end to be right before this extent begins
		 */
		if (found_key.offset > cur_offset) {
			extent_end = found_key.offset;
			extent_type = 0;
			goto out_check;
		}

		/*
		 * Found extent which begins before our range and potentially
		 * intersect it
		 */
		fi = btrfs_item_ptr(leaf, path->slots[0],
				    struct btrfs_file_extent_item);
		extent_type = btrfs_file_extent_type(leaf, fi);

		ram_bytes = btrfs_file_extent_ram_bytes(leaf, fi);
		if (extent_type == BTRFS_FILE_EXTENT_REG ||
		    extent_type == BTRFS_FILE_EXTENT_PREALLOC) {
			disk_bytenr = btrfs_file_extent_disk_bytenr(leaf, fi);
			extent_offset = btrfs_file_extent_offset(leaf, fi);
			extent_end = found_key.offset +
				btrfs_file_extent_num_bytes(leaf, fi);
			disk_num_bytes =
				btrfs_file_extent_disk_num_bytes(leaf, fi);
			/*
			 * If the extent we got ends before our current offset,
			 * skip to the next extent.
			 */
			if (extent_end <= cur_offset) {
				path->slots[0]++;
				goto next_slot;
			}
			/* Skip holes */
			if (disk_bytenr == 0)
				goto out_check;
			/* Skip compressed/encrypted/encoded extents */
			if (btrfs_file_extent_compression(leaf, fi) ||
			    btrfs_file_extent_encryption(leaf, fi) ||
			    btrfs_file_extent_other_encoding(leaf, fi))
				goto out_check;
			/*
			 * If extent is created before the last volume's snapshot
			 * this implies the extent is shared, hence we can't do
			 * nocow. This is the same check as in
			 * btrfs_cross_ref_exist but without calling
			 * btrfs_search_slot.
			 */
			if (!freespace_inode &&
			    btrfs_file_extent_generation(leaf, fi) <=
			    btrfs_root_last_snapshot(&root->root_item))
				goto out_check;
			if (extent_type == BTRFS_FILE_EXTENT_REG && !force)
				goto out_check;
			/* If extent is RO, we must COW it */
			if (btrfs_extent_readonly(fs_info, disk_bytenr))
				goto out_check;
			ret = btrfs_cross_ref_exist(root, ino,
						    found_key.offset -
						    extent_offset, disk_bytenr);
			if (ret) {
				/*
				 * ret could be -EIO if the above fails to read
				 * metadata.
				 */
				if (ret < 0) {
					if (cow_start != (u64)-1)
						cur_offset = cow_start;
					goto error;
				}

				WARN_ON_ONCE(freespace_inode);
				goto out_check;
			}
			disk_bytenr += extent_offset;
			disk_bytenr += cur_offset - found_key.offset;
			num_bytes = min(end + 1, extent_end) - cur_offset;
			/*
			 * If there are pending snapshots for this root, we
			 * fall into common COW way
			 */
			if (!freespace_inode && atomic_read(&root->snapshot_force_cow))
				goto out_check;
			/*
			 * force cow if csum exists in the range.
			 * this ensure that csum for a given extent are
			 * either valid or do not exist.
			 */
			ret = csum_exist_in_range(fs_info, disk_bytenr,
						  num_bytes);
			if (ret) {
				/*
				 * ret could be -EIO if the above fails to read
				 * metadata.
				 */
				if (ret < 0) {
					if (cow_start != (u64)-1)
						cur_offset = cow_start;
					goto error;
				}
				WARN_ON_ONCE(freespace_inode);
				goto out_check;
			}
			if (!btrfs_inc_nocow_writers(fs_info, disk_bytenr))
				goto out_check;
			nocow = true;
		} else if (extent_type == BTRFS_FILE_EXTENT_INLINE) {
			extent_end = found_key.offset + ram_bytes;
			extent_end = ALIGN(extent_end, fs_info->sectorsize);
			/* Skip extents outside of our requested range */
			if (extent_end <= start) {
				path->slots[0]++;
				goto next_slot;
			}
		} else {
			/* If this triggers then we have a memory corruption */
			BUG();
		}
out_check:
		/*
		 * If nocow is false then record the beginning of the range
		 * that needs to be COWed
		 */
		if (!nocow) {
			if (cow_start == (u64)-1)
				cow_start = cur_offset;
			cur_offset = extent_end;
			if (cur_offset > end)
				break;
			path->slots[0]++;
			goto next_slot;
		}

		btrfs_release_path(path);

		/*
		 * COW range from cow_start to found_key.offset - 1. As the key
		 * will contain the beginning of the first extent that can be
		 * NOCOW, following one which needs to be COW'ed
		 */
		if (cow_start != (u64)-1) {
			ret = fallback_to_cow(inode, locked_page,
					      cow_start, found_key.offset - 1,
					      page_started, nr_written);
			if (ret) {
				if (nocow)
					btrfs_dec_nocow_writers(fs_info,
								disk_bytenr);
				goto error;
			}
			cow_start = (u64)-1;
		}

		if (extent_type == BTRFS_FILE_EXTENT_PREALLOC) {
			u64 orig_start = found_key.offset - extent_offset;
			struct extent_map *em;

			em = create_io_em(inode, cur_offset, num_bytes,
					  orig_start,
					  disk_bytenr, /* block_start */
					  num_bytes, /* block_len */
					  disk_num_bytes, /* orig_block_len */
					  ram_bytes, BTRFS_COMPRESS_NONE,
					  BTRFS_ORDERED_PREALLOC);
			if (IS_ERR(em)) {
				if (nocow)
					btrfs_dec_nocow_writers(fs_info,
								disk_bytenr);
				ret = PTR_ERR(em);
				goto error;
			}
			free_extent_map(em);
			ret = btrfs_add_ordered_extent(inode, cur_offset,
						       disk_bytenr, num_bytes,
						       num_bytes,
						       BTRFS_ORDERED_PREALLOC);
			if (ret) {
				btrfs_drop_extent_cache(inode, cur_offset,
							cur_offset + num_bytes - 1,
							0);
				goto error;
			}
		} else {
			ret = btrfs_add_ordered_extent(inode, cur_offset,
						       disk_bytenr, num_bytes,
						       num_bytes,
						       BTRFS_ORDERED_NOCOW);
			if (ret)
				goto error;
		}

		if (nocow)
			btrfs_dec_nocow_writers(fs_info, disk_bytenr);
		nocow = false;

		if (root->root_key.objectid ==
		    BTRFS_DATA_RELOC_TREE_OBJECTID)
			/*
			 * Error handled later, as we must prevent
			 * extent_clear_unlock_delalloc() in error handler
			 * from freeing metadata of created ordered extent.
			 */
			ret = btrfs_reloc_clone_csums(inode, cur_offset,
						      num_bytes);

		extent_clear_unlock_delalloc(inode, cur_offset,
					     cur_offset + num_bytes - 1,
					     locked_page, EXTENT_LOCKED |
					     EXTENT_DELALLOC |
					     EXTENT_CLEAR_DATA_RESV,
					     PAGE_UNLOCK | PAGE_SET_PRIVATE2);

		cur_offset = extent_end;

		/*
		 * btrfs_reloc_clone_csums() error, now we're OK to call error
		 * handler, as metadata for created ordered extent will only
		 * be freed by btrfs_finish_ordered_io().
		 */
		if (ret)
			goto error;
		if (cur_offset > end)
			break;
	}
	btrfs_release_path(path);

	if (cur_offset <= end && cow_start == (u64)-1)
		cow_start = cur_offset;

	if (cow_start != (u64)-1) {
		cur_offset = end;
		ret = fallback_to_cow(inode, locked_page, cow_start, end,
				      page_started, nr_written);
		if (ret)
			goto error;
	}

error:
	if (nocow)
		btrfs_dec_nocow_writers(fs_info, disk_bytenr);

	if (ret && cur_offset < end)
		extent_clear_unlock_delalloc(inode, cur_offset, end,
					     locked_page, EXTENT_LOCKED |
					     EXTENT_DELALLOC | EXTENT_DEFRAG |
					     EXTENT_DO_ACCOUNTING, PAGE_UNLOCK |
					     PAGE_CLEAR_DIRTY |
					     PAGE_SET_WRITEBACK |
					     PAGE_END_WRITEBACK);
	btrfs_free_path(path);
	return ret;
}

static inline int need_force_cow(struct btrfs_inode *inode, u64 start, u64 end)
{

	if (!(inode->flags & BTRFS_INODE_NODATACOW) &&
	    !(inode->flags & BTRFS_INODE_PREALLOC))
		return 0;

	/*
	 * @defrag_bytes is a hint value, no spinlock held here,
	 * if is not zero, it means the file is defragging.
	 * Force cow if given extent needs to be defragged.
	 */
	if (inode->defrag_bytes &&
	    test_range_bit(&inode->io_tree, start, end, EXTENT_DEFRAG, 0, NULL))
		return 1;

	return 0;
}

/*
 * Function to process delayed allocation (create CoW) for ranges which are
 * being touched for the first time.
 */
int btrfs_run_delalloc_range(struct btrfs_inode *inode, struct page *locked_page,
		u64 start, u64 end, int *page_started, unsigned long *nr_written,
		struct writeback_control *wbc)
{
	int ret;
	int force_cow = need_force_cow(inode, start, end);

	if (inode->flags & BTRFS_INODE_NODATACOW && !force_cow) {
		ret = run_delalloc_nocow(inode, locked_page, start, end,
					 page_started, 1, nr_written);
	} else if (inode->flags & BTRFS_INODE_PREALLOC && !force_cow) {
		ret = run_delalloc_nocow(inode, locked_page, start, end,
					 page_started, 0, nr_written);
	} else if (!inode_can_compress(inode) ||
		   !inode_need_compress(inode, start, end)) {
		ret = cow_file_range(inode, locked_page, start, end,
				     page_started, nr_written, 1);
	} else {
		set_bit(BTRFS_INODE_HAS_ASYNC_EXTENT, &inode->runtime_flags);
		ret = cow_file_range_async(inode, wbc, locked_page, start, end,
					   page_started, nr_written);
	}
	if (ret)
		btrfs_cleanup_ordered_extents(inode, locked_page, start,
					      end - start + 1);
	return ret;
}

void btrfs_split_delalloc_extent(struct inode *inode,
				 struct extent_state *orig, u64 split)
{
	u64 size;

	/* not delalloc, ignore it */
	if (!(orig->state & EXTENT_DELALLOC))
		return;

	size = orig->end - orig->start + 1;
	if (size > BTRFS_MAX_EXTENT_SIZE) {
		u32 num_extents;
		u64 new_size;

		/*
		 * See the explanation in btrfs_merge_delalloc_extent, the same
		 * applies here, just in reverse.
		 */
		new_size = orig->end - split + 1;
		num_extents = count_max_extents(new_size);
		new_size = split - orig->start;
		num_extents += count_max_extents(new_size);
		if (count_max_extents(size) >= num_extents)
			return;
	}

	spin_lock(&BTRFS_I(inode)->lock);
	btrfs_mod_outstanding_extents(BTRFS_I(inode), 1);
	spin_unlock(&BTRFS_I(inode)->lock);
}

/*
 * Handle merged delayed allocation extents so we can keep track of new extents
 * that are just merged onto old extents, such as when we are doing sequential
 * writes, so we can properly account for the metadata space we'll need.
 */
void btrfs_merge_delalloc_extent(struct inode *inode, struct extent_state *new,
				 struct extent_state *other)
{
	u64 new_size, old_size;
	u32 num_extents;

	/* not delalloc, ignore it */
	if (!(other->state & EXTENT_DELALLOC))
		return;

	if (new->start > other->start)
		new_size = new->end - other->start + 1;
	else
		new_size = other->end - new->start + 1;

	/* we're not bigger than the max, unreserve the space and go */
	if (new_size <= BTRFS_MAX_EXTENT_SIZE) {
		spin_lock(&BTRFS_I(inode)->lock);
		btrfs_mod_outstanding_extents(BTRFS_I(inode), -1);
		spin_unlock(&BTRFS_I(inode)->lock);
		return;
	}

	/*
	 * We have to add up either side to figure out how many extents were
	 * accounted for before we merged into one big extent.  If the number of
	 * extents we accounted for is <= the amount we need for the new range
	 * then we can return, otherwise drop.  Think of it like this
	 *
	 * [ 4k][MAX_SIZE]
	 *
	 * So we've grown the extent by a MAX_SIZE extent, this would mean we
	 * need 2 outstanding extents, on one side we have 1 and the other side
	 * we have 1 so they are == and we can return.  But in this case
	 *
	 * [MAX_SIZE+4k][MAX_SIZE+4k]
	 *
	 * Each range on their own accounts for 2 extents, but merged together
	 * they are only 3 extents worth of accounting, so we need to drop in
	 * this case.
	 */
	old_size = other->end - other->start + 1;
	num_extents = count_max_extents(old_size);
	old_size = new->end - new->start + 1;
	num_extents += count_max_extents(old_size);
	if (count_max_extents(new_size) >= num_extents)
		return;

	spin_lock(&BTRFS_I(inode)->lock);
	btrfs_mod_outstanding_extents(BTRFS_I(inode), -1);
	spin_unlock(&BTRFS_I(inode)->lock);
}

static void btrfs_add_delalloc_inodes(struct btrfs_root *root,
				      struct inode *inode)
{
	struct btrfs_fs_info *fs_info = btrfs_sb(inode->i_sb);

	spin_lock(&root->delalloc_lock);
	if (list_empty(&BTRFS_I(inode)->delalloc_inodes)) {
		list_add_tail(&BTRFS_I(inode)->delalloc_inodes,
			      &root->delalloc_inodes);
		set_bit(BTRFS_INODE_IN_DELALLOC_LIST,
			&BTRFS_I(inode)->runtime_flags);
		root->nr_delalloc_inodes++;
		if (root->nr_delalloc_inodes == 1) {
			spin_lock(&fs_info->delalloc_root_lock);
			BUG_ON(!list_empty(&root->delalloc_root));
			list_add_tail(&root->delalloc_root,
				      &fs_info->delalloc_roots);
			spin_unlock(&fs_info->delalloc_root_lock);
		}
	}
	spin_unlock(&root->delalloc_lock);
}


void __btrfs_del_delalloc_inode(struct btrfs_root *root,
				struct btrfs_inode *inode)
{
	struct btrfs_fs_info *fs_info = root->fs_info;

	if (!list_empty(&inode->delalloc_inodes)) {
		list_del_init(&inode->delalloc_inodes);
		clear_bit(BTRFS_INODE_IN_DELALLOC_LIST,
			  &inode->runtime_flags);
		root->nr_delalloc_inodes--;
		if (!root->nr_delalloc_inodes) {
			ASSERT(list_empty(&root->delalloc_inodes));
			spin_lock(&fs_info->delalloc_root_lock);
			BUG_ON(list_empty(&root->delalloc_root));
			list_del_init(&root->delalloc_root);
			spin_unlock(&fs_info->delalloc_root_lock);
		}
	}
}

static void btrfs_del_delalloc_inode(struct btrfs_root *root,
				     struct btrfs_inode *inode)
{
	spin_lock(&root->delalloc_lock);
	__btrfs_del_delalloc_inode(root, inode);
	spin_unlock(&root->delalloc_lock);
}

/*
 * Properly track delayed allocation bytes in the inode and to maintain the
 * list of inodes that have pending delalloc work to be done.
 */
void btrfs_set_delalloc_extent(struct inode *inode, struct extent_state *state,
			       unsigned *bits)
{
	struct btrfs_fs_info *fs_info = btrfs_sb(inode->i_sb);

	if ((*bits & EXTENT_DEFRAG) && !(*bits & EXTENT_DELALLOC))
		WARN_ON(1);
	/*
	 * set_bit and clear bit hooks normally require _irqsave/restore
	 * but in this case, we are only testing for the DELALLOC
	 * bit, which is only set or cleared with irqs on
	 */
	if (!(state->state & EXTENT_DELALLOC) && (*bits & EXTENT_DELALLOC)) {
		struct btrfs_root *root = BTRFS_I(inode)->root;
		u64 len = state->end + 1 - state->start;
		u32 num_extents = count_max_extents(len);
		bool do_list = !btrfs_is_free_space_inode(BTRFS_I(inode));

		spin_lock(&BTRFS_I(inode)->lock);
		btrfs_mod_outstanding_extents(BTRFS_I(inode), num_extents);
		spin_unlock(&BTRFS_I(inode)->lock);

		/* For sanity tests */
		if (btrfs_is_testing(fs_info))
			return;

		percpu_counter_add_batch(&fs_info->delalloc_bytes, len,
					 fs_info->delalloc_batch);
		spin_lock(&BTRFS_I(inode)->lock);
		BTRFS_I(inode)->delalloc_bytes += len;
		if (*bits & EXTENT_DEFRAG)
			BTRFS_I(inode)->defrag_bytes += len;
		if (do_list && !test_bit(BTRFS_INODE_IN_DELALLOC_LIST,
					 &BTRFS_I(inode)->runtime_flags))
			btrfs_add_delalloc_inodes(root, inode);
		spin_unlock(&BTRFS_I(inode)->lock);
	}

	if (!(state->state & EXTENT_DELALLOC_NEW) &&
	    (*bits & EXTENT_DELALLOC_NEW)) {
		spin_lock(&BTRFS_I(inode)->lock);
		BTRFS_I(inode)->new_delalloc_bytes += state->end + 1 -
			state->start;
		spin_unlock(&BTRFS_I(inode)->lock);
	}
}

/*
 * Once a range is no longer delalloc this function ensures that proper
 * accounting happens.
 */
void btrfs_clear_delalloc_extent(struct inode *vfs_inode,
				 struct extent_state *state, unsigned *bits)
{
	struct btrfs_inode *inode = BTRFS_I(vfs_inode);
	struct btrfs_fs_info *fs_info = btrfs_sb(vfs_inode->i_sb);
	u64 len = state->end + 1 - state->start;
	u32 num_extents = count_max_extents(len);

	if ((state->state & EXTENT_DEFRAG) && (*bits & EXTENT_DEFRAG)) {
		spin_lock(&inode->lock);
		inode->defrag_bytes -= len;
		spin_unlock(&inode->lock);
	}

	/*
	 * set_bit and clear bit hooks normally require _irqsave/restore
	 * but in this case, we are only testing for the DELALLOC
	 * bit, which is only set or cleared with irqs on
	 */
	if ((state->state & EXTENT_DELALLOC) && (*bits & EXTENT_DELALLOC)) {
		struct btrfs_root *root = inode->root;
		bool do_list = !btrfs_is_free_space_inode(inode);

		spin_lock(&inode->lock);
		btrfs_mod_outstanding_extents(inode, -num_extents);
		spin_unlock(&inode->lock);

		/*
		 * We don't reserve metadata space for space cache inodes so we
		 * don't need to call delalloc_release_metadata if there is an
		 * error.
		 */
		if (*bits & EXTENT_CLEAR_META_RESV &&
		    root != fs_info->tree_root)
			btrfs_delalloc_release_metadata(inode, len, false);

		/* For sanity tests. */
		if (btrfs_is_testing(fs_info))
			return;

		if (root->root_key.objectid != BTRFS_DATA_RELOC_TREE_OBJECTID &&
		    do_list && !(state->state & EXTENT_NORESERVE) &&
		    (*bits & EXTENT_CLEAR_DATA_RESV))
			btrfs_free_reserved_data_space_noquota(fs_info, len);

		percpu_counter_add_batch(&fs_info->delalloc_bytes, -len,
					 fs_info->delalloc_batch);
		spin_lock(&inode->lock);
		inode->delalloc_bytes -= len;
		if (do_list && inode->delalloc_bytes == 0 &&
		    test_bit(BTRFS_INODE_IN_DELALLOC_LIST,
					&inode->runtime_flags))
			btrfs_del_delalloc_inode(root, inode);
		spin_unlock(&inode->lock);
	}

	if ((state->state & EXTENT_DELALLOC_NEW) &&
	    (*bits & EXTENT_DELALLOC_NEW)) {
		spin_lock(&inode->lock);
		ASSERT(inode->new_delalloc_bytes >= len);
		inode->new_delalloc_bytes -= len;
		spin_unlock(&inode->lock);
	}
}

/*
 * btrfs_bio_fits_in_stripe - Checks whether the size of the given bio will fit
 * in a chunk's stripe. This function ensures that bios do not span a
 * stripe/chunk
 *
 * @page - The page we are about to add to the bio
 * @size - size we want to add to the bio
 * @bio - bio we want to ensure is smaller than a stripe
 * @bio_flags - flags of the bio
 *
 * return 1 if page cannot be added to the bio
 * return 0 if page can be added to the bio
 * return error otherwise
 */
int btrfs_bio_fits_in_stripe(struct page *page, size_t size, struct bio *bio,
			     unsigned long bio_flags)
{
	struct inode *inode = page->mapping->host;
	struct btrfs_fs_info *fs_info = btrfs_sb(inode->i_sb);
	u64 logical = (u64)bio->bi_iter.bi_sector << 9;
	u64 length = 0;
	u64 map_length;
	int ret;
	struct btrfs_io_geometry geom;

	if (bio_flags & EXTENT_BIO_COMPRESSED)
		return 0;

	length = bio->bi_iter.bi_size;
	map_length = length;
	ret = btrfs_get_io_geometry(fs_info, btrfs_op(bio), logical, map_length,
				    &geom);
	if (ret < 0)
		return ret;

	if (geom.len < length + size)
		return 1;
	return 0;
}

/*
 * in order to insert checksums into the metadata in large chunks,
 * we wait until bio submission time.   All the pages in the bio are
 * checksummed and sums are attached onto the ordered extent record.
 *
 * At IO completion time the cums attached on the ordered extent record
 * are inserted into the btree
 */
static blk_status_t btrfs_submit_bio_start(void *private_data, struct bio *bio,
				    u64 bio_offset)
{
	struct inode *inode = private_data;
	blk_status_t ret = 0;

	ret = btrfs_csum_one_bio(BTRFS_I(inode), bio, 0, 0);
	BUG_ON(ret); /* -ENOMEM */
	return 0;
}

/*
 * extent_io.c submission hook. This does the right thing for csum calculation
 * on write, or reading the csums from the tree before a read.
 *
 * Rules about async/sync submit,
 * a) read:				sync submit
 *
 * b) write without checksum:		sync submit
 *
 * c) write with checksum:
 *    c-1) if bio is issued by fsync:	sync submit
 *         (sync_writers != 0)
 *
 *    c-2) if root is reloc root:	sync submit
 *         (only in case of buffered IO)
 *
 *    c-3) otherwise:			async submit
 */
static blk_status_t btrfs_submit_bio_hook(struct inode *inode, struct bio *bio,
					  int mirror_num,
					  unsigned long bio_flags)

{
	struct btrfs_fs_info *fs_info = btrfs_sb(inode->i_sb);
	struct btrfs_root *root = BTRFS_I(inode)->root;
	enum btrfs_wq_endio_type metadata = BTRFS_WQ_ENDIO_DATA;
	blk_status_t ret = 0;
	int skip_sum;
	int async = !atomic_read(&BTRFS_I(inode)->sync_writers);

	skip_sum = BTRFS_I(inode)->flags & BTRFS_INODE_NODATASUM;

	if (btrfs_is_free_space_inode(BTRFS_I(inode)))
		metadata = BTRFS_WQ_ENDIO_FREE_SPACE;

	if (bio_op(bio) != REQ_OP_WRITE) {
		ret = btrfs_bio_wq_end_io(fs_info, bio, metadata);
		if (ret)
			goto out;

		if (bio_flags & EXTENT_BIO_COMPRESSED) {
			ret = btrfs_submit_compressed_read(inode, bio,
							   mirror_num,
							   bio_flags);
			goto out;
		} else if (!skip_sum) {
			ret = btrfs_lookup_bio_sums(inode, bio, (u64)-1, NULL);
			if (ret)
				goto out;
		}
		goto mapit;
	} else if (async && !skip_sum) {
		/* csum items have already been cloned */
		if (root->root_key.objectid == BTRFS_DATA_RELOC_TREE_OBJECTID)
			goto mapit;
		/* we're doing a write, do the async checksumming */
		ret = btrfs_wq_submit_bio(fs_info, bio, mirror_num, bio_flags,
					  0, inode, btrfs_submit_bio_start);
		goto out;
	} else if (!skip_sum) {
		ret = btrfs_csum_one_bio(BTRFS_I(inode), bio, 0, 0);
		if (ret)
			goto out;
	}

mapit:
	ret = btrfs_map_bio(fs_info, bio, mirror_num);

out:
	if (ret) {
		bio->bi_status = ret;
		bio_endio(bio);
	}
	return ret;
}

/*
 * given a list of ordered sums record them in the inode.  This happens
 * at IO completion time based on sums calculated at bio submission time.
 */
static noinline int add_pending_csums(struct btrfs_trans_handle *trans,
			     struct inode *inode, struct list_head *list)
{
	struct btrfs_ordered_sum *sum;
	int ret;

	list_for_each_entry(sum, list, list) {
		trans->adding_csums = true;
		ret = btrfs_csum_file_blocks(trans,
		       BTRFS_I(inode)->root->fs_info->csum_root, sum);
		trans->adding_csums = false;
		if (ret)
			return ret;
	}
	return 0;
}

int btrfs_set_extent_delalloc(struct btrfs_inode *inode, u64 start, u64 end,
			      unsigned int extra_bits,
			      struct extent_state **cached_state)
{
	WARN_ON(PAGE_ALIGNED(end));
	return set_extent_delalloc(&inode->io_tree, start, end, extra_bits,
				   cached_state);
}

/* see btrfs_writepage_start_hook for details on why this is required */
struct btrfs_writepage_fixup {
	struct page *page;
	struct inode *inode;
	struct btrfs_work work;
};

static void btrfs_writepage_fixup_worker(struct btrfs_work *work)
{
	struct btrfs_writepage_fixup *fixup;
	struct btrfs_ordered_extent *ordered;
	struct extent_state *cached_state = NULL;
	struct extent_changeset *data_reserved = NULL;
	struct page *page;
	struct btrfs_inode *inode;
	u64 page_start;
	u64 page_end;
	int ret = 0;
	bool free_delalloc_space = true;

	fixup = container_of(work, struct btrfs_writepage_fixup, work);
	page = fixup->page;
	inode = BTRFS_I(fixup->inode);
	page_start = page_offset(page);
	page_end = page_offset(page) + PAGE_SIZE - 1;

	/*
	 * This is similar to page_mkwrite, we need to reserve the space before
	 * we take the page lock.
	 */
	ret = btrfs_delalloc_reserve_space(inode, &data_reserved, page_start,
					   PAGE_SIZE);
again:
	lock_page(page);

	/*
	 * Before we queued this fixup, we took a reference on the page.
	 * page->mapping may go NULL, but it shouldn't be moved to a different
	 * address space.
	 */
	if (!page->mapping || !PageDirty(page) || !PageChecked(page)) {
		/*
		 * Unfortunately this is a little tricky, either
		 *
		 * 1) We got here and our page had already been dealt with and
		 *    we reserved our space, thus ret == 0, so we need to just
		 *    drop our space reservation and bail.  This can happen the
		 *    first time we come into the fixup worker, or could happen
		 *    while waiting for the ordered extent.
		 * 2) Our page was already dealt with, but we happened to get an
		 *    ENOSPC above from the btrfs_delalloc_reserve_space.  In
		 *    this case we obviously don't have anything to release, but
		 *    because the page was already dealt with we don't want to
		 *    mark the page with an error, so make sure we're resetting
		 *    ret to 0.  This is why we have this check _before_ the ret
		 *    check, because we do not want to have a surprise ENOSPC
		 *    when the page was already properly dealt with.
		 */
		if (!ret) {
			btrfs_delalloc_release_extents(inode, PAGE_SIZE);
			btrfs_delalloc_release_space(inode, data_reserved,
						     page_start, PAGE_SIZE,
						     true);
		}
		ret = 0;
		goto out_page;
	}

	/*
	 * We can't mess with the page state unless it is locked, so now that
	 * it is locked bail if we failed to make our space reservation.
	 */
	if (ret)
		goto out_page;

	lock_extent_bits(&inode->io_tree, page_start, page_end, &cached_state);

	/* already ordered? We're done */
	if (PagePrivate2(page))
		goto out_reserved;

	ordered = btrfs_lookup_ordered_range(inode, page_start, PAGE_SIZE);
	if (ordered) {
		unlock_extent_cached(&inode->io_tree, page_start, page_end,
				     &cached_state);
		unlock_page(page);
		btrfs_start_ordered_extent(&inode->vfs_inode, ordered, 1);
		btrfs_put_ordered_extent(ordered);
		goto again;
	}

	ret = btrfs_set_extent_delalloc(inode, page_start, page_end, 0,
					&cached_state);
	if (ret)
		goto out_reserved;

	/*
	 * Everything went as planned, we're now the owner of a dirty page with
	 * delayed allocation bits set and space reserved for our COW
	 * destination.
	 *
	 * The page was dirty when we started, nothing should have cleaned it.
	 */
	BUG_ON(!PageDirty(page));
	free_delalloc_space = false;
out_reserved:
	btrfs_delalloc_release_extents(inode, PAGE_SIZE);
	if (free_delalloc_space)
		btrfs_delalloc_release_space(inode, data_reserved, page_start,
					     PAGE_SIZE, true);
	unlock_extent_cached(&inode->io_tree, page_start, page_end,
			     &cached_state);
out_page:
	if (ret) {
		/*
		 * We hit ENOSPC or other errors.  Update the mapping and page
		 * to reflect the errors and clean the page.
		 */
		mapping_set_error(page->mapping, ret);
		end_extent_writepage(page, ret, page_start, page_end);
		clear_page_dirty_for_io(page);
		SetPageError(page);
	}
	ClearPageChecked(page);
	unlock_page(page);
	put_page(page);
	kfree(fixup);
	extent_changeset_free(data_reserved);
	/*
	 * As a precaution, do a delayed iput in case it would be the last iput
	 * that could need flushing space. Recursing back to fixup worker would
	 * deadlock.
	 */
	btrfs_add_delayed_iput(&inode->vfs_inode);
}

/*
 * There are a few paths in the higher layers of the kernel that directly
 * set the page dirty bit without asking the filesystem if it is a
 * good idea.  This causes problems because we want to make sure COW
 * properly happens and the data=ordered rules are followed.
 *
 * In our case any range that doesn't have the ORDERED bit set
 * hasn't been properly setup for IO.  We kick off an async process
 * to fix it up.  The async helper will wait for ordered extents, set
 * the delalloc bit and make it safe to write the page.
 */
int btrfs_writepage_cow_fixup(struct page *page, u64 start, u64 end)
{
	struct inode *inode = page->mapping->host;
	struct btrfs_fs_info *fs_info = btrfs_sb(inode->i_sb);
	struct btrfs_writepage_fixup *fixup;

	/* this page is properly in the ordered list */
	if (TestClearPagePrivate2(page))
		return 0;

	/*
	 * PageChecked is set below when we create a fixup worker for this page,
	 * don't try to create another one if we're already PageChecked()
	 *
	 * The extent_io writepage code will redirty the page if we send back
	 * EAGAIN.
	 */
	if (PageChecked(page))
		return -EAGAIN;

	fixup = kzalloc(sizeof(*fixup), GFP_NOFS);
	if (!fixup)
		return -EAGAIN;

	/*
	 * We are already holding a reference to this inode from
	 * write_cache_pages.  We need to hold it because the space reservation
	 * takes place outside of the page lock, and we can't trust
	 * page->mapping outside of the page lock.
	 */
	ihold(inode);
	SetPageChecked(page);
	get_page(page);
	btrfs_init_work(&fixup->work, btrfs_writepage_fixup_worker, NULL, NULL);
	fixup->page = page;
	fixup->inode = inode;
	btrfs_queue_work(fs_info->fixup_workers, &fixup->work);

	return -EAGAIN;
}

static int insert_reserved_file_extent(struct btrfs_trans_handle *trans,
				       struct btrfs_inode *inode, u64 file_pos,
				       struct btrfs_file_extent_item *stack_fi,
				       u64 qgroup_reserved)
{
	struct btrfs_root *root = inode->root;
	struct btrfs_path *path;
	struct extent_buffer *leaf;
	struct btrfs_key ins;
	u64 disk_num_bytes = btrfs_stack_file_extent_disk_num_bytes(stack_fi);
	u64 disk_bytenr = btrfs_stack_file_extent_disk_bytenr(stack_fi);
	u64 num_bytes = btrfs_stack_file_extent_num_bytes(stack_fi);
	u64 ram_bytes = btrfs_stack_file_extent_ram_bytes(stack_fi);
	int extent_inserted = 0;
	int ret;

	path = btrfs_alloc_path();
	if (!path)
		return -ENOMEM;

	/*
	 * we may be replacing one extent in the tree with another.
	 * The new extent is pinned in the extent map, and we don't want
	 * to drop it from the cache until it is completely in the btree.
	 *
	 * So, tell btrfs_drop_extents to leave this extent in the cache.
	 * the caller is expected to unpin it and allow it to be merged
	 * with the others.
	 */
	ret = __btrfs_drop_extents(trans, root, inode, path, file_pos,
				   file_pos + num_bytes, NULL, 0,
				   1, sizeof(*stack_fi), &extent_inserted);
	if (ret)
		goto out;

	if (!extent_inserted) {
		ins.objectid = btrfs_ino(inode);
		ins.offset = file_pos;
		ins.type = BTRFS_EXTENT_DATA_KEY;

		path->leave_spinning = 1;
		ret = btrfs_insert_empty_item(trans, root, path, &ins,
					      sizeof(*stack_fi));
		if (ret)
			goto out;
	}
	leaf = path->nodes[0];
	btrfs_set_stack_file_extent_generation(stack_fi, trans->transid);
	write_extent_buffer(leaf, stack_fi,
			btrfs_item_ptr_offset(leaf, path->slots[0]),
			sizeof(struct btrfs_file_extent_item));

	btrfs_mark_buffer_dirty(leaf);
	btrfs_release_path(path);

	inode_add_bytes(&inode->vfs_inode, num_bytes);

	ins.objectid = disk_bytenr;
	ins.offset = disk_num_bytes;
	ins.type = BTRFS_EXTENT_ITEM_KEY;

	ret = btrfs_inode_set_file_extent_range(inode, file_pos, ram_bytes);
	if (ret)
		goto out;

	ret = btrfs_alloc_reserved_file_extent(trans, root, btrfs_ino(inode),
					       file_pos, qgroup_reserved, &ins);
out:
	btrfs_free_path(path);

	return ret;
}

static void btrfs_release_delalloc_bytes(struct btrfs_fs_info *fs_info,
					 u64 start, u64 len)
{
	struct btrfs_block_group *cache;

	cache = btrfs_lookup_block_group(fs_info, start);
	ASSERT(cache);

	spin_lock(&cache->lock);
	cache->delalloc_bytes -= len;
	spin_unlock(&cache->lock);

	btrfs_put_block_group(cache);
}

static int insert_ordered_extent_file_extent(struct btrfs_trans_handle *trans,
					     struct inode *inode,
					     struct btrfs_ordered_extent *oe)
{
	struct btrfs_file_extent_item stack_fi;
	u64 logical_len;

	memset(&stack_fi, 0, sizeof(stack_fi));
	btrfs_set_stack_file_extent_type(&stack_fi, BTRFS_FILE_EXTENT_REG);
	btrfs_set_stack_file_extent_disk_bytenr(&stack_fi, oe->disk_bytenr);
	btrfs_set_stack_file_extent_disk_num_bytes(&stack_fi,
						   oe->disk_num_bytes);
	if (test_bit(BTRFS_ORDERED_TRUNCATED, &oe->flags))
		logical_len = oe->truncated_len;
	else
		logical_len = oe->num_bytes;
	btrfs_set_stack_file_extent_num_bytes(&stack_fi, logical_len);
	btrfs_set_stack_file_extent_ram_bytes(&stack_fi, logical_len);
	btrfs_set_stack_file_extent_compression(&stack_fi, oe->compress_type);
	/* Encryption and other encoding is reserved and all 0 */

	return insert_reserved_file_extent(trans, BTRFS_I(inode), oe->file_offset,
					   &stack_fi, oe->qgroup_rsv);
}

/*
 * As ordered data IO finishes, this gets called so we can finish
 * an ordered extent if the range of bytes in the file it covers are
 * fully written.
 */
static int btrfs_finish_ordered_io(struct btrfs_ordered_extent *ordered_extent)
{
	struct inode *inode = ordered_extent->inode;
	struct btrfs_fs_info *fs_info = btrfs_sb(inode->i_sb);
	struct btrfs_root *root = BTRFS_I(inode)->root;
	struct btrfs_trans_handle *trans = NULL;
	struct extent_io_tree *io_tree = &BTRFS_I(inode)->io_tree;
	struct extent_state *cached_state = NULL;
	u64 start, end;
	int compress_type = 0;
	int ret = 0;
	u64 logical_len = ordered_extent->num_bytes;
	bool freespace_inode;
	bool truncated = false;
	bool range_locked = false;
	bool clear_new_delalloc_bytes = false;
	bool clear_reserved_extent = true;
	unsigned int clear_bits;

	start = ordered_extent->file_offset;
	end = start + ordered_extent->num_bytes - 1;

	if (!test_bit(BTRFS_ORDERED_NOCOW, &ordered_extent->flags) &&
	    !test_bit(BTRFS_ORDERED_PREALLOC, &ordered_extent->flags) &&
	    !test_bit(BTRFS_ORDERED_DIRECT, &ordered_extent->flags))
		clear_new_delalloc_bytes = true;

	freespace_inode = btrfs_is_free_space_inode(BTRFS_I(inode));

	if (test_bit(BTRFS_ORDERED_IOERR, &ordered_extent->flags)) {
		ret = -EIO;
		goto out;
	}

	btrfs_free_io_failure_record(BTRFS_I(inode), start, end);

	if (test_bit(BTRFS_ORDERED_TRUNCATED, &ordered_extent->flags)) {
		truncated = true;
		logical_len = ordered_extent->truncated_len;
		/* Truncated the entire extent, don't bother adding */
		if (!logical_len)
			goto out;
	}

	if (test_bit(BTRFS_ORDERED_NOCOW, &ordered_extent->flags)) {
		BUG_ON(!list_empty(&ordered_extent->list)); /* Logic error */

		btrfs_inode_safe_disk_i_size_write(inode, 0);
		if (freespace_inode)
			trans = btrfs_join_transaction_spacecache(root);
		else
			trans = btrfs_join_transaction(root);
		if (IS_ERR(trans)) {
			ret = PTR_ERR(trans);
			trans = NULL;
			goto out;
		}
		trans->block_rsv = &BTRFS_I(inode)->block_rsv;
		ret = btrfs_update_inode_fallback(trans, root, inode);
		if (ret) /* -ENOMEM or corruption */
			btrfs_abort_transaction(trans, ret);
		goto out;
	}

	range_locked = true;
	lock_extent_bits(io_tree, start, end, &cached_state);

	if (freespace_inode)
		trans = btrfs_join_transaction_spacecache(root);
	else
		trans = btrfs_join_transaction(root);
	if (IS_ERR(trans)) {
		ret = PTR_ERR(trans);
		trans = NULL;
		goto out;
	}

	trans->block_rsv = &BTRFS_I(inode)->block_rsv;

	if (test_bit(BTRFS_ORDERED_COMPRESSED, &ordered_extent->flags))
		compress_type = ordered_extent->compress_type;
	if (test_bit(BTRFS_ORDERED_PREALLOC, &ordered_extent->flags)) {
		BUG_ON(compress_type);
		ret = btrfs_mark_extent_written(trans, BTRFS_I(inode),
						ordered_extent->file_offset,
						ordered_extent->file_offset +
						logical_len);
	} else {
		BUG_ON(root == fs_info->tree_root);
		ret = insert_ordered_extent_file_extent(trans, inode,
							ordered_extent);
		if (!ret) {
			clear_reserved_extent = false;
			btrfs_release_delalloc_bytes(fs_info,
						ordered_extent->disk_bytenr,
						ordered_extent->disk_num_bytes);
		}
	}
	unpin_extent_cache(&BTRFS_I(inode)->extent_tree,
			   ordered_extent->file_offset,
			   ordered_extent->num_bytes, trans->transid);
	if (ret < 0) {
		btrfs_abort_transaction(trans, ret);
		goto out;
	}

	ret = add_pending_csums(trans, inode, &ordered_extent->list);
	if (ret) {
		btrfs_abort_transaction(trans, ret);
		goto out;
	}

	btrfs_inode_safe_disk_i_size_write(inode, 0);
	ret = btrfs_update_inode_fallback(trans, root, inode);
	if (ret) { /* -ENOMEM or corruption */
		btrfs_abort_transaction(trans, ret);
		goto out;
	}
	ret = 0;
out:
	clear_bits = EXTENT_DEFRAG;
	if (range_locked)
		clear_bits |= EXTENT_LOCKED;
	if (clear_new_delalloc_bytes)
		clear_bits |= EXTENT_DELALLOC_NEW;
	clear_extent_bit(&BTRFS_I(inode)->io_tree, start, end, clear_bits,
			 (clear_bits & EXTENT_LOCKED) ? 1 : 0, 0,
			 &cached_state);

	if (trans)
		btrfs_end_transaction(trans);

	if (ret || truncated) {
		u64 unwritten_start = start;

		if (truncated)
			unwritten_start += logical_len;
		clear_extent_uptodate(io_tree, unwritten_start, end, NULL);

		/* Drop the cache for the part of the extent we didn't write. */
		btrfs_drop_extent_cache(BTRFS_I(inode), unwritten_start, end, 0);

		/*
		 * If the ordered extent had an IOERR or something else went
		 * wrong we need to return the space for this ordered extent
		 * back to the allocator.  We only free the extent in the
		 * truncated case if we didn't write out the extent at all.
		 *
		 * If we made it past insert_reserved_file_extent before we
		 * errored out then we don't need to do this as the accounting
		 * has already been done.
		 */
		if ((ret || !logical_len) &&
		    clear_reserved_extent &&
		    !test_bit(BTRFS_ORDERED_NOCOW, &ordered_extent->flags) &&
		    !test_bit(BTRFS_ORDERED_PREALLOC, &ordered_extent->flags)) {
			/*
			 * Discard the range before returning it back to the
			 * free space pool
			 */
			if (ret && btrfs_test_opt(fs_info, DISCARD_SYNC))
				btrfs_discard_extent(fs_info,
						ordered_extent->disk_bytenr,
						ordered_extent->disk_num_bytes,
						NULL);
			btrfs_free_reserved_extent(fs_info,
					ordered_extent->disk_bytenr,
					ordered_extent->disk_num_bytes, 1);
		}
	}

	/*
	 * This needs to be done to make sure anybody waiting knows we are done
	 * updating everything for this ordered extent.
	 */
	btrfs_remove_ordered_extent(inode, ordered_extent);

	/* once for us */
	btrfs_put_ordered_extent(ordered_extent);
	/* once for the tree */
	btrfs_put_ordered_extent(ordered_extent);

	return ret;
}

static void finish_ordered_fn(struct btrfs_work *work)
{
	struct btrfs_ordered_extent *ordered_extent;
	ordered_extent = container_of(work, struct btrfs_ordered_extent, work);
	btrfs_finish_ordered_io(ordered_extent);
}

void btrfs_writepage_endio_finish_ordered(struct page *page, u64 start,
					  u64 end, int uptodate)
{
	struct inode *inode = page->mapping->host;
	struct btrfs_fs_info *fs_info = btrfs_sb(inode->i_sb);
	struct btrfs_ordered_extent *ordered_extent = NULL;
	struct btrfs_workqueue *wq;

	trace_btrfs_writepage_end_io_hook(page, start, end, uptodate);

	ClearPagePrivate2(page);
	if (!btrfs_dec_test_ordered_pending(inode, &ordered_extent, start,
					    end - start + 1, uptodate))
		return;

	if (btrfs_is_free_space_inode(BTRFS_I(inode)))
		wq = fs_info->endio_freespace_worker;
	else
		wq = fs_info->endio_write_workers;

	btrfs_init_work(&ordered_extent->work, finish_ordered_fn, NULL, NULL);
	btrfs_queue_work(wq, &ordered_extent->work);
}

static int check_data_csum(struct inode *inode, struct btrfs_io_bio *io_bio,
			   int icsum, struct page *page, int pgoff, u64 start,
			   size_t len)
{
	struct btrfs_fs_info *fs_info = btrfs_sb(inode->i_sb);
	SHASH_DESC_ON_STACK(shash, fs_info->csum_shash);
	char *kaddr;
	u16 csum_size = btrfs_super_csum_size(fs_info->super_copy);
	u8 *csum_expected;
	u8 csum[BTRFS_CSUM_SIZE];

	csum_expected = ((u8 *)io_bio->csum) + icsum * csum_size;

	kaddr = kmap_atomic(page);
	shash->tfm = fs_info->csum_shash;

	crypto_shash_digest(shash, kaddr + pgoff, len, csum);

	if (memcmp(csum, csum_expected, csum_size))
		goto zeroit;

	kunmap_atomic(kaddr);
	return 0;
zeroit:
	btrfs_print_data_csum_error(BTRFS_I(inode), start, csum, csum_expected,
				    io_bio->mirror_num);
	if (io_bio->device)
		btrfs_dev_stat_inc_and_print(io_bio->device,
					     BTRFS_DEV_STAT_CORRUPTION_ERRS);
	memset(kaddr + pgoff, 1, len);
	flush_dcache_page(page);
	kunmap_atomic(kaddr);
	return -EIO;
}

/*
 * when reads are done, we need to check csums to verify the data is correct
 * if there's a match, we allow the bio to finish.  If not, the code in
 * extent_io.c will try to find good copies for us.
 */
static int btrfs_readpage_end_io_hook(struct btrfs_io_bio *io_bio,
				      u64 phy_offset, struct page *page,
				      u64 start, u64 end, int mirror)
{
	size_t offset = start - page_offset(page);
	struct inode *inode = page->mapping->host;
	struct extent_io_tree *io_tree = &BTRFS_I(inode)->io_tree;
	struct btrfs_root *root = BTRFS_I(inode)->root;

	if (PageChecked(page)) {
		ClearPageChecked(page);
		return 0;
	}

	if (BTRFS_I(inode)->flags & BTRFS_INODE_NODATASUM)
		return 0;

	if (root->root_key.objectid == BTRFS_DATA_RELOC_TREE_OBJECTID &&
	    test_range_bit(io_tree, start, end, EXTENT_NODATASUM, 1, NULL)) {
		clear_extent_bits(io_tree, start, end, EXTENT_NODATASUM);
		return 0;
	}

	phy_offset >>= inode->i_sb->s_blocksize_bits;
	return check_data_csum(inode, io_bio, phy_offset, page, offset, start,
			       (size_t)(end - start + 1));
}

/*
 * btrfs_add_delayed_iput - perform a delayed iput on @inode
 *
 * @inode: The inode we want to perform iput on
 *
 * This function uses the generic vfs_inode::i_count to track whether we should
 * just decrement it (in case it's > 1) or if this is the last iput then link
 * the inode to the delayed iput machinery. Delayed iputs are processed at
 * transaction commit time/superblock commit/cleaner kthread.
 */
void btrfs_add_delayed_iput(struct inode *inode)
{
	struct btrfs_fs_info *fs_info = btrfs_sb(inode->i_sb);
	struct btrfs_inode *binode = BTRFS_I(inode);

	if (atomic_add_unless(&inode->i_count, -1, 1))
		return;

	atomic_inc(&fs_info->nr_delayed_iputs);
	spin_lock(&fs_info->delayed_iput_lock);
	ASSERT(list_empty(&binode->delayed_iput));
	list_add_tail(&binode->delayed_iput, &fs_info->delayed_iputs);
	spin_unlock(&fs_info->delayed_iput_lock);
	if (!test_bit(BTRFS_FS_CLEANER_RUNNING, &fs_info->flags))
		wake_up_process(fs_info->cleaner_kthread);
}

static void run_delayed_iput_locked(struct btrfs_fs_info *fs_info,
				    struct btrfs_inode *inode)
{
	list_del_init(&inode->delayed_iput);
	spin_unlock(&fs_info->delayed_iput_lock);
	iput(&inode->vfs_inode);
	if (atomic_dec_and_test(&fs_info->nr_delayed_iputs))
		wake_up(&fs_info->delayed_iputs_wait);
	spin_lock(&fs_info->delayed_iput_lock);
}

static void btrfs_run_delayed_iput(struct btrfs_fs_info *fs_info,
				   struct btrfs_inode *inode)
{
	if (!list_empty(&inode->delayed_iput)) {
		spin_lock(&fs_info->delayed_iput_lock);
		if (!list_empty(&inode->delayed_iput))
			run_delayed_iput_locked(fs_info, inode);
		spin_unlock(&fs_info->delayed_iput_lock);
	}
}

void btrfs_run_delayed_iputs(struct btrfs_fs_info *fs_info)
{

	spin_lock(&fs_info->delayed_iput_lock);
	while (!list_empty(&fs_info->delayed_iputs)) {
		struct btrfs_inode *inode;

		inode = list_first_entry(&fs_info->delayed_iputs,
				struct btrfs_inode, delayed_iput);
		run_delayed_iput_locked(fs_info, inode);
	}
	spin_unlock(&fs_info->delayed_iput_lock);
}

/**
 * btrfs_wait_on_delayed_iputs - wait on the delayed iputs to be done running
 * @fs_info - the fs_info for this fs
 * @return - EINTR if we were killed, 0 if nothing's pending
 *
 * This will wait on any delayed iputs that are currently running with KILLABLE
 * set.  Once they are all done running we will return, unless we are killed in
 * which case we return EINTR. This helps in user operations like fallocate etc
 * that might get blocked on the iputs.
 */
int btrfs_wait_on_delayed_iputs(struct btrfs_fs_info *fs_info)
{
	int ret = wait_event_killable(fs_info->delayed_iputs_wait,
			atomic_read(&fs_info->nr_delayed_iputs) == 0);
	if (ret)
		return -EINTR;
	return 0;
}

/*
 * This creates an orphan entry for the given inode in case something goes wrong
 * in the middle of an unlink.
 */
int btrfs_orphan_add(struct btrfs_trans_handle *trans,
		     struct btrfs_inode *inode)
{
	int ret;

	ret = btrfs_insert_orphan_item(trans, inode->root, btrfs_ino(inode));
	if (ret && ret != -EEXIST) {
		btrfs_abort_transaction(trans, ret);
		return ret;
	}

	return 0;
}

/*
 * We have done the delete so we can go ahead and remove the orphan item for
 * this particular inode.
 */
static int btrfs_orphan_del(struct btrfs_trans_handle *trans,
			    struct btrfs_inode *inode)
{
	return btrfs_del_orphan_item(trans, inode->root, btrfs_ino(inode));
}

/*
 * this cleans up any orphans that may be left on the list from the last use
 * of this root.
 */
int btrfs_orphan_cleanup(struct btrfs_root *root)
{
	struct btrfs_fs_info *fs_info = root->fs_info;
	struct btrfs_path *path;
	struct extent_buffer *leaf;
	struct btrfs_key key, found_key;
	struct btrfs_trans_handle *trans;
	struct inode *inode;
	u64 last_objectid = 0;
	int ret = 0, nr_unlink = 0;

	if (cmpxchg(&root->orphan_cleanup_state, 0, ORPHAN_CLEANUP_STARTED))
		return 0;

	path = btrfs_alloc_path();
	if (!path) {
		ret = -ENOMEM;
		goto out;
	}
	path->reada = READA_BACK;

	key.objectid = BTRFS_ORPHAN_OBJECTID;
	key.type = BTRFS_ORPHAN_ITEM_KEY;
	key.offset = (u64)-1;

	while (1) {
		ret = btrfs_search_slot(NULL, root, &key, path, 0, 0);
		if (ret < 0)
			goto out;

		/*
		 * if ret == 0 means we found what we were searching for, which
		 * is weird, but possible, so only screw with path if we didn't
		 * find the key and see if we have stuff that matches
		 */
		if (ret > 0) {
			ret = 0;
			if (path->slots[0] == 0)
				break;
			path->slots[0]--;
		}

		/* pull out the item */
		leaf = path->nodes[0];
		btrfs_item_key_to_cpu(leaf, &found_key, path->slots[0]);

		/* make sure the item matches what we want */
		if (found_key.objectid != BTRFS_ORPHAN_OBJECTID)
			break;
		if (found_key.type != BTRFS_ORPHAN_ITEM_KEY)
			break;

		/* release the path since we're done with it */
		btrfs_release_path(path);

		/*
		 * this is where we are basically btrfs_lookup, without the
		 * crossing root thing.  we store the inode number in the
		 * offset of the orphan item.
		 */

		if (found_key.offset == last_objectid) {
			btrfs_err(fs_info,
				  "Error removing orphan entry, stopping orphan cleanup");
			ret = -EINVAL;
			goto out;
		}

		last_objectid = found_key.offset;

		found_key.objectid = found_key.offset;
		found_key.type = BTRFS_INODE_ITEM_KEY;
		found_key.offset = 0;
		inode = btrfs_iget(fs_info->sb, last_objectid, root);
		ret = PTR_ERR_OR_ZERO(inode);
		if (ret && ret != -ENOENT)
			goto out;

		if (ret == -ENOENT && root == fs_info->tree_root) {
			struct btrfs_root *dead_root;
			struct btrfs_fs_info *fs_info = root->fs_info;
			int is_dead_root = 0;

			/*
			 * this is an orphan in the tree root. Currently these
			 * could come from 2 sources:
			 *  a) a snapshot deletion in progress
			 *  b) a free space cache inode
			 * We need to distinguish those two, as the snapshot
			 * orphan must not get deleted.
			 * find_dead_roots already ran before us, so if this
			 * is a snapshot deletion, we should find the root
			 * in the fs_roots radix tree.
			 */

			spin_lock(&fs_info->fs_roots_radix_lock);
			dead_root = radix_tree_lookup(&fs_info->fs_roots_radix,
							 (unsigned long)found_key.objectid);
			if (dead_root && btrfs_root_refs(&dead_root->root_item) == 0)
				is_dead_root = 1;
			spin_unlock(&fs_info->fs_roots_radix_lock);

			if (is_dead_root) {
				/* prevent this orphan from being found again */
				key.offset = found_key.objectid - 1;
				continue;
			}

		}

		/*
		 * If we have an inode with links, there are a couple of
		 * possibilities. Old kernels (before v3.12) used to create an
		 * orphan item for truncate indicating that there were possibly
		 * extent items past i_size that needed to be deleted. In v3.12,
		 * truncate was changed to update i_size in sync with the extent
		 * items, but the (useless) orphan item was still created. Since
		 * v4.18, we don't create the orphan item for truncate at all.
		 *
		 * So, this item could mean that we need to do a truncate, but
		 * only if this filesystem was last used on a pre-v3.12 kernel
		 * and was not cleanly unmounted. The odds of that are quite
		 * slim, and it's a pain to do the truncate now, so just delete
		 * the orphan item.
		 *
		 * It's also possible that this orphan item was supposed to be
		 * deleted but wasn't. The inode number may have been reused,
		 * but either way, we can delete the orphan item.
		 */
		if (ret == -ENOENT || inode->i_nlink) {
			if (!ret)
				iput(inode);
			trans = btrfs_start_transaction(root, 1);
			if (IS_ERR(trans)) {
				ret = PTR_ERR(trans);
				goto out;
			}
			btrfs_debug(fs_info, "auto deleting %Lu",
				    found_key.objectid);
			ret = btrfs_del_orphan_item(trans, root,
						    found_key.objectid);
			btrfs_end_transaction(trans);
			if (ret)
				goto out;
			continue;
		}

		nr_unlink++;

		/* this will do delete_inode and everything for us */
		iput(inode);
	}
	/* release the path since we're done with it */
	btrfs_release_path(path);

	root->orphan_cleanup_state = ORPHAN_CLEANUP_DONE;

	if (test_bit(BTRFS_ROOT_ORPHAN_ITEM_INSERTED, &root->state)) {
		trans = btrfs_join_transaction(root);
		if (!IS_ERR(trans))
			btrfs_end_transaction(trans);
	}

	if (nr_unlink)
		btrfs_debug(fs_info, "unlinked %d orphans", nr_unlink);

out:
	if (ret)
		btrfs_err(fs_info, "could not do orphan cleanup %d", ret);
	btrfs_free_path(path);
	return ret;
}

/*
 * very simple check to peek ahead in the leaf looking for xattrs.  If we
 * don't find any xattrs, we know there can't be any acls.
 *
 * slot is the slot the inode is in, objectid is the objectid of the inode
 */
static noinline int acls_after_inode_item(struct extent_buffer *leaf,
					  int slot, u64 objectid,
					  int *first_xattr_slot)
{
	u32 nritems = btrfs_header_nritems(leaf);
	struct btrfs_key found_key;
	static u64 xattr_access = 0;
	static u64 xattr_default = 0;
	int scanned = 0;

	if (!xattr_access) {
		xattr_access = btrfs_name_hash(XATTR_NAME_POSIX_ACL_ACCESS,
					strlen(XATTR_NAME_POSIX_ACL_ACCESS));
		xattr_default = btrfs_name_hash(XATTR_NAME_POSIX_ACL_DEFAULT,
					strlen(XATTR_NAME_POSIX_ACL_DEFAULT));
	}

	slot++;
	*first_xattr_slot = -1;
	while (slot < nritems) {
		btrfs_item_key_to_cpu(leaf, &found_key, slot);

		/* we found a different objectid, there must not be acls */
		if (found_key.objectid != objectid)
			return 0;

		/* we found an xattr, assume we've got an acl */
		if (found_key.type == BTRFS_XATTR_ITEM_KEY) {
			if (*first_xattr_slot == -1)
				*first_xattr_slot = slot;
			if (found_key.offset == xattr_access ||
			    found_key.offset == xattr_default)
				return 1;
		}

		/*
		 * we found a key greater than an xattr key, there can't
		 * be any acls later on
		 */
		if (found_key.type > BTRFS_XATTR_ITEM_KEY)
			return 0;

		slot++;
		scanned++;

		/*
		 * it goes inode, inode backrefs, xattrs, extents,
		 * so if there are a ton of hard links to an inode there can
		 * be a lot of backrefs.  Don't waste time searching too hard,
		 * this is just an optimization
		 */
		if (scanned >= 8)
			break;
	}
	/* we hit the end of the leaf before we found an xattr or
	 * something larger than an xattr.  We have to assume the inode
	 * has acls
	 */
	if (*first_xattr_slot == -1)
		*first_xattr_slot = slot;
	return 1;
}

/*
 * read an inode from the btree into the in-memory inode
 */
static int btrfs_read_locked_inode(struct inode *inode,
				   struct btrfs_path *in_path)
{
	struct btrfs_fs_info *fs_info = btrfs_sb(inode->i_sb);
	struct btrfs_path *path = in_path;
	struct extent_buffer *leaf;
	struct btrfs_inode_item *inode_item;
	struct btrfs_root *root = BTRFS_I(inode)->root;
	struct btrfs_key location;
	unsigned long ptr;
	int maybe_acls;
	u32 rdev;
	int ret;
	bool filled = false;
	int first_xattr_slot;

	ret = btrfs_fill_inode(inode, &rdev);
	if (!ret)
		filled = true;

	if (!path) {
		path = btrfs_alloc_path();
		if (!path)
			return -ENOMEM;
	}

	memcpy(&location, &BTRFS_I(inode)->location, sizeof(location));

	ret = btrfs_lookup_inode(NULL, root, path, &location, 0);
	if (ret) {
		if (path != in_path)
			btrfs_free_path(path);
		return ret;
	}

	leaf = path->nodes[0];

	if (filled)
		goto cache_index;

	inode_item = btrfs_item_ptr(leaf, path->slots[0],
				    struct btrfs_inode_item);
	inode->i_mode = btrfs_inode_mode(leaf, inode_item);
	set_nlink(inode, btrfs_inode_nlink(leaf, inode_item));
	i_uid_write(inode, btrfs_inode_uid(leaf, inode_item));
	i_gid_write(inode, btrfs_inode_gid(leaf, inode_item));
	btrfs_i_size_write(BTRFS_I(inode), btrfs_inode_size(leaf, inode_item));
	btrfs_inode_set_file_extent_range(BTRFS_I(inode), 0,
			round_up(i_size_read(inode), fs_info->sectorsize));

	inode->i_atime.tv_sec = btrfs_timespec_sec(leaf, &inode_item->atime);
	inode->i_atime.tv_nsec = btrfs_timespec_nsec(leaf, &inode_item->atime);

	inode->i_mtime.tv_sec = btrfs_timespec_sec(leaf, &inode_item->mtime);
	inode->i_mtime.tv_nsec = btrfs_timespec_nsec(leaf, &inode_item->mtime);

	inode->i_ctime.tv_sec = btrfs_timespec_sec(leaf, &inode_item->ctime);
	inode->i_ctime.tv_nsec = btrfs_timespec_nsec(leaf, &inode_item->ctime);

	BTRFS_I(inode)->i_otime.tv_sec =
		btrfs_timespec_sec(leaf, &inode_item->otime);
	BTRFS_I(inode)->i_otime.tv_nsec =
		btrfs_timespec_nsec(leaf, &inode_item->otime);

	inode_set_bytes(inode, btrfs_inode_nbytes(leaf, inode_item));
	BTRFS_I(inode)->generation = btrfs_inode_generation(leaf, inode_item);
	BTRFS_I(inode)->last_trans = btrfs_inode_transid(leaf, inode_item);

	inode_set_iversion_queried(inode,
				   btrfs_inode_sequence(leaf, inode_item));
	inode->i_generation = BTRFS_I(inode)->generation;
	inode->i_rdev = 0;
	rdev = btrfs_inode_rdev(leaf, inode_item);

	BTRFS_I(inode)->index_cnt = (u64)-1;
	BTRFS_I(inode)->flags = btrfs_inode_flags(leaf, inode_item);

cache_index:
	/*
	 * If we were modified in the current generation and evicted from memory
	 * and then re-read we need to do a full sync since we don't have any
	 * idea about which extents were modified before we were evicted from
	 * cache.
	 *
	 * This is required for both inode re-read from disk and delayed inode
	 * in delayed_nodes_tree.
	 */
	if (BTRFS_I(inode)->last_trans == fs_info->generation)
		set_bit(BTRFS_INODE_NEEDS_FULL_SYNC,
			&BTRFS_I(inode)->runtime_flags);

	/*
	 * We don't persist the id of the transaction where an unlink operation
	 * against the inode was last made. So here we assume the inode might
	 * have been evicted, and therefore the exact value of last_unlink_trans
	 * lost, and set it to last_trans to avoid metadata inconsistencies
	 * between the inode and its parent if the inode is fsync'ed and the log
	 * replayed. For example, in the scenario:
	 *
	 * touch mydir/foo
	 * ln mydir/foo mydir/bar
	 * sync
	 * unlink mydir/bar
	 * echo 2 > /proc/sys/vm/drop_caches   # evicts inode
	 * xfs_io -c fsync mydir/foo
	 * <power failure>
	 * mount fs, triggers fsync log replay
	 *
	 * We must make sure that when we fsync our inode foo we also log its
	 * parent inode, otherwise after log replay the parent still has the
	 * dentry with the "bar" name but our inode foo has a link count of 1
	 * and doesn't have an inode ref with the name "bar" anymore.
	 *
	 * Setting last_unlink_trans to last_trans is a pessimistic approach,
	 * but it guarantees correctness at the expense of occasional full
	 * transaction commits on fsync if our inode is a directory, or if our
	 * inode is not a directory, logging its parent unnecessarily.
	 */
	BTRFS_I(inode)->last_unlink_trans = BTRFS_I(inode)->last_trans;

	path->slots[0]++;
	if (inode->i_nlink != 1 ||
	    path->slots[0] >= btrfs_header_nritems(leaf))
		goto cache_acl;

	btrfs_item_key_to_cpu(leaf, &location, path->slots[0]);
	if (location.objectid != btrfs_ino(BTRFS_I(inode)))
		goto cache_acl;

	ptr = btrfs_item_ptr_offset(leaf, path->slots[0]);
	if (location.type == BTRFS_INODE_REF_KEY) {
		struct btrfs_inode_ref *ref;

		ref = (struct btrfs_inode_ref *)ptr;
		BTRFS_I(inode)->dir_index = btrfs_inode_ref_index(leaf, ref);
	} else if (location.type == BTRFS_INODE_EXTREF_KEY) {
		struct btrfs_inode_extref *extref;

		extref = (struct btrfs_inode_extref *)ptr;
		BTRFS_I(inode)->dir_index = btrfs_inode_extref_index(leaf,
								     extref);
	}
cache_acl:
	/*
	 * try to precache a NULL acl entry for files that don't have
	 * any xattrs or acls
	 */
	maybe_acls = acls_after_inode_item(leaf, path->slots[0],
			btrfs_ino(BTRFS_I(inode)), &first_xattr_slot);
	if (first_xattr_slot != -1) {
		path->slots[0] = first_xattr_slot;
		ret = btrfs_load_inode_props(inode, path);
		if (ret)
			btrfs_err(fs_info,
				  "error loading props for ino %llu (root %llu): %d",
				  btrfs_ino(BTRFS_I(inode)),
				  root->root_key.objectid, ret);
	}
	if (path != in_path)
		btrfs_free_path(path);

	if (!maybe_acls)
		cache_no_acl(inode);

	switch (inode->i_mode & S_IFMT) {
	case S_IFREG:
		inode->i_mapping->a_ops = &btrfs_aops;
		BTRFS_I(inode)->io_tree.ops = &btrfs_extent_io_ops;
		inode->i_fop = &btrfs_file_operations;
		inode->i_op = &btrfs_file_inode_operations;
		break;
	case S_IFDIR:
		inode->i_fop = &btrfs_dir_file_operations;
		inode->i_op = &btrfs_dir_inode_operations;
		break;
	case S_IFLNK:
		inode->i_op = &btrfs_symlink_inode_operations;
		inode_nohighmem(inode);
		inode->i_mapping->a_ops = &btrfs_aops;
		break;
	default:
		inode->i_op = &btrfs_special_inode_operations;
		init_special_inode(inode, inode->i_mode, rdev);
		break;
	}

	btrfs_sync_inode_flags_to_i_flags(inode);
	return 0;
}

/*
 * given a leaf and an inode, copy the inode fields into the leaf
 */
static void fill_inode_item(struct btrfs_trans_handle *trans,
			    struct extent_buffer *leaf,
			    struct btrfs_inode_item *item,
			    struct inode *inode)
{
	struct btrfs_map_token token;

	btrfs_init_map_token(&token, leaf);

	btrfs_set_token_inode_uid(&token, item, i_uid_read(inode));
	btrfs_set_token_inode_gid(&token, item, i_gid_read(inode));
	btrfs_set_token_inode_size(&token, item, BTRFS_I(inode)->disk_i_size);
	btrfs_set_token_inode_mode(&token, item, inode->i_mode);
	btrfs_set_token_inode_nlink(&token, item, inode->i_nlink);

	btrfs_set_token_timespec_sec(&token, &item->atime,
				     inode->i_atime.tv_sec);
	btrfs_set_token_timespec_nsec(&token, &item->atime,
				      inode->i_atime.tv_nsec);

	btrfs_set_token_timespec_sec(&token, &item->mtime,
				     inode->i_mtime.tv_sec);
	btrfs_set_token_timespec_nsec(&token, &item->mtime,
				      inode->i_mtime.tv_nsec);

	btrfs_set_token_timespec_sec(&token, &item->ctime,
				     inode->i_ctime.tv_sec);
	btrfs_set_token_timespec_nsec(&token, &item->ctime,
				      inode->i_ctime.tv_nsec);

	btrfs_set_token_timespec_sec(&token, &item->otime,
				     BTRFS_I(inode)->i_otime.tv_sec);
	btrfs_set_token_timespec_nsec(&token, &item->otime,
				      BTRFS_I(inode)->i_otime.tv_nsec);

	btrfs_set_token_inode_nbytes(&token, item, inode_get_bytes(inode));
	btrfs_set_token_inode_generation(&token, item,
					 BTRFS_I(inode)->generation);
	btrfs_set_token_inode_sequence(&token, item, inode_peek_iversion(inode));
	btrfs_set_token_inode_transid(&token, item, trans->transid);
	btrfs_set_token_inode_rdev(&token, item, inode->i_rdev);
	btrfs_set_token_inode_flags(&token, item, BTRFS_I(inode)->flags);
	btrfs_set_token_inode_block_group(&token, item, 0);
}

/*
 * copy everything in the in-memory inode into the btree.
 */
static noinline int btrfs_update_inode_item(struct btrfs_trans_handle *trans,
				struct btrfs_root *root, struct inode *inode)
{
	struct btrfs_inode_item *inode_item;
	struct btrfs_path *path;
	struct extent_buffer *leaf;
	int ret;

	path = btrfs_alloc_path();
	if (!path)
		return -ENOMEM;

	path->leave_spinning = 1;
	ret = btrfs_lookup_inode(trans, root, path, &BTRFS_I(inode)->location,
				 1);
	if (ret) {
		if (ret > 0)
			ret = -ENOENT;
		goto failed;
	}

	leaf = path->nodes[0];
	inode_item = btrfs_item_ptr(leaf, path->slots[0],
				    struct btrfs_inode_item);

	fill_inode_item(trans, leaf, inode_item, inode);
	btrfs_mark_buffer_dirty(leaf);
	btrfs_set_inode_last_trans(trans, BTRFS_I(inode));
	ret = 0;
failed:
	btrfs_free_path(path);
	return ret;
}

/*
 * copy everything in the in-memory inode into the btree.
 */
noinline int btrfs_update_inode(struct btrfs_trans_handle *trans,
				struct btrfs_root *root, struct inode *inode)
{
	struct btrfs_fs_info *fs_info = root->fs_info;
	int ret;

	/*
	 * If the inode is a free space inode, we can deadlock during commit
	 * if we put it into the delayed code.
	 *
	 * The data relocation inode should also be directly updated
	 * without delay
	 */
	if (!btrfs_is_free_space_inode(BTRFS_I(inode))
	    && root->root_key.objectid != BTRFS_DATA_RELOC_TREE_OBJECTID
	    && !test_bit(BTRFS_FS_LOG_RECOVERING, &fs_info->flags)) {
		btrfs_update_root_times(trans, root);

		ret = btrfs_delayed_update_inode(trans, root, inode);
		if (!ret)
			btrfs_set_inode_last_trans(trans, BTRFS_I(inode));
		return ret;
	}

	return btrfs_update_inode_item(trans, root, inode);
}

noinline int btrfs_update_inode_fallback(struct btrfs_trans_handle *trans,
					 struct btrfs_root *root,
					 struct inode *inode)
{
	int ret;

	ret = btrfs_update_inode(trans, root, inode);
	if (ret == -ENOSPC)
		return btrfs_update_inode_item(trans, root, inode);
	return ret;
}

/*
 * unlink helper that gets used here in inode.c and in the tree logging
 * recovery code.  It remove a link in a directory with a given name, and
 * also drops the back refs in the inode to the directory
 */
static int __btrfs_unlink_inode(struct btrfs_trans_handle *trans,
				struct btrfs_root *root,
				struct btrfs_inode *dir,
				struct btrfs_inode *inode,
				const char *name, int name_len)
{
	struct btrfs_fs_info *fs_info = root->fs_info;
	struct btrfs_path *path;
	int ret = 0;
	struct btrfs_dir_item *di;
	u64 index;
	u64 ino = btrfs_ino(inode);
	u64 dir_ino = btrfs_ino(dir);

	path = btrfs_alloc_path();
	if (!path) {
		ret = -ENOMEM;
		goto out;
	}

	path->leave_spinning = 1;
	di = btrfs_lookup_dir_item(trans, root, path, dir_ino,
				    name, name_len, -1);
	if (IS_ERR_OR_NULL(di)) {
		ret = di ? PTR_ERR(di) : -ENOENT;
		goto err;
	}
	ret = btrfs_delete_one_dir_name(trans, root, path, di);
	if (ret)
		goto err;
	btrfs_release_path(path);

	/*
	 * If we don't have dir index, we have to get it by looking up
	 * the inode ref, since we get the inode ref, remove it directly,
	 * it is unnecessary to do delayed deletion.
	 *
	 * But if we have dir index, needn't search inode ref to get it.
	 * Since the inode ref is close to the inode item, it is better
	 * that we delay to delete it, and just do this deletion when
	 * we update the inode item.
	 */
	if (inode->dir_index) {
		ret = btrfs_delayed_delete_inode_ref(inode);
		if (!ret) {
			index = inode->dir_index;
			goto skip_backref;
		}
	}

	ret = btrfs_del_inode_ref(trans, root, name, name_len, ino,
				  dir_ino, &index);
	if (ret) {
		btrfs_info(fs_info,
			"failed to delete reference to %.*s, inode %llu parent %llu",
			name_len, name, ino, dir_ino);
		btrfs_abort_transaction(trans, ret);
		goto err;
	}
skip_backref:
	ret = btrfs_delete_delayed_dir_index(trans, dir, index);
	if (ret) {
		btrfs_abort_transaction(trans, ret);
		goto err;
	}

	ret = btrfs_del_inode_ref_in_log(trans, root, name, name_len, inode,
			dir_ino);
	if (ret != 0 && ret != -ENOENT) {
		btrfs_abort_transaction(trans, ret);
		goto err;
	}

	ret = btrfs_del_dir_entries_in_log(trans, root, name, name_len, dir,
			index);
	if (ret == -ENOENT)
		ret = 0;
	else if (ret)
		btrfs_abort_transaction(trans, ret);

	/*
	 * If we have a pending delayed iput we could end up with the final iput
	 * being run in btrfs-cleaner context.  If we have enough of these built
	 * up we can end up burning a lot of time in btrfs-cleaner without any
	 * way to throttle the unlinks.  Since we're currently holding a ref on
	 * the inode we can run the delayed iput here without any issues as the
	 * final iput won't be done until after we drop the ref we're currently
	 * holding.
	 */
	btrfs_run_delayed_iput(fs_info, inode);
err:
	btrfs_free_path(path);
	if (ret)
		goto out;

	btrfs_i_size_write(dir, dir->vfs_inode.i_size - name_len * 2);
	inode_inc_iversion(&inode->vfs_inode);
	inode_inc_iversion(&dir->vfs_inode);
	inode->vfs_inode.i_ctime = dir->vfs_inode.i_mtime =
		dir->vfs_inode.i_ctime = current_time(&inode->vfs_inode);
	ret = btrfs_update_inode(trans, root, &dir->vfs_inode);
out:
	return ret;
}

int btrfs_unlink_inode(struct btrfs_trans_handle *trans,
		       struct btrfs_root *root,
		       struct btrfs_inode *dir, struct btrfs_inode *inode,
		       const char *name, int name_len)
{
	int ret;
	ret = __btrfs_unlink_inode(trans, root, dir, inode, name, name_len);
	if (!ret) {
		drop_nlink(&inode->vfs_inode);
		ret = btrfs_update_inode(trans, root, &inode->vfs_inode);
	}
	return ret;
}

/*
 * helper to start transaction for unlink and rmdir.
 *
 * unlink and rmdir are special in btrfs, they do not always free space, so
 * if we cannot make our reservations the normal way try and see if there is
 * plenty of slack room in the global reserve to migrate, otherwise we cannot
 * allow the unlink to occur.
 */
static struct btrfs_trans_handle *__unlink_start_trans(struct inode *dir)
{
	struct btrfs_root *root = BTRFS_I(dir)->root;

	/*
	 * 1 for the possible orphan item
	 * 1 for the dir item
	 * 1 for the dir index
	 * 1 for the inode ref
	 * 1 for the inode
	 */
	return btrfs_start_transaction_fallback_global_rsv(root, 5);
}

static int btrfs_unlink(struct inode *dir, struct dentry *dentry)
{
	struct btrfs_root *root = BTRFS_I(dir)->root;
	struct btrfs_trans_handle *trans;
	struct inode *inode = d_inode(dentry);
	int ret;

	trans = __unlink_start_trans(dir);
	if (IS_ERR(trans))
		return PTR_ERR(trans);

	btrfs_record_unlink_dir(trans, BTRFS_I(dir), BTRFS_I(d_inode(dentry)),
			0);

	ret = btrfs_unlink_inode(trans, root, BTRFS_I(dir),
			BTRFS_I(d_inode(dentry)), dentry->d_name.name,
			dentry->d_name.len);
	if (ret)
		goto out;

	if (inode->i_nlink == 0) {
		ret = btrfs_orphan_add(trans, BTRFS_I(inode));
		if (ret)
			goto out;
	}

out:
	btrfs_end_transaction(trans);
	btrfs_btree_balance_dirty(root->fs_info);
	return ret;
}

static int btrfs_unlink_subvol(struct btrfs_trans_handle *trans,
			       struct inode *dir, struct dentry *dentry)
{
	struct btrfs_root *root = BTRFS_I(dir)->root;
	struct btrfs_inode *inode = BTRFS_I(d_inode(dentry));
	struct btrfs_path *path;
	struct extent_buffer *leaf;
	struct btrfs_dir_item *di;
	struct btrfs_key key;
	const char *name = dentry->d_name.name;
	int name_len = dentry->d_name.len;
	u64 index;
	int ret;
	u64 objectid;
	u64 dir_ino = btrfs_ino(BTRFS_I(dir));

	if (btrfs_ino(inode) == BTRFS_FIRST_FREE_OBJECTID) {
		objectid = inode->root->root_key.objectid;
	} else if (btrfs_ino(inode) == BTRFS_EMPTY_SUBVOL_DIR_OBJECTID) {
		objectid = inode->location.objectid;
	} else {
		WARN_ON(1);
		return -EINVAL;
	}

	path = btrfs_alloc_path();
	if (!path)
		return -ENOMEM;

	di = btrfs_lookup_dir_item(trans, root, path, dir_ino,
				   name, name_len, -1);
	if (IS_ERR_OR_NULL(di)) {
		ret = di ? PTR_ERR(di) : -ENOENT;
		goto out;
	}

	leaf = path->nodes[0];
	btrfs_dir_item_key_to_cpu(leaf, di, &key);
	WARN_ON(key.type != BTRFS_ROOT_ITEM_KEY || key.objectid != objectid);
	ret = btrfs_delete_one_dir_name(trans, root, path, di);
	if (ret) {
		btrfs_abort_transaction(trans, ret);
		goto out;
	}
	btrfs_release_path(path);

	/*
	 * This is a placeholder inode for a subvolume we didn't have a
	 * reference to at the time of the snapshot creation.  In the meantime
	 * we could have renamed the real subvol link into our snapshot, so
	 * depending on btrfs_del_root_ref to return -ENOENT here is incorret.
	 * Instead simply lookup the dir_index_item for this entry so we can
	 * remove it.  Otherwise we know we have a ref to the root and we can
	 * call btrfs_del_root_ref, and it _shouldn't_ fail.
	 */
	if (btrfs_ino(inode) == BTRFS_EMPTY_SUBVOL_DIR_OBJECTID) {
		di = btrfs_search_dir_index_item(root, path, dir_ino,
						 name, name_len);
		if (IS_ERR_OR_NULL(di)) {
			if (!di)
				ret = -ENOENT;
			else
				ret = PTR_ERR(di);
			btrfs_abort_transaction(trans, ret);
			goto out;
		}

		leaf = path->nodes[0];
		btrfs_item_key_to_cpu(leaf, &key, path->slots[0]);
		index = key.offset;
		btrfs_release_path(path);
	} else {
		ret = btrfs_del_root_ref(trans, objectid,
					 root->root_key.objectid, dir_ino,
					 &index, name, name_len);
		if (ret) {
			btrfs_abort_transaction(trans, ret);
			goto out;
		}
	}

	ret = btrfs_delete_delayed_dir_index(trans, BTRFS_I(dir), index);
	if (ret) {
		btrfs_abort_transaction(trans, ret);
		goto out;
	}

	btrfs_i_size_write(BTRFS_I(dir), dir->i_size - name_len * 2);
	inode_inc_iversion(dir);
	dir->i_mtime = dir->i_ctime = current_time(dir);
	ret = btrfs_update_inode_fallback(trans, root, dir);
	if (ret)
		btrfs_abort_transaction(trans, ret);
out:
	btrfs_free_path(path);
	return ret;
}

/*
 * Helper to check if the subvolume references other subvolumes or if it's
 * default.
 */
static noinline int may_destroy_subvol(struct btrfs_root *root)
{
	struct btrfs_fs_info *fs_info = root->fs_info;
	struct btrfs_path *path;
	struct btrfs_dir_item *di;
	struct btrfs_key key;
	u64 dir_id;
	int ret;

	path = btrfs_alloc_path();
	if (!path)
		return -ENOMEM;

	/* Make sure this root isn't set as the default subvol */
	dir_id = btrfs_super_root_dir(fs_info->super_copy);
	di = btrfs_lookup_dir_item(NULL, fs_info->tree_root, path,
				   dir_id, "default", 7, 0);
	if (di && !IS_ERR(di)) {
		btrfs_dir_item_key_to_cpu(path->nodes[0], di, &key);
		if (key.objectid == root->root_key.objectid) {
			ret = -EPERM;
			btrfs_err(fs_info,
				  "deleting default subvolume %llu is not allowed",
				  key.objectid);
			goto out;
		}
		btrfs_release_path(path);
	}

	key.objectid = root->root_key.objectid;
	key.type = BTRFS_ROOT_REF_KEY;
	key.offset = (u64)-1;

	ret = btrfs_search_slot(NULL, fs_info->tree_root, &key, path, 0, 0);
	if (ret < 0)
		goto out;
	BUG_ON(ret == 0);

	ret = 0;
	if (path->slots[0] > 0) {
		path->slots[0]--;
		btrfs_item_key_to_cpu(path->nodes[0], &key, path->slots[0]);
		if (key.objectid == root->root_key.objectid &&
		    key.type == BTRFS_ROOT_REF_KEY)
			ret = -ENOTEMPTY;
	}
out:
	btrfs_free_path(path);
	return ret;
}

/* Delete all dentries for inodes belonging to the root */
static void btrfs_prune_dentries(struct btrfs_root *root)
{
	struct btrfs_fs_info *fs_info = root->fs_info;
	struct rb_node *node;
	struct rb_node *prev;
	struct btrfs_inode *entry;
	struct inode *inode;
	u64 objectid = 0;

	if (!test_bit(BTRFS_FS_STATE_ERROR, &fs_info->fs_state))
		WARN_ON(btrfs_root_refs(&root->root_item) != 0);

	spin_lock(&root->inode_lock);
again:
	node = root->inode_tree.rb_node;
	prev = NULL;
	while (node) {
		prev = node;
		entry = rb_entry(node, struct btrfs_inode, rb_node);

		if (objectid < btrfs_ino(entry))
			node = node->rb_left;
		else if (objectid > btrfs_ino(entry))
			node = node->rb_right;
		else
			break;
	}
	if (!node) {
		while (prev) {
			entry = rb_entry(prev, struct btrfs_inode, rb_node);
			if (objectid <= btrfs_ino(entry)) {
				node = prev;
				break;
			}
			prev = rb_next(prev);
		}
	}
	while (node) {
		entry = rb_entry(node, struct btrfs_inode, rb_node);
		objectid = btrfs_ino(entry) + 1;
		inode = igrab(&entry->vfs_inode);
		if (inode) {
			spin_unlock(&root->inode_lock);
			if (atomic_read(&inode->i_count) > 1)
				d_prune_aliases(inode);
			/*
			 * btrfs_drop_inode will have it removed from the inode
			 * cache when its usage count hits zero.
			 */
			iput(inode);
			cond_resched();
			spin_lock(&root->inode_lock);
			goto again;
		}

		if (cond_resched_lock(&root->inode_lock))
			goto again;

		node = rb_next(node);
	}
	spin_unlock(&root->inode_lock);
}

int btrfs_delete_subvolume(struct inode *dir, struct dentry *dentry)
{
	struct btrfs_fs_info *fs_info = btrfs_sb(dentry->d_sb);
	struct btrfs_root *root = BTRFS_I(dir)->root;
	struct inode *inode = d_inode(dentry);
	struct btrfs_root *dest = BTRFS_I(inode)->root;
	struct btrfs_trans_handle *trans;
	struct btrfs_block_rsv block_rsv;
	u64 root_flags;
	int ret;
	int err;

	/*
	 * Don't allow to delete a subvolume with send in progress. This is
	 * inside the inode lock so the error handling that has to drop the bit
	 * again is not run concurrently.
	 */
	spin_lock(&dest->root_item_lock);
	if (dest->send_in_progress) {
		spin_unlock(&dest->root_item_lock);
		btrfs_warn(fs_info,
			   "attempt to delete subvolume %llu during send",
			   dest->root_key.objectid);
		return -EPERM;
	}
	root_flags = btrfs_root_flags(&dest->root_item);
	btrfs_set_root_flags(&dest->root_item,
			     root_flags | BTRFS_ROOT_SUBVOL_DEAD);
	spin_unlock(&dest->root_item_lock);

	down_write(&fs_info->subvol_sem);

	err = may_destroy_subvol(dest);
	if (err)
		goto out_up_write;

	btrfs_init_block_rsv(&block_rsv, BTRFS_BLOCK_RSV_TEMP);
	/*
	 * One for dir inode,
	 * two for dir entries,
	 * two for root ref/backref.
	 */
	err = btrfs_subvolume_reserve_metadata(root, &block_rsv, 5, true);
	if (err)
		goto out_up_write;

	trans = btrfs_start_transaction(root, 0);
	if (IS_ERR(trans)) {
		err = PTR_ERR(trans);
		goto out_release;
	}
	trans->block_rsv = &block_rsv;
	trans->bytes_reserved = block_rsv.size;

	btrfs_record_snapshot_destroy(trans, BTRFS_I(dir));

	ret = btrfs_unlink_subvol(trans, dir, dentry);
	if (ret) {
		err = ret;
		btrfs_abort_transaction(trans, ret);
		goto out_end_trans;
	}

	btrfs_record_root_in_trans(trans, dest);

	memset(&dest->root_item.drop_progress, 0,
		sizeof(dest->root_item.drop_progress));
	dest->root_item.drop_level = 0;
	btrfs_set_root_refs(&dest->root_item, 0);

	if (!test_and_set_bit(BTRFS_ROOT_ORPHAN_ITEM_INSERTED, &dest->state)) {
		ret = btrfs_insert_orphan_item(trans,
					fs_info->tree_root,
					dest->root_key.objectid);
		if (ret) {
			btrfs_abort_transaction(trans, ret);
			err = ret;
			goto out_end_trans;
		}
	}

	ret = btrfs_uuid_tree_remove(trans, dest->root_item.uuid,
				  BTRFS_UUID_KEY_SUBVOL,
				  dest->root_key.objectid);
	if (ret && ret != -ENOENT) {
		btrfs_abort_transaction(trans, ret);
		err = ret;
		goto out_end_trans;
	}
	if (!btrfs_is_empty_uuid(dest->root_item.received_uuid)) {
		ret = btrfs_uuid_tree_remove(trans,
					  dest->root_item.received_uuid,
					  BTRFS_UUID_KEY_RECEIVED_SUBVOL,
					  dest->root_key.objectid);
		if (ret && ret != -ENOENT) {
			btrfs_abort_transaction(trans, ret);
			err = ret;
			goto out_end_trans;
		}
	}

	free_anon_bdev(dest->anon_dev);
	dest->anon_dev = 0;
out_end_trans:
	trans->block_rsv = NULL;
	trans->bytes_reserved = 0;
	ret = btrfs_end_transaction(trans);
	if (ret && !err)
		err = ret;
	inode->i_flags |= S_DEAD;
out_release:
	btrfs_subvolume_release_metadata(fs_info, &block_rsv);
out_up_write:
	up_write(&fs_info->subvol_sem);
	if (err) {
		spin_lock(&dest->root_item_lock);
		root_flags = btrfs_root_flags(&dest->root_item);
		btrfs_set_root_flags(&dest->root_item,
				root_flags & ~BTRFS_ROOT_SUBVOL_DEAD);
		spin_unlock(&dest->root_item_lock);
	} else {
		d_invalidate(dentry);
		btrfs_prune_dentries(dest);
		ASSERT(dest->send_in_progress == 0);

		/* the last ref */
		if (dest->ino_cache_inode) {
			iput(dest->ino_cache_inode);
			dest->ino_cache_inode = NULL;
		}
	}

	return err;
}

static int btrfs_rmdir(struct inode *dir, struct dentry *dentry)
{
	struct inode *inode = d_inode(dentry);
	int err = 0;
	struct btrfs_root *root = BTRFS_I(dir)->root;
	struct btrfs_trans_handle *trans;
	u64 last_unlink_trans;

	if (inode->i_size > BTRFS_EMPTY_DIR_SIZE)
		return -ENOTEMPTY;
	if (btrfs_ino(BTRFS_I(inode)) == BTRFS_FIRST_FREE_OBJECTID)
		return btrfs_delete_subvolume(dir, dentry);

	trans = __unlink_start_trans(dir);
	if (IS_ERR(trans))
		return PTR_ERR(trans);

	if (unlikely(btrfs_ino(BTRFS_I(inode)) == BTRFS_EMPTY_SUBVOL_DIR_OBJECTID)) {
		err = btrfs_unlink_subvol(trans, dir, dentry);
		goto out;
	}

	err = btrfs_orphan_add(trans, BTRFS_I(inode));
	if (err)
		goto out;

	last_unlink_trans = BTRFS_I(inode)->last_unlink_trans;

	/* now the directory is empty */
	err = btrfs_unlink_inode(trans, root, BTRFS_I(dir),
			BTRFS_I(d_inode(dentry)), dentry->d_name.name,
			dentry->d_name.len);
	if (!err) {
		btrfs_i_size_write(BTRFS_I(inode), 0);
		/*
		 * Propagate the last_unlink_trans value of the deleted dir to
		 * its parent directory. This is to prevent an unrecoverable
		 * log tree in the case we do something like this:
		 * 1) create dir foo
		 * 2) create snapshot under dir foo
		 * 3) delete the snapshot
		 * 4) rmdir foo
		 * 5) mkdir foo
		 * 6) fsync foo or some file inside foo
		 */
		if (last_unlink_trans >= trans->transid)
			BTRFS_I(dir)->last_unlink_trans = last_unlink_trans;
	}
out:
	btrfs_end_transaction(trans);
	btrfs_btree_balance_dirty(root->fs_info);

	return err;
}

/*
 * Return this if we need to call truncate_block for the last bit of the
 * truncate.
 */
#define NEED_TRUNCATE_BLOCK 1

/*
 * this can truncate away extent items, csum items and directory items.
 * It starts at a high offset and removes keys until it can't find
 * any higher than new_size
 *
 * csum items that cross the new i_size are truncated to the new size
 * as well.
 *
 * min_type is the minimum key type to truncate down to.  If set to 0, this
 * will kill all the items on this inode, including the INODE_ITEM_KEY.
 */
int btrfs_truncate_inode_items(struct btrfs_trans_handle *trans,
			       struct btrfs_root *root,
			       struct inode *inode,
			       u64 new_size, u32 min_type)
{
	struct btrfs_fs_info *fs_info = root->fs_info;
	struct btrfs_path *path;
	struct extent_buffer *leaf;
	struct btrfs_file_extent_item *fi;
	struct btrfs_key key;
	struct btrfs_key found_key;
	u64 extent_start = 0;
	u64 extent_num_bytes = 0;
	u64 extent_offset = 0;
	u64 item_end = 0;
	u64 last_size = new_size;
	u32 found_type = (u8)-1;
	int found_extent;
	int del_item;
	int pending_del_nr = 0;
	int pending_del_slot = 0;
	int extent_type = -1;
	int ret;
	u64 ino = btrfs_ino(BTRFS_I(inode));
	u64 bytes_deleted = 0;
	bool be_nice = false;
	bool should_throttle = false;
	const u64 lock_start = ALIGN_DOWN(new_size, fs_info->sectorsize);
	struct extent_state *cached_state = NULL;

	BUG_ON(new_size > 0 && min_type != BTRFS_EXTENT_DATA_KEY);

	/*
	 * For non-free space inodes and non-shareable roots, we want to back
	 * off from time to time.  This means all inodes in subvolume roots,
	 * reloc roots, and data reloc roots.
	 */
	if (!btrfs_is_free_space_inode(BTRFS_I(inode)) &&
	    test_bit(BTRFS_ROOT_SHAREABLE, &root->state))
		be_nice = true;

	path = btrfs_alloc_path();
	if (!path)
		return -ENOMEM;
	path->reada = READA_BACK;

	if (root->root_key.objectid != BTRFS_TREE_LOG_OBJECTID) {
		lock_extent_bits(&BTRFS_I(inode)->io_tree, lock_start, (u64)-1,
				 &cached_state);

		/*
		 * We want to drop from the next block forward in case this
		 * new size is not block aligned since we will be keeping the
		 * last block of the extent just the way it is.
		 */
		btrfs_drop_extent_cache(BTRFS_I(inode), ALIGN(new_size,
					fs_info->sectorsize),
					(u64)-1, 0);
	}

	/*
	 * This function is also used to drop the items in the log tree before
	 * we relog the inode, so if root != BTRFS_I(inode)->root, it means
	 * it is used to drop the logged items. So we shouldn't kill the delayed
	 * items.
	 */
	if (min_type == 0 && root == BTRFS_I(inode)->root)
		btrfs_kill_delayed_inode_items(BTRFS_I(inode));

	key.objectid = ino;
	key.offset = (u64)-1;
	key.type = (u8)-1;

search_again:
	/*
	 * with a 16K leaf size and 128MB extents, you can actually queue
	 * up a huge file in a single leaf.  Most of the time that
	 * bytes_deleted is > 0, it will be huge by the time we get here
	 */
	if (be_nice && bytes_deleted > SZ_32M &&
	    btrfs_should_end_transaction(trans)) {
		ret = -EAGAIN;
		goto out;
	}

	ret = btrfs_search_slot(trans, root, &key, path, -1, 1);
	if (ret < 0)
		goto out;

	if (ret > 0) {
		ret = 0;
		/* there are no items in the tree for us to truncate, we're
		 * done
		 */
		if (path->slots[0] == 0)
			goto out;
		path->slots[0]--;
	}

	while (1) {
		u64 clear_start = 0, clear_len = 0;

		fi = NULL;
		leaf = path->nodes[0];
		btrfs_item_key_to_cpu(leaf, &found_key, path->slots[0]);
		found_type = found_key.type;

		if (found_key.objectid != ino)
			break;

		if (found_type < min_type)
			break;

		item_end = found_key.offset;
		if (found_type == BTRFS_EXTENT_DATA_KEY) {
			fi = btrfs_item_ptr(leaf, path->slots[0],
					    struct btrfs_file_extent_item);
			extent_type = btrfs_file_extent_type(leaf, fi);
			if (extent_type != BTRFS_FILE_EXTENT_INLINE) {
				item_end +=
				    btrfs_file_extent_num_bytes(leaf, fi);

				trace_btrfs_truncate_show_fi_regular(
					BTRFS_I(inode), leaf, fi,
					found_key.offset);
			} else if (extent_type == BTRFS_FILE_EXTENT_INLINE) {
				item_end += btrfs_file_extent_ram_bytes(leaf,
									fi);

				trace_btrfs_truncate_show_fi_inline(
					BTRFS_I(inode), leaf, fi, path->slots[0],
					found_key.offset);
			}
			item_end--;
		}
		if (found_type > min_type) {
			del_item = 1;
		} else {
			if (item_end < new_size)
				break;
			if (found_key.offset >= new_size)
				del_item = 1;
			else
				del_item = 0;
		}
		found_extent = 0;
		/* FIXME, shrink the extent if the ref count is only 1 */
		if (found_type != BTRFS_EXTENT_DATA_KEY)
			goto delete;

		if (extent_type != BTRFS_FILE_EXTENT_INLINE) {
			u64 num_dec;

			clear_start = found_key.offset;
			extent_start = btrfs_file_extent_disk_bytenr(leaf, fi);
			if (!del_item) {
				u64 orig_num_bytes =
					btrfs_file_extent_num_bytes(leaf, fi);
				extent_num_bytes = ALIGN(new_size -
						found_key.offset,
						fs_info->sectorsize);
				clear_start = ALIGN(new_size, fs_info->sectorsize);
				btrfs_set_file_extent_num_bytes(leaf, fi,
							 extent_num_bytes);
				num_dec = (orig_num_bytes -
					   extent_num_bytes);
				if (test_bit(BTRFS_ROOT_SHAREABLE,
					     &root->state) &&
				    extent_start != 0)
					inode_sub_bytes(inode, num_dec);
				btrfs_mark_buffer_dirty(leaf);
			} else {
				extent_num_bytes =
					btrfs_file_extent_disk_num_bytes(leaf,
									 fi);
				extent_offset = found_key.offset -
					btrfs_file_extent_offset(leaf, fi);

				/* FIXME blocksize != 4096 */
				num_dec = btrfs_file_extent_num_bytes(leaf, fi);
				if (extent_start != 0) {
					found_extent = 1;
					if (test_bit(BTRFS_ROOT_SHAREABLE,
						     &root->state))
						inode_sub_bytes(inode, num_dec);
				}
			}
			clear_len = num_dec;
		} else if (extent_type == BTRFS_FILE_EXTENT_INLINE) {
			/*
			 * we can't truncate inline items that have had
			 * special encodings
			 */
			if (!del_item &&
			    btrfs_file_extent_encryption(leaf, fi) == 0 &&
			    btrfs_file_extent_other_encoding(leaf, fi) == 0 &&
			    btrfs_file_extent_compression(leaf, fi) == 0) {
				u32 size = (u32)(new_size - found_key.offset);

				btrfs_set_file_extent_ram_bytes(leaf, fi, size);
				size = btrfs_file_extent_calc_inline_size(size);
				btrfs_truncate_item(path, size, 1);
			} else if (!del_item) {
				/*
				 * We have to bail so the last_size is set to
				 * just before this extent.
				 */
				ret = NEED_TRUNCATE_BLOCK;
				break;
			} else {
				/*
				 * Inline extents are special, we just treat
				 * them as a full sector worth in the file
				 * extent tree just for simplicity sake.
				 */
				clear_len = fs_info->sectorsize;
			}

			if (test_bit(BTRFS_ROOT_SHAREABLE, &root->state))
				inode_sub_bytes(inode, item_end + 1 - new_size);
		}
delete:
		/*
		 * We use btrfs_truncate_inode_items() to clean up log trees for
		 * multiple fsyncs, and in this case we don't want to clear the
		 * file extent range because it's just the log.
		 */
		if (root == BTRFS_I(inode)->root) {
			ret = btrfs_inode_clear_file_extent_range(BTRFS_I(inode),
						  clear_start, clear_len);
			if (ret) {
				btrfs_abort_transaction(trans, ret);
				break;
			}
		}

		if (del_item)
			last_size = found_key.offset;
		else
			last_size = new_size;
		if (del_item) {
			if (!pending_del_nr) {
				/* no pending yet, add ourselves */
				pending_del_slot = path->slots[0];
				pending_del_nr = 1;
			} else if (pending_del_nr &&
				   path->slots[0] + 1 == pending_del_slot) {
				/* hop on the pending chunk */
				pending_del_nr++;
				pending_del_slot = path->slots[0];
			} else {
				BUG();
			}
		} else {
			break;
		}
		should_throttle = false;

		if (found_extent &&
		    root->root_key.objectid != BTRFS_TREE_LOG_OBJECTID) {
			struct btrfs_ref ref = { 0 };

			bytes_deleted += extent_num_bytes;

			btrfs_init_generic_ref(&ref, BTRFS_DROP_DELAYED_REF,
					extent_start, extent_num_bytes, 0);
			ref.real_root = root->root_key.objectid;
			btrfs_init_data_ref(&ref, btrfs_header_owner(leaf),
					ino, extent_offset);
			ret = btrfs_free_extent(trans, &ref);
			if (ret) {
				btrfs_abort_transaction(trans, ret);
				break;
			}
			if (be_nice) {
				if (btrfs_should_throttle_delayed_refs(trans))
					should_throttle = true;
			}
		}

		if (found_type == BTRFS_INODE_ITEM_KEY)
			break;

		if (path->slots[0] == 0 ||
		    path->slots[0] != pending_del_slot ||
		    should_throttle) {
			if (pending_del_nr) {
				ret = btrfs_del_items(trans, root, path,
						pending_del_slot,
						pending_del_nr);
				if (ret) {
					btrfs_abort_transaction(trans, ret);
					break;
				}
				pending_del_nr = 0;
			}
			btrfs_release_path(path);

			/*
			 * We can generate a lot of delayed refs, so we need to
			 * throttle every once and a while and make sure we're
			 * adding enough space to keep up with the work we are
			 * generating.  Since we hold a transaction here we
			 * can't flush, and we don't want to FLUSH_LIMIT because
			 * we could have generated too many delayed refs to
			 * actually allocate, so just bail if we're short and
			 * let the normal reservation dance happen higher up.
			 */
			if (should_throttle) {
				ret = btrfs_delayed_refs_rsv_refill(fs_info,
							BTRFS_RESERVE_NO_FLUSH);
				if (ret) {
					ret = -EAGAIN;
					break;
				}
			}
			goto search_again;
		} else {
			path->slots[0]--;
		}
	}
out:
	if (ret >= 0 && pending_del_nr) {
		int err;

		err = btrfs_del_items(trans, root, path, pending_del_slot,
				      pending_del_nr);
		if (err) {
			btrfs_abort_transaction(trans, err);
			ret = err;
		}
	}
	if (root->root_key.objectid != BTRFS_TREE_LOG_OBJECTID) {
		ASSERT(last_size >= new_size);
		if (!ret && last_size > new_size)
			last_size = new_size;
		btrfs_inode_safe_disk_i_size_write(inode, last_size);
		unlock_extent_cached(&BTRFS_I(inode)->io_tree, lock_start,
				     (u64)-1, &cached_state);
	}

	btrfs_free_path(path);
	return ret;
}

/*
 * btrfs_truncate_block - read, zero a chunk and write a block
 * @inode - inode that we're zeroing
 * @from - the offset to start zeroing
 * @len - the length to zero, 0 to zero the entire range respective to the
 *	offset
 * @front - zero up to the offset instead of from the offset on
 *
 * This will find the block for the "from" offset and cow the block and zero the
 * part we want to zero.  This is used with truncate and hole punching.
 */
int btrfs_truncate_block(struct inode *inode, loff_t from, loff_t len,
			int front)
{
	struct btrfs_fs_info *fs_info = btrfs_sb(inode->i_sb);
	struct address_space *mapping = inode->i_mapping;
	struct extent_io_tree *io_tree = &BTRFS_I(inode)->io_tree;
	struct btrfs_ordered_extent *ordered;
	struct extent_state *cached_state = NULL;
	struct extent_changeset *data_reserved = NULL;
	char *kaddr;
	bool only_release_metadata = false;
	u32 blocksize = fs_info->sectorsize;
	pgoff_t index = from >> PAGE_SHIFT;
	unsigned offset = from & (blocksize - 1);
	struct page *page;
	gfp_t mask = btrfs_alloc_write_mask(mapping);
	size_t write_bytes = blocksize;
	int ret = 0;
	u64 block_start;
	u64 block_end;

	if (IS_ALIGNED(offset, blocksize) &&
	    (!len || IS_ALIGNED(len, blocksize)))
		goto out;

	block_start = round_down(from, blocksize);
	block_end = block_start + blocksize - 1;

	ret = btrfs_check_data_free_space(BTRFS_I(inode), &data_reserved,
					  block_start, blocksize);
	if (ret < 0) {
		if (btrfs_check_nocow_lock(BTRFS_I(inode), block_start,
					   &write_bytes) > 0) {
			/* For nocow case, no need to reserve data space */
			only_release_metadata = true;
		} else {
			goto out;
		}
	}
	ret = btrfs_delalloc_reserve_metadata(BTRFS_I(inode), blocksize);
	if (ret < 0) {
		if (!only_release_metadata)
			btrfs_free_reserved_data_space(BTRFS_I(inode),
					data_reserved, block_start, blocksize);
		goto out;
	}
again:
	page = find_or_create_page(mapping, index, mask);
	if (!page) {
		btrfs_delalloc_release_space(BTRFS_I(inode), data_reserved,
					     block_start, blocksize, true);
		btrfs_delalloc_release_extents(BTRFS_I(inode), blocksize);
		ret = -ENOMEM;
		goto out;
	}

	if (!PageUptodate(page)) {
		ret = btrfs_readpage(NULL, page);
		lock_page(page);
		if (page->mapping != mapping) {
			unlock_page(page);
			put_page(page);
			goto again;
		}
		if (!PageUptodate(page)) {
			ret = -EIO;
			goto out_unlock;
		}
	}
	wait_on_page_writeback(page);

	lock_extent_bits(io_tree, block_start, block_end, &cached_state);
	set_page_extent_mapped(page);

	ordered = btrfs_lookup_ordered_extent(BTRFS_I(inode), block_start);
	if (ordered) {
		unlock_extent_cached(io_tree, block_start, block_end,
				     &cached_state);
		unlock_page(page);
		put_page(page);
		btrfs_start_ordered_extent(inode, ordered, 1);
		btrfs_put_ordered_extent(ordered);
		goto again;
	}

	clear_extent_bit(&BTRFS_I(inode)->io_tree, block_start, block_end,
			 EXTENT_DELALLOC | EXTENT_DO_ACCOUNTING | EXTENT_DEFRAG,
			 0, 0, &cached_state);

	ret = btrfs_set_extent_delalloc(BTRFS_I(inode), block_start, block_end, 0,
					&cached_state);
	if (ret) {
		unlock_extent_cached(io_tree, block_start, block_end,
				     &cached_state);
		goto out_unlock;
	}

	if (offset != blocksize) {
		if (!len)
			len = blocksize - offset;
		kaddr = kmap(page);
		if (front)
			memset(kaddr + (block_start - page_offset(page)),
				0, offset);
		else
			memset(kaddr + (block_start - page_offset(page)) +  offset,
				0, len);
		flush_dcache_page(page);
		kunmap(page);
	}
	ClearPageChecked(page);
	set_page_dirty(page);
	unlock_extent_cached(io_tree, block_start, block_end, &cached_state);

	if (only_release_metadata)
		set_extent_bit(&BTRFS_I(inode)->io_tree, block_start,
				block_end, EXTENT_NORESERVE, NULL, NULL,
				GFP_NOFS);

out_unlock:
	if (ret) {
		if (only_release_metadata)
			btrfs_delalloc_release_metadata(BTRFS_I(inode),
					blocksize, true);
		else
			btrfs_delalloc_release_space(BTRFS_I(inode), data_reserved,
					block_start, blocksize, true);
	}
	btrfs_delalloc_release_extents(BTRFS_I(inode), blocksize);
	unlock_page(page);
	put_page(page);
out:
	if (only_release_metadata)
		btrfs_check_nocow_unlock(BTRFS_I(inode));
	extent_changeset_free(data_reserved);
	return ret;
}

static int maybe_insert_hole(struct btrfs_root *root, struct inode *inode,
			     u64 offset, u64 len)
{
	struct btrfs_fs_info *fs_info = btrfs_sb(inode->i_sb);
	struct btrfs_trans_handle *trans;
	int ret;

	/*
	 * Still need to make sure the inode looks like it's been updated so
	 * that any holes get logged if we fsync.
	 */
	if (btrfs_fs_incompat(fs_info, NO_HOLES)) {
		BTRFS_I(inode)->last_trans = fs_info->generation;
		BTRFS_I(inode)->last_sub_trans = root->log_transid;
		BTRFS_I(inode)->last_log_commit = root->last_log_commit;
		return 0;
	}

	/*
	 * 1 - for the one we're dropping
	 * 1 - for the one we're adding
	 * 1 - for updating the inode.
	 */
	trans = btrfs_start_transaction(root, 3);
	if (IS_ERR(trans))
		return PTR_ERR(trans);

	ret = btrfs_drop_extents(trans, root, inode, offset, offset + len, 1);
	if (ret) {
		btrfs_abort_transaction(trans, ret);
		btrfs_end_transaction(trans);
		return ret;
	}

	ret = btrfs_insert_file_extent(trans, root, btrfs_ino(BTRFS_I(inode)),
			offset, 0, 0, len, 0, len, 0, 0, 0);
	if (ret)
		btrfs_abort_transaction(trans, ret);
	else
		btrfs_update_inode(trans, root, inode);
	btrfs_end_transaction(trans);
	return ret;
}

/*
 * This function puts in dummy file extents for the area we're creating a hole
 * for.  So if we are truncating this file to a larger size we need to insert
 * these file extents so that btrfs_get_extent will return a EXTENT_MAP_HOLE for
 * the range between oldsize and size
 */
int btrfs_cont_expand(struct inode *inode, loff_t oldsize, loff_t size)
{
	struct btrfs_fs_info *fs_info = btrfs_sb(inode->i_sb);
	struct btrfs_root *root = BTRFS_I(inode)->root;
	struct extent_io_tree *io_tree = &BTRFS_I(inode)->io_tree;
	struct extent_map *em = NULL;
	struct extent_state *cached_state = NULL;
	struct extent_map_tree *em_tree = &BTRFS_I(inode)->extent_tree;
	u64 hole_start = ALIGN(oldsize, fs_info->sectorsize);
	u64 block_end = ALIGN(size, fs_info->sectorsize);
	u64 last_byte;
	u64 cur_offset;
	u64 hole_size;
	int err = 0;

	/*
	 * If our size started in the middle of a block we need to zero out the
	 * rest of the block before we expand the i_size, otherwise we could
	 * expose stale data.
	 */
	err = btrfs_truncate_block(inode, oldsize, 0, 0);
	if (err)
		return err;

	if (size <= hole_start)
		return 0;

	btrfs_lock_and_flush_ordered_range(BTRFS_I(inode), hole_start,
					   block_end - 1, &cached_state);
	cur_offset = hole_start;
	while (1) {
		em = btrfs_get_extent(BTRFS_I(inode), NULL, 0, cur_offset,
				      block_end - cur_offset);
		if (IS_ERR(em)) {
			err = PTR_ERR(em);
			em = NULL;
			break;
		}
		last_byte = min(extent_map_end(em), block_end);
		last_byte = ALIGN(last_byte, fs_info->sectorsize);
		hole_size = last_byte - cur_offset;

		if (!test_bit(EXTENT_FLAG_PREALLOC, &em->flags)) {
			struct extent_map *hole_em;

			err = maybe_insert_hole(root, inode, cur_offset,
						hole_size);
			if (err)
				break;

			err = btrfs_inode_set_file_extent_range(BTRFS_I(inode),
							cur_offset, hole_size);
			if (err)
				break;

			btrfs_drop_extent_cache(BTRFS_I(inode), cur_offset,
						cur_offset + hole_size - 1, 0);
			hole_em = alloc_extent_map();
			if (!hole_em) {
				set_bit(BTRFS_INODE_NEEDS_FULL_SYNC,
					&BTRFS_I(inode)->runtime_flags);
				goto next;
			}
			hole_em->start = cur_offset;
			hole_em->len = hole_size;
			hole_em->orig_start = cur_offset;

			hole_em->block_start = EXTENT_MAP_HOLE;
			hole_em->block_len = 0;
			hole_em->orig_block_len = 0;
			hole_em->ram_bytes = hole_size;
			hole_em->compress_type = BTRFS_COMPRESS_NONE;
			hole_em->generation = fs_info->generation;

			while (1) {
				write_lock(&em_tree->lock);
				err = add_extent_mapping(em_tree, hole_em, 1);
				write_unlock(&em_tree->lock);
				if (err != -EEXIST)
					break;
				btrfs_drop_extent_cache(BTRFS_I(inode),
							cur_offset,
							cur_offset +
							hole_size - 1, 0);
			}
			free_extent_map(hole_em);
		} else {
			err = btrfs_inode_set_file_extent_range(BTRFS_I(inode),
							cur_offset, hole_size);
			if (err)
				break;
		}
next:
		free_extent_map(em);
		em = NULL;
		cur_offset = last_byte;
		if (cur_offset >= block_end)
			break;
	}
	free_extent_map(em);
	unlock_extent_cached(io_tree, hole_start, block_end - 1, &cached_state);
	return err;
}

static int btrfs_setsize(struct inode *inode, struct iattr *attr)
{
	struct btrfs_root *root = BTRFS_I(inode)->root;
	struct btrfs_trans_handle *trans;
	loff_t oldsize = i_size_read(inode);
	loff_t newsize = attr->ia_size;
	int mask = attr->ia_valid;
	int ret;

	/*
	 * The regular truncate() case without ATTR_CTIME and ATTR_MTIME is a
	 * special case where we need to update the times despite not having
	 * these flags set.  For all other operations the VFS set these flags
	 * explicitly if it wants a timestamp update.
	 */
	if (newsize != oldsize) {
		inode_inc_iversion(inode);
		if (!(mask & (ATTR_CTIME | ATTR_MTIME)))
			inode->i_ctime = inode->i_mtime =
				current_time(inode);
	}

	if (newsize > oldsize) {
		/*
		 * Don't do an expanding truncate while snapshotting is ongoing.
		 * This is to ensure the snapshot captures a fully consistent
		 * state of this file - if the snapshot captures this expanding
		 * truncation, it must capture all writes that happened before
		 * this truncation.
		 */
		btrfs_drew_write_lock(&root->snapshot_lock);
		ret = btrfs_cont_expand(inode, oldsize, newsize);
		if (ret) {
			btrfs_drew_write_unlock(&root->snapshot_lock);
			return ret;
		}

		trans = btrfs_start_transaction(root, 1);
		if (IS_ERR(trans)) {
			btrfs_drew_write_unlock(&root->snapshot_lock);
			return PTR_ERR(trans);
		}

		i_size_write(inode, newsize);
		btrfs_inode_safe_disk_i_size_write(inode, 0);
		pagecache_isize_extended(inode, oldsize, newsize);
		ret = btrfs_update_inode(trans, root, inode);
		btrfs_drew_write_unlock(&root->snapshot_lock);
		btrfs_end_transaction(trans);
	} else {

		/*
		 * We're truncating a file that used to have good data down to
		 * zero. Make sure it gets into the ordered flush list so that
		 * any new writes get down to disk quickly.
		 */
		if (newsize == 0)
			set_bit(BTRFS_INODE_ORDERED_DATA_CLOSE,
				&BTRFS_I(inode)->runtime_flags);

		truncate_setsize(inode, newsize);

		/* Disable nonlocked read DIO to avoid the endless truncate */
		btrfs_inode_block_unlocked_dio(BTRFS_I(inode));
		inode_dio_wait(inode);
		btrfs_inode_resume_unlocked_dio(BTRFS_I(inode));

		ret = btrfs_truncate(inode, newsize == oldsize);
		if (ret && inode->i_nlink) {
			int err;

			/*
			 * Truncate failed, so fix up the in-memory size. We
			 * adjusted disk_i_size down as we removed extents, so
			 * wait for disk_i_size to be stable and then update the
			 * in-memory size to match.
			 */
			err = btrfs_wait_ordered_range(inode, 0, (u64)-1);
			if (err)
				return err;
			i_size_write(inode, BTRFS_I(inode)->disk_i_size);
		}
	}

	return ret;
}

static int btrfs_setattr(struct dentry *dentry, struct iattr *attr)
{
	struct inode *inode = d_inode(dentry);
	struct btrfs_root *root = BTRFS_I(inode)->root;
	int err;

	if (btrfs_root_readonly(root))
		return -EROFS;

	err = setattr_prepare(dentry, attr);
	if (err)
		return err;

	if (S_ISREG(inode->i_mode) && (attr->ia_valid & ATTR_SIZE)) {
		err = btrfs_setsize(inode, attr);
		if (err)
			return err;
	}

	if (attr->ia_valid) {
		setattr_copy(inode, attr);
		inode_inc_iversion(inode);
		err = btrfs_dirty_inode(inode);

		if (!err && attr->ia_valid & ATTR_MODE)
			err = posix_acl_chmod(inode, inode->i_mode);
	}

	return err;
}

/*
 * While truncating the inode pages during eviction, we get the VFS calling
 * btrfs_invalidatepage() against each page of the inode. This is slow because
 * the calls to btrfs_invalidatepage() result in a huge amount of calls to
 * lock_extent_bits() and clear_extent_bit(), which keep merging and splitting
 * extent_state structures over and over, wasting lots of time.
 *
 * Therefore if the inode is being evicted, let btrfs_invalidatepage() skip all
 * those expensive operations on a per page basis and do only the ordered io
 * finishing, while we release here the extent_map and extent_state structures,
 * without the excessive merging and splitting.
 */
static void evict_inode_truncate_pages(struct inode *inode)
{
	struct extent_io_tree *io_tree = &BTRFS_I(inode)->io_tree;
	struct extent_map_tree *map_tree = &BTRFS_I(inode)->extent_tree;
	struct rb_node *node;

	ASSERT(inode->i_state & I_FREEING);
	truncate_inode_pages_final(&inode->i_data);

	write_lock(&map_tree->lock);
	while (!RB_EMPTY_ROOT(&map_tree->map.rb_root)) {
		struct extent_map *em;

		node = rb_first_cached(&map_tree->map);
		em = rb_entry(node, struct extent_map, rb_node);
		clear_bit(EXTENT_FLAG_PINNED, &em->flags);
		clear_bit(EXTENT_FLAG_LOGGING, &em->flags);
		remove_extent_mapping(map_tree, em);
		free_extent_map(em);
		if (need_resched()) {
			write_unlock(&map_tree->lock);
			cond_resched();
			write_lock(&map_tree->lock);
		}
	}
	write_unlock(&map_tree->lock);

	/*
	 * Keep looping until we have no more ranges in the io tree.
	 * We can have ongoing bios started by readahead that have
	 * their endio callback (extent_io.c:end_bio_extent_readpage)
	 * still in progress (unlocked the pages in the bio but did not yet
	 * unlocked the ranges in the io tree). Therefore this means some
	 * ranges can still be locked and eviction started because before
	 * submitting those bios, which are executed by a separate task (work
	 * queue kthread), inode references (inode->i_count) were not taken
	 * (which would be dropped in the end io callback of each bio).
	 * Therefore here we effectively end up waiting for those bios and
	 * anyone else holding locked ranges without having bumped the inode's
	 * reference count - if we don't do it, when they access the inode's
	 * io_tree to unlock a range it may be too late, leading to an
	 * use-after-free issue.
	 */
	spin_lock(&io_tree->lock);
	while (!RB_EMPTY_ROOT(&io_tree->state)) {
		struct extent_state *state;
		struct extent_state *cached_state = NULL;
		u64 start;
		u64 end;
		unsigned state_flags;

		node = rb_first(&io_tree->state);
		state = rb_entry(node, struct extent_state, rb_node);
		start = state->start;
		end = state->end;
		state_flags = state->state;
		spin_unlock(&io_tree->lock);

		lock_extent_bits(io_tree, start, end, &cached_state);

		/*
		 * If still has DELALLOC flag, the extent didn't reach disk,
		 * and its reserved space won't be freed by delayed_ref.
		 * So we need to free its reserved space here.
		 * (Refer to comment in btrfs_invalidatepage, case 2)
		 *
		 * Note, end is the bytenr of last byte, so we need + 1 here.
		 */
		if (state_flags & EXTENT_DELALLOC)
			btrfs_qgroup_free_data(BTRFS_I(inode), NULL, start,
					       end - start + 1);

		clear_extent_bit(io_tree, start, end,
				 EXTENT_LOCKED | EXTENT_DELALLOC |
				 EXTENT_DO_ACCOUNTING | EXTENT_DEFRAG, 1, 1,
				 &cached_state);

		cond_resched();
		spin_lock(&io_tree->lock);
	}
	spin_unlock(&io_tree->lock);
}

static struct btrfs_trans_handle *evict_refill_and_join(struct btrfs_root *root,
							struct btrfs_block_rsv *rsv)
{
	struct btrfs_fs_info *fs_info = root->fs_info;
	struct btrfs_block_rsv *global_rsv = &fs_info->global_block_rsv;
	struct btrfs_trans_handle *trans;
	u64 delayed_refs_extra = btrfs_calc_insert_metadata_size(fs_info, 1);
	int ret;

	/*
	 * Eviction should be taking place at some place safe because of our
	 * delayed iputs.  However the normal flushing code will run delayed
	 * iputs, so we cannot use FLUSH_ALL otherwise we'll deadlock.
	 *
	 * We reserve the delayed_refs_extra here again because we can't use
	 * btrfs_start_transaction(root, 0) for the same deadlocky reason as
	 * above.  We reserve our extra bit here because we generate a ton of
	 * delayed refs activity by truncating.
	 *
	 * If we cannot make our reservation we'll attempt to steal from the
	 * global reserve, because we really want to be able to free up space.
	 */
	ret = btrfs_block_rsv_refill(root, rsv, rsv->size + delayed_refs_extra,
				     BTRFS_RESERVE_FLUSH_EVICT);
	if (ret) {
		/*
		 * Try to steal from the global reserve if there is space for
		 * it.
		 */
		if (btrfs_check_space_for_delayed_refs(fs_info) ||
		    btrfs_block_rsv_migrate(global_rsv, rsv, rsv->size, 0)) {
			btrfs_warn(fs_info,
				   "could not allocate space for delete; will truncate on mount");
			return ERR_PTR(-ENOSPC);
		}
		delayed_refs_extra = 0;
	}

	trans = btrfs_join_transaction(root);
	if (IS_ERR(trans))
		return trans;

	if (delayed_refs_extra) {
		trans->block_rsv = &fs_info->trans_block_rsv;
		trans->bytes_reserved = delayed_refs_extra;
		btrfs_block_rsv_migrate(rsv, trans->block_rsv,
					delayed_refs_extra, 1);
	}
	return trans;
}

void btrfs_evict_inode(struct inode *inode)
{
	struct btrfs_fs_info *fs_info = btrfs_sb(inode->i_sb);
	struct btrfs_trans_handle *trans;
	struct btrfs_root *root = BTRFS_I(inode)->root;
	struct btrfs_block_rsv *rsv;
	int ret;

	trace_btrfs_inode_evict(inode);

	if (!root) {
		clear_inode(inode);
		return;
	}

	evict_inode_truncate_pages(inode);

	if (inode->i_nlink &&
	    ((btrfs_root_refs(&root->root_item) != 0 &&
	      root->root_key.objectid != BTRFS_ROOT_TREE_OBJECTID) ||
	     btrfs_is_free_space_inode(BTRFS_I(inode))))
		goto no_delete;

	if (is_bad_inode(inode))
		goto no_delete;

	btrfs_free_io_failure_record(BTRFS_I(inode), 0, (u64)-1);

	if (test_bit(BTRFS_FS_LOG_RECOVERING, &fs_info->flags))
		goto no_delete;

	if (inode->i_nlink > 0) {
		BUG_ON(btrfs_root_refs(&root->root_item) != 0 &&
		       root->root_key.objectid != BTRFS_ROOT_TREE_OBJECTID);
		goto no_delete;
	}

	ret = btrfs_commit_inode_delayed_inode(BTRFS_I(inode));
	if (ret)
		goto no_delete;

	rsv = btrfs_alloc_block_rsv(fs_info, BTRFS_BLOCK_RSV_TEMP);
	if (!rsv)
		goto no_delete;
	rsv->size = btrfs_calc_metadata_size(fs_info, 1);
	rsv->failfast = 1;

	btrfs_i_size_write(BTRFS_I(inode), 0);

	while (1) {
		trans = evict_refill_and_join(root, rsv);
		if (IS_ERR(trans))
			goto free_rsv;

		trans->block_rsv = rsv;

		ret = btrfs_truncate_inode_items(trans, root, inode, 0, 0);
		trans->block_rsv = &fs_info->trans_block_rsv;
		btrfs_end_transaction(trans);
		btrfs_btree_balance_dirty(fs_info);
		if (ret && ret != -ENOSPC && ret != -EAGAIN)
			goto free_rsv;
		else if (!ret)
			break;
	}

	/*
	 * Errors here aren't a big deal, it just means we leave orphan items in
	 * the tree. They will be cleaned up on the next mount. If the inode
	 * number gets reused, cleanup deletes the orphan item without doing
	 * anything, and unlink reuses the existing orphan item.
	 *
	 * If it turns out that we are dropping too many of these, we might want
	 * to add a mechanism for retrying these after a commit.
	 */
	trans = evict_refill_and_join(root, rsv);
	if (!IS_ERR(trans)) {
		trans->block_rsv = rsv;
		btrfs_orphan_del(trans, BTRFS_I(inode));
		trans->block_rsv = &fs_info->trans_block_rsv;
		btrfs_end_transaction(trans);
	}

	if (!(root == fs_info->tree_root ||
	      root->root_key.objectid == BTRFS_TREE_RELOC_OBJECTID))
		btrfs_return_ino(root, btrfs_ino(BTRFS_I(inode)));

free_rsv:
	btrfs_free_block_rsv(fs_info, rsv);
no_delete:
	/*
	 * If we didn't successfully delete, the orphan item will still be in
	 * the tree and we'll retry on the next mount. Again, we might also want
	 * to retry these periodically in the future.
	 */
	btrfs_remove_delayed_node(BTRFS_I(inode));
	clear_inode(inode);
}

/*
 * Return the key found in the dir entry in the location pointer, fill @type
 * with BTRFS_FT_*, and return 0.
 *
 * If no dir entries were found, returns -ENOENT.
 * If found a corrupted location in dir entry, returns -EUCLEAN.
 */
static int btrfs_inode_by_name(struct inode *dir, struct dentry *dentry,
			       struct btrfs_key *location, u8 *type)
{
	const char *name = dentry->d_name.name;
	int namelen = dentry->d_name.len;
	struct btrfs_dir_item *di;
	struct btrfs_path *path;
	struct btrfs_root *root = BTRFS_I(dir)->root;
	int ret = 0;

	path = btrfs_alloc_path();
	if (!path)
		return -ENOMEM;

	di = btrfs_lookup_dir_item(NULL, root, path, btrfs_ino(BTRFS_I(dir)),
			name, namelen, 0);
	if (IS_ERR_OR_NULL(di)) {
		ret = di ? PTR_ERR(di) : -ENOENT;
		goto out;
	}

	btrfs_dir_item_key_to_cpu(path->nodes[0], di, location);
	if (location->type != BTRFS_INODE_ITEM_KEY &&
	    location->type != BTRFS_ROOT_ITEM_KEY) {
		ret = -EUCLEAN;
		btrfs_warn(root->fs_info,
"%s gets something invalid in DIR_ITEM (name %s, directory ino %llu, location(%llu %u %llu))",
			   __func__, name, btrfs_ino(BTRFS_I(dir)),
			   location->objectid, location->type, location->offset);
	}
	if (!ret)
		*type = btrfs_dir_type(path->nodes[0], di);
out:
	btrfs_free_path(path);
	return ret;
}

/*
 * when we hit a tree root in a directory, the btrfs part of the inode
 * needs to be changed to reflect the root directory of the tree root.  This
 * is kind of like crossing a mount point.
 */
static int fixup_tree_root_location(struct btrfs_fs_info *fs_info,
				    struct inode *dir,
				    struct dentry *dentry,
				    struct btrfs_key *location,
				    struct btrfs_root **sub_root)
{
	struct btrfs_path *path;
	struct btrfs_root *new_root;
	struct btrfs_root_ref *ref;
	struct extent_buffer *leaf;
	struct btrfs_key key;
	int ret;
	int err = 0;

	path = btrfs_alloc_path();
	if (!path) {
		err = -ENOMEM;
		goto out;
	}

	err = -ENOENT;
	key.objectid = BTRFS_I(dir)->root->root_key.objectid;
	key.type = BTRFS_ROOT_REF_KEY;
	key.offset = location->objectid;

	ret = btrfs_search_slot(NULL, fs_info->tree_root, &key, path, 0, 0);
	if (ret) {
		if (ret < 0)
			err = ret;
		goto out;
	}

	leaf = path->nodes[0];
	ref = btrfs_item_ptr(leaf, path->slots[0], struct btrfs_root_ref);
	if (btrfs_root_ref_dirid(leaf, ref) != btrfs_ino(BTRFS_I(dir)) ||
	    btrfs_root_ref_name_len(leaf, ref) != dentry->d_name.len)
		goto out;

	ret = memcmp_extent_buffer(leaf, dentry->d_name.name,
				   (unsigned long)(ref + 1),
				   dentry->d_name.len);
	if (ret)
		goto out;

	btrfs_release_path(path);

	new_root = btrfs_get_fs_root(fs_info, location->objectid, true);
	if (IS_ERR(new_root)) {
		err = PTR_ERR(new_root);
		goto out;
	}

	*sub_root = new_root;
	location->objectid = btrfs_root_dirid(&new_root->root_item);
	location->type = BTRFS_INODE_ITEM_KEY;
	location->offset = 0;
	err = 0;
out:
	btrfs_free_path(path);
	return err;
}

static void inode_tree_add(struct inode *inode)
{
	struct btrfs_root *root = BTRFS_I(inode)->root;
	struct btrfs_inode *entry;
	struct rb_node **p;
	struct rb_node *parent;
	struct rb_node *new = &BTRFS_I(inode)->rb_node;
	u64 ino = btrfs_ino(BTRFS_I(inode));

	if (inode_unhashed(inode))
		return;
	parent = NULL;
	spin_lock(&root->inode_lock);
	p = &root->inode_tree.rb_node;
	while (*p) {
		parent = *p;
		entry = rb_entry(parent, struct btrfs_inode, rb_node);

		if (ino < btrfs_ino(entry))
			p = &parent->rb_left;
		else if (ino > btrfs_ino(entry))
			p = &parent->rb_right;
		else {
			WARN_ON(!(entry->vfs_inode.i_state &
				  (I_WILL_FREE | I_FREEING)));
			rb_replace_node(parent, new, &root->inode_tree);
			RB_CLEAR_NODE(parent);
			spin_unlock(&root->inode_lock);
			return;
		}
	}
	rb_link_node(new, parent, p);
	rb_insert_color(new, &root->inode_tree);
	spin_unlock(&root->inode_lock);
}

static void inode_tree_del(struct inode *inode)
{
	struct btrfs_root *root = BTRFS_I(inode)->root;
	int empty = 0;

	spin_lock(&root->inode_lock);
	if (!RB_EMPTY_NODE(&BTRFS_I(inode)->rb_node)) {
		rb_erase(&BTRFS_I(inode)->rb_node, &root->inode_tree);
		RB_CLEAR_NODE(&BTRFS_I(inode)->rb_node);
		empty = RB_EMPTY_ROOT(&root->inode_tree);
	}
	spin_unlock(&root->inode_lock);

	if (empty && btrfs_root_refs(&root->root_item) == 0) {
		spin_lock(&root->inode_lock);
		empty = RB_EMPTY_ROOT(&root->inode_tree);
		spin_unlock(&root->inode_lock);
		if (empty)
			btrfs_add_dead_root(root);
	}
}


static int btrfs_init_locked_inode(struct inode *inode, void *p)
{
	struct btrfs_iget_args *args = p;

	inode->i_ino = args->ino;
	BTRFS_I(inode)->location.objectid = args->ino;
	BTRFS_I(inode)->location.type = BTRFS_INODE_ITEM_KEY;
	BTRFS_I(inode)->location.offset = 0;
	BTRFS_I(inode)->root = btrfs_grab_root(args->root);
	BUG_ON(args->root && !BTRFS_I(inode)->root);
	return 0;
}

static int btrfs_find_actor(struct inode *inode, void *opaque)
{
	struct btrfs_iget_args *args = opaque;

	return args->ino == BTRFS_I(inode)->location.objectid &&
		args->root == BTRFS_I(inode)->root;
}

static struct inode *btrfs_iget_locked(struct super_block *s, u64 ino,
				       struct btrfs_root *root)
{
	struct inode *inode;
	struct btrfs_iget_args args;
	unsigned long hashval = btrfs_inode_hash(ino, root);

	args.ino = ino;
	args.root = root;

	inode = iget5_locked(s, hashval, btrfs_find_actor,
			     btrfs_init_locked_inode,
			     (void *)&args);
	return inode;
}

/*
 * Get an inode object given its inode number and corresponding root.
 * Path can be preallocated to prevent recursing back to iget through
 * allocator. NULL is also valid but may require an additional allocation
 * later.
 */
struct inode *btrfs_iget_path(struct super_block *s, u64 ino,
			      struct btrfs_root *root, struct btrfs_path *path)
{
	struct inode *inode;

	inode = btrfs_iget_locked(s, ino, root);
	if (!inode)
		return ERR_PTR(-ENOMEM);

	if (inode->i_state & I_NEW) {
		int ret;

		ret = btrfs_read_locked_inode(inode, path);
		if (!ret) {
			inode_tree_add(inode);
			unlock_new_inode(inode);
		} else {
			iget_failed(inode);
			/*
			 * ret > 0 can come from btrfs_search_slot called by
			 * btrfs_read_locked_inode, this means the inode item
			 * was not found.
			 */
			if (ret > 0)
				ret = -ENOENT;
			inode = ERR_PTR(ret);
		}
	}

	return inode;
}

struct inode *btrfs_iget(struct super_block *s, u64 ino, struct btrfs_root *root)
{
	return btrfs_iget_path(s, ino, root, NULL);
}

static struct inode *new_simple_dir(struct super_block *s,
				    struct btrfs_key *key,
				    struct btrfs_root *root)
{
	struct inode *inode = new_inode(s);

	if (!inode)
		return ERR_PTR(-ENOMEM);

	BTRFS_I(inode)->root = btrfs_grab_root(root);
	memcpy(&BTRFS_I(inode)->location, key, sizeof(*key));
	set_bit(BTRFS_INODE_DUMMY, &BTRFS_I(inode)->runtime_flags);

	inode->i_ino = BTRFS_EMPTY_SUBVOL_DIR_OBJECTID;
	/*
	 * We only need lookup, the rest is read-only and there's no inode
	 * associated with the dentry
	 */
	inode->i_op = &simple_dir_inode_operations;
	inode->i_opflags &= ~IOP_XATTR;
	inode->i_fop = &simple_dir_operations;
	inode->i_mode = S_IFDIR | S_IRUGO | S_IWUSR | S_IXUGO;
	inode->i_mtime = current_time(inode);
	inode->i_atime = inode->i_mtime;
	inode->i_ctime = inode->i_mtime;
	BTRFS_I(inode)->i_otime = inode->i_mtime;

	return inode;
}

static inline u8 btrfs_inode_type(struct inode *inode)
{
	/*
	 * Compile-time asserts that generic FT_* types still match
	 * BTRFS_FT_* types
	 */
	BUILD_BUG_ON(BTRFS_FT_UNKNOWN != FT_UNKNOWN);
	BUILD_BUG_ON(BTRFS_FT_REG_FILE != FT_REG_FILE);
	BUILD_BUG_ON(BTRFS_FT_DIR != FT_DIR);
	BUILD_BUG_ON(BTRFS_FT_CHRDEV != FT_CHRDEV);
	BUILD_BUG_ON(BTRFS_FT_BLKDEV != FT_BLKDEV);
	BUILD_BUG_ON(BTRFS_FT_FIFO != FT_FIFO);
	BUILD_BUG_ON(BTRFS_FT_SOCK != FT_SOCK);
	BUILD_BUG_ON(BTRFS_FT_SYMLINK != FT_SYMLINK);

	return fs_umode_to_ftype(inode->i_mode);
}

struct inode *btrfs_lookup_dentry(struct inode *dir, struct dentry *dentry)
{
	struct btrfs_fs_info *fs_info = btrfs_sb(dir->i_sb);
	struct inode *inode;
	struct btrfs_root *root = BTRFS_I(dir)->root;
	struct btrfs_root *sub_root = root;
	struct btrfs_key location;
	u8 di_type = 0;
	int ret = 0;

	if (dentry->d_name.len > BTRFS_NAME_LEN)
		return ERR_PTR(-ENAMETOOLONG);

	ret = btrfs_inode_by_name(dir, dentry, &location, &di_type);
	if (ret < 0)
		return ERR_PTR(ret);

	if (location.type == BTRFS_INODE_ITEM_KEY) {
		inode = btrfs_iget(dir->i_sb, location.objectid, root);
		if (IS_ERR(inode))
			return inode;

		/* Do extra check against inode mode with di_type */
		if (btrfs_inode_type(inode) != di_type) {
			btrfs_crit(fs_info,
"inode mode mismatch with dir: inode mode=0%o btrfs type=%u dir type=%u",
				  inode->i_mode, btrfs_inode_type(inode),
				  di_type);
			iput(inode);
			return ERR_PTR(-EUCLEAN);
		}
		return inode;
	}

	ret = fixup_tree_root_location(fs_info, dir, dentry,
				       &location, &sub_root);
	if (ret < 0) {
		if (ret != -ENOENT)
			inode = ERR_PTR(ret);
		else
			inode = new_simple_dir(dir->i_sb, &location, sub_root);
	} else {
		inode = btrfs_iget(dir->i_sb, location.objectid, sub_root);
	}
	if (root != sub_root)
		btrfs_put_root(sub_root);

	if (!IS_ERR(inode) && root != sub_root) {
		down_read(&fs_info->cleanup_work_sem);
		if (!sb_rdonly(inode->i_sb))
			ret = btrfs_orphan_cleanup(sub_root);
		up_read(&fs_info->cleanup_work_sem);
		if (ret) {
			iput(inode);
			inode = ERR_PTR(ret);
		}
	}

	return inode;
}

static int btrfs_dentry_delete(const struct dentry *dentry)
{
	struct btrfs_root *root;
	struct inode *inode = d_inode(dentry);

	if (!inode && !IS_ROOT(dentry))
		inode = d_inode(dentry->d_parent);

	if (inode) {
		root = BTRFS_I(inode)->root;
		if (btrfs_root_refs(&root->root_item) == 0)
			return 1;

		if (btrfs_ino(BTRFS_I(inode)) == BTRFS_EMPTY_SUBVOL_DIR_OBJECTID)
			return 1;
	}
	return 0;
}

static struct dentry *btrfs_lookup(struct inode *dir, struct dentry *dentry,
				   unsigned int flags)
{
	struct inode *inode = btrfs_lookup_dentry(dir, dentry);

	if (inode == ERR_PTR(-ENOENT))
		inode = NULL;
	return d_splice_alias(inode, dentry);
}

/*
 * All this infrastructure exists because dir_emit can fault, and we are holding
 * the tree lock when doing readdir.  For now just allocate a buffer and copy
 * our information into that, and then dir_emit from the buffer.  This is
 * similar to what NFS does, only we don't keep the buffer around in pagecache
 * because I'm afraid I'll mess that up.  Long term we need to make filldir do
 * copy_to_user_inatomic so we don't have to worry about page faulting under the
 * tree lock.
 */
static int btrfs_opendir(struct inode *inode, struct file *file)
{
	struct btrfs_file_private *private;

	private = kzalloc(sizeof(struct btrfs_file_private), GFP_KERNEL);
	if (!private)
		return -ENOMEM;
	private->filldir_buf = kzalloc(PAGE_SIZE, GFP_KERNEL);
	if (!private->filldir_buf) {
		kfree(private);
		return -ENOMEM;
	}
	file->private_data = private;
	return 0;
}

struct dir_entry {
	u64 ino;
	u64 offset;
	unsigned type;
	int name_len;
};

static int btrfs_filldir(void *addr, int entries, struct dir_context *ctx)
{
	while (entries--) {
		struct dir_entry *entry = addr;
		char *name = (char *)(entry + 1);

		ctx->pos = get_unaligned(&entry->offset);
		if (!dir_emit(ctx, name, get_unaligned(&entry->name_len),
					 get_unaligned(&entry->ino),
					 get_unaligned(&entry->type)))
			return 1;
		addr += sizeof(struct dir_entry) +
			get_unaligned(&entry->name_len);
		ctx->pos++;
	}
	return 0;
}

static int btrfs_real_readdir(struct file *file, struct dir_context *ctx)
{
	struct inode *inode = file_inode(file);
	struct btrfs_root *root = BTRFS_I(inode)->root;
	struct btrfs_file_private *private = file->private_data;
	struct btrfs_dir_item *di;
	struct btrfs_key key;
	struct btrfs_key found_key;
	struct btrfs_path *path;
	void *addr;
	struct list_head ins_list;
	struct list_head del_list;
	int ret;
	struct extent_buffer *leaf;
	int slot;
	char *name_ptr;
	int name_len;
	int entries = 0;
	int total_len = 0;
	bool put = false;
	struct btrfs_key location;

	if (!dir_emit_dots(file, ctx))
		return 0;

	path = btrfs_alloc_path();
	if (!path)
		return -ENOMEM;

	addr = private->filldir_buf;
	path->reada = READA_FORWARD;

	INIT_LIST_HEAD(&ins_list);
	INIT_LIST_HEAD(&del_list);
	put = btrfs_readdir_get_delayed_items(inode, &ins_list, &del_list);

again:
	key.type = BTRFS_DIR_INDEX_KEY;
	key.offset = ctx->pos;
	key.objectid = btrfs_ino(BTRFS_I(inode));

	ret = btrfs_search_slot(NULL, root, &key, path, 0, 0);
	if (ret < 0)
		goto err;

	while (1) {
		struct dir_entry *entry;

		leaf = path->nodes[0];
		slot = path->slots[0];
		if (slot >= btrfs_header_nritems(leaf)) {
			ret = btrfs_next_leaf(root, path);
			if (ret < 0)
				goto err;
			else if (ret > 0)
				break;
			continue;
		}

		btrfs_item_key_to_cpu(leaf, &found_key, slot);

		if (found_key.objectid != key.objectid)
			break;
		if (found_key.type != BTRFS_DIR_INDEX_KEY)
			break;
		if (found_key.offset < ctx->pos)
			goto next;
		if (btrfs_should_delete_dir_index(&del_list, found_key.offset))
			goto next;
		di = btrfs_item_ptr(leaf, slot, struct btrfs_dir_item);
		name_len = btrfs_dir_name_len(leaf, di);
		if ((total_len + sizeof(struct dir_entry) + name_len) >=
		    PAGE_SIZE) {
			btrfs_release_path(path);
			ret = btrfs_filldir(private->filldir_buf, entries, ctx);
			if (ret)
				goto nopos;
			addr = private->filldir_buf;
			entries = 0;
			total_len = 0;
			goto again;
		}

		entry = addr;
		put_unaligned(name_len, &entry->name_len);
		name_ptr = (char *)(entry + 1);
		read_extent_buffer(leaf, name_ptr, (unsigned long)(di + 1),
				   name_len);
		put_unaligned(fs_ftype_to_dtype(btrfs_dir_type(leaf, di)),
				&entry->type);
		btrfs_dir_item_key_to_cpu(leaf, di, &location);
		put_unaligned(location.objectid, &entry->ino);
		put_unaligned(found_key.offset, &entry->offset);
		entries++;
		addr += sizeof(struct dir_entry) + name_len;
		total_len += sizeof(struct dir_entry) + name_len;
next:
		path->slots[0]++;
	}
	btrfs_release_path(path);

	ret = btrfs_filldir(private->filldir_buf, entries, ctx);
	if (ret)
		goto nopos;

	ret = btrfs_readdir_delayed_dir_index(ctx, &ins_list);
	if (ret)
		goto nopos;

	/*
	 * Stop new entries from being returned after we return the last
	 * entry.
	 *
	 * New directory entries are assigned a strictly increasing
	 * offset.  This means that new entries created during readdir
	 * are *guaranteed* to be seen in the future by that readdir.
	 * This has broken buggy programs which operate on names as
	 * they're returned by readdir.  Until we re-use freed offsets
	 * we have this hack to stop new entries from being returned
	 * under the assumption that they'll never reach this huge
	 * offset.
	 *
	 * This is being careful not to overflow 32bit loff_t unless the
	 * last entry requires it because doing so has broken 32bit apps
	 * in the past.
	 */
	if (ctx->pos >= INT_MAX)
		ctx->pos = LLONG_MAX;
	else
		ctx->pos = INT_MAX;
nopos:
	ret = 0;
err:
	if (put)
		btrfs_readdir_put_delayed_items(inode, &ins_list, &del_list);
	btrfs_free_path(path);
	return ret;
}

/*
 * This is somewhat expensive, updating the tree every time the
 * inode changes.  But, it is most likely to find the inode in cache.
 * FIXME, needs more benchmarking...there are no reasons other than performance
 * to keep or drop this code.
 */
static int btrfs_dirty_inode(struct inode *inode)
{
	struct btrfs_fs_info *fs_info = btrfs_sb(inode->i_sb);
	struct btrfs_root *root = BTRFS_I(inode)->root;
	struct btrfs_trans_handle *trans;
	int ret;

	if (test_bit(BTRFS_INODE_DUMMY, &BTRFS_I(inode)->runtime_flags))
		return 0;

	trans = btrfs_join_transaction(root);
	if (IS_ERR(trans))
		return PTR_ERR(trans);

	ret = btrfs_update_inode(trans, root, inode);
	if (ret && ret == -ENOSPC) {
		/* whoops, lets try again with the full transaction */
		btrfs_end_transaction(trans);
		trans = btrfs_start_transaction(root, 1);
		if (IS_ERR(trans))
			return PTR_ERR(trans);

		ret = btrfs_update_inode(trans, root, inode);
	}
	btrfs_end_transaction(trans);
	if (BTRFS_I(inode)->delayed_node)
		btrfs_balance_delayed_items(fs_info);

	return ret;
}

/*
 * This is a copy of file_update_time.  We need this so we can return error on
 * ENOSPC for updating the inode in the case of file write and mmap writes.
 */
static int btrfs_update_time(struct inode *inode, struct timespec64 *now,
			     int flags)
{
	struct btrfs_root *root = BTRFS_I(inode)->root;
	bool dirty = flags & ~S_VERSION;

	if (btrfs_root_readonly(root))
		return -EROFS;

	if (flags & S_VERSION)
		dirty |= inode_maybe_inc_iversion(inode, dirty);
	if (flags & S_CTIME)
		inode->i_ctime = *now;
	if (flags & S_MTIME)
		inode->i_mtime = *now;
	if (flags & S_ATIME)
		inode->i_atime = *now;
	return dirty ? btrfs_dirty_inode(inode) : 0;
}

/*
 * find the highest existing sequence number in a directory
 * and then set the in-memory index_cnt variable to reflect
 * free sequence numbers
 */
static int btrfs_set_inode_index_count(struct btrfs_inode *inode)
{
	struct btrfs_root *root = inode->root;
	struct btrfs_key key, found_key;
	struct btrfs_path *path;
	struct extent_buffer *leaf;
	int ret;

	key.objectid = btrfs_ino(inode);
	key.type = BTRFS_DIR_INDEX_KEY;
	key.offset = (u64)-1;

	path = btrfs_alloc_path();
	if (!path)
		return -ENOMEM;

	ret = btrfs_search_slot(NULL, root, &key, path, 0, 0);
	if (ret < 0)
		goto out;
	/* FIXME: we should be able to handle this */
	if (ret == 0)
		goto out;
	ret = 0;

	/*
	 * MAGIC NUMBER EXPLANATION:
	 * since we search a directory based on f_pos we have to start at 2
	 * since '.' and '..' have f_pos of 0 and 1 respectively, so everybody
	 * else has to start at 2
	 */
	if (path->slots[0] == 0) {
		inode->index_cnt = 2;
		goto out;
	}

	path->slots[0]--;

	leaf = path->nodes[0];
	btrfs_item_key_to_cpu(leaf, &found_key, path->slots[0]);

	if (found_key.objectid != btrfs_ino(inode) ||
	    found_key.type != BTRFS_DIR_INDEX_KEY) {
		inode->index_cnt = 2;
		goto out;
	}

	inode->index_cnt = found_key.offset + 1;
out:
	btrfs_free_path(path);
	return ret;
}

/*
 * helper to find a free sequence number in a given directory.  This current
 * code is very simple, later versions will do smarter things in the btree
 */
int btrfs_set_inode_index(struct btrfs_inode *dir, u64 *index)
{
	int ret = 0;

	if (dir->index_cnt == (u64)-1) {
		ret = btrfs_inode_delayed_dir_index_count(dir);
		if (ret) {
			ret = btrfs_set_inode_index_count(dir);
			if (ret)
				return ret;
		}
	}

	*index = dir->index_cnt;
	dir->index_cnt++;

	return ret;
}

static int btrfs_insert_inode_locked(struct inode *inode)
{
	struct btrfs_iget_args args;

	args.ino = BTRFS_I(inode)->location.objectid;
	args.root = BTRFS_I(inode)->root;

	return insert_inode_locked4(inode,
		   btrfs_inode_hash(inode->i_ino, BTRFS_I(inode)->root),
		   btrfs_find_actor, &args);
}

/*
 * Inherit flags from the parent inode.
 *
 * Currently only the compression flags and the cow flags are inherited.
 */
static void btrfs_inherit_iflags(struct inode *inode, struct inode *dir)
{
	unsigned int flags;

	if (!dir)
		return;

	flags = BTRFS_I(dir)->flags;

	if (flags & BTRFS_INODE_NOCOMPRESS) {
		BTRFS_I(inode)->flags &= ~BTRFS_INODE_COMPRESS;
		BTRFS_I(inode)->flags |= BTRFS_INODE_NOCOMPRESS;
	} else if (flags & BTRFS_INODE_COMPRESS) {
		BTRFS_I(inode)->flags &= ~BTRFS_INODE_NOCOMPRESS;
		BTRFS_I(inode)->flags |= BTRFS_INODE_COMPRESS;
	}

	if (flags & BTRFS_INODE_NODATACOW) {
		BTRFS_I(inode)->flags |= BTRFS_INODE_NODATACOW;
		if (S_ISREG(inode->i_mode))
			BTRFS_I(inode)->flags |= BTRFS_INODE_NODATASUM;
	}

	btrfs_sync_inode_flags_to_i_flags(inode);
}

static struct inode *btrfs_new_inode(struct btrfs_trans_handle *trans,
				     struct btrfs_root *root,
				     struct inode *dir,
				     const char *name, int name_len,
				     u64 ref_objectid, u64 objectid,
				     umode_t mode, u64 *index)
{
	struct btrfs_fs_info *fs_info = root->fs_info;
	struct inode *inode;
	struct btrfs_inode_item *inode_item;
	struct btrfs_key *location;
	struct btrfs_path *path;
	struct btrfs_inode_ref *ref;
	struct btrfs_key key[2];
	u32 sizes[2];
	int nitems = name ? 2 : 1;
	unsigned long ptr;
	unsigned int nofs_flag;
	int ret;

	path = btrfs_alloc_path();
	if (!path)
		return ERR_PTR(-ENOMEM);

	nofs_flag = memalloc_nofs_save();
	inode = new_inode(fs_info->sb);
	memalloc_nofs_restore(nofs_flag);
	if (!inode) {
		btrfs_free_path(path);
		return ERR_PTR(-ENOMEM);
	}

	/*
	 * O_TMPFILE, set link count to 0, so that after this point,
	 * we fill in an inode item with the correct link count.
	 */
	if (!name)
		set_nlink(inode, 0);

	/*
	 * we have to initialize this early, so we can reclaim the inode
	 * number if we fail afterwards in this function.
	 */
	inode->i_ino = objectid;

	if (dir && name) {
		trace_btrfs_inode_request(dir);

		ret = btrfs_set_inode_index(BTRFS_I(dir), index);
		if (ret) {
			btrfs_free_path(path);
			iput(inode);
			return ERR_PTR(ret);
		}
	} else if (dir) {
		*index = 0;
	}
	/*
	 * index_cnt is ignored for everything but a dir,
	 * btrfs_set_inode_index_count has an explanation for the magic
	 * number
	 */
	BTRFS_I(inode)->index_cnt = 2;
	BTRFS_I(inode)->dir_index = *index;
	BTRFS_I(inode)->root = btrfs_grab_root(root);
	BTRFS_I(inode)->generation = trans->transid;
	inode->i_generation = BTRFS_I(inode)->generation;

	/*
	 * We could have gotten an inode number from somebody who was fsynced
	 * and then removed in this same transaction, so let's just set full
	 * sync since it will be a full sync anyway and this will blow away the
	 * old info in the log.
	 */
	set_bit(BTRFS_INODE_NEEDS_FULL_SYNC, &BTRFS_I(inode)->runtime_flags);

	key[0].objectid = objectid;
	key[0].type = BTRFS_INODE_ITEM_KEY;
	key[0].offset = 0;

	sizes[0] = sizeof(struct btrfs_inode_item);

	if (name) {
		/*
		 * Start new inodes with an inode_ref. This is slightly more
		 * efficient for small numbers of hard links since they will
		 * be packed into one item. Extended refs will kick in if we
		 * add more hard links than can fit in the ref item.
		 */
		key[1].objectid = objectid;
		key[1].type = BTRFS_INODE_REF_KEY;
		key[1].offset = ref_objectid;

		sizes[1] = name_len + sizeof(*ref);
	}

	location = &BTRFS_I(inode)->location;
	location->objectid = objectid;
	location->offset = 0;
	location->type = BTRFS_INODE_ITEM_KEY;

	ret = btrfs_insert_inode_locked(inode);
	if (ret < 0) {
		iput(inode);
		goto fail;
	}

	path->leave_spinning = 1;
	ret = btrfs_insert_empty_items(trans, root, path, key, sizes, nitems);
	if (ret != 0)
		goto fail_unlock;

	inode_init_owner(inode, dir, mode);
	inode_set_bytes(inode, 0);

	inode->i_mtime = current_time(inode);
	inode->i_atime = inode->i_mtime;
	inode->i_ctime = inode->i_mtime;
	BTRFS_I(inode)->i_otime = inode->i_mtime;

	inode_item = btrfs_item_ptr(path->nodes[0], path->slots[0],
				  struct btrfs_inode_item);
	memzero_extent_buffer(path->nodes[0], (unsigned long)inode_item,
			     sizeof(*inode_item));
	fill_inode_item(trans, path->nodes[0], inode_item, inode);

	if (name) {
		ref = btrfs_item_ptr(path->nodes[0], path->slots[0] + 1,
				     struct btrfs_inode_ref);
		btrfs_set_inode_ref_name_len(path->nodes[0], ref, name_len);
		btrfs_set_inode_ref_index(path->nodes[0], ref, *index);
		ptr = (unsigned long)(ref + 1);
		write_extent_buffer(path->nodes[0], name, ptr, name_len);
	}

	btrfs_mark_buffer_dirty(path->nodes[0]);
	btrfs_free_path(path);

	btrfs_inherit_iflags(inode, dir);

	if (S_ISREG(mode)) {
		if (btrfs_test_opt(fs_info, NODATASUM))
			BTRFS_I(inode)->flags |= BTRFS_INODE_NODATASUM;
		if (btrfs_test_opt(fs_info, NODATACOW))
			BTRFS_I(inode)->flags |= BTRFS_INODE_NODATACOW |
				BTRFS_INODE_NODATASUM;
	}

	inode_tree_add(inode);

	trace_btrfs_inode_new(inode);
	btrfs_set_inode_last_trans(trans, BTRFS_I(inode));

	btrfs_update_root_times(trans, root);

	ret = btrfs_inode_inherit_props(trans, inode, dir);
	if (ret)
		btrfs_err(fs_info,
			  "error inheriting props for ino %llu (root %llu): %d",
			btrfs_ino(BTRFS_I(inode)), root->root_key.objectid, ret);

	return inode;

fail_unlock:
	discard_new_inode(inode);
fail:
	if (dir && name)
		BTRFS_I(dir)->index_cnt--;
	btrfs_free_path(path);
	return ERR_PTR(ret);
}

/*
 * utility function to add 'inode' into 'parent_inode' with
 * a give name and a given sequence number.
 * if 'add_backref' is true, also insert a backref from the
 * inode to the parent directory.
 */
int btrfs_add_link(struct btrfs_trans_handle *trans,
		   struct btrfs_inode *parent_inode, struct btrfs_inode *inode,
		   const char *name, int name_len, int add_backref, u64 index)
{
	int ret = 0;
	struct btrfs_key key;
	struct btrfs_root *root = parent_inode->root;
	u64 ino = btrfs_ino(inode);
	u64 parent_ino = btrfs_ino(parent_inode);

	if (unlikely(ino == BTRFS_FIRST_FREE_OBJECTID)) {
		memcpy(&key, &inode->root->root_key, sizeof(key));
	} else {
		key.objectid = ino;
		key.type = BTRFS_INODE_ITEM_KEY;
		key.offset = 0;
	}

	if (unlikely(ino == BTRFS_FIRST_FREE_OBJECTID)) {
		ret = btrfs_add_root_ref(trans, key.objectid,
					 root->root_key.objectid, parent_ino,
					 index, name, name_len);
	} else if (add_backref) {
		ret = btrfs_insert_inode_ref(trans, root, name, name_len, ino,
					     parent_ino, index);
	}

	/* Nothing to clean up yet */
	if (ret)
		return ret;

	ret = btrfs_insert_dir_item(trans, name, name_len, parent_inode, &key,
				    btrfs_inode_type(&inode->vfs_inode), index);
	if (ret == -EEXIST || ret == -EOVERFLOW)
		goto fail_dir_item;
	else if (ret) {
		btrfs_abort_transaction(trans, ret);
		return ret;
	}

	btrfs_i_size_write(parent_inode, parent_inode->vfs_inode.i_size +
			   name_len * 2);
	inode_inc_iversion(&parent_inode->vfs_inode);
	/*
	 * If we are replaying a log tree, we do not want to update the mtime
	 * and ctime of the parent directory with the current time, since the
	 * log replay procedure is responsible for setting them to their correct
	 * values (the ones it had when the fsync was done).
	 */
	if (!test_bit(BTRFS_FS_LOG_RECOVERING, &root->fs_info->flags)) {
		struct timespec64 now = current_time(&parent_inode->vfs_inode);

		parent_inode->vfs_inode.i_mtime = now;
		parent_inode->vfs_inode.i_ctime = now;
	}
	ret = btrfs_update_inode(trans, root, &parent_inode->vfs_inode);
	if (ret)
		btrfs_abort_transaction(trans, ret);
	return ret;

fail_dir_item:
	if (unlikely(ino == BTRFS_FIRST_FREE_OBJECTID)) {
		u64 local_index;
		int err;
		err = btrfs_del_root_ref(trans, key.objectid,
					 root->root_key.objectid, parent_ino,
					 &local_index, name, name_len);
		if (err)
			btrfs_abort_transaction(trans, err);
	} else if (add_backref) {
		u64 local_index;
		int err;

		err = btrfs_del_inode_ref(trans, root, name, name_len,
					  ino, parent_ino, &local_index);
		if (err)
			btrfs_abort_transaction(trans, err);
	}

	/* Return the original error code */
	return ret;
}

static int btrfs_add_nondir(struct btrfs_trans_handle *trans,
			    struct btrfs_inode *dir, struct dentry *dentry,
			    struct btrfs_inode *inode, int backref, u64 index)
{
	int err = btrfs_add_link(trans, dir, inode,
				 dentry->d_name.name, dentry->d_name.len,
				 backref, index);
	if (err > 0)
		err = -EEXIST;
	return err;
}

static int btrfs_mknod(struct inode *dir, struct dentry *dentry,
			umode_t mode, dev_t rdev)
{
	struct btrfs_fs_info *fs_info = btrfs_sb(dir->i_sb);
	struct btrfs_trans_handle *trans;
	struct btrfs_root *root = BTRFS_I(dir)->root;
	struct inode *inode = NULL;
	int err;
	u64 objectid;
	u64 index = 0;

	/*
	 * 2 for inode item and ref
	 * 2 for dir items
	 * 1 for xattr if selinux is on
	 */
	trans = btrfs_start_transaction(root, 5);
	if (IS_ERR(trans))
		return PTR_ERR(trans);

	err = btrfs_find_free_ino(root, &objectid);
	if (err)
		goto out_unlock;

	inode = btrfs_new_inode(trans, root, dir, dentry->d_name.name,
			dentry->d_name.len, btrfs_ino(BTRFS_I(dir)), objectid,
			mode, &index);
	if (IS_ERR(inode)) {
		err = PTR_ERR(inode);
		inode = NULL;
		goto out_unlock;
	}

	/*
	* If the active LSM wants to access the inode during
	* d_instantiate it needs these. Smack checks to see
	* if the filesystem supports xattrs by looking at the
	* ops vector.
	*/
	inode->i_op = &btrfs_special_inode_operations;
	init_special_inode(inode, inode->i_mode, rdev);

	err = btrfs_init_inode_security(trans, inode, dir, &dentry->d_name);
	if (err)
		goto out_unlock;

	err = btrfs_add_nondir(trans, BTRFS_I(dir), dentry, BTRFS_I(inode),
			0, index);
	if (err)
		goto out_unlock;

	btrfs_update_inode(trans, root, inode);
	d_instantiate_new(dentry, inode);

out_unlock:
	btrfs_end_transaction(trans);
	btrfs_btree_balance_dirty(fs_info);
	if (err && inode) {
		inode_dec_link_count(inode);
		discard_new_inode(inode);
	}
	return err;
}

static int btrfs_create(struct inode *dir, struct dentry *dentry,
			umode_t mode, bool excl)
{
	struct btrfs_fs_info *fs_info = btrfs_sb(dir->i_sb);
	struct btrfs_trans_handle *trans;
	struct btrfs_root *root = BTRFS_I(dir)->root;
	struct inode *inode = NULL;
	int err;
	u64 objectid;
	u64 index = 0;

	/*
	 * 2 for inode item and ref
	 * 2 for dir items
	 * 1 for xattr if selinux is on
	 */
	trans = btrfs_start_transaction(root, 5);
	if (IS_ERR(trans))
		return PTR_ERR(trans);

	err = btrfs_find_free_ino(root, &objectid);
	if (err)
		goto out_unlock;

	inode = btrfs_new_inode(trans, root, dir, dentry->d_name.name,
			dentry->d_name.len, btrfs_ino(BTRFS_I(dir)), objectid,
			mode, &index);
	if (IS_ERR(inode)) {
		err = PTR_ERR(inode);
		inode = NULL;
		goto out_unlock;
	}
	/*
	* If the active LSM wants to access the inode during
	* d_instantiate it needs these. Smack checks to see
	* if the filesystem supports xattrs by looking at the
	* ops vector.
	*/
	inode->i_fop = &btrfs_file_operations;
	inode->i_op = &btrfs_file_inode_operations;
	inode->i_mapping->a_ops = &btrfs_aops;

	err = btrfs_init_inode_security(trans, inode, dir, &dentry->d_name);
	if (err)
		goto out_unlock;

	err = btrfs_update_inode(trans, root, inode);
	if (err)
		goto out_unlock;

	err = btrfs_add_nondir(trans, BTRFS_I(dir), dentry, BTRFS_I(inode),
			0, index);
	if (err)
		goto out_unlock;

	BTRFS_I(inode)->io_tree.ops = &btrfs_extent_io_ops;
	d_instantiate_new(dentry, inode);

out_unlock:
	btrfs_end_transaction(trans);
	if (err && inode) {
		inode_dec_link_count(inode);
		discard_new_inode(inode);
	}
	btrfs_btree_balance_dirty(fs_info);
	return err;
}

static int btrfs_link(struct dentry *old_dentry, struct inode *dir,
		      struct dentry *dentry)
{
	struct btrfs_trans_handle *trans = NULL;
	struct btrfs_root *root = BTRFS_I(dir)->root;
	struct inode *inode = d_inode(old_dentry);
	struct btrfs_fs_info *fs_info = btrfs_sb(inode->i_sb);
	u64 index;
	int err;
	int drop_inode = 0;

	/* do not allow sys_link's with other subvols of the same device */
	if (root->root_key.objectid != BTRFS_I(inode)->root->root_key.objectid)
		return -EXDEV;

	if (inode->i_nlink >= BTRFS_LINK_MAX)
		return -EMLINK;

	err = btrfs_set_inode_index(BTRFS_I(dir), &index);
	if (err)
		goto fail;

	/*
	 * 2 items for inode and inode ref
	 * 2 items for dir items
	 * 1 item for parent inode
	 * 1 item for orphan item deletion if O_TMPFILE
	 */
	trans = btrfs_start_transaction(root, inode->i_nlink ? 5 : 6);
	if (IS_ERR(trans)) {
		err = PTR_ERR(trans);
		trans = NULL;
		goto fail;
	}

	/* There are several dir indexes for this inode, clear the cache. */
	BTRFS_I(inode)->dir_index = 0ULL;
	inc_nlink(inode);
	inode_inc_iversion(inode);
	inode->i_ctime = current_time(inode);
	ihold(inode);
	set_bit(BTRFS_INODE_COPY_EVERYTHING, &BTRFS_I(inode)->runtime_flags);

	err = btrfs_add_nondir(trans, BTRFS_I(dir), dentry, BTRFS_I(inode),
			1, index);

	if (err) {
		drop_inode = 1;
	} else {
		struct dentry *parent = dentry->d_parent;
		int ret;

		err = btrfs_update_inode(trans, root, inode);
		if (err)
			goto fail;
		if (inode->i_nlink == 1) {
			/*
			 * If new hard link count is 1, it's a file created
			 * with open(2) O_TMPFILE flag.
			 */
			err = btrfs_orphan_del(trans, BTRFS_I(inode));
			if (err)
				goto fail;
		}
		d_instantiate(dentry, inode);
		ret = btrfs_log_new_name(trans, BTRFS_I(inode), NULL, parent,
					 true, NULL);
		if (ret == BTRFS_NEED_TRANS_COMMIT) {
			err = btrfs_commit_transaction(trans);
			trans = NULL;
		}
	}

fail:
	if (trans)
		btrfs_end_transaction(trans);
	if (drop_inode) {
		inode_dec_link_count(inode);
		iput(inode);
	}
	btrfs_btree_balance_dirty(fs_info);
	return err;
}

static int btrfs_mkdir(struct inode *dir, struct dentry *dentry, umode_t mode)
{
	struct btrfs_fs_info *fs_info = btrfs_sb(dir->i_sb);
	struct inode *inode = NULL;
	struct btrfs_trans_handle *trans;
	struct btrfs_root *root = BTRFS_I(dir)->root;
	int err = 0;
	u64 objectid = 0;
	u64 index = 0;

	/*
	 * 2 items for inode and ref
	 * 2 items for dir items
	 * 1 for xattr if selinux is on
	 */
	trans = btrfs_start_transaction(root, 5);
	if (IS_ERR(trans))
		return PTR_ERR(trans);

	err = btrfs_find_free_ino(root, &objectid);
	if (err)
		goto out_fail;

	inode = btrfs_new_inode(trans, root, dir, dentry->d_name.name,
			dentry->d_name.len, btrfs_ino(BTRFS_I(dir)), objectid,
			S_IFDIR | mode, &index);
	if (IS_ERR(inode)) {
		err = PTR_ERR(inode);
		inode = NULL;
		goto out_fail;
	}

	/* these must be set before we unlock the inode */
	inode->i_op = &btrfs_dir_inode_operations;
	inode->i_fop = &btrfs_dir_file_operations;

	err = btrfs_init_inode_security(trans, inode, dir, &dentry->d_name);
	if (err)
		goto out_fail;

	btrfs_i_size_write(BTRFS_I(inode), 0);
	err = btrfs_update_inode(trans, root, inode);
	if (err)
		goto out_fail;

	err = btrfs_add_link(trans, BTRFS_I(dir), BTRFS_I(inode),
			dentry->d_name.name,
			dentry->d_name.len, 0, index);
	if (err)
		goto out_fail;

	d_instantiate_new(dentry, inode);

out_fail:
	btrfs_end_transaction(trans);
	if (err && inode) {
		inode_dec_link_count(inode);
		discard_new_inode(inode);
	}
	btrfs_btree_balance_dirty(fs_info);
	return err;
}

static noinline int uncompress_inline(struct btrfs_path *path,
				      struct page *page,
				      size_t pg_offset, u64 extent_offset,
				      struct btrfs_file_extent_item *item)
{
	int ret;
	struct extent_buffer *leaf = path->nodes[0];
	char *tmp;
	size_t max_size;
	unsigned long inline_size;
	unsigned long ptr;
	int compress_type;

	WARN_ON(pg_offset != 0);
	compress_type = btrfs_file_extent_compression(leaf, item);
	max_size = btrfs_file_extent_ram_bytes(leaf, item);
	inline_size = btrfs_file_extent_inline_item_len(leaf,
					btrfs_item_nr(path->slots[0]));
	tmp = kmalloc(inline_size, GFP_NOFS);
	if (!tmp)
		return -ENOMEM;
	ptr = btrfs_file_extent_inline_start(item);

	read_extent_buffer(leaf, tmp, ptr, inline_size);

	max_size = min_t(unsigned long, PAGE_SIZE, max_size);
	ret = btrfs_decompress(compress_type, tmp, page,
			       extent_offset, inline_size, max_size);

	/*
	 * decompression code contains a memset to fill in any space between the end
	 * of the uncompressed data and the end of max_size in case the decompressed
	 * data ends up shorter than ram_bytes.  That doesn't cover the hole between
	 * the end of an inline extent and the beginning of the next block, so we
	 * cover that region here.
	 */

	if (max_size + pg_offset < PAGE_SIZE) {
		char *map = kmap(page);
		memset(map + pg_offset + max_size, 0, PAGE_SIZE - max_size - pg_offset);
		kunmap(page);
	}
	kfree(tmp);
	return ret;
}

/**
 * btrfs_get_extent - Lookup the first extent overlapping a range in a file.
 * @inode:	file to search in
 * @page:	page to read extent data into if the extent is inline
 * @pg_offset:	offset into @page to copy to
 * @start:	file offset
 * @len:	length of range starting at @start
 *
 * This returns the first &struct extent_map which overlaps with the given
 * range, reading it from the B-tree and caching it if necessary. Note that
 * there may be more extents which overlap the given range after the returned
 * extent_map.
 *
 * If @page is not NULL and the extent is inline, this also reads the extent
 * data directly into the page and marks the extent up to date in the io_tree.
 *
 * Return: ERR_PTR on error, non-NULL extent_map on success.
 */
struct extent_map *btrfs_get_extent(struct btrfs_inode *inode,
				    struct page *page, size_t pg_offset,
				    u64 start, u64 len)
{
	struct btrfs_fs_info *fs_info = inode->root->fs_info;
	int ret;
	int err = 0;
	u64 extent_start = 0;
	u64 extent_end = 0;
	u64 objectid = btrfs_ino(inode);
	int extent_type = -1;
	struct btrfs_path *path = NULL;
	struct btrfs_root *root = inode->root;
	struct btrfs_file_extent_item *item;
	struct extent_buffer *leaf;
	struct btrfs_key found_key;
	struct extent_map *em = NULL;
	struct extent_map_tree *em_tree = &inode->extent_tree;
	struct extent_io_tree *io_tree = &inode->io_tree;

	read_lock(&em_tree->lock);
	em = lookup_extent_mapping(em_tree, start, len);
	read_unlock(&em_tree->lock);

	if (em) {
		if (em->start > start || em->start + em->len <= start)
			free_extent_map(em);
		else if (em->block_start == EXTENT_MAP_INLINE && page)
			free_extent_map(em);
		else
			goto out;
	}
	em = alloc_extent_map();
	if (!em) {
		err = -ENOMEM;
		goto out;
	}
	em->start = EXTENT_MAP_HOLE;
	em->orig_start = EXTENT_MAP_HOLE;
	em->len = (u64)-1;
	em->block_len = (u64)-1;

	path = btrfs_alloc_path();
	if (!path) {
		err = -ENOMEM;
		goto out;
	}

	/* Chances are we'll be called again, so go ahead and do readahead */
	path->reada = READA_FORWARD;

	/*
	 * Unless we're going to uncompress the inline extent, no sleep would
	 * happen.
	 */
	path->leave_spinning = 1;

	ret = btrfs_lookup_file_extent(NULL, root, path, objectid, start, 0);
	if (ret < 0) {
		err = ret;
		goto out;
	} else if (ret > 0) {
		if (path->slots[0] == 0)
			goto not_found;
		path->slots[0]--;
	}

	leaf = path->nodes[0];
	item = btrfs_item_ptr(leaf, path->slots[0],
			      struct btrfs_file_extent_item);
	btrfs_item_key_to_cpu(leaf, &found_key, path->slots[0]);
	if (found_key.objectid != objectid ||
	    found_key.type != BTRFS_EXTENT_DATA_KEY) {
		/*
		 * If we backup past the first extent we want to move forward
		 * and see if there is an extent in front of us, otherwise we'll
		 * say there is a hole for our whole search range which can
		 * cause problems.
		 */
		extent_end = start;
		goto next;
	}

	extent_type = btrfs_file_extent_type(leaf, item);
	extent_start = found_key.offset;
	extent_end = btrfs_file_extent_end(path);
	if (extent_type == BTRFS_FILE_EXTENT_REG ||
	    extent_type == BTRFS_FILE_EXTENT_PREALLOC) {
		/* Only regular file could have regular/prealloc extent */
		if (!S_ISREG(inode->vfs_inode.i_mode)) {
			ret = -EUCLEAN;
			btrfs_crit(fs_info,
		"regular/prealloc extent found for non-regular inode %llu",
				   btrfs_ino(inode));
			goto out;
		}
		trace_btrfs_get_extent_show_fi_regular(inode, leaf, item,
						       extent_start);
	} else if (extent_type == BTRFS_FILE_EXTENT_INLINE) {
		trace_btrfs_get_extent_show_fi_inline(inode, leaf, item,
						      path->slots[0],
						      extent_start);
	}
next:
	if (start >= extent_end) {
		path->slots[0]++;
		if (path->slots[0] >= btrfs_header_nritems(leaf)) {
			ret = btrfs_next_leaf(root, path);
			if (ret < 0) {
				err = ret;
				goto out;
			} else if (ret > 0) {
				goto not_found;
			}
			leaf = path->nodes[0];
		}
		btrfs_item_key_to_cpu(leaf, &found_key, path->slots[0]);
		if (found_key.objectid != objectid ||
		    found_key.type != BTRFS_EXTENT_DATA_KEY)
			goto not_found;
		if (start + len <= found_key.offset)
			goto not_found;
		if (start > found_key.offset)
			goto next;

		/* New extent overlaps with existing one */
		em->start = start;
		em->orig_start = start;
		em->len = found_key.offset - start;
		em->block_start = EXTENT_MAP_HOLE;
		goto insert;
	}

	btrfs_extent_item_to_extent_map(inode, path, item, !page, em);

	if (extent_type == BTRFS_FILE_EXTENT_REG ||
	    extent_type == BTRFS_FILE_EXTENT_PREALLOC) {
		goto insert;
	} else if (extent_type == BTRFS_FILE_EXTENT_INLINE) {
		unsigned long ptr;
		char *map;
		size_t size;
		size_t extent_offset;
		size_t copy_size;

		if (!page)
			goto out;

		size = btrfs_file_extent_ram_bytes(leaf, item);
		extent_offset = page_offset(page) + pg_offset - extent_start;
		copy_size = min_t(u64, PAGE_SIZE - pg_offset,
				  size - extent_offset);
		em->start = extent_start + extent_offset;
		em->len = ALIGN(copy_size, fs_info->sectorsize);
		em->orig_block_len = em->len;
		em->orig_start = em->start;
		ptr = btrfs_file_extent_inline_start(item) + extent_offset;

		btrfs_set_path_blocking(path);
		if (!PageUptodate(page)) {
			if (btrfs_file_extent_compression(leaf, item) !=
			    BTRFS_COMPRESS_NONE) {
				ret = uncompress_inline(path, page, pg_offset,
							extent_offset, item);
				if (ret) {
					err = ret;
					goto out;
				}
			} else {
				map = kmap(page);
				read_extent_buffer(leaf, map + pg_offset, ptr,
						   copy_size);
				if (pg_offset + copy_size < PAGE_SIZE) {
					memset(map + pg_offset + copy_size, 0,
					       PAGE_SIZE - pg_offset -
					       copy_size);
				}
				kunmap(page);
			}
			flush_dcache_page(page);
		}
		set_extent_uptodate(io_tree, em->start,
				    extent_map_end(em) - 1, NULL, GFP_NOFS);
		goto insert;
	}
not_found:
	em->start = start;
	em->orig_start = start;
	em->len = len;
	em->block_start = EXTENT_MAP_HOLE;
insert:
	btrfs_release_path(path);
	if (em->start > start || extent_map_end(em) <= start) {
		btrfs_err(fs_info,
			  "bad extent! em: [%llu %llu] passed [%llu %llu]",
			  em->start, em->len, start, len);
		err = -EIO;
		goto out;
	}

	err = 0;
	write_lock(&em_tree->lock);
	err = btrfs_add_extent_mapping(fs_info, em_tree, &em, start, len);
	write_unlock(&em_tree->lock);
out:
	btrfs_free_path(path);

	trace_btrfs_get_extent(root, inode, em);

	if (err) {
		free_extent_map(em);
		return ERR_PTR(err);
	}
	BUG_ON(!em); /* Error is always set */
	return em;
}

struct extent_map *btrfs_get_extent_fiemap(struct btrfs_inode *inode,
					   u64 start, u64 len)
{
	struct extent_map *em;
	struct extent_map *hole_em = NULL;
	u64 delalloc_start = start;
	u64 end;
	u64 delalloc_len;
	u64 delalloc_end;
	int err = 0;

	em = btrfs_get_extent(inode, NULL, 0, start, len);
	if (IS_ERR(em))
		return em;
	/*
	 * If our em maps to:
	 * - a hole or
	 * - a pre-alloc extent,
	 * there might actually be delalloc bytes behind it.
	 */
	if (em->block_start != EXTENT_MAP_HOLE &&
	    !test_bit(EXTENT_FLAG_PREALLOC, &em->flags))
		return em;
	else
		hole_em = em;

	/* check to see if we've wrapped (len == -1 or similar) */
	end = start + len;
	if (end < start)
		end = (u64)-1;
	else
		end -= 1;

	em = NULL;

	/* ok, we didn't find anything, lets look for delalloc */
	delalloc_len = count_range_bits(&inode->io_tree, &delalloc_start,
				 end, len, EXTENT_DELALLOC, 1);
	delalloc_end = delalloc_start + delalloc_len;
	if (delalloc_end < delalloc_start)
		delalloc_end = (u64)-1;

	/*
	 * We didn't find anything useful, return the original results from
	 * get_extent()
	 */
	if (delalloc_start > end || delalloc_end <= start) {
		em = hole_em;
		hole_em = NULL;
		goto out;
	}

	/*
	 * Adjust the delalloc_start to make sure it doesn't go backwards from
	 * the start they passed in
	 */
	delalloc_start = max(start, delalloc_start);
	delalloc_len = delalloc_end - delalloc_start;

	if (delalloc_len > 0) {
		u64 hole_start;
		u64 hole_len;
		const u64 hole_end = extent_map_end(hole_em);

		em = alloc_extent_map();
		if (!em) {
			err = -ENOMEM;
			goto out;
		}

		ASSERT(hole_em);
		/*
		 * When btrfs_get_extent can't find anything it returns one
		 * huge hole
		 *
		 * Make sure what it found really fits our range, and adjust to
		 * make sure it is based on the start from the caller
		 */
		if (hole_end <= start || hole_em->start > end) {
		       free_extent_map(hole_em);
		       hole_em = NULL;
		} else {
		       hole_start = max(hole_em->start, start);
		       hole_len = hole_end - hole_start;
		}

		if (hole_em && delalloc_start > hole_start) {
			/*
			 * Our hole starts before our delalloc, so we have to
			 * return just the parts of the hole that go until the
			 * delalloc starts
			 */
			em->len = min(hole_len, delalloc_start - hole_start);
			em->start = hole_start;
			em->orig_start = hole_start;
			/*
			 * Don't adjust block start at all, it is fixed at
			 * EXTENT_MAP_HOLE
			 */
			em->block_start = hole_em->block_start;
			em->block_len = hole_len;
			if (test_bit(EXTENT_FLAG_PREALLOC, &hole_em->flags))
				set_bit(EXTENT_FLAG_PREALLOC, &em->flags);
		} else {
			/*
			 * Hole is out of passed range or it starts after
			 * delalloc range
			 */
			em->start = delalloc_start;
			em->len = delalloc_len;
			em->orig_start = delalloc_start;
			em->block_start = EXTENT_MAP_DELALLOC;
			em->block_len = delalloc_len;
		}
	} else {
		return hole_em;
	}
out:

	free_extent_map(hole_em);
	if (err) {
		free_extent_map(em);
		return ERR_PTR(err);
	}
	return em;
}

static struct extent_map *btrfs_create_dio_extent(struct btrfs_inode *inode,
						  const u64 start,
						  const u64 len,
						  const u64 orig_start,
						  const u64 block_start,
						  const u64 block_len,
						  const u64 orig_block_len,
						  const u64 ram_bytes,
						  const int type)
{
	struct extent_map *em = NULL;
	int ret;

	if (type != BTRFS_ORDERED_NOCOW) {
		em = create_io_em(inode, start, len, orig_start, block_start,
				  block_len, orig_block_len, ram_bytes,
				  BTRFS_COMPRESS_NONE, /* compress_type */
				  type);
		if (IS_ERR(em))
			goto out;
	}
	ret = btrfs_add_ordered_extent_dio(inode, start, block_start, len,
					   block_len, type);
	if (ret) {
		if (em) {
			free_extent_map(em);
			btrfs_drop_extent_cache(inode, start, start + len - 1, 0);
		}
		em = ERR_PTR(ret);
	}
 out:

	return em;
}

static struct extent_map *btrfs_new_extent_direct(struct btrfs_inode *inode,
						  u64 start, u64 len)
{
	struct btrfs_root *root = inode->root;
	struct btrfs_fs_info *fs_info = root->fs_info;
	struct extent_map *em;
	struct btrfs_key ins;
	u64 alloc_hint;
	int ret;

	alloc_hint = get_extent_allocation_hint(inode, start, len);
	ret = btrfs_reserve_extent(root, len, len, fs_info->sectorsize,
				   0, alloc_hint, &ins, 1, 1);
	if (ret)
		return ERR_PTR(ret);

	em = btrfs_create_dio_extent(inode, start, ins.offset, start,
				     ins.objectid, ins.offset, ins.offset,
				     ins.offset, BTRFS_ORDERED_REGULAR);
	btrfs_dec_block_group_reservations(fs_info, ins.objectid);
	if (IS_ERR(em))
		btrfs_free_reserved_extent(fs_info, ins.objectid, ins.offset,
					   1);

	return em;
}

/*
 * Check if we can do nocow write into the range [@offset, @offset + @len)
 *
 * @offset:	File offset
 * @len:	The length to write, will be updated to the nocow writeable
 *		range
 * @orig_start:	(optional) Return the original file offset of the file extent
 * @orig_len:	(optional) Return the original on-disk length of the file extent
 * @ram_bytes:	(optional) Return the ram_bytes of the file extent
 *
 * This function will flush ordered extents in the range to ensure proper
 * nocow checks for (nowait == false) case.
 *
 * Return:
 * >0	and update @len if we can do nocow write
 *  0	if we can't do nocow write
 * <0	if error happened
 *
 * NOTE: This only checks the file extents, caller is responsible to wait for
 *	 any ordered extents.
 */
noinline int can_nocow_extent(struct inode *inode, u64 offset, u64 *len,
			      u64 *orig_start, u64 *orig_block_len,
			      u64 *ram_bytes)
{
	struct btrfs_fs_info *fs_info = btrfs_sb(inode->i_sb);
	struct btrfs_path *path;
	int ret;
	struct extent_buffer *leaf;
	struct btrfs_root *root = BTRFS_I(inode)->root;
	struct extent_io_tree *io_tree = &BTRFS_I(inode)->io_tree;
	struct btrfs_file_extent_item *fi;
	struct btrfs_key key;
	u64 disk_bytenr;
	u64 backref_offset;
	u64 extent_end;
	u64 num_bytes;
	int slot;
	int found_type;
	bool nocow = (BTRFS_I(inode)->flags & BTRFS_INODE_NODATACOW);

	path = btrfs_alloc_path();
	if (!path)
		return -ENOMEM;

	ret = btrfs_lookup_file_extent(NULL, root, path,
			btrfs_ino(BTRFS_I(inode)), offset, 0);
	if (ret < 0)
		goto out;

	slot = path->slots[0];
	if (ret == 1) {
		if (slot == 0) {
			/* can't find the item, must cow */
			ret = 0;
			goto out;
		}
		slot--;
	}
	ret = 0;
	leaf = path->nodes[0];
	btrfs_item_key_to_cpu(leaf, &key, slot);
	if (key.objectid != btrfs_ino(BTRFS_I(inode)) ||
	    key.type != BTRFS_EXTENT_DATA_KEY) {
		/* not our file or wrong item type, must cow */
		goto out;
	}

	if (key.offset > offset) {
		/* Wrong offset, must cow */
		goto out;
	}

	fi = btrfs_item_ptr(leaf, slot, struct btrfs_file_extent_item);
	found_type = btrfs_file_extent_type(leaf, fi);
	if (found_type != BTRFS_FILE_EXTENT_REG &&
	    found_type != BTRFS_FILE_EXTENT_PREALLOC) {
		/* not a regular extent, must cow */
		goto out;
	}

	if (!nocow && found_type == BTRFS_FILE_EXTENT_REG)
		goto out;

	extent_end = key.offset + btrfs_file_extent_num_bytes(leaf, fi);
	if (extent_end <= offset)
		goto out;

	disk_bytenr = btrfs_file_extent_disk_bytenr(leaf, fi);
	if (disk_bytenr == 0)
		goto out;

	if (btrfs_file_extent_compression(leaf, fi) ||
	    btrfs_file_extent_encryption(leaf, fi) ||
	    btrfs_file_extent_other_encoding(leaf, fi))
		goto out;

	/*
	 * Do the same check as in btrfs_cross_ref_exist but without the
	 * unnecessary search.
	 */
	if (btrfs_file_extent_generation(leaf, fi) <=
	    btrfs_root_last_snapshot(&root->root_item))
		goto out;

	backref_offset = btrfs_file_extent_offset(leaf, fi);

	if (orig_start) {
		*orig_start = key.offset - backref_offset;
		*orig_block_len = btrfs_file_extent_disk_num_bytes(leaf, fi);
		*ram_bytes = btrfs_file_extent_ram_bytes(leaf, fi);
	}

	if (btrfs_extent_readonly(fs_info, disk_bytenr))
		goto out;

	num_bytes = min(offset + *len, extent_end) - offset;
	if (!nocow && found_type == BTRFS_FILE_EXTENT_PREALLOC) {
		u64 range_end;

		range_end = round_up(offset + num_bytes,
				     root->fs_info->sectorsize) - 1;
		ret = test_range_bit(io_tree, offset, range_end,
				     EXTENT_DELALLOC, 0, NULL);
		if (ret) {
			ret = -EAGAIN;
			goto out;
		}
	}

	btrfs_release_path(path);

	/*
	 * look for other files referencing this extent, if we
	 * find any we must cow
	 */

	ret = btrfs_cross_ref_exist(root, btrfs_ino(BTRFS_I(inode)),
				    key.offset - backref_offset, disk_bytenr);
	if (ret) {
		ret = 0;
		goto out;
	}

	/*
	 * adjust disk_bytenr and num_bytes to cover just the bytes
	 * in this extent we are about to write.  If there
	 * are any csums in that range we have to cow in order
	 * to keep the csums correct
	 */
	disk_bytenr += backref_offset;
	disk_bytenr += offset - key.offset;
	if (csum_exist_in_range(fs_info, disk_bytenr, num_bytes))
		goto out;
	/*
	 * all of the above have passed, it is safe to overwrite this extent
	 * without cow
	 */
	*len = num_bytes;
	ret = 1;
out:
	btrfs_free_path(path);
	return ret;
}

static int lock_extent_direct(struct inode *inode, u64 lockstart, u64 lockend,
			      struct extent_state **cached_state, bool writing)
{
	struct btrfs_ordered_extent *ordered;
	int ret = 0;

	while (1) {
		lock_extent_bits(&BTRFS_I(inode)->io_tree, lockstart, lockend,
				 cached_state);
		/*
		 * We're concerned with the entire range that we're going to be
		 * doing DIO to, so we need to make sure there's no ordered
		 * extents in this range.
		 */
		ordered = btrfs_lookup_ordered_range(BTRFS_I(inode), lockstart,
						     lockend - lockstart + 1);

		/*
		 * We need to make sure there are no buffered pages in this
		 * range either, we could have raced between the invalidate in
		 * generic_file_direct_write and locking the extent.  The
		 * invalidate needs to happen so that reads after a write do not
		 * get stale data.
		 */
		if (!ordered &&
		    (!writing || !filemap_range_has_page(inode->i_mapping,
							 lockstart, lockend)))
			break;

		unlock_extent_cached(&BTRFS_I(inode)->io_tree, lockstart, lockend,
				     cached_state);

		if (ordered) {
			/*
			 * If we are doing a DIO read and the ordered extent we
			 * found is for a buffered write, we can not wait for it
			 * to complete and retry, because if we do so we can
			 * deadlock with concurrent buffered writes on page
			 * locks. This happens only if our DIO read covers more
			 * than one extent map, if at this point has already
			 * created an ordered extent for a previous extent map
			 * and locked its range in the inode's io tree, and a
			 * concurrent write against that previous extent map's
			 * range and this range started (we unlock the ranges
			 * in the io tree only when the bios complete and
			 * buffered writes always lock pages before attempting
			 * to lock range in the io tree).
			 */
			if (writing ||
			    test_bit(BTRFS_ORDERED_DIRECT, &ordered->flags))
				btrfs_start_ordered_extent(inode, ordered, 1);
			else
				ret = -ENOTBLK;
			btrfs_put_ordered_extent(ordered);
		} else {
			/*
			 * We could trigger writeback for this range (and wait
			 * for it to complete) and then invalidate the pages for
			 * this range (through invalidate_inode_pages2_range()),
			 * but that can lead us to a deadlock with a concurrent
			 * call to readahead (a buffered read or a defrag call
			 * triggered a readahead) on a page lock due to an
			 * ordered dio extent we created before but did not have
			 * yet a corresponding bio submitted (whence it can not
			 * complete), which makes readahead wait for that
			 * ordered extent to complete while holding a lock on
			 * that page.
			 */
			ret = -ENOTBLK;
		}

		if (ret)
			break;

		cond_resched();
	}

	return ret;
}

/* The callers of this must take lock_extent() */
static struct extent_map *create_io_em(struct btrfs_inode *inode, u64 start,
				       u64 len, u64 orig_start, u64 block_start,
				       u64 block_len, u64 orig_block_len,
				       u64 ram_bytes, int compress_type,
				       int type)
{
	struct extent_map_tree *em_tree;
	struct extent_map *em;
	int ret;

	ASSERT(type == BTRFS_ORDERED_PREALLOC ||
	       type == BTRFS_ORDERED_COMPRESSED ||
	       type == BTRFS_ORDERED_NOCOW ||
	       type == BTRFS_ORDERED_REGULAR);

	em_tree = &inode->extent_tree;
	em = alloc_extent_map();
	if (!em)
		return ERR_PTR(-ENOMEM);

	em->start = start;
	em->orig_start = orig_start;
	em->len = len;
	em->block_len = block_len;
	em->block_start = block_start;
	em->orig_block_len = orig_block_len;
	em->ram_bytes = ram_bytes;
	em->generation = -1;
	set_bit(EXTENT_FLAG_PINNED, &em->flags);
	if (type == BTRFS_ORDERED_PREALLOC) {
		set_bit(EXTENT_FLAG_FILLING, &em->flags);
	} else if (type == BTRFS_ORDERED_COMPRESSED) {
		set_bit(EXTENT_FLAG_COMPRESSED, &em->flags);
		em->compress_type = compress_type;
	}

	do {
		btrfs_drop_extent_cache(inode, em->start,
					em->start + em->len - 1, 0);
		write_lock(&em_tree->lock);
		ret = add_extent_mapping(em_tree, em, 1);
		write_unlock(&em_tree->lock);
		/*
		 * The caller has taken lock_extent(), who could race with us
		 * to add em?
		 */
	} while (ret == -EEXIST);

	if (ret) {
		free_extent_map(em);
		return ERR_PTR(ret);
	}

	/* em got 2 refs now, callers needs to do free_extent_map once. */
	return em;
}


static int btrfs_get_blocks_direct_write(struct extent_map **map,
					 struct inode *inode,
					 struct btrfs_dio_data *dio_data,
					 u64 start, u64 len)
{
	struct btrfs_fs_info *fs_info = btrfs_sb(inode->i_sb);
	struct extent_map *em = *map;
	int ret = 0;

	/*
	 * We don't allocate a new extent in the following cases
	 *
	 * 1) The inode is marked as NODATACOW. In this case we'll just use the
	 * existing extent.
	 * 2) The extent is marked as PREALLOC. We're good to go here and can
	 * just use the extent.
	 *
	 */
	if (test_bit(EXTENT_FLAG_PREALLOC, &em->flags) ||
	    ((BTRFS_I(inode)->flags & BTRFS_INODE_NODATACOW) &&
	     em->block_start != EXTENT_MAP_HOLE)) {
		int type;
		u64 block_start, orig_start, orig_block_len, ram_bytes;

		if (test_bit(EXTENT_FLAG_PREALLOC, &em->flags))
			type = BTRFS_ORDERED_PREALLOC;
		else
			type = BTRFS_ORDERED_NOCOW;
		len = min(len, em->len - (start - em->start));
		block_start = em->block_start + (start - em->start);

		if (can_nocow_extent(inode, start, &len, &orig_start,
				     &orig_block_len, &ram_bytes) == 1 &&
		    btrfs_inc_nocow_writers(fs_info, block_start)) {
			struct extent_map *em2;

			em2 = btrfs_create_dio_extent(BTRFS_I(inode), start, len,
						      orig_start, block_start,
						      len, orig_block_len,
						      ram_bytes, type);
			btrfs_dec_nocow_writers(fs_info, block_start);
			if (type == BTRFS_ORDERED_PREALLOC) {
				free_extent_map(em);
				*map = em = em2;
			}

			if (em2 && IS_ERR(em2)) {
				ret = PTR_ERR(em2);
				goto out;
			}
			/*
			 * For inode marked NODATACOW or extent marked PREALLOC,
			 * use the existing or preallocated extent, so does not
			 * need to adjust btrfs_space_info's bytes_may_use.
			 */
			btrfs_free_reserved_data_space_noquota(fs_info, len);
			goto skip_cow;
		}
	}

	/* this will cow the extent */
	free_extent_map(em);
	*map = em = btrfs_new_extent_direct(BTRFS_I(inode), start, len);
	if (IS_ERR(em)) {
		ret = PTR_ERR(em);
		goto out;
	}

	len = min(len, em->len - (start - em->start));

skip_cow:
	/*
	 * Need to update the i_size under the extent lock so buffered
	 * readers will get the updated i_size when we unlock.
	 */
	if (start + len > i_size_read(inode))
		i_size_write(inode, start + len);

	dio_data->reserve -= len;
out:
	return ret;
}

static int btrfs_dio_iomap_begin(struct inode *inode, loff_t start,
		loff_t length, unsigned int flags, struct iomap *iomap,
		struct iomap *srcmap)
{
	struct btrfs_fs_info *fs_info = btrfs_sb(inode->i_sb);
	struct extent_map *em;
	struct extent_state *cached_state = NULL;
	struct btrfs_dio_data *dio_data = NULL;
	u64 lockstart, lockend;
	const bool write = !!(flags & IOMAP_WRITE);
	int ret = 0;
	u64 len = length;
	bool unlock_extents = false;

	if (!write)
		len = min_t(u64, len, fs_info->sectorsize);

	lockstart = start;
	lockend = start + len - 1;

	/*
	 * The generic stuff only does filemap_write_and_wait_range, which
	 * isn't enough if we've written compressed pages to this area, so we
	 * need to flush the dirty pages again to make absolutely sure that any
	 * outstanding dirty pages are on disk.
	 */
	if (test_bit(BTRFS_INODE_HAS_ASYNC_EXTENT,
		     &BTRFS_I(inode)->runtime_flags))
		ret = filemap_fdatawrite_range(inode->i_mapping, start,
					       start + length - 1);

	dio_data = kzalloc(sizeof(*dio_data), GFP_NOFS);
	if (!dio_data)
		return -ENOMEM;

	dio_data->length = length;
	if (write) {
		dio_data->reserve = round_up(length, fs_info->sectorsize);
		ret = btrfs_delalloc_reserve_space(BTRFS_I(inode),
				&dio_data->data_reserved,
				start, dio_data->reserve);
		if (ret) {
			extent_changeset_free(dio_data->data_reserved);
			kfree(dio_data);
			return ret;
		}
	}
	iomap->private = dio_data;


	/*
	 * If this errors out it's because we couldn't invalidate pagecache for
	 * this range and we need to fallback to buffered.
	 */
	if (lock_extent_direct(inode, lockstart, lockend, &cached_state, write)) {
		ret = -ENOTBLK;
		goto err;
	}

	em = btrfs_get_extent(BTRFS_I(inode), NULL, 0, start, len);
	if (IS_ERR(em)) {
		ret = PTR_ERR(em);
		goto unlock_err;
	}

	/*
	 * Ok for INLINE and COMPRESSED extents we need to fallback on buffered
	 * io.  INLINE is special, and we could probably kludge it in here, but
	 * it's still buffered so for safety lets just fall back to the generic
	 * buffered path.
	 *
	 * For COMPRESSED we _have_ to read the entire extent in so we can
	 * decompress it, so there will be buffering required no matter what we
	 * do, so go ahead and fallback to buffered.
	 *
	 * We return -ENOTBLK because that's what makes DIO go ahead and go back
	 * to buffered IO.  Don't blame me, this is the price we pay for using
	 * the generic code.
	 */
	if (test_bit(EXTENT_FLAG_COMPRESSED, &em->flags) ||
	    em->block_start == EXTENT_MAP_INLINE) {
		free_extent_map(em);
		ret = -ENOTBLK;
		goto unlock_err;
	}

	len = min(len, em->len - (start - em->start));
	if (write) {
		ret = btrfs_get_blocks_direct_write(&em, inode, dio_data,
						    start, len);
		if (ret < 0)
			goto unlock_err;
		unlock_extents = true;
		/* Recalc len in case the new em is smaller than requested */
		len = min(len, em->len - (start - em->start));
	} else {
		/*
		 * We need to unlock only the end area that we aren't using.
		 * The rest is going to be unlocked by the endio routine.
		 */
		lockstart = start + len;
		if (lockstart < lockend)
			unlock_extents = true;
	}

	if (unlock_extents)
		unlock_extent_cached(&BTRFS_I(inode)->io_tree,
				     lockstart, lockend, &cached_state);
	else
		free_extent_state(cached_state);

	/*
	 * Translate extent map information to iomap.
	 * We trim the extents (and move the addr) even though iomap code does
	 * that, since we have locked only the parts we are performing I/O in.
	 */
	if ((em->block_start == EXTENT_MAP_HOLE) ||
	    (test_bit(EXTENT_FLAG_PREALLOC, &em->flags) && !write)) {
		iomap->addr = IOMAP_NULL_ADDR;
		iomap->type = IOMAP_HOLE;
	} else {
		iomap->addr = em->block_start + (start - em->start);
		iomap->type = IOMAP_MAPPED;
	}
	iomap->offset = start;
	iomap->bdev = fs_info->fs_devices->latest_bdev;
	iomap->length = len;

	free_extent_map(em);

	return 0;

unlock_err:
	unlock_extent_cached(&BTRFS_I(inode)->io_tree, lockstart, lockend,
			     &cached_state);
err:
	if (dio_data) {
		btrfs_delalloc_release_space(BTRFS_I(inode), dio_data->data_reserved,
				start, dio_data->reserve, true);
		btrfs_delalloc_release_extents(BTRFS_I(inode), dio_data->reserve);
		extent_changeset_free(dio_data->data_reserved);
		kfree(dio_data);
	}
	return ret;
}

static int btrfs_dio_iomap_end(struct inode *inode, loff_t pos, loff_t length,
		ssize_t written, unsigned int flags, struct iomap *iomap)
{
	int ret = 0;
	struct btrfs_dio_data *dio_data = iomap->private;
	size_t submitted = dio_data->submitted;
	const bool write = !!(flags & IOMAP_WRITE);

	if (!write && (iomap->type == IOMAP_HOLE)) {
		/* If reading from a hole, unlock and return */
		unlock_extent(&BTRFS_I(inode)->io_tree, pos, pos + length - 1);
		goto out;
	}

	if (submitted < length) {
		pos += submitted;
		length -= submitted;
		if (write)
			__endio_write_update_ordered(BTRFS_I(inode), pos, length, false);
		else
			unlock_extent(&BTRFS_I(inode)->io_tree, pos,
				      pos + length - 1);
		ret = -ENOTBLK;
	}

	if (write) {
		if (dio_data->reserve)
			btrfs_delalloc_release_space(BTRFS_I(inode),
					dio_data->data_reserved, pos,
					dio_data->reserve, true);
		btrfs_delalloc_release_extents(BTRFS_I(inode), dio_data->length);
		extent_changeset_free(dio_data->data_reserved);
	}
out:
	kfree(dio_data);
	iomap->private = NULL;

	return ret;
}

static void btrfs_dio_private_put(struct btrfs_dio_private *dip)
{
	/*
	 * This implies a barrier so that stores to dio_bio->bi_status before
	 * this and loads of dio_bio->bi_status after this are fully ordered.
	 */
	if (!refcount_dec_and_test(&dip->refs))
		return;

	if (bio_op(dip->dio_bio) == REQ_OP_WRITE) {
		__endio_write_update_ordered(BTRFS_I(dip->inode),
					     dip->logical_offset,
					     dip->bytes,
					     !dip->dio_bio->bi_status);
	} else {
		unlock_extent(&BTRFS_I(dip->inode)->io_tree,
			      dip->logical_offset,
			      dip->logical_offset + dip->bytes - 1);
	}

	bio_endio(dip->dio_bio);
	kfree(dip);
}

static blk_status_t submit_dio_repair_bio(struct inode *inode, struct bio *bio,
					  int mirror_num,
					  unsigned long bio_flags)
{
	struct btrfs_dio_private *dip = bio->bi_private;
	struct btrfs_fs_info *fs_info = btrfs_sb(inode->i_sb);
	blk_status_t ret;

	BUG_ON(bio_op(bio) == REQ_OP_WRITE);

	ret = btrfs_bio_wq_end_io(fs_info, bio, BTRFS_WQ_ENDIO_DATA);
	if (ret)
		return ret;

	refcount_inc(&dip->refs);
	ret = btrfs_map_bio(fs_info, bio, mirror_num);
	if (ret)
		refcount_dec(&dip->refs);
	return ret;
}

static blk_status_t btrfs_check_read_dio_bio(struct inode *inode,
					     struct btrfs_io_bio *io_bio,
					     const bool uptodate)
{
	struct btrfs_fs_info *fs_info = BTRFS_I(inode)->root->fs_info;
	const u32 sectorsize = fs_info->sectorsize;
	struct extent_io_tree *failure_tree = &BTRFS_I(inode)->io_failure_tree;
	struct extent_io_tree *io_tree = &BTRFS_I(inode)->io_tree;
	const bool csum = !(BTRFS_I(inode)->flags & BTRFS_INODE_NODATASUM);
	struct bio_vec bvec;
	struct bvec_iter iter;
	u64 start = io_bio->logical;
	int icsum = 0;
	blk_status_t err = BLK_STS_OK;

	__bio_for_each_segment(bvec, &io_bio->bio, iter, io_bio->iter) {
		unsigned int i, nr_sectors, pgoff;

		nr_sectors = BTRFS_BYTES_TO_BLKS(fs_info, bvec.bv_len);
		pgoff = bvec.bv_offset;
		for (i = 0; i < nr_sectors; i++) {
			ASSERT(pgoff < PAGE_SIZE);
			if (uptodate &&
			    (!csum || !check_data_csum(inode, io_bio, icsum,
						       bvec.bv_page, pgoff,
						       start, sectorsize))) {
				clean_io_failure(fs_info, failure_tree, io_tree,
						 start, bvec.bv_page,
						 btrfs_ino(BTRFS_I(inode)),
						 pgoff);
			} else {
				blk_status_t status;

				status = btrfs_submit_read_repair(inode,
							&io_bio->bio,
							start - io_bio->logical,
							bvec.bv_page, pgoff,
							start,
							start + sectorsize - 1,
							io_bio->mirror_num,
							submit_dio_repair_bio);
				if (status)
					err = status;
			}
			start += sectorsize;
			icsum++;
			pgoff += sectorsize;
		}
	}
	return err;
}

static void __endio_write_update_ordered(struct btrfs_inode *inode,
					 const u64 offset, const u64 bytes,
					 const bool uptodate)
{
	struct btrfs_fs_info *fs_info = inode->root->fs_info;
	struct btrfs_ordered_extent *ordered = NULL;
	struct btrfs_workqueue *wq;
	u64 ordered_offset = offset;
	u64 ordered_bytes = bytes;
	u64 last_offset;

	if (btrfs_is_free_space_inode(inode))
		wq = fs_info->endio_freespace_worker;
	else
		wq = fs_info->endio_write_workers;

	while (ordered_offset < offset + bytes) {
		last_offset = ordered_offset;
		if (btrfs_dec_test_first_ordered_pending(inode, &ordered,
							 &ordered_offset,
							 ordered_bytes,
							 uptodate)) {
			btrfs_init_work(&ordered->work, finish_ordered_fn, NULL,
					NULL);
			btrfs_queue_work(wq, &ordered->work);
		}
		/*
		 * If btrfs_dec_test_ordered_pending does not find any ordered
		 * extent in the range, we can exit.
		 */
		if (ordered_offset == last_offset)
			return;
		/*
		 * Our bio might span multiple ordered extents. In this case
		 * we keep going until we have accounted the whole dio.
		 */
		if (ordered_offset < offset + bytes) {
			ordered_bytes = offset + bytes - ordered_offset;
			ordered = NULL;
		}
	}
}

static blk_status_t btrfs_submit_bio_start_direct_io(void *private_data,
				    struct bio *bio, u64 offset)
{
	struct inode *inode = private_data;
	blk_status_t ret;
	ret = btrfs_csum_one_bio(BTRFS_I(inode), bio, offset, 1);
	BUG_ON(ret); /* -ENOMEM */
	return 0;
}

static void btrfs_end_dio_bio(struct bio *bio)
{
	struct btrfs_dio_private *dip = bio->bi_private;
	blk_status_t err = bio->bi_status;

	if (err)
		btrfs_warn(BTRFS_I(dip->inode)->root->fs_info,
			   "direct IO failed ino %llu rw %d,%u sector %#Lx len %u err no %d",
			   btrfs_ino(BTRFS_I(dip->inode)), bio_op(bio),
			   bio->bi_opf,
			   (unsigned long long)bio->bi_iter.bi_sector,
			   bio->bi_iter.bi_size, err);

	if (bio_op(bio) == REQ_OP_READ) {
		err = btrfs_check_read_dio_bio(dip->inode, btrfs_io_bio(bio),
					       !err);
	}

	if (err)
		dip->dio_bio->bi_status = err;

	bio_put(bio);
	btrfs_dio_private_put(dip);
}

static inline blk_status_t btrfs_submit_dio_bio(struct bio *bio,
		struct inode *inode, u64 file_offset, int async_submit)
{
	struct btrfs_fs_info *fs_info = btrfs_sb(inode->i_sb);
	struct btrfs_dio_private *dip = bio->bi_private;
	bool write = bio_op(bio) == REQ_OP_WRITE;
	blk_status_t ret;

	/* Check btrfs_submit_bio_hook() for rules about async submit. */
	if (async_submit)
		async_submit = !atomic_read(&BTRFS_I(inode)->sync_writers);

	if (!write) {
		ret = btrfs_bio_wq_end_io(fs_info, bio, BTRFS_WQ_ENDIO_DATA);
		if (ret)
			goto err;
	}

	if (BTRFS_I(inode)->flags & BTRFS_INODE_NODATASUM)
		goto map;

	if (write && async_submit) {
		ret = btrfs_wq_submit_bio(fs_info, bio, 0, 0,
					  file_offset, inode,
					  btrfs_submit_bio_start_direct_io);
		goto err;
	} else if (write) {
		/*
		 * If we aren't doing async submit, calculate the csum of the
		 * bio now.
		 */
		ret = btrfs_csum_one_bio(BTRFS_I(inode), bio, file_offset, 1);
		if (ret)
			goto err;
	} else {
		u64 csum_offset;

		csum_offset = file_offset - dip->logical_offset;
		csum_offset >>= inode->i_sb->s_blocksize_bits;
		csum_offset *= btrfs_super_csum_size(fs_info->super_copy);
		btrfs_io_bio(bio)->csum = dip->csums + csum_offset;
	}
map:
	ret = btrfs_map_bio(fs_info, bio, 0);
err:
	return ret;
}

/*
 * If this succeeds, the btrfs_dio_private is responsible for cleaning up locked
 * or ordered extents whether or not we submit any bios.
 */
static struct btrfs_dio_private *btrfs_create_dio_private(struct bio *dio_bio,
							  struct inode *inode,
							  loff_t file_offset)
{
	const bool write = (bio_op(dio_bio) == REQ_OP_WRITE);
	const bool csum = !(BTRFS_I(inode)->flags & BTRFS_INODE_NODATASUM);
	size_t dip_size;
	struct btrfs_dio_private *dip;

	dip_size = sizeof(*dip);
	if (!write && csum) {
		struct btrfs_fs_info *fs_info = btrfs_sb(inode->i_sb);
		const u16 csum_size = btrfs_super_csum_size(fs_info->super_copy);
		size_t nblocks;

		nblocks = dio_bio->bi_iter.bi_size >> inode->i_sb->s_blocksize_bits;
		dip_size += csum_size * nblocks;
	}

	dip = kzalloc(dip_size, GFP_NOFS);
	if (!dip)
		return NULL;

	dip->inode = inode;
	dip->logical_offset = file_offset;
	dip->bytes = dio_bio->bi_iter.bi_size;
	dip->disk_bytenr = (u64)dio_bio->bi_iter.bi_sector << 9;
	dip->dio_bio = dio_bio;
	refcount_set(&dip->refs, 1);
	return dip;
}

static blk_qc_t btrfs_submit_direct(struct inode *inode, struct iomap *iomap,
		struct bio *dio_bio, loff_t file_offset)
{
	const bool write = (bio_op(dio_bio) == REQ_OP_WRITE);
	const bool csum = !(BTRFS_I(inode)->flags & BTRFS_INODE_NODATASUM);
	struct btrfs_fs_info *fs_info = btrfs_sb(inode->i_sb);
	const bool raid56 = (btrfs_data_alloc_profile(fs_info) &
			     BTRFS_BLOCK_GROUP_RAID56_MASK);
	struct btrfs_dio_private *dip;
	struct bio *bio;
	u64 start_sector;
	int async_submit = 0;
	u64 submit_len;
	int clone_offset = 0;
	int clone_len;
	int ret;
	blk_status_t status;
	struct btrfs_io_geometry geom;
	struct btrfs_dio_data *dio_data = iomap->private;

	dip = btrfs_create_dio_private(dio_bio, inode, file_offset);
	if (!dip) {
		if (!write) {
			unlock_extent(&BTRFS_I(inode)->io_tree, file_offset,
				file_offset + dio_bio->bi_iter.bi_size - 1);
		}
		dio_bio->bi_status = BLK_STS_RESOURCE;
		bio_endio(dio_bio);
		return BLK_QC_T_NONE;
	}

	if (!write && csum) {
		/*
		 * Load the csums up front to reduce csum tree searches and
		 * contention when submitting bios.
		 */
		status = btrfs_lookup_bio_sums(inode, dio_bio, file_offset,
					       dip->csums);
		if (status != BLK_STS_OK)
			goto out_err;
	}

	start_sector = dio_bio->bi_iter.bi_sector;
	submit_len = dio_bio->bi_iter.bi_size;

	do {
		ret = btrfs_get_io_geometry(fs_info, btrfs_op(dio_bio),
					    start_sector << 9, submit_len,
					    &geom);
		if (ret) {
			status = errno_to_blk_status(ret);
			goto out_err;
		}
		ASSERT(geom.len <= INT_MAX);

		clone_len = min_t(int, submit_len, geom.len);

		/*
		 * This will never fail as it's passing GPF_NOFS and
		 * the allocation is backed by btrfs_bioset.
		 */
		bio = btrfs_bio_clone_partial(dio_bio, clone_offset, clone_len);
		bio->bi_private = dip;
		bio->bi_end_io = btrfs_end_dio_bio;
		btrfs_io_bio(bio)->logical = file_offset;

		ASSERT(submit_len >= clone_len);
		submit_len -= clone_len;

		/*
		 * Increase the count before we submit the bio so we know
		 * the end IO handler won't happen before we increase the
		 * count. Otherwise, the dip might get freed before we're
		 * done setting it up.
		 *
		 * We transfer the initial reference to the last bio, so we
		 * don't need to increment the reference count for the last one.
		 */
		if (submit_len > 0) {
			refcount_inc(&dip->refs);
			/*
			 * If we are submitting more than one bio, submit them
			 * all asynchronously. The exception is RAID 5 or 6, as
			 * asynchronous checksums make it difficult to collect
			 * full stripe writes.
			 */
			if (!raid56)
				async_submit = 1;
		}

		status = btrfs_submit_dio_bio(bio, inode, file_offset,
						async_submit);
		if (status) {
			bio_put(bio);
			if (submit_len > 0)
				refcount_dec(&dip->refs);
			goto out_err;
		}

		dio_data->submitted += clone_len;
		clone_offset += clone_len;
		start_sector += clone_len >> 9;
		file_offset += clone_len;
	} while (submit_len > 0);
	return BLK_QC_T_NONE;

out_err:
	dip->dio_bio->bi_status = status;
	btrfs_dio_private_put(dip);
	return BLK_QC_T_NONE;
}

static ssize_t check_direct_IO(struct btrfs_fs_info *fs_info,
			       const struct iov_iter *iter, loff_t offset)
{
	int seg;
	int i;
	unsigned int blocksize_mask = fs_info->sectorsize - 1;
	ssize_t retval = -EINVAL;

	if (offset & blocksize_mask)
		goto out;

	if (iov_iter_alignment(iter) & blocksize_mask)
		goto out;

	/* If this is a write we don't need to check anymore */
	if (iov_iter_rw(iter) != READ || !iter_is_iovec(iter))
		return 0;
	/*
	 * Check to make sure we don't have duplicate iov_base's in this
	 * iovec, if so return EINVAL, otherwise we'll get csum errors
	 * when reading back.
	 */
	for (seg = 0; seg < iter->nr_segs; seg++) {
		for (i = seg + 1; i < iter->nr_segs; i++) {
			if (iter->iov[seg].iov_base == iter->iov[i].iov_base)
				goto out;
		}
	}
	retval = 0;
out:
	return retval;
}

static const struct iomap_ops btrfs_dio_iomap_ops = {
	.iomap_begin            = btrfs_dio_iomap_begin,
	.iomap_end              = btrfs_dio_iomap_end,
};

static const struct iomap_dio_ops btrfs_dops = {
	.submit_io		= btrfs_submit_direct,
};

ssize_t btrfs_direct_IO(struct kiocb *iocb, struct iov_iter *iter)
{
	struct file *file = iocb->ki_filp;
	struct inode *inode = file->f_mapping->host;
	struct btrfs_fs_info *fs_info = btrfs_sb(inode->i_sb);
	struct extent_changeset *data_reserved = NULL;
	loff_t offset = iocb->ki_pos;
	size_t count = 0;
	bool relock = false;
	ssize_t ret;
	int flags = IOMAP_DIO_RWF_NO_STALE_PAGECACHE;

	if (check_direct_IO(fs_info, iter, offset))
		return 0;

	count = iov_iter_count(iter);
	if (iov_iter_rw(iter) == WRITE) {
		/*
		 * If the write DIO is beyond the EOF, we need update
		 * the isize, but it is protected by i_mutex. So we can
		 * not unlock the i_mutex at this case.
		 */
		if (offset + count <= inode->i_size) {
			inode_unlock(inode);
			relock = true;
		}
		down_read(&BTRFS_I(inode)->dio_sem);
	}

	if (is_sync_kiocb(iocb))
		flags |= IOMAP_DIO_RWF_SYNCIO;

	ret = iomap_dio_rw(iocb, iter, &btrfs_dio_iomap_ops, &btrfs_dops,
			flags);

	if (iov_iter_rw(iter) == WRITE) {
		up_read(&BTRFS_I(inode)->dio_sem);
	}
	if (relock)
		inode_lock(inode);
	extent_changeset_free(data_reserved);
	return ret;
}

static int btrfs_fiemap(struct inode *inode, struct fiemap_extent_info *fieinfo,
			u64 start, u64 len)
{
	int	ret;

	ret = fiemap_prep(inode, fieinfo, start, &len, 0);
	if (ret)
		return ret;

	return extent_fiemap(inode, fieinfo, start, len);
}

int btrfs_readpage(struct file *file, struct page *page)
{
	return extent_read_full_page(page, btrfs_get_extent, 0);
}

static int btrfs_writepage(struct page *page, struct writeback_control *wbc)
{
	struct inode *inode = page->mapping->host;
	int ret;

	if (current->flags & PF_MEMALLOC) {
		redirty_page_for_writepage(wbc, page);
		unlock_page(page);
		return 0;
	}

	/*
	 * If we are under memory pressure we will call this directly from the
	 * VM, we need to make sure we have the inode referenced for the ordered
	 * extent.  If not just return like we didn't do anything.
	 */
	if (!igrab(inode)) {
		redirty_page_for_writepage(wbc, page);
		return AOP_WRITEPAGE_ACTIVATE;
	}
	ret = extent_write_full_page(page, wbc);
	btrfs_add_delayed_iput(inode);
	return ret;
}

static int btrfs_writepages(struct address_space *mapping,
			    struct writeback_control *wbc)
{
	return extent_writepages(mapping, wbc);
}

static void btrfs_readahead(struct readahead_control *rac)
{
	extent_readahead(rac);
}

static int __btrfs_releasepage(struct page *page, gfp_t gfp_flags)
{
	int ret = try_release_extent_mapping(page, gfp_flags);
	if (ret == 1)
		detach_page_private(page);
	return ret;
}

static int btrfs_releasepage(struct page *page, gfp_t gfp_flags)
{
	if (PageWriteback(page) || PageDirty(page))
		return 0;
	return __btrfs_releasepage(page, gfp_flags);
}

#ifdef CONFIG_MIGRATION
static int btrfs_migratepage(struct address_space *mapping,
			     struct page *newpage, struct page *page,
			     enum migrate_mode mode)
{
	int ret;

	ret = migrate_page_move_mapping(mapping, newpage, page, 0);
	if (ret != MIGRATEPAGE_SUCCESS)
		return ret;

	if (page_has_private(page))
		attach_page_private(newpage, detach_page_private(page));

	if (PagePrivate2(page)) {
		ClearPagePrivate2(page);
		SetPagePrivate2(newpage);
	}

	if (mode != MIGRATE_SYNC_NO_COPY)
		migrate_page_copy(newpage, page);
	else
		migrate_page_states(newpage, page);
	return MIGRATEPAGE_SUCCESS;
}
#endif

static void btrfs_invalidatepage(struct page *page, unsigned int offset,
				 unsigned int length)
{
	struct inode *inode = page->mapping->host;
	struct extent_io_tree *tree;
	struct btrfs_ordered_extent *ordered;
	struct extent_state *cached_state = NULL;
	u64 page_start = page_offset(page);
	u64 page_end = page_start + PAGE_SIZE - 1;
	u64 start;
	u64 end;
	int inode_evicting = inode->i_state & I_FREEING;

	/*
	 * we have the page locked, so new writeback can't start,
	 * and the dirty bit won't be cleared while we are here.
	 *
	 * Wait for IO on this page so that we can safely clear
	 * the PagePrivate2 bit and do ordered accounting
	 */
	wait_on_page_writeback(page);

	tree = &BTRFS_I(inode)->io_tree;
	if (offset) {
		btrfs_releasepage(page, GFP_NOFS);
		return;
	}

	if (!inode_evicting)
		lock_extent_bits(tree, page_start, page_end, &cached_state);
again:
	start = page_start;
	ordered = btrfs_lookup_ordered_range(BTRFS_I(inode), start,
					page_end - start + 1);
	if (ordered) {
		end = min(page_end,
			  ordered->file_offset + ordered->num_bytes - 1);
		/*
		 * IO on this page will never be started, so we need
		 * to account for any ordered extents now
		 */
		if (!inode_evicting)
			clear_extent_bit(tree, start, end,
					 EXTENT_DELALLOC | EXTENT_DELALLOC_NEW |
					 EXTENT_LOCKED | EXTENT_DO_ACCOUNTING |
					 EXTENT_DEFRAG, 1, 0, &cached_state);
		/*
		 * whoever cleared the private bit is responsible
		 * for the finish_ordered_io
		 */
		if (TestClearPagePrivate2(page)) {
			struct btrfs_ordered_inode_tree *tree;
			u64 new_len;

			tree = &BTRFS_I(inode)->ordered_tree;

			spin_lock_irq(&tree->lock);
			set_bit(BTRFS_ORDERED_TRUNCATED, &ordered->flags);
			new_len = start - ordered->file_offset;
			if (new_len < ordered->truncated_len)
				ordered->truncated_len = new_len;
			spin_unlock_irq(&tree->lock);

			if (btrfs_dec_test_ordered_pending(inode, &ordered,
							   start,
							   end - start + 1, 1))
				btrfs_finish_ordered_io(ordered);
		}
		btrfs_put_ordered_extent(ordered);
		if (!inode_evicting) {
			cached_state = NULL;
			lock_extent_bits(tree, start, end,
					 &cached_state);
		}

		start = end + 1;
		if (start < page_end)
			goto again;
	}

	/*
	 * Qgroup reserved space handler
	 * Page here will be either
	 * 1) Already written to disk
	 *    In this case, its reserved space is released from data rsv map
	 *    and will be freed by delayed_ref handler finally.
	 *    So even we call qgroup_free_data(), it won't decrease reserved
	 *    space.
	 * 2) Not written to disk
	 *    This means the reserved space should be freed here. However,
	 *    if a truncate invalidates the page (by clearing PageDirty)
	 *    and the page is accounted for while allocating extent
	 *    in btrfs_check_data_free_space() we let delayed_ref to
	 *    free the entire extent.
	 */
	if (PageDirty(page))
		btrfs_qgroup_free_data(BTRFS_I(inode), NULL, page_start,
				       PAGE_SIZE);
	if (!inode_evicting) {
		clear_extent_bit(tree, page_start, page_end, EXTENT_LOCKED |
				 EXTENT_DELALLOC | EXTENT_DELALLOC_NEW |
				 EXTENT_DO_ACCOUNTING | EXTENT_DEFRAG, 1, 1,
				 &cached_state);

		__btrfs_releasepage(page, GFP_NOFS);
	}

	ClearPageChecked(page);
	detach_page_private(page);
}

/*
 * btrfs_page_mkwrite() is not allowed to change the file size as it gets
 * called from a page fault handler when a page is first dirtied. Hence we must
 * be careful to check for EOF conditions here. We set the page up correctly
 * for a written page which means we get ENOSPC checking when writing into
 * holes and correct delalloc and unwritten extent mapping on filesystems that
 * support these features.
 *
 * We are not allowed to take the i_mutex here so we have to play games to
 * protect against truncate races as the page could now be beyond EOF.  Because
 * truncate_setsize() writes the inode size before removing pages, once we have
 * the page lock we can determine safely if the page is beyond EOF. If it is not
 * beyond EOF, then the page is guaranteed safe against truncation until we
 * unlock the page.
 */
vm_fault_t btrfs_page_mkwrite(struct vm_fault *vmf)
{
	struct page *page = vmf->page;
	struct inode *inode = file_inode(vmf->vma->vm_file);
	struct btrfs_fs_info *fs_info = btrfs_sb(inode->i_sb);
	struct extent_io_tree *io_tree = &BTRFS_I(inode)->io_tree;
	struct btrfs_ordered_extent *ordered;
	struct extent_state *cached_state = NULL;
	struct extent_changeset *data_reserved = NULL;
	char *kaddr;
	unsigned long zero_start;
	loff_t size;
	vm_fault_t ret;
	int ret2;
	int reserved = 0;
	u64 reserved_space;
	u64 page_start;
	u64 page_end;
	u64 end;

	reserved_space = PAGE_SIZE;

	sb_start_pagefault(inode->i_sb);
	page_start = page_offset(page);
	page_end = page_start + PAGE_SIZE - 1;
	end = page_end;

	/*
	 * Reserving delalloc space after obtaining the page lock can lead to
	 * deadlock. For example, if a dirty page is locked by this function
	 * and the call to btrfs_delalloc_reserve_space() ends up triggering
	 * dirty page write out, then the btrfs_writepage() function could
	 * end up waiting indefinitely to get a lock on the page currently
	 * being processed by btrfs_page_mkwrite() function.
	 */
	ret2 = btrfs_delalloc_reserve_space(BTRFS_I(inode), &data_reserved,
					    page_start, reserved_space);
	if (!ret2) {
		ret2 = file_update_time(vmf->vma->vm_file);
		reserved = 1;
	}
	if (ret2) {
		ret = vmf_error(ret2);
		if (reserved)
			goto out;
		goto out_noreserve;
	}

	ret = VM_FAULT_NOPAGE; /* make the VM retry the fault */
again:
	lock_page(page);
	size = i_size_read(inode);

	if ((page->mapping != inode->i_mapping) ||
	    (page_start >= size)) {
		/* page got truncated out from underneath us */
		goto out_unlock;
	}
	wait_on_page_writeback(page);

	lock_extent_bits(io_tree, page_start, page_end, &cached_state);
	set_page_extent_mapped(page);

	/*
	 * we can't set the delalloc bits if there are pending ordered
	 * extents.  Drop our locks and wait for them to finish
	 */
	ordered = btrfs_lookup_ordered_range(BTRFS_I(inode), page_start,
			PAGE_SIZE);
	if (ordered) {
		unlock_extent_cached(io_tree, page_start, page_end,
				     &cached_state);
		unlock_page(page);
		btrfs_start_ordered_extent(inode, ordered, 1);
		btrfs_put_ordered_extent(ordered);
		goto again;
	}

	if (page->index == ((size - 1) >> PAGE_SHIFT)) {
		reserved_space = round_up(size - page_start,
					  fs_info->sectorsize);
		if (reserved_space < PAGE_SIZE) {
			end = page_start + reserved_space - 1;
			btrfs_delalloc_release_space(BTRFS_I(inode),
					data_reserved, page_start,
					PAGE_SIZE - reserved_space, true);
		}
	}

	/*
	 * page_mkwrite gets called when the page is firstly dirtied after it's
	 * faulted in, but write(2) could also dirty a page and set delalloc
	 * bits, thus in this case for space account reason, we still need to
	 * clear any delalloc bits within this page range since we have to
	 * reserve data&meta space before lock_page() (see above comments).
	 */
	clear_extent_bit(&BTRFS_I(inode)->io_tree, page_start, end,
			  EXTENT_DELALLOC | EXTENT_DO_ACCOUNTING |
			  EXTENT_DEFRAG, 0, 0, &cached_state);

	ret2 = btrfs_set_extent_delalloc(BTRFS_I(inode), page_start, end, 0,
					&cached_state);
	if (ret2) {
		unlock_extent_cached(io_tree, page_start, page_end,
				     &cached_state);
		ret = VM_FAULT_SIGBUS;
		goto out_unlock;
	}

	/* page is wholly or partially inside EOF */
	if (page_start + PAGE_SIZE > size)
		zero_start = offset_in_page(size);
	else
		zero_start = PAGE_SIZE;

	if (zero_start != PAGE_SIZE) {
		kaddr = kmap(page);
		memset(kaddr + zero_start, 0, PAGE_SIZE - zero_start);
		flush_dcache_page(page);
		kunmap(page);
	}
	ClearPageChecked(page);
	set_page_dirty(page);
	SetPageUptodate(page);

	BTRFS_I(inode)->last_trans = fs_info->generation;
	BTRFS_I(inode)->last_sub_trans = BTRFS_I(inode)->root->log_transid;
	BTRFS_I(inode)->last_log_commit = BTRFS_I(inode)->root->last_log_commit;

	unlock_extent_cached(io_tree, page_start, page_end, &cached_state);

	btrfs_delalloc_release_extents(BTRFS_I(inode), PAGE_SIZE);
	sb_end_pagefault(inode->i_sb);
	extent_changeset_free(data_reserved);
	return VM_FAULT_LOCKED;

out_unlock:
	unlock_page(page);
out:
	btrfs_delalloc_release_extents(BTRFS_I(inode), PAGE_SIZE);
	btrfs_delalloc_release_space(BTRFS_I(inode), data_reserved, page_start,
				     reserved_space, (ret != 0));
out_noreserve:
	sb_end_pagefault(inode->i_sb);
	extent_changeset_free(data_reserved);
	return ret;
}

static int btrfs_truncate(struct inode *inode, bool skip_writeback)
{
	struct btrfs_fs_info *fs_info = btrfs_sb(inode->i_sb);
	struct btrfs_root *root = BTRFS_I(inode)->root;
	struct btrfs_block_rsv *rsv;
	int ret;
	struct btrfs_trans_handle *trans;
	u64 mask = fs_info->sectorsize - 1;
	u64 min_size = btrfs_calc_metadata_size(fs_info, 1);

	if (!skip_writeback) {
		ret = btrfs_wait_ordered_range(inode, inode->i_size & (~mask),
					       (u64)-1);
		if (ret)
			return ret;
	}

	/*
	 * Yes ladies and gentlemen, this is indeed ugly.  We have a couple of
	 * things going on here:
	 *
	 * 1) We need to reserve space to update our inode.
	 *
	 * 2) We need to have something to cache all the space that is going to
	 * be free'd up by the truncate operation, but also have some slack
	 * space reserved in case it uses space during the truncate (thank you
	 * very much snapshotting).
	 *
	 * And we need these to be separate.  The fact is we can use a lot of
	 * space doing the truncate, and we have no earthly idea how much space
	 * we will use, so we need the truncate reservation to be separate so it
	 * doesn't end up using space reserved for updating the inode.  We also
	 * need to be able to stop the transaction and start a new one, which
	 * means we need to be able to update the inode several times, and we
	 * have no idea of knowing how many times that will be, so we can't just
	 * reserve 1 item for the entirety of the operation, so that has to be
	 * done separately as well.
	 *
	 * So that leaves us with
	 *
	 * 1) rsv - for the truncate reservation, which we will steal from the
	 * transaction reservation.
	 * 2) fs_info->trans_block_rsv - this will have 1 items worth left for
	 * updating the inode.
	 */
	rsv = btrfs_alloc_block_rsv(fs_info, BTRFS_BLOCK_RSV_TEMP);
	if (!rsv)
		return -ENOMEM;
	rsv->size = min_size;
	rsv->failfast = 1;

	/*
	 * 1 for the truncate slack space
	 * 1 for updating the inode.
	 */
	trans = btrfs_start_transaction(root, 2);
	if (IS_ERR(trans)) {
		ret = PTR_ERR(trans);
		goto out;
	}

	/* Migrate the slack space for the truncate to our reserve */
	ret = btrfs_block_rsv_migrate(&fs_info->trans_block_rsv, rsv,
				      min_size, false);
	BUG_ON(ret);

	/*
	 * So if we truncate and then write and fsync we normally would just
	 * write the extents that changed, which is a problem if we need to
	 * first truncate that entire inode.  So set this flag so we write out
	 * all of the extents in the inode to the sync log so we're completely
	 * safe.
	 */
	set_bit(BTRFS_INODE_NEEDS_FULL_SYNC, &BTRFS_I(inode)->runtime_flags);
	trans->block_rsv = rsv;

	while (1) {
		ret = btrfs_truncate_inode_items(trans, root, inode,
						 inode->i_size,
						 BTRFS_EXTENT_DATA_KEY);
		trans->block_rsv = &fs_info->trans_block_rsv;
		if (ret != -ENOSPC && ret != -EAGAIN)
			break;

		ret = btrfs_update_inode(trans, root, inode);
		if (ret)
			break;

		btrfs_end_transaction(trans);
		btrfs_btree_balance_dirty(fs_info);

		trans = btrfs_start_transaction(root, 2);
		if (IS_ERR(trans)) {
			ret = PTR_ERR(trans);
			trans = NULL;
			break;
		}

		btrfs_block_rsv_release(fs_info, rsv, -1, NULL);
		ret = btrfs_block_rsv_migrate(&fs_info->trans_block_rsv,
					      rsv, min_size, false);
		BUG_ON(ret);	/* shouldn't happen */
		trans->block_rsv = rsv;
	}

	/*
	 * We can't call btrfs_truncate_block inside a trans handle as we could
	 * deadlock with freeze, if we got NEED_TRUNCATE_BLOCK then we know
	 * we've truncated everything except the last little bit, and can do
	 * btrfs_truncate_block and then update the disk_i_size.
	 */
	if (ret == NEED_TRUNCATE_BLOCK) {
		btrfs_end_transaction(trans);
		btrfs_btree_balance_dirty(fs_info);

		ret = btrfs_truncate_block(inode, inode->i_size, 0, 0);
		if (ret)
			goto out;
		trans = btrfs_start_transaction(root, 1);
		if (IS_ERR(trans)) {
			ret = PTR_ERR(trans);
			goto out;
		}
		btrfs_inode_safe_disk_i_size_write(inode, 0);
	}

	if (trans) {
		int ret2;

		trans->block_rsv = &fs_info->trans_block_rsv;
		ret2 = btrfs_update_inode(trans, root, inode);
		if (ret2 && !ret)
			ret = ret2;

		ret2 = btrfs_end_transaction(trans);
		if (ret2 && !ret)
			ret = ret2;
		btrfs_btree_balance_dirty(fs_info);
	}
out:
	btrfs_free_block_rsv(fs_info, rsv);

	return ret;
}

/*
 * create a new subvolume directory/inode (helper for the ioctl).
 */
int btrfs_create_subvol_root(struct btrfs_trans_handle *trans,
			     struct btrfs_root *new_root,
			     struct btrfs_root *parent_root,
			     u64 new_dirid)
{
	struct inode *inode;
	int err;
	u64 index = 0;

	inode = btrfs_new_inode(trans, new_root, NULL, "..", 2,
				new_dirid, new_dirid,
				S_IFDIR | (~current_umask() & S_IRWXUGO),
				&index);
	if (IS_ERR(inode))
		return PTR_ERR(inode);
	inode->i_op = &btrfs_dir_inode_operations;
	inode->i_fop = &btrfs_dir_file_operations;

	set_nlink(inode, 1);
	btrfs_i_size_write(BTRFS_I(inode), 0);
	unlock_new_inode(inode);

	err = btrfs_subvol_inherit_props(trans, new_root, parent_root);
	if (err)
		btrfs_err(new_root->fs_info,
			  "error inheriting subvolume %llu properties: %d",
			  new_root->root_key.objectid, err);

	err = btrfs_update_inode(trans, new_root, inode);

	iput(inode);
	return err;
}

struct inode *btrfs_alloc_inode(struct super_block *sb)
{
	struct btrfs_fs_info *fs_info = btrfs_sb(sb);
	struct btrfs_inode *ei;
	struct inode *inode;

	ei = kmem_cache_alloc(btrfs_inode_cachep, GFP_KERNEL);
	if (!ei)
		return NULL;

	ei->root = NULL;
	ei->generation = 0;
	ei->last_trans = 0;
	ei->last_sub_trans = 0;
	ei->logged_trans = 0;
	ei->delalloc_bytes = 0;
	ei->new_delalloc_bytes = 0;
	ei->defrag_bytes = 0;
	ei->disk_i_size = 0;
	ei->flags = 0;
	ei->csum_bytes = 0;
	ei->index_cnt = (u64)-1;
	ei->dir_index = 0;
	ei->last_unlink_trans = 0;
	ei->last_log_commit = 0;

	spin_lock_init(&ei->lock);
	ei->outstanding_extents = 0;
	if (sb->s_magic != BTRFS_TEST_MAGIC)
		btrfs_init_metadata_block_rsv(fs_info, &ei->block_rsv,
					      BTRFS_BLOCK_RSV_DELALLOC);
	ei->runtime_flags = 0;
	ei->prop_compress = BTRFS_COMPRESS_NONE;
	ei->defrag_compress = BTRFS_COMPRESS_NONE;

	ei->delayed_node = NULL;

	ei->i_otime.tv_sec = 0;
	ei->i_otime.tv_nsec = 0;

	inode = &ei->vfs_inode;
	extent_map_tree_init(&ei->extent_tree);
	extent_io_tree_init(fs_info, &ei->io_tree, IO_TREE_INODE_IO, inode);
	extent_io_tree_init(fs_info, &ei->io_failure_tree,
			    IO_TREE_INODE_IO_FAILURE, inode);
	extent_io_tree_init(fs_info, &ei->file_extent_tree,
			    IO_TREE_INODE_FILE_EXTENT, inode);
	ei->io_tree.track_uptodate = true;
	ei->io_failure_tree.track_uptodate = true;
	atomic_set(&ei->sync_writers, 0);
	mutex_init(&ei->log_mutex);
	btrfs_ordered_inode_tree_init(&ei->ordered_tree);
	INIT_LIST_HEAD(&ei->delalloc_inodes);
	INIT_LIST_HEAD(&ei->delayed_iput);
	RB_CLEAR_NODE(&ei->rb_node);
	init_rwsem(&ei->dio_sem);

	return inode;
}

#ifdef CONFIG_BTRFS_FS_RUN_SANITY_TESTS
void btrfs_test_destroy_inode(struct inode *inode)
{
	btrfs_drop_extent_cache(BTRFS_I(inode), 0, (u64)-1, 0);
	kmem_cache_free(btrfs_inode_cachep, BTRFS_I(inode));
}
#endif

void btrfs_free_inode(struct inode *inode)
{
	kmem_cache_free(btrfs_inode_cachep, BTRFS_I(inode));
}

void btrfs_destroy_inode(struct inode *inode)
{
	struct btrfs_fs_info *fs_info = btrfs_sb(inode->i_sb);
	struct btrfs_ordered_extent *ordered;
	struct btrfs_root *root = BTRFS_I(inode)->root;

	WARN_ON(!hlist_empty(&inode->i_dentry));
	WARN_ON(inode->i_data.nrpages);
	WARN_ON(BTRFS_I(inode)->block_rsv.reserved);
	WARN_ON(BTRFS_I(inode)->block_rsv.size);
	WARN_ON(BTRFS_I(inode)->outstanding_extents);
	WARN_ON(BTRFS_I(inode)->delalloc_bytes);
	WARN_ON(BTRFS_I(inode)->new_delalloc_bytes);
	WARN_ON(BTRFS_I(inode)->csum_bytes);
	WARN_ON(BTRFS_I(inode)->defrag_bytes);

	/*
	 * This can happen where we create an inode, but somebody else also
	 * created the same inode and we need to destroy the one we already
	 * created.
	 */
	if (!root)
		return;

	while (1) {
		ordered = btrfs_lookup_first_ordered_extent(inode, (u64)-1);
		if (!ordered)
			break;
		else {
			btrfs_err(fs_info,
				  "found ordered extent %llu %llu on inode cleanup",
				  ordered->file_offset, ordered->num_bytes);
			btrfs_remove_ordered_extent(inode, ordered);
			btrfs_put_ordered_extent(ordered);
			btrfs_put_ordered_extent(ordered);
		}
	}
	btrfs_qgroup_check_reserved_leak(BTRFS_I(inode));
	inode_tree_del(inode);
	btrfs_drop_extent_cache(BTRFS_I(inode), 0, (u64)-1, 0);
	btrfs_inode_clear_file_extent_range(BTRFS_I(inode), 0, (u64)-1);
	btrfs_put_root(BTRFS_I(inode)->root);
}

int btrfs_drop_inode(struct inode *inode)
{
	struct btrfs_root *root = BTRFS_I(inode)->root;

	if (root == NULL)
		return 1;

	/* the snap/subvol tree is on deleting */
	if (btrfs_root_refs(&root->root_item) == 0)
		return 1;
	else
		return generic_drop_inode(inode);
}

static void init_once(void *foo)
{
	struct btrfs_inode *ei = (struct btrfs_inode *) foo;

	inode_init_once(&ei->vfs_inode);
}

void __cold btrfs_destroy_cachep(void)
{
	/*
	 * Make sure all delayed rcu free inodes are flushed before we
	 * destroy cache.
	 */
	rcu_barrier();
	kmem_cache_destroy(btrfs_inode_cachep);
	kmem_cache_destroy(btrfs_trans_handle_cachep);
	kmem_cache_destroy(btrfs_path_cachep);
	kmem_cache_destroy(btrfs_free_space_cachep);
	kmem_cache_destroy(btrfs_free_space_bitmap_cachep);
}

int __init btrfs_init_cachep(void)
{
	btrfs_inode_cachep = kmem_cache_create("btrfs_inode",
			sizeof(struct btrfs_inode), 0,
			SLAB_RECLAIM_ACCOUNT | SLAB_MEM_SPREAD | SLAB_ACCOUNT,
			init_once);
	if (!btrfs_inode_cachep)
		goto fail;

	btrfs_trans_handle_cachep = kmem_cache_create("btrfs_trans_handle",
			sizeof(struct btrfs_trans_handle), 0,
			SLAB_TEMPORARY | SLAB_MEM_SPREAD, NULL);
	if (!btrfs_trans_handle_cachep)
		goto fail;

	btrfs_path_cachep = kmem_cache_create("btrfs_path",
			sizeof(struct btrfs_path), 0,
			SLAB_MEM_SPREAD, NULL);
	if (!btrfs_path_cachep)
		goto fail;

	btrfs_free_space_cachep = kmem_cache_create("btrfs_free_space",
			sizeof(struct btrfs_free_space), 0,
			SLAB_MEM_SPREAD, NULL);
	if (!btrfs_free_space_cachep)
		goto fail;

	btrfs_free_space_bitmap_cachep = kmem_cache_create("btrfs_free_space_bitmap",
							PAGE_SIZE, PAGE_SIZE,
							SLAB_RED_ZONE, NULL);
	if (!btrfs_free_space_bitmap_cachep)
		goto fail;

	return 0;
fail:
	btrfs_destroy_cachep();
	return -ENOMEM;
}

static int btrfs_getattr(const struct path *path, struct kstat *stat,
			 u32 request_mask, unsigned int flags)
{
	u64 delalloc_bytes;
	struct inode *inode = d_inode(path->dentry);
	u32 blocksize = inode->i_sb->s_blocksize;
	u32 bi_flags = BTRFS_I(inode)->flags;

	stat->result_mask |= STATX_BTIME;
	stat->btime.tv_sec = BTRFS_I(inode)->i_otime.tv_sec;
	stat->btime.tv_nsec = BTRFS_I(inode)->i_otime.tv_nsec;
	if (bi_flags & BTRFS_INODE_APPEND)
		stat->attributes |= STATX_ATTR_APPEND;
	if (bi_flags & BTRFS_INODE_COMPRESS)
		stat->attributes |= STATX_ATTR_COMPRESSED;
	if (bi_flags & BTRFS_INODE_IMMUTABLE)
		stat->attributes |= STATX_ATTR_IMMUTABLE;
	if (bi_flags & BTRFS_INODE_NODUMP)
		stat->attributes |= STATX_ATTR_NODUMP;

	stat->attributes_mask |= (STATX_ATTR_APPEND |
				  STATX_ATTR_COMPRESSED |
				  STATX_ATTR_IMMUTABLE |
				  STATX_ATTR_NODUMP);

	generic_fillattr(inode, stat);
	stat->dev = BTRFS_I(inode)->root->anon_dev;

	spin_lock(&BTRFS_I(inode)->lock);
	delalloc_bytes = BTRFS_I(inode)->new_delalloc_bytes;
	spin_unlock(&BTRFS_I(inode)->lock);
	stat->blocks = (ALIGN(inode_get_bytes(inode), blocksize) +
			ALIGN(delalloc_bytes, blocksize)) >> 9;
	return 0;
}

static int btrfs_rename_exchange(struct inode *old_dir,
			      struct dentry *old_dentry,
			      struct inode *new_dir,
			      struct dentry *new_dentry)
{
	struct btrfs_fs_info *fs_info = btrfs_sb(old_dir->i_sb);
	struct btrfs_trans_handle *trans;
	struct btrfs_root *root = BTRFS_I(old_dir)->root;
	struct btrfs_root *dest = BTRFS_I(new_dir)->root;
	struct inode *new_inode = new_dentry->d_inode;
	struct inode *old_inode = old_dentry->d_inode;
	struct timespec64 ctime = current_time(old_inode);
	struct dentry *parent;
	u64 old_ino = btrfs_ino(BTRFS_I(old_inode));
	u64 new_ino = btrfs_ino(BTRFS_I(new_inode));
	u64 old_idx = 0;
	u64 new_idx = 0;
	int ret;
	bool root_log_pinned = false;
	bool dest_log_pinned = false;
	struct btrfs_log_ctx ctx_root;
	struct btrfs_log_ctx ctx_dest;
	bool sync_log_root = false;
	bool sync_log_dest = false;
	bool commit_transaction = false;

	/* we only allow rename subvolume link between subvolumes */
	if (old_ino != BTRFS_FIRST_FREE_OBJECTID && root != dest)
		return -EXDEV;

	btrfs_init_log_ctx(&ctx_root, old_inode);
	btrfs_init_log_ctx(&ctx_dest, new_inode);

	/* close the race window with snapshot create/destroy ioctl */
	if (old_ino == BTRFS_FIRST_FREE_OBJECTID ||
	    new_ino == BTRFS_FIRST_FREE_OBJECTID)
		down_read(&fs_info->subvol_sem);

	/*
	 * We want to reserve the absolute worst case amount of items.  So if
	 * both inodes are subvols and we need to unlink them then that would
	 * require 4 item modifications, but if they are both normal inodes it
	 * would require 5 item modifications, so we'll assume their normal
	 * inodes.  So 5 * 2 is 10, plus 2 for the new links, so 12 total items
	 * should cover the worst case number of items we'll modify.
	 */
	trans = btrfs_start_transaction(root, 12);
	if (IS_ERR(trans)) {
		ret = PTR_ERR(trans);
		goto out_notrans;
	}

	if (dest != root)
		btrfs_record_root_in_trans(trans, dest);

	/*
	 * We need to find a free sequence number both in the source and
	 * in the destination directory for the exchange.
	 */
	ret = btrfs_set_inode_index(BTRFS_I(new_dir), &old_idx);
	if (ret)
		goto out_fail;
	ret = btrfs_set_inode_index(BTRFS_I(old_dir), &new_idx);
	if (ret)
		goto out_fail;

	BTRFS_I(old_inode)->dir_index = 0ULL;
	BTRFS_I(new_inode)->dir_index = 0ULL;

	/* Reference for the source. */
	if (old_ino == BTRFS_FIRST_FREE_OBJECTID) {
		/* force full log commit if subvolume involved. */
		btrfs_set_log_full_commit(trans);
	} else {
		btrfs_pin_log_trans(root);
		root_log_pinned = true;
		ret = btrfs_insert_inode_ref(trans, dest,
					     new_dentry->d_name.name,
					     new_dentry->d_name.len,
					     old_ino,
					     btrfs_ino(BTRFS_I(new_dir)),
					     old_idx);
		if (ret)
			goto out_fail;
	}

	/* And now for the dest. */
	if (new_ino == BTRFS_FIRST_FREE_OBJECTID) {
		/* force full log commit if subvolume involved. */
		btrfs_set_log_full_commit(trans);
	} else {
		btrfs_pin_log_trans(dest);
		dest_log_pinned = true;
		ret = btrfs_insert_inode_ref(trans, root,
					     old_dentry->d_name.name,
					     old_dentry->d_name.len,
					     new_ino,
					     btrfs_ino(BTRFS_I(old_dir)),
					     new_idx);
		if (ret)
			goto out_fail;
	}

	/* Update inode version and ctime/mtime. */
	inode_inc_iversion(old_dir);
	inode_inc_iversion(new_dir);
	inode_inc_iversion(old_inode);
	inode_inc_iversion(new_inode);
	old_dir->i_ctime = old_dir->i_mtime = ctime;
	new_dir->i_ctime = new_dir->i_mtime = ctime;
	old_inode->i_ctime = ctime;
	new_inode->i_ctime = ctime;

	if (old_dentry->d_parent != new_dentry->d_parent) {
		btrfs_record_unlink_dir(trans, BTRFS_I(old_dir),
				BTRFS_I(old_inode), 1);
		btrfs_record_unlink_dir(trans, BTRFS_I(new_dir),
				BTRFS_I(new_inode), 1);
	}

	/* src is a subvolume */
	if (old_ino == BTRFS_FIRST_FREE_OBJECTID) {
		ret = btrfs_unlink_subvol(trans, old_dir, old_dentry);
	} else { /* src is an inode */
		ret = __btrfs_unlink_inode(trans, root, BTRFS_I(old_dir),
					   BTRFS_I(old_dentry->d_inode),
					   old_dentry->d_name.name,
					   old_dentry->d_name.len);
		if (!ret)
			ret = btrfs_update_inode(trans, root, old_inode);
	}
	if (ret) {
		btrfs_abort_transaction(trans, ret);
		goto out_fail;
	}

	/* dest is a subvolume */
	if (new_ino == BTRFS_FIRST_FREE_OBJECTID) {
		ret = btrfs_unlink_subvol(trans, new_dir, new_dentry);
	} else { /* dest is an inode */
		ret = __btrfs_unlink_inode(trans, dest, BTRFS_I(new_dir),
					   BTRFS_I(new_dentry->d_inode),
					   new_dentry->d_name.name,
					   new_dentry->d_name.len);
		if (!ret)
			ret = btrfs_update_inode(trans, dest, new_inode);
	}
	if (ret) {
		btrfs_abort_transaction(trans, ret);
		goto out_fail;
	}

	ret = btrfs_add_link(trans, BTRFS_I(new_dir), BTRFS_I(old_inode),
			     new_dentry->d_name.name,
			     new_dentry->d_name.len, 0, old_idx);
	if (ret) {
		btrfs_abort_transaction(trans, ret);
		goto out_fail;
	}

	ret = btrfs_add_link(trans, BTRFS_I(old_dir), BTRFS_I(new_inode),
			     old_dentry->d_name.name,
			     old_dentry->d_name.len, 0, new_idx);
	if (ret) {
		btrfs_abort_transaction(trans, ret);
		goto out_fail;
	}

	if (old_inode->i_nlink == 1)
		BTRFS_I(old_inode)->dir_index = old_idx;
	if (new_inode->i_nlink == 1)
		BTRFS_I(new_inode)->dir_index = new_idx;

	if (root_log_pinned) {
		parent = new_dentry->d_parent;
		ret = btrfs_log_new_name(trans, BTRFS_I(old_inode),
					 BTRFS_I(old_dir), parent,
					 false, &ctx_root);
		if (ret == BTRFS_NEED_LOG_SYNC)
			sync_log_root = true;
		else if (ret == BTRFS_NEED_TRANS_COMMIT)
			commit_transaction = true;
		ret = 0;
		btrfs_end_log_trans(root);
		root_log_pinned = false;
	}
	if (dest_log_pinned) {
		if (!commit_transaction) {
			parent = old_dentry->d_parent;
			ret = btrfs_log_new_name(trans, BTRFS_I(new_inode),
						 BTRFS_I(new_dir), parent,
						 false, &ctx_dest);
			if (ret == BTRFS_NEED_LOG_SYNC)
				sync_log_dest = true;
			else if (ret == BTRFS_NEED_TRANS_COMMIT)
				commit_transaction = true;
			ret = 0;
		}
		btrfs_end_log_trans(dest);
		dest_log_pinned = false;
	}
out_fail:
	/*
	 * If we have pinned a log and an error happened, we unpin tasks
	 * trying to sync the log and force them to fallback to a transaction
	 * commit if the log currently contains any of the inodes involved in
	 * this rename operation (to ensure we do not persist a log with an
	 * inconsistent state for any of these inodes or leading to any
	 * inconsistencies when replayed). If the transaction was aborted, the
	 * abortion reason is propagated to userspace when attempting to commit
	 * the transaction. If the log does not contain any of these inodes, we
	 * allow the tasks to sync it.
	 */
	if (ret && (root_log_pinned || dest_log_pinned)) {
		if (btrfs_inode_in_log(BTRFS_I(old_dir), fs_info->generation) ||
		    btrfs_inode_in_log(BTRFS_I(new_dir), fs_info->generation) ||
		    btrfs_inode_in_log(BTRFS_I(old_inode), fs_info->generation) ||
		    (new_inode &&
		     btrfs_inode_in_log(BTRFS_I(new_inode), fs_info->generation)))
			btrfs_set_log_full_commit(trans);

		if (root_log_pinned) {
			btrfs_end_log_trans(root);
			root_log_pinned = false;
		}
		if (dest_log_pinned) {
			btrfs_end_log_trans(dest);
			dest_log_pinned = false;
		}
	}
	if (!ret && sync_log_root && !commit_transaction) {
		ret = btrfs_sync_log(trans, BTRFS_I(old_inode)->root,
				     &ctx_root);
		if (ret)
			commit_transaction = true;
	}
	if (!ret && sync_log_dest && !commit_transaction) {
		ret = btrfs_sync_log(trans, BTRFS_I(new_inode)->root,
				     &ctx_dest);
		if (ret)
			commit_transaction = true;
	}
	if (commit_transaction) {
		/*
		 * We may have set commit_transaction when logging the new name
		 * in the destination root, in which case we left the source
		 * root context in the list of log contextes. So make sure we
		 * remove it to avoid invalid memory accesses, since the context
		 * was allocated in our stack frame.
		 */
		if (sync_log_root) {
			mutex_lock(&root->log_mutex);
			list_del_init(&ctx_root.list);
			mutex_unlock(&root->log_mutex);
		}
		ret = btrfs_commit_transaction(trans);
	} else {
		int ret2;

		ret2 = btrfs_end_transaction(trans);
		ret = ret ? ret : ret2;
	}
out_notrans:
	if (new_ino == BTRFS_FIRST_FREE_OBJECTID ||
	    old_ino == BTRFS_FIRST_FREE_OBJECTID)
		up_read(&fs_info->subvol_sem);

	ASSERT(list_empty(&ctx_root.list));
	ASSERT(list_empty(&ctx_dest.list));

	return ret;
}

static int btrfs_whiteout_for_rename(struct btrfs_trans_handle *trans,
				     struct btrfs_root *root,
				     struct inode *dir,
				     struct dentry *dentry)
{
	int ret;
	struct inode *inode;
	u64 objectid;
	u64 index;

	ret = btrfs_find_free_ino(root, &objectid);
	if (ret)
		return ret;

	inode = btrfs_new_inode(trans, root, dir,
				dentry->d_name.name,
				dentry->d_name.len,
				btrfs_ino(BTRFS_I(dir)),
				objectid,
				S_IFCHR | WHITEOUT_MODE,
				&index);

	if (IS_ERR(inode)) {
		ret = PTR_ERR(inode);
		return ret;
	}

	inode->i_op = &btrfs_special_inode_operations;
	init_special_inode(inode, inode->i_mode,
		WHITEOUT_DEV);

	ret = btrfs_init_inode_security(trans, inode, dir,
				&dentry->d_name);
	if (ret)
		goto out;

	ret = btrfs_add_nondir(trans, BTRFS_I(dir), dentry,
				BTRFS_I(inode), 0, index);
	if (ret)
		goto out;

	ret = btrfs_update_inode(trans, root, inode);
out:
	unlock_new_inode(inode);
	if (ret)
		inode_dec_link_count(inode);
	iput(inode);

	return ret;
}

static int btrfs_rename(struct inode *old_dir, struct dentry *old_dentry,
			   struct inode *new_dir, struct dentry *new_dentry,
			   unsigned int flags)
{
	struct btrfs_fs_info *fs_info = btrfs_sb(old_dir->i_sb);
	struct btrfs_trans_handle *trans;
	unsigned int trans_num_items;
	struct btrfs_root *root = BTRFS_I(old_dir)->root;
	struct btrfs_root *dest = BTRFS_I(new_dir)->root;
	struct inode *new_inode = d_inode(new_dentry);
	struct inode *old_inode = d_inode(old_dentry);
	u64 index = 0;
	int ret;
	u64 old_ino = btrfs_ino(BTRFS_I(old_inode));
	bool log_pinned = false;
	struct btrfs_log_ctx ctx;
	bool sync_log = false;
	bool commit_transaction = false;

	if (btrfs_ino(BTRFS_I(new_dir)) == BTRFS_EMPTY_SUBVOL_DIR_OBJECTID)
		return -EPERM;

	/* we only allow rename subvolume link between subvolumes */
	if (old_ino != BTRFS_FIRST_FREE_OBJECTID && root != dest)
		return -EXDEV;

	if (old_ino == BTRFS_EMPTY_SUBVOL_DIR_OBJECTID ||
	    (new_inode && btrfs_ino(BTRFS_I(new_inode)) == BTRFS_FIRST_FREE_OBJECTID))
		return -ENOTEMPTY;

	if (S_ISDIR(old_inode->i_mode) && new_inode &&
	    new_inode->i_size > BTRFS_EMPTY_DIR_SIZE)
		return -ENOTEMPTY;


	/* check for collisions, even if the  name isn't there */
	ret = btrfs_check_dir_item_collision(dest, new_dir->i_ino,
			     new_dentry->d_name.name,
			     new_dentry->d_name.len);

	if (ret) {
		if (ret == -EEXIST) {
			/* we shouldn't get
			 * eexist without a new_inode */
			if (WARN_ON(!new_inode)) {
				return ret;
			}
		} else {
			/* maybe -EOVERFLOW */
			return ret;
		}
	}
	ret = 0;

	/*
	 * we're using rename to replace one file with another.  Start IO on it
	 * now so  we don't add too much work to the end of the transaction
	 */
	if (new_inode && S_ISREG(old_inode->i_mode) && new_inode->i_size)
		filemap_flush(old_inode->i_mapping);

	/* close the racy window with snapshot create/destroy ioctl */
	if (old_ino == BTRFS_FIRST_FREE_OBJECTID)
		down_read(&fs_info->subvol_sem);
	/*
	 * We want to reserve the absolute worst case amount of items.  So if
	 * both inodes are subvols and we need to unlink them then that would
	 * require 4 item modifications, but if they are both normal inodes it
	 * would require 5 item modifications, so we'll assume they are normal
	 * inodes.  So 5 * 2 is 10, plus 1 for the new link, so 11 total items
	 * should cover the worst case number of items we'll modify.
	 * If our rename has the whiteout flag, we need more 5 units for the
	 * new inode (1 inode item, 1 inode ref, 2 dir items and 1 xattr item
	 * when selinux is enabled).
	 */
	trans_num_items = 11;
	if (flags & RENAME_WHITEOUT)
		trans_num_items += 5;
	trans = btrfs_start_transaction(root, trans_num_items);
	if (IS_ERR(trans)) {
		ret = PTR_ERR(trans);
		goto out_notrans;
	}

	if (dest != root)
		btrfs_record_root_in_trans(trans, dest);

	ret = btrfs_set_inode_index(BTRFS_I(new_dir), &index);
	if (ret)
		goto out_fail;

	BTRFS_I(old_inode)->dir_index = 0ULL;
	if (unlikely(old_ino == BTRFS_FIRST_FREE_OBJECTID)) {
		/* force full log commit if subvolume involved. */
		btrfs_set_log_full_commit(trans);
	} else {
		btrfs_pin_log_trans(root);
		log_pinned = true;
		ret = btrfs_insert_inode_ref(trans, dest,
					     new_dentry->d_name.name,
					     new_dentry->d_name.len,
					     old_ino,
					     btrfs_ino(BTRFS_I(new_dir)), index);
		if (ret)
			goto out_fail;
	}

	inode_inc_iversion(old_dir);
	inode_inc_iversion(new_dir);
	inode_inc_iversion(old_inode);
	old_dir->i_ctime = old_dir->i_mtime =
	new_dir->i_ctime = new_dir->i_mtime =
	old_inode->i_ctime = current_time(old_dir);

	if (old_dentry->d_parent != new_dentry->d_parent)
		btrfs_record_unlink_dir(trans, BTRFS_I(old_dir),
				BTRFS_I(old_inode), 1);

	if (unlikely(old_ino == BTRFS_FIRST_FREE_OBJECTID)) {
		ret = btrfs_unlink_subvol(trans, old_dir, old_dentry);
	} else {
		ret = __btrfs_unlink_inode(trans, root, BTRFS_I(old_dir),
					BTRFS_I(d_inode(old_dentry)),
					old_dentry->d_name.name,
					old_dentry->d_name.len);
		if (!ret)
			ret = btrfs_update_inode(trans, root, old_inode);
	}
	if (ret) {
		btrfs_abort_transaction(trans, ret);
		goto out_fail;
	}

	if (new_inode) {
		inode_inc_iversion(new_inode);
		new_inode->i_ctime = current_time(new_inode);
		if (unlikely(btrfs_ino(BTRFS_I(new_inode)) ==
			     BTRFS_EMPTY_SUBVOL_DIR_OBJECTID)) {
			ret = btrfs_unlink_subvol(trans, new_dir, new_dentry);
			BUG_ON(new_inode->i_nlink == 0);
		} else {
			ret = btrfs_unlink_inode(trans, dest, BTRFS_I(new_dir),
						 BTRFS_I(d_inode(new_dentry)),
						 new_dentry->d_name.name,
						 new_dentry->d_name.len);
		}
		if (!ret && new_inode->i_nlink == 0)
			ret = btrfs_orphan_add(trans,
					BTRFS_I(d_inode(new_dentry)));
		if (ret) {
			btrfs_abort_transaction(trans, ret);
			goto out_fail;
		}
	}

	ret = btrfs_add_link(trans, BTRFS_I(new_dir), BTRFS_I(old_inode),
			     new_dentry->d_name.name,
			     new_dentry->d_name.len, 0, index);
	if (ret) {
		btrfs_abort_transaction(trans, ret);
		goto out_fail;
	}

	if (old_inode->i_nlink == 1)
		BTRFS_I(old_inode)->dir_index = index;

	if (log_pinned) {
		struct dentry *parent = new_dentry->d_parent;

		btrfs_init_log_ctx(&ctx, old_inode);
		ret = btrfs_log_new_name(trans, BTRFS_I(old_inode),
					 BTRFS_I(old_dir), parent,
					 false, &ctx);
		if (ret == BTRFS_NEED_LOG_SYNC)
			sync_log = true;
		else if (ret == BTRFS_NEED_TRANS_COMMIT)
			commit_transaction = true;
		ret = 0;
		btrfs_end_log_trans(root);
		log_pinned = false;
	}

	if (flags & RENAME_WHITEOUT) {
		ret = btrfs_whiteout_for_rename(trans, root, old_dir,
						old_dentry);

		if (ret) {
			btrfs_abort_transaction(trans, ret);
			goto out_fail;
		}
	}
out_fail:
	/*
	 * If we have pinned the log and an error happened, we unpin tasks
	 * trying to sync the log and force them to fallback to a transaction
	 * commit if the log currently contains any of the inodes involved in
	 * this rename operation (to ensure we do not persist a log with an
	 * inconsistent state for any of these inodes or leading to any
	 * inconsistencies when replayed). If the transaction was aborted, the
	 * abortion reason is propagated to userspace when attempting to commit
	 * the transaction. If the log does not contain any of these inodes, we
	 * allow the tasks to sync it.
	 */
	if (ret && log_pinned) {
		if (btrfs_inode_in_log(BTRFS_I(old_dir), fs_info->generation) ||
		    btrfs_inode_in_log(BTRFS_I(new_dir), fs_info->generation) ||
		    btrfs_inode_in_log(BTRFS_I(old_inode), fs_info->generation) ||
		    (new_inode &&
		     btrfs_inode_in_log(BTRFS_I(new_inode), fs_info->generation)))
			btrfs_set_log_full_commit(trans);

		btrfs_end_log_trans(root);
		log_pinned = false;
	}
	if (!ret && sync_log) {
		ret = btrfs_sync_log(trans, BTRFS_I(old_inode)->root, &ctx);
		if (ret)
			commit_transaction = true;
	} else if (sync_log) {
		mutex_lock(&root->log_mutex);
		list_del(&ctx.list);
		mutex_unlock(&root->log_mutex);
	}
	if (commit_transaction) {
		ret = btrfs_commit_transaction(trans);
	} else {
		int ret2;

		ret2 = btrfs_end_transaction(trans);
		ret = ret ? ret : ret2;
	}
out_notrans:
	if (old_ino == BTRFS_FIRST_FREE_OBJECTID)
		up_read(&fs_info->subvol_sem);

	return ret;
}

static int btrfs_rename2(struct inode *old_dir, struct dentry *old_dentry,
			 struct inode *new_dir, struct dentry *new_dentry,
			 unsigned int flags)
{
	if (flags & ~(RENAME_NOREPLACE | RENAME_EXCHANGE | RENAME_WHITEOUT))
		return -EINVAL;

	if (flags & RENAME_EXCHANGE)
		return btrfs_rename_exchange(old_dir, old_dentry, new_dir,
					  new_dentry);

	return btrfs_rename(old_dir, old_dentry, new_dir, new_dentry, flags);
}

struct btrfs_delalloc_work {
	struct inode *inode;
	struct completion completion;
	struct list_head list;
	struct btrfs_work work;
};

static void btrfs_run_delalloc_work(struct btrfs_work *work)
{
	struct btrfs_delalloc_work *delalloc_work;
	struct inode *inode;

	delalloc_work = container_of(work, struct btrfs_delalloc_work,
				     work);
	inode = delalloc_work->inode;
	filemap_flush(inode->i_mapping);
	if (test_bit(BTRFS_INODE_HAS_ASYNC_EXTENT,
				&BTRFS_I(inode)->runtime_flags))
		filemap_flush(inode->i_mapping);

	iput(inode);
	complete(&delalloc_work->completion);
}

static struct btrfs_delalloc_work *btrfs_alloc_delalloc_work(struct inode *inode)
{
	struct btrfs_delalloc_work *work;

	work = kmalloc(sizeof(*work), GFP_NOFS);
	if (!work)
		return NULL;

	init_completion(&work->completion);
	INIT_LIST_HEAD(&work->list);
	work->inode = inode;
	btrfs_init_work(&work->work, btrfs_run_delalloc_work, NULL, NULL);

	return work;
}

/*
 * some fairly slow code that needs optimization. This walks the list
 * of all the inodes with pending delalloc and forces them to disk.
 */
static int start_delalloc_inodes(struct btrfs_root *root, u64 *nr,
				 bool snapshot)
{
	struct btrfs_inode *binode;
	struct inode *inode;
	struct btrfs_delalloc_work *work, *next;
	struct list_head works;
	struct list_head splice;
	int ret = 0;

	INIT_LIST_HEAD(&works);
	INIT_LIST_HEAD(&splice);

	mutex_lock(&root->delalloc_mutex);
	spin_lock(&root->delalloc_lock);
	list_splice_init(&root->delalloc_inodes, &splice);
	while (!list_empty(&splice)) {
		binode = list_entry(splice.next, struct btrfs_inode,
				    delalloc_inodes);

		list_move_tail(&binode->delalloc_inodes,
			       &root->delalloc_inodes);
		inode = igrab(&binode->vfs_inode);
		if (!inode) {
			cond_resched_lock(&root->delalloc_lock);
			continue;
		}
		spin_unlock(&root->delalloc_lock);

		if (snapshot)
			set_bit(BTRFS_INODE_SNAPSHOT_FLUSH,
				&binode->runtime_flags);
		work = btrfs_alloc_delalloc_work(inode);
		if (!work) {
			iput(inode);
			ret = -ENOMEM;
			goto out;
		}
		list_add_tail(&work->list, &works);
		btrfs_queue_work(root->fs_info->flush_workers,
				 &work->work);
		if (*nr != U64_MAX) {
			(*nr)--;
			if (*nr == 0)
				goto out;
		}
		cond_resched();
		spin_lock(&root->delalloc_lock);
	}
	spin_unlock(&root->delalloc_lock);

out:
	list_for_each_entry_safe(work, next, &works, list) {
		list_del_init(&work->list);
		wait_for_completion(&work->completion);
		kfree(work);
	}

	if (!list_empty(&splice)) {
		spin_lock(&root->delalloc_lock);
		list_splice_tail(&splice, &root->delalloc_inodes);
		spin_unlock(&root->delalloc_lock);
	}
	mutex_unlock(&root->delalloc_mutex);
	return ret;
}

int btrfs_start_delalloc_snapshot(struct btrfs_root *root)
{
	struct btrfs_fs_info *fs_info = root->fs_info;
	u64 nr = U64_MAX;

	if (test_bit(BTRFS_FS_STATE_ERROR, &fs_info->fs_state))
		return -EROFS;

	return start_delalloc_inodes(root, &nr, true);
}

int btrfs_start_delalloc_roots(struct btrfs_fs_info *fs_info, u64 nr)
{
	struct btrfs_root *root;
	struct list_head splice;
	int ret;

	if (test_bit(BTRFS_FS_STATE_ERROR, &fs_info->fs_state))
		return -EROFS;

	INIT_LIST_HEAD(&splice);

	mutex_lock(&fs_info->delalloc_root_mutex);
	spin_lock(&fs_info->delalloc_root_lock);
	list_splice_init(&fs_info->delalloc_roots, &splice);
	while (!list_empty(&splice) && nr) {
		root = list_first_entry(&splice, struct btrfs_root,
					delalloc_root);
		root = btrfs_grab_root(root);
		BUG_ON(!root);
		list_move_tail(&root->delalloc_root,
			       &fs_info->delalloc_roots);
		spin_unlock(&fs_info->delalloc_root_lock);

		ret = start_delalloc_inodes(root, &nr, false);
		btrfs_put_root(root);
		if (ret < 0)
			goto out;
		spin_lock(&fs_info->delalloc_root_lock);
	}
	spin_unlock(&fs_info->delalloc_root_lock);

	ret = 0;
out:
	if (!list_empty(&splice)) {
		spin_lock(&fs_info->delalloc_root_lock);
		list_splice_tail(&splice, &fs_info->delalloc_roots);
		spin_unlock(&fs_info->delalloc_root_lock);
	}
	mutex_unlock(&fs_info->delalloc_root_mutex);
	return ret;
}

static int btrfs_symlink(struct inode *dir, struct dentry *dentry,
			 const char *symname)
{
	struct btrfs_fs_info *fs_info = btrfs_sb(dir->i_sb);
	struct btrfs_trans_handle *trans;
	struct btrfs_root *root = BTRFS_I(dir)->root;
	struct btrfs_path *path;
	struct btrfs_key key;
	struct inode *inode = NULL;
	int err;
	u64 objectid;
	u64 index = 0;
	int name_len;
	int datasize;
	unsigned long ptr;
	struct btrfs_file_extent_item *ei;
	struct extent_buffer *leaf;

	name_len = strlen(symname);
	if (name_len > BTRFS_MAX_INLINE_DATA_SIZE(fs_info))
		return -ENAMETOOLONG;

	/*
	 * 2 items for inode item and ref
	 * 2 items for dir items
	 * 1 item for updating parent inode item
	 * 1 item for the inline extent item
	 * 1 item for xattr if selinux is on
	 */
	trans = btrfs_start_transaction(root, 7);
	if (IS_ERR(trans))
		return PTR_ERR(trans);

	err = btrfs_find_free_ino(root, &objectid);
	if (err)
		goto out_unlock;

	inode = btrfs_new_inode(trans, root, dir, dentry->d_name.name,
				dentry->d_name.len, btrfs_ino(BTRFS_I(dir)),
				objectid, S_IFLNK|S_IRWXUGO, &index);
	if (IS_ERR(inode)) {
		err = PTR_ERR(inode);
		inode = NULL;
		goto out_unlock;
	}

	/*
	* If the active LSM wants to access the inode during
	* d_instantiate it needs these. Smack checks to see
	* if the filesystem supports xattrs by looking at the
	* ops vector.
	*/
	inode->i_fop = &btrfs_file_operations;
	inode->i_op = &btrfs_file_inode_operations;
	inode->i_mapping->a_ops = &btrfs_aops;
	BTRFS_I(inode)->io_tree.ops = &btrfs_extent_io_ops;

	err = btrfs_init_inode_security(trans, inode, dir, &dentry->d_name);
	if (err)
		goto out_unlock;

	path = btrfs_alloc_path();
	if (!path) {
		err = -ENOMEM;
		goto out_unlock;
	}
	key.objectid = btrfs_ino(BTRFS_I(inode));
	key.offset = 0;
	key.type = BTRFS_EXTENT_DATA_KEY;
	datasize = btrfs_file_extent_calc_inline_size(name_len);
	err = btrfs_insert_empty_item(trans, root, path, &key,
				      datasize);
	if (err) {
		btrfs_free_path(path);
		goto out_unlock;
	}
	leaf = path->nodes[0];
	ei = btrfs_item_ptr(leaf, path->slots[0],
			    struct btrfs_file_extent_item);
	btrfs_set_file_extent_generation(leaf, ei, trans->transid);
	btrfs_set_file_extent_type(leaf, ei,
				   BTRFS_FILE_EXTENT_INLINE);
	btrfs_set_file_extent_encryption(leaf, ei, 0);
	btrfs_set_file_extent_compression(leaf, ei, 0);
	btrfs_set_file_extent_other_encoding(leaf, ei, 0);
	btrfs_set_file_extent_ram_bytes(leaf, ei, name_len);

	ptr = btrfs_file_extent_inline_start(ei);
	write_extent_buffer(leaf, symname, ptr, name_len);
	btrfs_mark_buffer_dirty(leaf);
	btrfs_free_path(path);

	inode->i_op = &btrfs_symlink_inode_operations;
	inode_nohighmem(inode);
	inode_set_bytes(inode, name_len);
	btrfs_i_size_write(BTRFS_I(inode), name_len);
	err = btrfs_update_inode(trans, root, inode);
	/*
	 * Last step, add directory indexes for our symlink inode. This is the
	 * last step to avoid extra cleanup of these indexes if an error happens
	 * elsewhere above.
	 */
	if (!err)
		err = btrfs_add_nondir(trans, BTRFS_I(dir), dentry,
				BTRFS_I(inode), 0, index);
	if (err)
		goto out_unlock;

	d_instantiate_new(dentry, inode);

out_unlock:
	btrfs_end_transaction(trans);
	if (err && inode) {
		inode_dec_link_count(inode);
		discard_new_inode(inode);
	}
	btrfs_btree_balance_dirty(fs_info);
	return err;
}

static int insert_prealloc_file_extent(struct btrfs_trans_handle *trans,
				       struct inode *inode, struct btrfs_key *ins,
				       u64 file_offset)
{
	struct btrfs_file_extent_item stack_fi;
	u64 start = ins->objectid;
	u64 len = ins->offset;
	int ret;

	memset(&stack_fi, 0, sizeof(stack_fi));

	btrfs_set_stack_file_extent_type(&stack_fi, BTRFS_FILE_EXTENT_PREALLOC);
	btrfs_set_stack_file_extent_disk_bytenr(&stack_fi, start);
	btrfs_set_stack_file_extent_disk_num_bytes(&stack_fi, len);
	btrfs_set_stack_file_extent_num_bytes(&stack_fi, len);
	btrfs_set_stack_file_extent_ram_bytes(&stack_fi, len);
	btrfs_set_stack_file_extent_compression(&stack_fi, BTRFS_COMPRESS_NONE);
	/* Encryption and other encoding is reserved and all 0 */

	ret = btrfs_qgroup_release_data(BTRFS_I(inode), file_offset, len);
	if (ret < 0)
		return ret;
	return insert_reserved_file_extent(trans, BTRFS_I(inode), file_offset,
					   &stack_fi, ret);
}
static int __btrfs_prealloc_file_range(struct inode *inode, int mode,
				       u64 start, u64 num_bytes, u64 min_size,
				       loff_t actual_len, u64 *alloc_hint,
				       struct btrfs_trans_handle *trans)
{
	struct btrfs_fs_info *fs_info = btrfs_sb(inode->i_sb);
	struct extent_map_tree *em_tree = &BTRFS_I(inode)->extent_tree;
	struct extent_map *em;
	struct btrfs_root *root = BTRFS_I(inode)->root;
	struct btrfs_key ins;
	u64 cur_offset = start;
	u64 clear_offset = start;
	u64 i_size;
	u64 cur_bytes;
	u64 last_alloc = (u64)-1;
	int ret = 0;
	bool own_trans = true;
	u64 end = start + num_bytes - 1;

	if (trans)
		own_trans = false;
	while (num_bytes > 0) {
		if (own_trans) {
			trans = btrfs_start_transaction(root, 3);
			if (IS_ERR(trans)) {
				ret = PTR_ERR(trans);
				break;
			}
		}

		cur_bytes = min_t(u64, num_bytes, SZ_256M);
		cur_bytes = max(cur_bytes, min_size);
		/*
		 * If we are severely fragmented we could end up with really
		 * small allocations, so if the allocator is returning small
		 * chunks lets make its job easier by only searching for those
		 * sized chunks.
		 */
		cur_bytes = min(cur_bytes, last_alloc);
		ret = btrfs_reserve_extent(root, cur_bytes, cur_bytes,
				min_size, 0, *alloc_hint, &ins, 1, 0);
		if (ret) {
			if (own_trans)
				btrfs_end_transaction(trans);
			break;
		}

		/*
		 * We've reserved this space, and thus converted it from
		 * ->bytes_may_use to ->bytes_reserved.  Any error that happens
		 * from here on out we will only need to clear our reservation
		 * for the remaining unreserved area, so advance our
		 * clear_offset by our extent size.
		 */
		clear_offset += ins.offset;
		btrfs_dec_block_group_reservations(fs_info, ins.objectid);

		last_alloc = ins.offset;
		ret = insert_prealloc_file_extent(trans, inode, &ins, cur_offset);
		if (ret) {
			btrfs_free_reserved_extent(fs_info, ins.objectid,
						   ins.offset, 0);
			btrfs_abort_transaction(trans, ret);
			if (own_trans)
				btrfs_end_transaction(trans);
			break;
		}

		btrfs_drop_extent_cache(BTRFS_I(inode), cur_offset,
					cur_offset + ins.offset -1, 0);

		em = alloc_extent_map();
		if (!em) {
			set_bit(BTRFS_INODE_NEEDS_FULL_SYNC,
				&BTRFS_I(inode)->runtime_flags);
			goto next;
		}

		em->start = cur_offset;
		em->orig_start = cur_offset;
		em->len = ins.offset;
		em->block_start = ins.objectid;
		em->block_len = ins.offset;
		em->orig_block_len = ins.offset;
		em->ram_bytes = ins.offset;
		set_bit(EXTENT_FLAG_PREALLOC, &em->flags);
		em->generation = trans->transid;

		while (1) {
			write_lock(&em_tree->lock);
			ret = add_extent_mapping(em_tree, em, 1);
			write_unlock(&em_tree->lock);
			if (ret != -EEXIST)
				break;
			btrfs_drop_extent_cache(BTRFS_I(inode), cur_offset,
						cur_offset + ins.offset - 1,
						0);
		}
		free_extent_map(em);
next:
		num_bytes -= ins.offset;
		cur_offset += ins.offset;
		*alloc_hint = ins.objectid + ins.offset;

		inode_inc_iversion(inode);
		inode->i_ctime = current_time(inode);
		BTRFS_I(inode)->flags |= BTRFS_INODE_PREALLOC;
		if (!(mode & FALLOC_FL_KEEP_SIZE) &&
		    (actual_len > inode->i_size) &&
		    (cur_offset > inode->i_size)) {
			if (cur_offset > actual_len)
				i_size = actual_len;
			else
				i_size = cur_offset;
			i_size_write(inode, i_size);
			btrfs_inode_safe_disk_i_size_write(inode, 0);
		}

		ret = btrfs_update_inode(trans, root, inode);

		if (ret) {
			btrfs_abort_transaction(trans, ret);
			if (own_trans)
				btrfs_end_transaction(trans);
			break;
		}

		if (own_trans)
			btrfs_end_transaction(trans);
	}
	if (clear_offset < end)
		btrfs_free_reserved_data_space(BTRFS_I(inode), NULL, clear_offset,
			end - clear_offset + 1);
	return ret;
}

int btrfs_prealloc_file_range(struct inode *inode, int mode,
			      u64 start, u64 num_bytes, u64 min_size,
			      loff_t actual_len, u64 *alloc_hint)
{
	return __btrfs_prealloc_file_range(inode, mode, start, num_bytes,
					   min_size, actual_len, alloc_hint,
					   NULL);
}

int btrfs_prealloc_file_range_trans(struct inode *inode,
				    struct btrfs_trans_handle *trans, int mode,
				    u64 start, u64 num_bytes, u64 min_size,
				    loff_t actual_len, u64 *alloc_hint)
{
	return __btrfs_prealloc_file_range(inode, mode, start, num_bytes,
					   min_size, actual_len, alloc_hint, trans);
}

static int btrfs_set_page_dirty(struct page *page)
{
	return __set_page_dirty_nobuffers(page);
}

static int btrfs_permission(struct inode *inode, int mask)
{
	struct btrfs_root *root = BTRFS_I(inode)->root;
	umode_t mode = inode->i_mode;

	if (mask & MAY_WRITE &&
	    (S_ISREG(mode) || S_ISDIR(mode) || S_ISLNK(mode))) {
		if (btrfs_root_readonly(root))
			return -EROFS;
		if (BTRFS_I(inode)->flags & BTRFS_INODE_READONLY)
			return -EACCES;
	}
	return generic_permission(inode, mask);
}

static int btrfs_tmpfile(struct inode *dir, struct dentry *dentry, umode_t mode)
{
	struct btrfs_fs_info *fs_info = btrfs_sb(dir->i_sb);
	struct btrfs_trans_handle *trans;
	struct btrfs_root *root = BTRFS_I(dir)->root;
	struct inode *inode = NULL;
	u64 objectid;
	u64 index;
	int ret = 0;

	/*
	 * 5 units required for adding orphan entry
	 */
	trans = btrfs_start_transaction(root, 5);
	if (IS_ERR(trans))
		return PTR_ERR(trans);

	ret = btrfs_find_free_ino(root, &objectid);
	if (ret)
		goto out;

	inode = btrfs_new_inode(trans, root, dir, NULL, 0,
			btrfs_ino(BTRFS_I(dir)), objectid, mode, &index);
	if (IS_ERR(inode)) {
		ret = PTR_ERR(inode);
		inode = NULL;
		goto out;
	}

	inode->i_fop = &btrfs_file_operations;
	inode->i_op = &btrfs_file_inode_operations;

	inode->i_mapping->a_ops = &btrfs_aops;
	BTRFS_I(inode)->io_tree.ops = &btrfs_extent_io_ops;

	ret = btrfs_init_inode_security(trans, inode, dir, NULL);
	if (ret)
		goto out;

	ret = btrfs_update_inode(trans, root, inode);
	if (ret)
		goto out;
	ret = btrfs_orphan_add(trans, BTRFS_I(inode));
	if (ret)
		goto out;

	/*
	 * We set number of links to 0 in btrfs_new_inode(), and here we set
	 * it to 1 because d_tmpfile() will issue a warning if the count is 0,
	 * through:
	 *
	 *    d_tmpfile() -> inode_dec_link_count() -> drop_nlink()
	 */
	set_nlink(inode, 1);
	d_tmpfile(dentry, inode);
	unlock_new_inode(inode);
	mark_inode_dirty(inode);
out:
	btrfs_end_transaction(trans);
	if (ret && inode)
		discard_new_inode(inode);
	btrfs_btree_balance_dirty(fs_info);
	return ret;
}

void btrfs_set_range_writeback(struct extent_io_tree *tree, u64 start, u64 end)
{
	struct inode *inode = tree->private_data;
	unsigned long index = start >> PAGE_SHIFT;
	unsigned long end_index = end >> PAGE_SHIFT;
	struct page *page;

	while (index <= end_index) {
		page = find_get_page(inode->i_mapping, index);
		ASSERT(page); /* Pages should be in the extent_io_tree */
		set_page_writeback(page);
		put_page(page);
		index++;
	}
}

#ifdef CONFIG_SWAP
/*
 * Add an entry indicating a block group or device which is pinned by a
 * swapfile. Returns 0 on success, 1 if there is already an entry for it, or a
 * negative errno on failure.
 */
static int btrfs_add_swapfile_pin(struct inode *inode, void *ptr,
				  bool is_block_group)
{
	struct btrfs_fs_info *fs_info = BTRFS_I(inode)->root->fs_info;
	struct btrfs_swapfile_pin *sp, *entry;
	struct rb_node **p;
	struct rb_node *parent = NULL;

	sp = kmalloc(sizeof(*sp), GFP_NOFS);
	if (!sp)
		return -ENOMEM;
	sp->ptr = ptr;
	sp->inode = inode;
	sp->is_block_group = is_block_group;

	spin_lock(&fs_info->swapfile_pins_lock);
	p = &fs_info->swapfile_pins.rb_node;
	while (*p) {
		parent = *p;
		entry = rb_entry(parent, struct btrfs_swapfile_pin, node);
		if (sp->ptr < entry->ptr ||
		    (sp->ptr == entry->ptr && sp->inode < entry->inode)) {
			p = &(*p)->rb_left;
		} else if (sp->ptr > entry->ptr ||
			   (sp->ptr == entry->ptr && sp->inode > entry->inode)) {
			p = &(*p)->rb_right;
		} else {
			spin_unlock(&fs_info->swapfile_pins_lock);
			kfree(sp);
			return 1;
		}
	}
	rb_link_node(&sp->node, parent, p);
	rb_insert_color(&sp->node, &fs_info->swapfile_pins);
	spin_unlock(&fs_info->swapfile_pins_lock);
	return 0;
}

/* Free all of the entries pinned by this swapfile. */
static void btrfs_free_swapfile_pins(struct inode *inode)
{
	struct btrfs_fs_info *fs_info = BTRFS_I(inode)->root->fs_info;
	struct btrfs_swapfile_pin *sp;
	struct rb_node *node, *next;

	spin_lock(&fs_info->swapfile_pins_lock);
	node = rb_first(&fs_info->swapfile_pins);
	while (node) {
		next = rb_next(node);
		sp = rb_entry(node, struct btrfs_swapfile_pin, node);
		if (sp->inode == inode) {
			rb_erase(&sp->node, &fs_info->swapfile_pins);
			if (sp->is_block_group)
				btrfs_put_block_group(sp->ptr);
			kfree(sp);
		}
		node = next;
	}
	spin_unlock(&fs_info->swapfile_pins_lock);
}

struct btrfs_swap_info {
	u64 start;
	u64 block_start;
	u64 block_len;
	u64 lowest_ppage;
	u64 highest_ppage;
	unsigned long nr_pages;
	int nr_extents;
};

static int btrfs_add_swap_extent(struct swap_info_struct *sis,
				 struct btrfs_swap_info *bsi)
{
	unsigned long nr_pages;
	u64 first_ppage, first_ppage_reported, next_ppage;
	int ret;

	first_ppage = ALIGN(bsi->block_start, PAGE_SIZE) >> PAGE_SHIFT;
	next_ppage = ALIGN_DOWN(bsi->block_start + bsi->block_len,
				PAGE_SIZE) >> PAGE_SHIFT;

	if (first_ppage >= next_ppage)
		return 0;
	nr_pages = next_ppage - first_ppage;

	first_ppage_reported = first_ppage;
	if (bsi->start == 0)
		first_ppage_reported++;
	if (bsi->lowest_ppage > first_ppage_reported)
		bsi->lowest_ppage = first_ppage_reported;
	if (bsi->highest_ppage < (next_ppage - 1))
		bsi->highest_ppage = next_ppage - 1;

	ret = add_swap_extent(sis, bsi->nr_pages, nr_pages, first_ppage);
	if (ret < 0)
		return ret;
	bsi->nr_extents += ret;
	bsi->nr_pages += nr_pages;
	return 0;
}

static void btrfs_swap_deactivate(struct file *file)
{
	struct inode *inode = file_inode(file);

	btrfs_free_swapfile_pins(inode);
	atomic_dec(&BTRFS_I(inode)->root->nr_swapfiles);
}

static int btrfs_swap_activate(struct swap_info_struct *sis, struct file *file,
			       sector_t *span)
{
	struct inode *inode = file_inode(file);
	struct btrfs_fs_info *fs_info = BTRFS_I(inode)->root->fs_info;
	struct extent_io_tree *io_tree = &BTRFS_I(inode)->io_tree;
	struct extent_state *cached_state = NULL;
	struct extent_map *em = NULL;
	struct btrfs_device *device = NULL;
	struct btrfs_swap_info bsi = {
		.lowest_ppage = (sector_t)-1ULL,
	};
	int ret = 0;
	u64 isize;
	u64 start;

	/*
	 * If the swap file was just created, make sure delalloc is done. If the
	 * file changes again after this, the user is doing something stupid and
	 * we don't really care.
	 */
	ret = btrfs_wait_ordered_range(inode, 0, (u64)-1);
	if (ret)
		return ret;

	/*
	 * The inode is locked, so these flags won't change after we check them.
	 */
	if (BTRFS_I(inode)->flags & BTRFS_INODE_COMPRESS) {
		btrfs_warn(fs_info, "swapfile must not be compressed");
		return -EINVAL;
	}
	if (!(BTRFS_I(inode)->flags & BTRFS_INODE_NODATACOW)) {
		btrfs_warn(fs_info, "swapfile must not be copy-on-write");
		return -EINVAL;
	}
	if (!(BTRFS_I(inode)->flags & BTRFS_INODE_NODATASUM)) {
		btrfs_warn(fs_info, "swapfile must not be checksummed");
		return -EINVAL;
	}

	/*
	 * Balance or device remove/replace/resize can move stuff around from
	 * under us. The EXCL_OP flag makes sure they aren't running/won't run
	 * concurrently while we are mapping the swap extents, and
	 * fs_info->swapfile_pins prevents them from running while the swap file
	 * is active and moving the extents. Note that this also prevents a
	 * concurrent device add which isn't actually necessary, but it's not
	 * really worth the trouble to allow it.
	 */
	if (test_and_set_bit(BTRFS_FS_EXCL_OP, &fs_info->flags)) {
		btrfs_warn(fs_info,
	   "cannot activate swapfile while exclusive operation is running");
		return -EBUSY;
	}
	/*
	 * Snapshots can create extents which require COW even if NODATACOW is
	 * set. We use this counter to prevent snapshots. We must increment it
	 * before walking the extents because we don't want a concurrent
	 * snapshot to run after we've already checked the extents.
	 */
	atomic_inc(&BTRFS_I(inode)->root->nr_swapfiles);

	isize = ALIGN_DOWN(inode->i_size, fs_info->sectorsize);

	lock_extent_bits(io_tree, 0, isize - 1, &cached_state);
	start = 0;
	while (start < isize) {
		u64 logical_block_start, physical_block_start;
		struct btrfs_block_group *bg;
		u64 len = isize - start;

		em = btrfs_get_extent(BTRFS_I(inode), NULL, 0, start, len);
		if (IS_ERR(em)) {
			ret = PTR_ERR(em);
			goto out;
		}

		if (em->block_start == EXTENT_MAP_HOLE) {
			btrfs_warn(fs_info, "swapfile must not have holes");
			ret = -EINVAL;
			goto out;
		}
		if (em->block_start == EXTENT_MAP_INLINE) {
			/*
			 * It's unlikely we'll ever actually find ourselves
			 * here, as a file small enough to fit inline won't be
			 * big enough to store more than the swap header, but in
			 * case something changes in the future, let's catch it
			 * here rather than later.
			 */
			btrfs_warn(fs_info, "swapfile must not be inline");
			ret = -EINVAL;
			goto out;
		}
		if (test_bit(EXTENT_FLAG_COMPRESSED, &em->flags)) {
			btrfs_warn(fs_info, "swapfile must not be compressed");
			ret = -EINVAL;
			goto out;
		}

		logical_block_start = em->block_start + (start - em->start);
		len = min(len, em->len - (start - em->start));
		free_extent_map(em);
		em = NULL;

		ret = can_nocow_extent(inode, start, &len, NULL, NULL, NULL);
		if (ret < 0) {
			goto out;
		} else if (ret) {
			ret = 0;
		} else {
			btrfs_warn(fs_info,
				   "swapfile must not be copy-on-write");
			ret = -EINVAL;
			goto out;
		}

		em = btrfs_get_chunk_map(fs_info, logical_block_start, len);
		if (IS_ERR(em)) {
			ret = PTR_ERR(em);
			goto out;
		}

		if (em->map_lookup->type & BTRFS_BLOCK_GROUP_PROFILE_MASK) {
			btrfs_warn(fs_info,
				   "swapfile must have single data profile");
			ret = -EINVAL;
			goto out;
		}

		if (device == NULL) {
			device = em->map_lookup->stripes[0].dev;
			ret = btrfs_add_swapfile_pin(inode, device, false);
			if (ret == 1)
				ret = 0;
			else if (ret)
				goto out;
		} else if (device != em->map_lookup->stripes[0].dev) {
			btrfs_warn(fs_info, "swapfile must be on one device");
			ret = -EINVAL;
			goto out;
		}

		physical_block_start = (em->map_lookup->stripes[0].physical +
					(logical_block_start - em->start));
		len = min(len, em->len - (logical_block_start - em->start));
		free_extent_map(em);
		em = NULL;

		bg = btrfs_lookup_block_group(fs_info, logical_block_start);
		if (!bg) {
			btrfs_warn(fs_info,
			   "could not find block group containing swapfile");
			ret = -EINVAL;
			goto out;
		}

		ret = btrfs_add_swapfile_pin(inode, bg, true);
		if (ret) {
			btrfs_put_block_group(bg);
			if (ret == 1)
				ret = 0;
			else
				goto out;
		}

		if (bsi.block_len &&
		    bsi.block_start + bsi.block_len == physical_block_start) {
			bsi.block_len += len;
		} else {
			if (bsi.block_len) {
				ret = btrfs_add_swap_extent(sis, &bsi);
				if (ret)
					goto out;
			}
			bsi.start = start;
			bsi.block_start = physical_block_start;
			bsi.block_len = len;
		}

		start += len;
	}

	if (bsi.block_len)
		ret = btrfs_add_swap_extent(sis, &bsi);

out:
	if (!IS_ERR_OR_NULL(em))
		free_extent_map(em);

	unlock_extent_cached(io_tree, 0, isize - 1, &cached_state);

	if (ret)
		btrfs_swap_deactivate(file);

	clear_bit(BTRFS_FS_EXCL_OP, &fs_info->flags);

	if (ret)
		return ret;

	if (device)
		sis->bdev = device->bdev;
	*span = bsi.highest_ppage - bsi.lowest_ppage + 1;
	sis->max = bsi.nr_pages;
	sis->pages = bsi.nr_pages - 1;
	sis->highest_bit = bsi.nr_pages - 1;
	return bsi.nr_extents;
}
#else
static void btrfs_swap_deactivate(struct file *file)
{
}

static int btrfs_swap_activate(struct swap_info_struct *sis, struct file *file,
			       sector_t *span)
{
	return -EOPNOTSUPP;
}
#endif

static const struct inode_operations btrfs_dir_inode_operations = {
	.getattr	= btrfs_getattr,
	.lookup		= btrfs_lookup,
	.create		= btrfs_create,
	.unlink		= btrfs_unlink,
	.link		= btrfs_link,
	.mkdir		= btrfs_mkdir,
	.rmdir		= btrfs_rmdir,
	.rename		= btrfs_rename2,
	.symlink	= btrfs_symlink,
	.setattr	= btrfs_setattr,
	.mknod		= btrfs_mknod,
	.listxattr	= btrfs_listxattr,
	.permission	= btrfs_permission,
	.get_acl	= btrfs_get_acl,
	.set_acl	= btrfs_set_acl,
	.update_time	= btrfs_update_time,
	.tmpfile        = btrfs_tmpfile,
};

static const struct file_operations btrfs_dir_file_operations = {
	.llseek		= generic_file_llseek,
	.read		= generic_read_dir,
	.iterate_shared	= btrfs_real_readdir,
	.open		= btrfs_opendir,
	.unlocked_ioctl	= btrfs_ioctl,
#ifdef CONFIG_COMPAT
	.compat_ioctl	= btrfs_compat_ioctl,
#endif
	.release        = btrfs_release_file,
	.fsync		= btrfs_sync_file,
};

static const struct extent_io_ops btrfs_extent_io_ops = {
	/* mandatory callbacks */
	.submit_bio_hook = btrfs_submit_bio_hook,
	.readpage_end_io_hook = btrfs_readpage_end_io_hook,
};

/*
 * btrfs doesn't support the bmap operation because swapfiles
 * use bmap to make a mapping of extents in the file.  They assume
 * these extents won't change over the life of the file and they
 * use the bmap result to do IO directly to the drive.
 *
 * the btrfs bmap call would return logical addresses that aren't
 * suitable for IO and they also will change frequently as COW
 * operations happen.  So, swapfile + btrfs == corruption.
 *
 * For now we're avoiding this by dropping bmap.
 */
static const struct address_space_operations btrfs_aops = {
	.readpage	= btrfs_readpage,
	.writepage	= btrfs_writepage,
	.writepages	= btrfs_writepages,
	.readahead	= btrfs_readahead,
<<<<<<< HEAD
	.direct_IO	= btrfs_direct_IO,
=======
	.direct_IO	= noop_direct_IO,
>>>>>>> b450c732
	.invalidatepage = btrfs_invalidatepage,
	.releasepage	= btrfs_releasepage,
#ifdef CONFIG_MIGRATION
	.migratepage	= btrfs_migratepage,
#endif
	.set_page_dirty	= btrfs_set_page_dirty,
	.error_remove_page = generic_error_remove_page,
	.swap_activate	= btrfs_swap_activate,
	.swap_deactivate = btrfs_swap_deactivate,
};

static const struct inode_operations btrfs_file_inode_operations = {
	.getattr	= btrfs_getattr,
	.setattr	= btrfs_setattr,
	.listxattr      = btrfs_listxattr,
	.permission	= btrfs_permission,
	.fiemap		= btrfs_fiemap,
	.get_acl	= btrfs_get_acl,
	.set_acl	= btrfs_set_acl,
	.update_time	= btrfs_update_time,
};
static const struct inode_operations btrfs_special_inode_operations = {
	.getattr	= btrfs_getattr,
	.setattr	= btrfs_setattr,
	.permission	= btrfs_permission,
	.listxattr	= btrfs_listxattr,
	.get_acl	= btrfs_get_acl,
	.set_acl	= btrfs_set_acl,
	.update_time	= btrfs_update_time,
};
static const struct inode_operations btrfs_symlink_inode_operations = {
	.get_link	= page_get_link,
	.getattr	= btrfs_getattr,
	.setattr	= btrfs_setattr,
	.permission	= btrfs_permission,
	.listxattr	= btrfs_listxattr,
	.update_time	= btrfs_update_time,
};

const struct dentry_operations btrfs_dentry_operations = {
	.d_delete	= btrfs_dentry_delete,
};<|MERGE_RESOLUTION|>--- conflicted
+++ resolved
@@ -10277,11 +10277,7 @@
 	.writepage	= btrfs_writepage,
 	.writepages	= btrfs_writepages,
 	.readahead	= btrfs_readahead,
-<<<<<<< HEAD
-	.direct_IO	= btrfs_direct_IO,
-=======
 	.direct_IO	= noop_direct_IO,
->>>>>>> b450c732
 	.invalidatepage = btrfs_invalidatepage,
 	.releasepage	= btrfs_releasepage,
 #ifdef CONFIG_MIGRATION
