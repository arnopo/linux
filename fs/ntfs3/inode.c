// SPDX-License-Identifier: GPL-2.0
/*
 *
 * Copyright (C) 2019-2021 Paragon Software GmbH, All rights reserved.
 *
 */

#include <linux/buffer_head.h>
#include <linux/fs.h>
#include <linux/mpage.h>
#include <linux/namei.h>
#include <linux/nls.h>
#include <linux/uio.h>
#include <linux/writeback.h>

#include "debug.h"
#include "ntfs.h"
#include "ntfs_fs.h"

/*
 * ntfs_read_mft - Read record and parses MFT.
 */
static struct inode *ntfs_read_mft(struct inode *inode,
				   const struct cpu_str *name,
				   const struct MFT_REF *ref)
{
	int err = 0;
	struct ntfs_inode *ni = ntfs_i(inode);
	struct super_block *sb = inode->i_sb;
	struct ntfs_sb_info *sbi = sb->s_fs_info;
	mode_t mode = 0;
	struct ATTR_STD_INFO5 *std5 = NULL;
	struct ATTR_LIST_ENTRY *le;
	struct ATTRIB *attr;
	bool is_match = false;
	bool is_root = false;
	bool is_dir;
	unsigned long ino = inode->i_ino;
	u32 rp_fa = 0, asize, t32;
	u16 roff, rsize, names = 0;
	const struct ATTR_FILE_NAME *fname = NULL;
	const struct INDEX_ROOT *root;
	struct REPARSE_DATA_BUFFER rp; // 0x18 bytes
	u64 t64;
	struct MFT_REC *rec;
	struct runs_tree *run;

	inode->i_op = NULL;
	/* Setup 'uid' and 'gid' */
	inode->i_uid = sbi->options->fs_uid;
	inode->i_gid = sbi->options->fs_gid;

	err = mi_init(&ni->mi, sbi, ino);
	if (err)
		goto out;

	if (!sbi->mft.ni && ino == MFT_REC_MFT && !sb->s_root) {
		t64 = sbi->mft.lbo >> sbi->cluster_bits;
		t32 = bytes_to_cluster(sbi, MFT_REC_VOL * sbi->record_size);
		sbi->mft.ni = ni;
		init_rwsem(&ni->file.run_lock);

		if (!run_add_entry(&ni->file.run, 0, t64, t32, true)) {
			err = -ENOMEM;
			goto out;
		}
	}

	err = mi_read(&ni->mi, ino == MFT_REC_MFT);

	if (err)
		goto out;

	rec = ni->mi.mrec;

	if (sbi->flags & NTFS_FLAGS_LOG_REPLAYING) {
		;
	} else if (ref->seq != rec->seq) {
		err = -EINVAL;
		ntfs_err(sb, "MFT: r=%lx, expect seq=%x instead of %x!", ino,
			 le16_to_cpu(ref->seq), le16_to_cpu(rec->seq));
		goto out;
	} else if (!is_rec_inuse(rec)) {
		err = -ESTALE;
		ntfs_err(sb, "Inode r=%x is not in use!", (u32)ino);
		goto out;
	}

	if (le32_to_cpu(rec->total) != sbi->record_size) {
		/* Bad inode? */
		err = -EINVAL;
		goto out;
	}

	if (!is_rec_base(rec)) {
		err = -EINVAL;
		goto out;
	}

	/* Record should contain $I30 root. */
	is_dir = rec->flags & RECORD_FLAG_DIR;

	inode->i_generation = le16_to_cpu(rec->seq);

	/* Enumerate all struct Attributes MFT. */
	le = NULL;
	attr = NULL;

	/*
	 * To reduce tab pressure use goto instead of
	 * while( (attr = ni_enum_attr_ex(ni, attr, &le, NULL) ))
	 */
next_attr:
	run = NULL;
	err = -EINVAL;
	attr = ni_enum_attr_ex(ni, attr, &le, NULL);
	if (!attr)
		goto end_enum;

	if (le && le->vcn) {
		/* This is non primary attribute segment. Ignore if not MFT. */
		if (ino != MFT_REC_MFT || attr->type != ATTR_DATA)
			goto next_attr;

		run = &ni->file.run;
		asize = le32_to_cpu(attr->size);
		goto attr_unpack_run;
	}

	roff = attr->non_res ? 0 : le16_to_cpu(attr->res.data_off);
	rsize = attr->non_res ? 0 : le32_to_cpu(attr->res.data_size);
	asize = le32_to_cpu(attr->size);

	if (le16_to_cpu(attr->name_off) + attr->name_len > asize)
		goto out;

	if (attr->non_res) {
		t64 = le64_to_cpu(attr->nres.alloc_size);
		if (le64_to_cpu(attr->nres.data_size) > t64 ||
		    le64_to_cpu(attr->nres.valid_size) > t64)
			goto out;
	}

	switch (attr->type) {
	case ATTR_STD:
		if (attr->non_res ||
		    asize < sizeof(struct ATTR_STD_INFO) + roff ||
		    rsize < sizeof(struct ATTR_STD_INFO))
			goto out;

		if (std5)
			goto next_attr;

		std5 = Add2Ptr(attr, roff);

#ifdef STATX_BTIME
		nt2kernel(std5->cr_time, &ni->i_crtime);
#endif
		nt2kernel(std5->a_time, &inode->i_atime);
		nt2kernel(std5->c_time, &inode->i_ctime);
		nt2kernel(std5->m_time, &inode->i_mtime);

		ni->std_fa = std5->fa;

		if (asize >= sizeof(struct ATTR_STD_INFO5) + roff &&
		    rsize >= sizeof(struct ATTR_STD_INFO5))
			ni->std_security_id = std5->security_id;
		goto next_attr;

	case ATTR_LIST:
		if (attr->name_len || le || ino == MFT_REC_LOG)
			goto out;

		err = ntfs_load_attr_list(ni, attr);
		if (err)
			goto out;

		le = NULL;
		attr = NULL;
		goto next_attr;

	case ATTR_NAME:
		if (attr->non_res || asize < SIZEOF_ATTRIBUTE_FILENAME + roff ||
		    rsize < SIZEOF_ATTRIBUTE_FILENAME)
			goto out;

		fname = Add2Ptr(attr, roff);
		if (fname->type == FILE_NAME_DOS)
			goto next_attr;

		names += 1;
		if (name && name->len == fname->name_len &&
		    !ntfs_cmp_names_cpu(name, (struct le_str *)&fname->name_len,
					NULL, false))
			is_match = true;

		goto next_attr;

	case ATTR_DATA:
		if (is_dir) {
			/* Ignore data attribute in dir record. */
			goto next_attr;
		}

		if (ino == MFT_REC_BADCLUST && !attr->non_res)
			goto next_attr;

		if (attr->name_len &&
		    ((ino != MFT_REC_BADCLUST || !attr->non_res ||
		      attr->name_len != ARRAY_SIZE(BAD_NAME) ||
		      memcmp(attr_name(attr), BAD_NAME, sizeof(BAD_NAME))) &&
		     (ino != MFT_REC_SECURE || !attr->non_res ||
		      attr->name_len != ARRAY_SIZE(SDS_NAME) ||
		      memcmp(attr_name(attr), SDS_NAME, sizeof(SDS_NAME))))) {
			/* File contains stream attribute. Ignore it. */
			goto next_attr;
		}

		if (is_attr_sparsed(attr))
			ni->std_fa |= FILE_ATTRIBUTE_SPARSE_FILE;
		else
			ni->std_fa &= ~FILE_ATTRIBUTE_SPARSE_FILE;

		if (is_attr_compressed(attr))
			ni->std_fa |= FILE_ATTRIBUTE_COMPRESSED;
		else
			ni->std_fa &= ~FILE_ATTRIBUTE_COMPRESSED;

		if (is_attr_encrypted(attr))
			ni->std_fa |= FILE_ATTRIBUTE_ENCRYPTED;
		else
			ni->std_fa &= ~FILE_ATTRIBUTE_ENCRYPTED;

		if (!attr->non_res) {
			ni->i_valid = inode->i_size = rsize;
			inode_set_bytes(inode, rsize);
		}

		mode = S_IFREG | (0777 & sbi->options->fs_fmask_inv);

		if (!attr->non_res) {
			ni->ni_flags |= NI_FLAG_RESIDENT;
			goto next_attr;
		}

		inode_set_bytes(inode, attr_ondisk_size(attr));

		ni->i_valid = le64_to_cpu(attr->nres.valid_size);
		inode->i_size = le64_to_cpu(attr->nres.data_size);
		if (!attr->nres.alloc_size)
			goto next_attr;

		run = ino == MFT_REC_BITMAP ? &sbi->used.bitmap.run
					    : &ni->file.run;
		break;

	case ATTR_ROOT:
		if (attr->non_res)
			goto out;

		root = Add2Ptr(attr, roff);
		is_root = true;

		if (attr->name_len != ARRAY_SIZE(I30_NAME) ||
		    memcmp(attr_name(attr), I30_NAME, sizeof(I30_NAME)))
			goto next_attr;

		if (root->type != ATTR_NAME ||
		    root->rule != NTFS_COLLATION_TYPE_FILENAME)
			goto out;

		if (!is_dir)
			goto next_attr;

		ni->ni_flags |= NI_FLAG_DIR;

		err = indx_init(&ni->dir, sbi, attr, INDEX_MUTEX_I30);
		if (err)
			goto out;

		mode = sb->s_root
			       ? (S_IFDIR | (0777 & sbi->options->fs_dmask_inv))
			       : (S_IFDIR | 0777);
		goto next_attr;

	case ATTR_ALLOC:
		if (!is_root || attr->name_len != ARRAY_SIZE(I30_NAME) ||
		    memcmp(attr_name(attr), I30_NAME, sizeof(I30_NAME)))
			goto next_attr;

		inode->i_size = le64_to_cpu(attr->nres.data_size);
		ni->i_valid = le64_to_cpu(attr->nres.valid_size);
		inode_set_bytes(inode, le64_to_cpu(attr->nres.alloc_size));

		run = &ni->dir.alloc_run;
		break;

	case ATTR_BITMAP:
		if (ino == MFT_REC_MFT) {
			if (!attr->non_res)
				goto out;
#ifndef CONFIG_NTFS3_64BIT_CLUSTER
			/* 0x20000000 = 2^32 / 8 */
			if (le64_to_cpu(attr->nres.alloc_size) >= 0x20000000)
				goto out;
#endif
			run = &sbi->mft.bitmap.run;
			break;
		} else if (is_dir && attr->name_len == ARRAY_SIZE(I30_NAME) &&
			   !memcmp(attr_name(attr), I30_NAME,
				   sizeof(I30_NAME)) &&
			   attr->non_res) {
			run = &ni->dir.bitmap_run;
			break;
		}
		goto next_attr;

	case ATTR_REPARSE:
		if (attr->name_len)
			goto next_attr;

		rp_fa = ni_parse_reparse(ni, attr, &rp);
		switch (rp_fa) {
		case REPARSE_LINK:
			/*
			 * Normal symlink.
			 * Assume one unicode symbol == one utf8.
			 */
			inode->i_size = le16_to_cpu(rp.SymbolicLinkReparseBuffer
							    .PrintNameLength) /
					sizeof(u16);

			ni->i_valid = inode->i_size;

			/* Clear directory bit. */
			if (ni->ni_flags & NI_FLAG_DIR) {
				indx_clear(&ni->dir);
				memset(&ni->dir, 0, sizeof(ni->dir));
				ni->ni_flags &= ~NI_FLAG_DIR;
			} else {
				run_close(&ni->file.run);
			}
			mode = S_IFLNK | 0777;
			is_dir = false;
			if (attr->non_res) {
				run = &ni->file.run;
				goto attr_unpack_run; // Double break.
			}
			break;

		case REPARSE_COMPRESSED:
			break;

		case REPARSE_DEDUPLICATED:
			break;
		}
		goto next_attr;

	case ATTR_EA_INFO:
		if (!attr->name_len &&
		    resident_data_ex(attr, sizeof(struct EA_INFO))) {
			ni->ni_flags |= NI_FLAG_EA;
			/*
			 * ntfs_get_wsl_perm updates inode->i_uid, inode->i_gid, inode->i_mode
			 */
			inode->i_mode = mode;
			ntfs_get_wsl_perm(inode);
			mode = inode->i_mode;
		}
		goto next_attr;

	default:
		goto next_attr;
	}

attr_unpack_run:
	roff = le16_to_cpu(attr->nres.run_off);

	if (roff > asize) {
		err = -EINVAL;
		goto out;
	}

	t64 = le64_to_cpu(attr->nres.svcn);

	err = run_unpack_ex(run, sbi, ino, t64, le64_to_cpu(attr->nres.evcn),
			    t64, Add2Ptr(attr, roff), asize - roff);
	if (err < 0)
		goto out;
	err = 0;
	goto next_attr;

end_enum:

	if (!std5)
		goto out;

	if (!is_match && name) {
		/* Reuse rec as buffer for ascii name. */
		err = -ENOENT;
		goto out;
	}

	if (std5->fa & FILE_ATTRIBUTE_READONLY)
		mode &= ~0222;

	if (!names) {
		err = -EINVAL;
		goto out;
	}

	if (names != le16_to_cpu(rec->hard_links)) {
		/* Correct minor error on the fly. Do not mark inode as dirty. */
		rec->hard_links = cpu_to_le16(names);
		ni->mi.dirty = true;
	}

	set_nlink(inode, names);

	if (S_ISDIR(mode)) {
		ni->std_fa |= FILE_ATTRIBUTE_DIRECTORY;

		/*
		 * Dot and dot-dot should be included in count but was not
		 * included in enumeration.
		 * Usually a hard links to directories are disabled.
		 */
		inode->i_op = &ntfs_dir_inode_operations;
		inode->i_fop = &ntfs_dir_operations;
		ni->i_valid = 0;
	} else if (S_ISLNK(mode)) {
		ni->std_fa &= ~FILE_ATTRIBUTE_DIRECTORY;
		inode->i_op = &ntfs_link_inode_operations;
		inode->i_fop = NULL;
		inode_nohighmem(inode);
	} else if (S_ISREG(mode)) {
		ni->std_fa &= ~FILE_ATTRIBUTE_DIRECTORY;
		inode->i_op = &ntfs_file_inode_operations;
		inode->i_fop = &ntfs_file_operations;
		inode->i_mapping->a_ops =
			is_compressed(ni) ? &ntfs_aops_cmpr : &ntfs_aops;
		if (ino != MFT_REC_MFT)
			init_rwsem(&ni->file.run_lock);
	} else if (S_ISCHR(mode) || S_ISBLK(mode) || S_ISFIFO(mode) ||
		   S_ISSOCK(mode)) {
		inode->i_op = &ntfs_special_inode_operations;
		init_special_inode(inode, mode, inode->i_rdev);
	} else if (fname && fname->home.low == cpu_to_le32(MFT_REC_EXTEND) &&
		   fname->home.seq == cpu_to_le16(MFT_REC_EXTEND)) {
		/* Records in $Extend are not a files or general directories. */
		inode->i_op = &ntfs_file_inode_operations;
	} else {
		err = -EINVAL;
		goto out;
	}

	if ((sbi->options->sys_immutable &&
	     (std5->fa & FILE_ATTRIBUTE_SYSTEM)) &&
	    !S_ISFIFO(mode) && !S_ISSOCK(mode) && !S_ISLNK(mode)) {
		inode->i_flags |= S_IMMUTABLE;
	} else {
		inode->i_flags &= ~S_IMMUTABLE;
	}

	inode->i_mode = mode;
	if (!(ni->ni_flags & NI_FLAG_EA)) {
		/* If no xattr then no security (stored in xattr). */
		inode->i_flags |= S_NOSEC;
	}

	if (ino == MFT_REC_MFT && !sb->s_root)
		sbi->mft.ni = NULL;

	unlock_new_inode(inode);

	return inode;

out:
	if (ino == MFT_REC_MFT && !sb->s_root)
		sbi->mft.ni = NULL;

	iget_failed(inode);
	return ERR_PTR(err);
}

/*
 * ntfs_test_inode
 *
 * Return: 1 if match.
 */
static int ntfs_test_inode(struct inode *inode, void *data)
{
	struct MFT_REF *ref = data;

	return ino_get(ref) == inode->i_ino;
}

static int ntfs_set_inode(struct inode *inode, void *data)
{
	const struct MFT_REF *ref = data;

	inode->i_ino = ino_get(ref);
	return 0;
}

struct inode *ntfs_iget5(struct super_block *sb, const struct MFT_REF *ref,
			 const struct cpu_str *name)
{
	struct inode *inode;

	inode = iget5_locked(sb, ino_get(ref), ntfs_test_inode, ntfs_set_inode,
			     (void *)ref);
	if (unlikely(!inode))
		return ERR_PTR(-ENOMEM);

	/* If this is a freshly allocated inode, need to read it now. */
	if (inode->i_state & I_NEW)
		inode = ntfs_read_mft(inode, name, ref);
	else if (ref->seq != ntfs_i(inode)->mi.mrec->seq) {
		/* Inode overlaps? */
		_ntfs_bad_inode(inode);
	}

	if (IS_ERR(inode) && name)
		ntfs_set_state(sb->s_fs_info, NTFS_DIRTY_ERROR);

	return inode;
}

enum get_block_ctx {
	GET_BLOCK_GENERAL = 0,
	GET_BLOCK_WRITE_BEGIN = 1,
	GET_BLOCK_DIRECT_IO_R = 2,
	GET_BLOCK_DIRECT_IO_W = 3,
	GET_BLOCK_BMAP = 4,
};

static noinline int ntfs_get_block_vbo(struct inode *inode, u64 vbo,
				       struct buffer_head *bh, int create,
				       enum get_block_ctx ctx)
{
	struct super_block *sb = inode->i_sb;
	struct ntfs_sb_info *sbi = sb->s_fs_info;
	struct ntfs_inode *ni = ntfs_i(inode);
	struct page *page = bh->b_page;
	u8 cluster_bits = sbi->cluster_bits;
	u32 block_size = sb->s_blocksize;
	u64 bytes, lbo, valid;
	u32 off;
	int err;
	CLST vcn, lcn, len;
	bool new;

	/* Clear previous state. */
	clear_buffer_new(bh);
	clear_buffer_uptodate(bh);

	if (is_resident(ni)) {
		ni_lock(ni);
		err = attr_data_read_resident(ni, page);
		ni_unlock(ni);

		if (!err)
			set_buffer_uptodate(bh);
		bh->b_size = block_size;
		return err;
	}

	vcn = vbo >> cluster_bits;
	off = vbo & sbi->cluster_mask;
	new = false;

	err = attr_data_get_block(ni, vcn, 1, &lcn, &len, create ? &new : NULL,
				  create && sbi->cluster_size > PAGE_SIZE);
	if (err)
		goto out;

	if (!len)
		return 0;

	bytes = ((u64)len << cluster_bits) - off;

	if (lcn == SPARSE_LCN) {
		if (!create) {
			if (bh->b_size > bytes)
				bh->b_size = bytes;
			return 0;
		}
		WARN_ON(1);
	}

	if (new)
		set_buffer_new(bh);

	lbo = ((u64)lcn << cluster_bits) + off;

	set_buffer_mapped(bh);
	bh->b_bdev = sb->s_bdev;
	bh->b_blocknr = lbo >> sb->s_blocksize_bits;

	valid = ni->i_valid;

	if (ctx == GET_BLOCK_DIRECT_IO_W) {
		/* ntfs_direct_IO will update ni->i_valid. */
		if (vbo >= valid)
			set_buffer_new(bh);
	} else if (create) {
		/* Normal write. */
		if (bytes > bh->b_size)
			bytes = bh->b_size;

		if (vbo >= valid)
			set_buffer_new(bh);

		if (vbo + bytes > valid) {
			ni->i_valid = vbo + bytes;
			mark_inode_dirty(inode);
		}
	} else if (vbo >= valid) {
		/* Read out of valid data. */
		clear_buffer_mapped(bh);
	} else if (vbo + bytes <= valid) {
		/* Normal read. */
	} else if (vbo + block_size <= valid) {
		/* Normal short read. */
		bytes = block_size;
	} else {
		/*
		 * Read across valid size: vbo < valid && valid < vbo + block_size
		 */
		bytes = block_size;

		if (page) {
			u32 voff = valid - vbo;

			bh->b_size = block_size;
			off = vbo & (PAGE_SIZE - 1);
			set_bh_page(bh, page, off);
<<<<<<< HEAD
			err = bh_read(bh, 0);
			if (err < 0)
=======

			lock_buffer(bh);
			bh->b_end_io = end_buffer_read_sync;
			get_bh(bh);
			submit_bh(REQ_OP_READ, bh);

			wait_on_buffer(bh);
			if (!buffer_uptodate(bh)) {
				err = -EIO;
>>>>>>> 36963cf2
				goto out;
			zero_user_segment(page, off + voff, off + block_size);
		}
	}

	if (bh->b_size > bytes)
		bh->b_size = bytes;

#ifndef __LP64__
	if (ctx == GET_BLOCK_DIRECT_IO_W || ctx == GET_BLOCK_DIRECT_IO_R) {
		static_assert(sizeof(size_t) < sizeof(loff_t));
		if (bytes > 0x40000000u)
			bh->b_size = 0x40000000u;
	}
#endif

	return 0;

out:
	return err;
}

int ntfs_get_block(struct inode *inode, sector_t vbn,
		   struct buffer_head *bh_result, int create)
{
	return ntfs_get_block_vbo(inode, (u64)vbn << inode->i_blkbits,
				  bh_result, create, GET_BLOCK_GENERAL);
}

static int ntfs_get_block_bmap(struct inode *inode, sector_t vsn,
			       struct buffer_head *bh_result, int create)
{
	return ntfs_get_block_vbo(inode,
				  (u64)vsn << inode->i_sb->s_blocksize_bits,
				  bh_result, create, GET_BLOCK_BMAP);
}

static sector_t ntfs_bmap(struct address_space *mapping, sector_t block)
{
	return generic_block_bmap(mapping, block, ntfs_get_block_bmap);
}

static int ntfs_read_folio(struct file *file, struct folio *folio)
{
	struct page *page = &folio->page;
	int err;
	struct address_space *mapping = page->mapping;
	struct inode *inode = mapping->host;
	struct ntfs_inode *ni = ntfs_i(inode);

	if (is_resident(ni)) {
		ni_lock(ni);
		err = attr_data_read_resident(ni, page);
		ni_unlock(ni);
		if (err != E_NTFS_NONRESIDENT) {
			unlock_page(page);
			return err;
		}
	}

	if (is_compressed(ni)) {
		ni_lock(ni);
		err = ni_readpage_cmpr(ni, page);
		ni_unlock(ni);
		return err;
	}

	/* Normal + sparse files. */
	return mpage_read_folio(folio, ntfs_get_block);
}

static void ntfs_readahead(struct readahead_control *rac)
{
	struct address_space *mapping = rac->mapping;
	struct inode *inode = mapping->host;
	struct ntfs_inode *ni = ntfs_i(inode);
	u64 valid;
	loff_t pos;

	if (is_resident(ni)) {
		/* No readahead for resident. */
		return;
	}

	if (is_compressed(ni)) {
		/* No readahead for compressed. */
		return;
	}

	valid = ni->i_valid;
	pos = readahead_pos(rac);

	if (valid < i_size_read(inode) && pos <= valid &&
	    valid < pos + readahead_length(rac)) {
		/* Range cross 'valid'. Read it page by page. */
		return;
	}

	mpage_readahead(rac, ntfs_get_block);
}

static int ntfs_get_block_direct_IO_R(struct inode *inode, sector_t iblock,
				      struct buffer_head *bh_result, int create)
{
	return ntfs_get_block_vbo(inode, (u64)iblock << inode->i_blkbits,
				  bh_result, create, GET_BLOCK_DIRECT_IO_R);
}

static int ntfs_get_block_direct_IO_W(struct inode *inode, sector_t iblock,
				      struct buffer_head *bh_result, int create)
{
	return ntfs_get_block_vbo(inode, (u64)iblock << inode->i_blkbits,
				  bh_result, create, GET_BLOCK_DIRECT_IO_W);
}

static ssize_t ntfs_direct_IO(struct kiocb *iocb, struct iov_iter *iter)
{
	struct file *file = iocb->ki_filp;
	struct address_space *mapping = file->f_mapping;
	struct inode *inode = mapping->host;
	struct ntfs_inode *ni = ntfs_i(inode);
	loff_t vbo = iocb->ki_pos;
	loff_t end;
	int wr = iov_iter_rw(iter) & WRITE;
	size_t iter_count = iov_iter_count(iter);
	loff_t valid;
	ssize_t ret;

	if (is_resident(ni)) {
		/* Switch to buffered write. */
		ret = 0;
		goto out;
	}

	ret = blockdev_direct_IO(iocb, inode, iter,
				 wr ? ntfs_get_block_direct_IO_W
				    : ntfs_get_block_direct_IO_R);

	if (ret > 0)
		end = vbo + ret;
	else if (wr && ret == -EIOCBQUEUED)
		end = vbo + iter_count;
	else
		goto out;

	valid = ni->i_valid;
	if (wr) {
		if (end > valid && !S_ISBLK(inode->i_mode)) {
			ni->i_valid = end;
			mark_inode_dirty(inode);
		}
	} else if (vbo < valid && valid < end) {
		/* Fix page. */
		iov_iter_revert(iter, end - valid);
		iov_iter_zero(end - valid, iter);
	}

out:
	return ret;
}

int ntfs_set_size(struct inode *inode, u64 new_size)
{
	struct super_block *sb = inode->i_sb;
	struct ntfs_sb_info *sbi = sb->s_fs_info;
	struct ntfs_inode *ni = ntfs_i(inode);
	int err;

	/* Check for maximum file size. */
	if (is_sparsed(ni) || is_compressed(ni)) {
		if (new_size > sbi->maxbytes_sparse) {
			err = -EFBIG;
			goto out;
		}
	} else if (new_size > sbi->maxbytes) {
		err = -EFBIG;
		goto out;
	}

	ni_lock(ni);
	down_write(&ni->file.run_lock);

	err = attr_set_size(ni, ATTR_DATA, NULL, 0, &ni->file.run, new_size,
			    &ni->i_valid, true, NULL);

	up_write(&ni->file.run_lock);
	ni_unlock(ni);

	mark_inode_dirty(inode);

out:
	return err;
}

static int ntfs_writepage(struct page *page, struct writeback_control *wbc)
{
	struct address_space *mapping = page->mapping;
	struct inode *inode = mapping->host;
	struct ntfs_inode *ni = ntfs_i(inode);
	int err;

	if (is_resident(ni)) {
		ni_lock(ni);
		err = attr_data_write_resident(ni, page);
		ni_unlock(ni);
		if (err != E_NTFS_NONRESIDENT) {
			unlock_page(page);
			return err;
		}
	}

	return block_write_full_page(page, ntfs_get_block, wbc);
}

static int ntfs_writepages(struct address_space *mapping,
			   struct writeback_control *wbc)
{
	/* Redirect call to 'ntfs_writepage' for resident files. */
	if (is_resident(ntfs_i(mapping->host)))
		return generic_writepages(mapping, wbc);
	return mpage_writepages(mapping, wbc, ntfs_get_block);
}

static int ntfs_get_block_write_begin(struct inode *inode, sector_t vbn,
				      struct buffer_head *bh_result, int create)
{
	return ntfs_get_block_vbo(inode, (u64)vbn << inode->i_blkbits,
				  bh_result, create, GET_BLOCK_WRITE_BEGIN);
}

int ntfs_write_begin(struct file *file, struct address_space *mapping,
		     loff_t pos, u32 len, struct page **pagep, void **fsdata)
{
	int err;
	struct inode *inode = mapping->host;
	struct ntfs_inode *ni = ntfs_i(inode);

	*pagep = NULL;
	if (is_resident(ni)) {
		struct page *page = grab_cache_page_write_begin(
			mapping, pos >> PAGE_SHIFT);

		if (!page) {
			err = -ENOMEM;
			goto out;
		}

		ni_lock(ni);
		err = attr_data_read_resident(ni, page);
		ni_unlock(ni);

		if (!err) {
			*pagep = page;
			goto out;
		}
		unlock_page(page);
		put_page(page);

		if (err != E_NTFS_NONRESIDENT)
			goto out;
	}

	err = block_write_begin(mapping, pos, len, pagep,
				ntfs_get_block_write_begin);

out:
	return err;
}

/*
 * ntfs_write_end - Address_space_operations::write_end.
 */
int ntfs_write_end(struct file *file, struct address_space *mapping,
		   loff_t pos, u32 len, u32 copied, struct page *page,
		   void *fsdata)
{
	struct inode *inode = mapping->host;
	struct ntfs_inode *ni = ntfs_i(inode);
	u64 valid = ni->i_valid;
	bool dirty = false;
	int err;

	if (is_resident(ni)) {
		ni_lock(ni);
		err = attr_data_write_resident(ni, page);
		ni_unlock(ni);
		if (!err) {
			dirty = true;
			/* Clear any buffers in page. */
			if (page_has_buffers(page)) {
				struct buffer_head *head, *bh;

				bh = head = page_buffers(page);
				do {
					clear_buffer_dirty(bh);
					clear_buffer_mapped(bh);
					set_buffer_uptodate(bh);
				} while (head != (bh = bh->b_this_page));
			}
			SetPageUptodate(page);
			err = copied;
		}
		unlock_page(page);
		put_page(page);
	} else {
		err = generic_write_end(file, mapping, pos, len, copied, page,
					fsdata);
	}

	if (err >= 0) {
		if (!(ni->std_fa & FILE_ATTRIBUTE_ARCHIVE)) {
			inode->i_ctime = inode->i_mtime = current_time(inode);
			ni->std_fa |= FILE_ATTRIBUTE_ARCHIVE;
			dirty = true;
		}

		if (valid != ni->i_valid) {
			/* ni->i_valid is changed in ntfs_get_block_vbo. */
			dirty = true;
		}

		if (pos + err > inode->i_size) {
			inode->i_size = pos + err;
			dirty = true;
		}

		if (dirty)
			mark_inode_dirty(inode);
	}

	return err;
}

int reset_log_file(struct inode *inode)
{
	int err;
	loff_t pos = 0;
	u32 log_size = inode->i_size;
	struct address_space *mapping = inode->i_mapping;

	for (;;) {
		u32 len;
		void *kaddr;
		struct page *page;

		len = pos + PAGE_SIZE > log_size ? (log_size - pos) : PAGE_SIZE;

		err = block_write_begin(mapping, pos, len, &page,
					ntfs_get_block_write_begin);
		if (err)
			goto out;

		kaddr = kmap_atomic(page);
		memset(kaddr, -1, len);
		kunmap_atomic(kaddr);
		flush_dcache_page(page);

		err = block_write_end(NULL, mapping, pos, len, len, page, NULL);
		if (err < 0)
			goto out;
		pos += len;

		if (pos >= log_size)
			break;
		balance_dirty_pages_ratelimited(mapping);
	}
out:
	mark_inode_dirty_sync(inode);

	return err;
}

int ntfs3_write_inode(struct inode *inode, struct writeback_control *wbc)
{
	return _ni_write_inode(inode, wbc->sync_mode == WB_SYNC_ALL);
}

int ntfs_sync_inode(struct inode *inode)
{
	return _ni_write_inode(inode, 1);
}

/*
 * writeback_inode - Helper function for ntfs_flush_inodes().
 *
 * This writes both the inode and the file data blocks, waiting
 * for in flight data blocks before the start of the call.  It
 * does not wait for any io started during the call.
 */
static int writeback_inode(struct inode *inode)
{
	int ret = sync_inode_metadata(inode, 0);

	if (!ret)
		ret = filemap_fdatawrite(inode->i_mapping);
	return ret;
}

/*
 * ntfs_flush_inodes
 *
 * Write data and metadata corresponding to i1 and i2.  The io is
 * started but we do not wait for any of it to finish.
 *
 * filemap_flush() is used for the block device, so if there is a dirty
 * page for a block already in flight, we will not wait and start the
 * io over again.
 */
int ntfs_flush_inodes(struct super_block *sb, struct inode *i1,
		      struct inode *i2)
{
	int ret = 0;

	if (i1)
		ret = writeback_inode(i1);
	if (!ret && i2)
		ret = writeback_inode(i2);
	if (!ret)
		ret = sync_blockdev_nowait(sb->s_bdev);
	return ret;
}

int inode_write_data(struct inode *inode, const void *data, size_t bytes)
{
	pgoff_t idx;

	/* Write non resident data. */
	for (idx = 0; bytes; idx++) {
		size_t op = bytes > PAGE_SIZE ? PAGE_SIZE : bytes;
		struct page *page = ntfs_map_page(inode->i_mapping, idx);

		if (IS_ERR(page))
			return PTR_ERR(page);

		lock_page(page);
		WARN_ON(!PageUptodate(page));
		ClearPageUptodate(page);

		memcpy(page_address(page), data, op);

		flush_dcache_page(page);
		SetPageUptodate(page);
		unlock_page(page);

		ntfs_unmap_page(page);

		bytes -= op;
		data = Add2Ptr(data, PAGE_SIZE);
	}
	return 0;
}

/*
 * ntfs_reparse_bytes
 *
 * Number of bytes for REPARSE_DATA_BUFFER(IO_REPARSE_TAG_SYMLINK)
 * for unicode string of @uni_len length.
 */
static inline u32 ntfs_reparse_bytes(u32 uni_len)
{
	/* Header + unicode string + decorated unicode string. */
	return sizeof(short) * (2 * uni_len + 4) +
	       offsetof(struct REPARSE_DATA_BUFFER,
			SymbolicLinkReparseBuffer.PathBuffer);
}

static struct REPARSE_DATA_BUFFER *
ntfs_create_reparse_buffer(struct ntfs_sb_info *sbi, const char *symname,
			   u32 size, u16 *nsize)
{
	int i, err;
	struct REPARSE_DATA_BUFFER *rp;
	__le16 *rp_name;
	typeof(rp->SymbolicLinkReparseBuffer) *rs;

	rp = kzalloc(ntfs_reparse_bytes(2 * size + 2), GFP_NOFS);
	if (!rp)
		return ERR_PTR(-ENOMEM);

	rs = &rp->SymbolicLinkReparseBuffer;
	rp_name = rs->PathBuffer;

	/* Convert link name to UTF-16. */
	err = ntfs_nls_to_utf16(sbi, symname, size,
				(struct cpu_str *)(rp_name - 1), 2 * size,
				UTF16_LITTLE_ENDIAN);
	if (err < 0)
		goto out;

	/* err = the length of unicode name of symlink. */
	*nsize = ntfs_reparse_bytes(err);

	if (*nsize > sbi->reparse.max_size) {
		err = -EFBIG;
		goto out;
	}

	/* Translate Linux '/' into Windows '\'. */
	for (i = 0; i < err; i++) {
		if (rp_name[i] == cpu_to_le16('/'))
			rp_name[i] = cpu_to_le16('\\');
	}

	rp->ReparseTag = IO_REPARSE_TAG_SYMLINK;
	rp->ReparseDataLength =
		cpu_to_le16(*nsize - offsetof(struct REPARSE_DATA_BUFFER,
					      SymbolicLinkReparseBuffer));

	/* PrintName + SubstituteName. */
	rs->SubstituteNameOffset = cpu_to_le16(sizeof(short) * err);
	rs->SubstituteNameLength = cpu_to_le16(sizeof(short) * err + 8);
	rs->PrintNameLength = rs->SubstituteNameOffset;

	/*
	 * TODO: Use relative path if possible to allow Windows to
	 * parse this path.
	 * 0-absolute path 1- relative path (SYMLINK_FLAG_RELATIVE).
	 */
	rs->Flags = 0;

	memmove(rp_name + err + 4, rp_name, sizeof(short) * err);

	/* Decorate SubstituteName. */
	rp_name += err;
	rp_name[0] = cpu_to_le16('\\');
	rp_name[1] = cpu_to_le16('?');
	rp_name[2] = cpu_to_le16('?');
	rp_name[3] = cpu_to_le16('\\');

	return rp;
out:
	kfree(rp);
	return ERR_PTR(err);
}

/*
 * ntfs_create_inode
 *
 * Helper function for:
 * - ntfs_create
 * - ntfs_mknod
 * - ntfs_symlink
 * - ntfs_mkdir
 * - ntfs_atomic_open
 * 
 * NOTE: if fnd != NULL (ntfs_atomic_open) then @dir is locked
 */
struct inode *ntfs_create_inode(struct user_namespace *mnt_userns,
				struct inode *dir, struct dentry *dentry,
				const struct cpu_str *uni, umode_t mode,
				dev_t dev, const char *symname, u32 size,
				struct ntfs_fnd *fnd)
{
	int err;
	struct super_block *sb = dir->i_sb;
	struct ntfs_sb_info *sbi = sb->s_fs_info;
	const struct qstr *name = &dentry->d_name;
	CLST ino = 0;
	struct ntfs_inode *dir_ni = ntfs_i(dir);
	struct ntfs_inode *ni = NULL;
	struct inode *inode = NULL;
	struct ATTRIB *attr;
	struct ATTR_STD_INFO5 *std5;
	struct ATTR_FILE_NAME *fname;
	struct MFT_REC *rec;
	u32 asize, dsize, sd_size;
	enum FILE_ATTRIBUTE fa;
	__le32 security_id = SECURITY_ID_INVALID;
	CLST vcn;
	const void *sd;
	u16 t16, nsize = 0, aid = 0;
	struct INDEX_ROOT *root, *dir_root;
	struct NTFS_DE *e, *new_de = NULL;
	struct REPARSE_DATA_BUFFER *rp = NULL;
	bool rp_inserted = false;

	if (!fnd)
		ni_lock_dir(dir_ni);

	dir_root = indx_get_root(&dir_ni->dir, dir_ni, NULL, NULL);
	if (!dir_root) {
		err = -EINVAL;
		goto out1;
	}

	if (S_ISDIR(mode)) {
		/* Use parent's directory attributes. */
		fa = dir_ni->std_fa | FILE_ATTRIBUTE_DIRECTORY |
		     FILE_ATTRIBUTE_ARCHIVE;
		/*
		 * By default child directory inherits parent attributes.
		 * Root directory is hidden + system.
		 * Make an exception for children in root.
		 */
		if (dir->i_ino == MFT_REC_ROOT)
			fa &= ~(FILE_ATTRIBUTE_HIDDEN | FILE_ATTRIBUTE_SYSTEM);
	} else if (S_ISLNK(mode)) {
		/* It is good idea that link should be the same type (file/dir) as target */
		fa = FILE_ATTRIBUTE_REPARSE_POINT;

		/*
		 * Linux: there are dir/file/symlink and so on.
		 * NTFS: symlinks are "dir + reparse" or "file + reparse"
		 * It is good idea to create:
		 * dir + reparse if 'symname' points to directory
		 * or
		 * file + reparse if 'symname' points to file
		 * Unfortunately kern_path hangs if symname contains 'dir'.
		 */

		/*
		 *	struct path path;
		 *
		 *	if (!kern_path(symname, LOOKUP_FOLLOW, &path)){
		 *		struct inode *target = d_inode(path.dentry);
		 *
		 *		if (S_ISDIR(target->i_mode))
		 *			fa |= FILE_ATTRIBUTE_DIRECTORY;
		 *		// if ( target->i_sb == sb ){
		 *		//	use relative path?
		 *		// }
		 *		path_put(&path);
		 *	}
		 */
	} else if (S_ISREG(mode)) {
		if (sbi->options->sparse) {
			/* Sparsed regular file, cause option 'sparse'. */
			fa = FILE_ATTRIBUTE_SPARSE_FILE |
			     FILE_ATTRIBUTE_ARCHIVE;
		} else if (dir_ni->std_fa & FILE_ATTRIBUTE_COMPRESSED) {
			/* Compressed regular file, if parent is compressed. */
			fa = FILE_ATTRIBUTE_COMPRESSED | FILE_ATTRIBUTE_ARCHIVE;
		} else {
			/* Regular file, default attributes. */
			fa = FILE_ATTRIBUTE_ARCHIVE;
		}
	} else {
		fa = FILE_ATTRIBUTE_ARCHIVE;
	}

	/* If option "hide_dot_files" then set hidden attribute for dot files. */
	if (sbi->options->hide_dot_files && name->name[0] == '.')
		fa |= FILE_ATTRIBUTE_HIDDEN;

	if (!(mode & 0222))
		fa |= FILE_ATTRIBUTE_READONLY;

	/* Allocate PATH_MAX bytes. */
	new_de = __getname();
	if (!new_de) {
		err = -ENOMEM;
		goto out1;
	}

	/* Mark rw ntfs as dirty. it will be cleared at umount. */
	ntfs_set_state(sbi, NTFS_DIRTY_DIRTY);

	/* Step 1: allocate and fill new mft record. */
	err = ntfs_look_free_mft(sbi, &ino, false, NULL, NULL);
	if (err)
		goto out2;

	ni = ntfs_new_inode(sbi, ino, fa & FILE_ATTRIBUTE_DIRECTORY);
	if (IS_ERR(ni)) {
		err = PTR_ERR(ni);
		ni = NULL;
		goto out3;
	}
	inode = &ni->vfs_inode;
	inode_init_owner(mnt_userns, inode, dir, mode);
	mode = inode->i_mode;

	inode->i_atime = inode->i_mtime = inode->i_ctime = ni->i_crtime =
		current_time(inode);

	rec = ni->mi.mrec;
	rec->hard_links = cpu_to_le16(1);
	attr = Add2Ptr(rec, le16_to_cpu(rec->attr_off));

	/* Get default security id. */
	sd = s_default_security;
	sd_size = sizeof(s_default_security);

	if (is_ntfs3(sbi)) {
		security_id = dir_ni->std_security_id;
		if (le32_to_cpu(security_id) < SECURITY_ID_FIRST) {
			security_id = sbi->security.def_security_id;

			if (security_id == SECURITY_ID_INVALID &&
			    !ntfs_insert_security(sbi, sd, sd_size,
						  &security_id, NULL))
				sbi->security.def_security_id = security_id;
		}
	}

	/* Insert standard info. */
	std5 = Add2Ptr(attr, SIZEOF_RESIDENT);

	if (security_id == SECURITY_ID_INVALID) {
		dsize = sizeof(struct ATTR_STD_INFO);
	} else {
		dsize = sizeof(struct ATTR_STD_INFO5);
		std5->security_id = security_id;
		ni->std_security_id = security_id;
	}
	asize = SIZEOF_RESIDENT + dsize;

	attr->type = ATTR_STD;
	attr->size = cpu_to_le32(asize);
	attr->id = cpu_to_le16(aid++);
	attr->res.data_off = SIZEOF_RESIDENT_LE;
	attr->res.data_size = cpu_to_le32(dsize);

	std5->cr_time = std5->m_time = std5->c_time = std5->a_time =
		kernel2nt(&inode->i_atime);

	ni->std_fa = fa;
	std5->fa = fa;

	attr = Add2Ptr(attr, asize);

	/* Insert file name. */
	err = fill_name_de(sbi, new_de, name, uni);
	if (err)
		goto out4;

	mi_get_ref(&ni->mi, &new_de->ref);

	fname = (struct ATTR_FILE_NAME *)(new_de + 1);

	if (sbi->options->windows_names &&
	    !valid_windows_name(sbi, (struct le_str *)&fname->name_len)) {
		err = -EINVAL;
		goto out4;
	}

	mi_get_ref(&dir_ni->mi, &fname->home);
	fname->dup.cr_time = fname->dup.m_time = fname->dup.c_time =
		fname->dup.a_time = std5->cr_time;
	fname->dup.alloc_size = fname->dup.data_size = 0;
	fname->dup.fa = std5->fa;
	fname->dup.ea_size = fname->dup.reparse = 0;

	dsize = le16_to_cpu(new_de->key_size);
	asize = ALIGN(SIZEOF_RESIDENT + dsize, 8);

	attr->type = ATTR_NAME;
	attr->size = cpu_to_le32(asize);
	attr->res.data_off = SIZEOF_RESIDENT_LE;
	attr->res.flags = RESIDENT_FLAG_INDEXED;
	attr->id = cpu_to_le16(aid++);
	attr->res.data_size = cpu_to_le32(dsize);
	memcpy(Add2Ptr(attr, SIZEOF_RESIDENT), fname, dsize);

	attr = Add2Ptr(attr, asize);

	if (security_id == SECURITY_ID_INVALID) {
		/* Insert security attribute. */
		asize = SIZEOF_RESIDENT + ALIGN(sd_size, 8);

		attr->type = ATTR_SECURE;
		attr->size = cpu_to_le32(asize);
		attr->id = cpu_to_le16(aid++);
		attr->res.data_off = SIZEOF_RESIDENT_LE;
		attr->res.data_size = cpu_to_le32(sd_size);
		memcpy(Add2Ptr(attr, SIZEOF_RESIDENT), sd, sd_size);

		attr = Add2Ptr(attr, asize);
	}

	attr->id = cpu_to_le16(aid++);
	if (fa & FILE_ATTRIBUTE_DIRECTORY) {
		/*
		 * Regular directory or symlink to directory.
		 * Create root attribute.
		 */
		dsize = sizeof(struct INDEX_ROOT) + sizeof(struct NTFS_DE);
		asize = sizeof(I30_NAME) + SIZEOF_RESIDENT + dsize;

		attr->type = ATTR_ROOT;
		attr->size = cpu_to_le32(asize);

		attr->name_len = ARRAY_SIZE(I30_NAME);
		attr->name_off = SIZEOF_RESIDENT_LE;
		attr->res.data_off =
			cpu_to_le16(sizeof(I30_NAME) + SIZEOF_RESIDENT);
		attr->res.data_size = cpu_to_le32(dsize);
		memcpy(Add2Ptr(attr, SIZEOF_RESIDENT), I30_NAME,
		       sizeof(I30_NAME));

		root = Add2Ptr(attr, sizeof(I30_NAME) + SIZEOF_RESIDENT);
		memcpy(root, dir_root, offsetof(struct INDEX_ROOT, ihdr));
		root->ihdr.de_off =
			cpu_to_le32(sizeof(struct INDEX_HDR)); // 0x10
		root->ihdr.used = cpu_to_le32(sizeof(struct INDEX_HDR) +
					      sizeof(struct NTFS_DE));
		root->ihdr.total = root->ihdr.used;

		e = Add2Ptr(root, sizeof(struct INDEX_ROOT));
		e->size = cpu_to_le16(sizeof(struct NTFS_DE));
		e->flags = NTFS_IE_LAST;
	} else if (S_ISLNK(mode)) {
		/*
		 * Symlink to file.
		 * Create empty resident data attribute.
		 */
		asize = SIZEOF_RESIDENT;

		/* Insert empty ATTR_DATA */
		attr->type = ATTR_DATA;
		attr->size = cpu_to_le32(SIZEOF_RESIDENT);
		attr->name_off = SIZEOF_RESIDENT_LE;
		attr->res.data_off = SIZEOF_RESIDENT_LE;
	} else if (S_ISREG(mode)) {
		/*
		 * Regular file. Create empty non resident data attribute.
		 */
		attr->type = ATTR_DATA;
		attr->non_res = 1;
		attr->nres.evcn = cpu_to_le64(-1ll);
		if (fa & FILE_ATTRIBUTE_SPARSE_FILE) {
			attr->size = cpu_to_le32(SIZEOF_NONRESIDENT_EX + 8);
			attr->name_off = SIZEOF_NONRESIDENT_EX_LE;
			attr->flags = ATTR_FLAG_SPARSED;
			asize = SIZEOF_NONRESIDENT_EX + 8;
		} else if (fa & FILE_ATTRIBUTE_COMPRESSED) {
			attr->size = cpu_to_le32(SIZEOF_NONRESIDENT_EX + 8);
			attr->name_off = SIZEOF_NONRESIDENT_EX_LE;
			attr->flags = ATTR_FLAG_COMPRESSED;
			attr->nres.c_unit = COMPRESSION_UNIT;
			asize = SIZEOF_NONRESIDENT_EX + 8;
		} else {
			attr->size = cpu_to_le32(SIZEOF_NONRESIDENT + 8);
			attr->name_off = SIZEOF_NONRESIDENT_LE;
			asize = SIZEOF_NONRESIDENT + 8;
		}
		attr->nres.run_off = attr->name_off;
	} else {
		/*
		 * Node. Create empty resident data attribute.
		 */
		attr->type = ATTR_DATA;
		attr->size = cpu_to_le32(SIZEOF_RESIDENT);
		attr->name_off = SIZEOF_RESIDENT_LE;
		if (fa & FILE_ATTRIBUTE_SPARSE_FILE)
			attr->flags = ATTR_FLAG_SPARSED;
		else if (fa & FILE_ATTRIBUTE_COMPRESSED)
			attr->flags = ATTR_FLAG_COMPRESSED;
		attr->res.data_off = SIZEOF_RESIDENT_LE;
		asize = SIZEOF_RESIDENT;
		ni->ni_flags |= NI_FLAG_RESIDENT;
	}

	if (S_ISDIR(mode)) {
		ni->ni_flags |= NI_FLAG_DIR;
		err = indx_init(&ni->dir, sbi, attr, INDEX_MUTEX_I30);
		if (err)
			goto out4;
	} else if (S_ISLNK(mode)) {
		rp = ntfs_create_reparse_buffer(sbi, symname, size, &nsize);

		if (IS_ERR(rp)) {
			err = PTR_ERR(rp);
			rp = NULL;
			goto out4;
		}

		/*
		 * Insert ATTR_REPARSE.
		 */
		attr = Add2Ptr(attr, asize);
		attr->type = ATTR_REPARSE;
		attr->id = cpu_to_le16(aid++);

		/* Resident or non resident? */
		asize = ALIGN(SIZEOF_RESIDENT + nsize, 8);
		t16 = PtrOffset(rec, attr);

		/*
		 * Below function 'ntfs_save_wsl_perm' requires 0x78 bytes.
		 * It is good idea to keep extened attributes resident.
		 */
		if (asize + t16 + 0x78 + 8 > sbi->record_size) {
			CLST alen;
			CLST clst = bytes_to_cluster(sbi, nsize);

			/* Bytes per runs. */
			t16 = sbi->record_size - t16 - SIZEOF_NONRESIDENT;

			attr->non_res = 1;
			attr->nres.evcn = cpu_to_le64(clst - 1);
			attr->name_off = SIZEOF_NONRESIDENT_LE;
			attr->nres.run_off = attr->name_off;
			attr->nres.data_size = cpu_to_le64(nsize);
			attr->nres.valid_size = attr->nres.data_size;
			attr->nres.alloc_size =
				cpu_to_le64(ntfs_up_cluster(sbi, nsize));

			err = attr_allocate_clusters(sbi, &ni->file.run, 0, 0,
						     clst, NULL, ALLOCATE_DEF,
						     &alen, 0, NULL, NULL);
			if (err)
				goto out5;

			err = run_pack(&ni->file.run, 0, clst,
				       Add2Ptr(attr, SIZEOF_NONRESIDENT), t16,
				       &vcn);
			if (err < 0)
				goto out5;

			if (vcn != clst) {
				err = -EINVAL;
				goto out5;
			}

			asize = SIZEOF_NONRESIDENT + ALIGN(err, 8);
		} else {
			attr->res.data_off = SIZEOF_RESIDENT_LE;
			attr->res.data_size = cpu_to_le32(nsize);
			memcpy(Add2Ptr(attr, SIZEOF_RESIDENT), rp, nsize);
			nsize = 0;
		}
		/* Size of symlink equals the length of input string. */
		inode->i_size = size;

		attr->size = cpu_to_le32(asize);

		err = ntfs_insert_reparse(sbi, IO_REPARSE_TAG_SYMLINK,
					  &new_de->ref);
		if (err)
			goto out5;

		rp_inserted = true;
	}

	attr = Add2Ptr(attr, asize);
	attr->type = ATTR_END;

	rec->used = cpu_to_le32(PtrOffset(rec, attr) + 8);
	rec->next_attr_id = cpu_to_le16(aid);

	/* Step 2: Add new name in index. */
	err = indx_insert_entry(&dir_ni->dir, dir_ni, new_de, sbi, fnd, 0);
	if (err)
		goto out6;

	/* Unlock parent directory before ntfs_init_acl. */
	if (!fnd)
		ni_unlock(dir_ni);

	inode->i_generation = le16_to_cpu(rec->seq);

	dir->i_mtime = dir->i_ctime = inode->i_atime;

	if (S_ISDIR(mode)) {
		inode->i_op = &ntfs_dir_inode_operations;
		inode->i_fop = &ntfs_dir_operations;
	} else if (S_ISLNK(mode)) {
		inode->i_op = &ntfs_link_inode_operations;
		inode->i_fop = NULL;
		inode->i_mapping->a_ops = &ntfs_aops;
		inode->i_size = size;
		inode_nohighmem(inode);
	} else if (S_ISREG(mode)) {
		inode->i_op = &ntfs_file_inode_operations;
		inode->i_fop = &ntfs_file_operations;
		inode->i_mapping->a_ops =
			is_compressed(ni) ? &ntfs_aops_cmpr : &ntfs_aops;
		init_rwsem(&ni->file.run_lock);
	} else {
		inode->i_op = &ntfs_special_inode_operations;
		init_special_inode(inode, mode, dev);
	}

#ifdef CONFIG_NTFS3_FS_POSIX_ACL
	if (!S_ISLNK(mode) && (sb->s_flags & SB_POSIXACL)) {
		err = ntfs_init_acl(mnt_userns, inode, dir);
		if (err)
			goto out7;
	} else
#endif
	{
		inode->i_flags |= S_NOSEC;
	}

	/* Write non resident data. */
	if (nsize) {
		err = ntfs_sb_write_run(sbi, &ni->file.run, 0, rp, nsize, 0);
		if (err)
			goto out7;
	}

	/*
	 * Call 'd_instantiate' after inode->i_op is set
	 * but before finish_open.
	 */
	d_instantiate(dentry, inode);

	ntfs_save_wsl_perm(inode);
	mark_inode_dirty(dir);
	mark_inode_dirty(inode);

	/* Normal exit. */
	goto out2;

out7:

	/* Undo 'indx_insert_entry'. */
	if (!fnd)
		ni_lock_dir(dir_ni);
	indx_delete_entry(&dir_ni->dir, dir_ni, new_de + 1,
			  le16_to_cpu(new_de->key_size), sbi);
	/* ni_unlock(dir_ni); will be called later. */
out6:
	if (rp_inserted)
		ntfs_remove_reparse(sbi, IO_REPARSE_TAG_SYMLINK, &new_de->ref);

out5:
	if (!S_ISDIR(mode))
		run_deallocate(sbi, &ni->file.run, false);

out4:
	clear_rec_inuse(rec);
	clear_nlink(inode);
	ni->mi.dirty = false;
	discard_new_inode(inode);
out3:
	ntfs_mark_rec_free(sbi, ino, false);

out2:
	__putname(new_de);
	kfree(rp);

out1:
	if (err) {
		if (!fnd)
			ni_unlock(dir_ni);
		return ERR_PTR(err);
	}

	unlock_new_inode(inode);

	return inode;
}

int ntfs_link_inode(struct inode *inode, struct dentry *dentry)
{
	int err;
	struct ntfs_inode *ni = ntfs_i(inode);
	struct ntfs_sb_info *sbi = inode->i_sb->s_fs_info;
	struct NTFS_DE *de;

	/* Allocate PATH_MAX bytes. */
	de = __getname();
	if (!de)
		return -ENOMEM;

	/* Mark rw ntfs as dirty. It will be cleared at umount. */
	ntfs_set_state(sbi, NTFS_DIRTY_DIRTY);

	/* Construct 'de'. */
	err = fill_name_de(sbi, de, &dentry->d_name, NULL);
	if (err)
		goto out;

	err = ni_add_name(ntfs_i(d_inode(dentry->d_parent)), ni, de);
out:
	__putname(de);
	return err;
}

/*
 * ntfs_unlink_inode
 *
 * inode_operations::unlink
 * inode_operations::rmdir
 */
int ntfs_unlink_inode(struct inode *dir, const struct dentry *dentry)
{
	int err;
	struct ntfs_sb_info *sbi = dir->i_sb->s_fs_info;
	struct inode *inode = d_inode(dentry);
	struct ntfs_inode *ni = ntfs_i(inode);
	struct ntfs_inode *dir_ni = ntfs_i(dir);
	struct NTFS_DE *de, *de2 = NULL;
	int undo_remove;

	if (ntfs_is_meta_file(sbi, ni->mi.rno))
		return -EINVAL;

	/* Allocate PATH_MAX bytes. */
	de = __getname();
	if (!de)
		return -ENOMEM;

	ni_lock(ni);

	if (S_ISDIR(inode->i_mode) && !dir_is_empty(inode)) {
		err = -ENOTEMPTY;
		goto out;
	}

	err = fill_name_de(sbi, de, &dentry->d_name, NULL);
	if (err < 0)
		goto out;

	undo_remove = 0;
	err = ni_remove_name(dir_ni, ni, de, &de2, &undo_remove);

	if (!err) {
		drop_nlink(inode);
		dir->i_mtime = dir->i_ctime = current_time(dir);
		mark_inode_dirty(dir);
		inode->i_ctime = dir->i_ctime;
		if (inode->i_nlink)
			mark_inode_dirty(inode);
	} else if (!ni_remove_name_undo(dir_ni, ni, de, de2, undo_remove)) {
		_ntfs_bad_inode(inode);
	} else {
		if (ni_is_dirty(dir))
			mark_inode_dirty(dir);
		if (ni_is_dirty(inode))
			mark_inode_dirty(inode);
	}

out:
	ni_unlock(ni);
	__putname(de);
	return err;
}

void ntfs_evict_inode(struct inode *inode)
{
	truncate_inode_pages_final(&inode->i_data);

	if (inode->i_nlink)
		_ni_write_inode(inode, inode_needs_sync(inode));

	invalidate_inode_buffers(inode);
	clear_inode(inode);

	ni_clear(ntfs_i(inode));
}

/*
 * ntfs_translate_junction
 *
 * Translate a Windows junction target to the Linux equivalent.
 * On junctions, targets are always absolute (they include the drive
 * letter). We have no way of knowing if the target is for the current
 * mounted device or not so we just assume it is.
 */
static int ntfs_translate_junction(const struct super_block *sb,
				   const struct dentry *link_de, char *target,
				   int target_len, int target_max)
{
	int tl_len, err = target_len;
	char *link_path_buffer = NULL, *link_path;
	char *translated = NULL;
	char *target_start;
	int copy_len;

	link_path_buffer = kmalloc(PATH_MAX, GFP_NOFS);
	if (!link_path_buffer) {
		err = -ENOMEM;
		goto out;
	}
	/* Get link path, relative to mount point */
	link_path = dentry_path_raw(link_de, link_path_buffer, PATH_MAX);
	if (IS_ERR(link_path)) {
		ntfs_err(sb, "Error getting link path");
		err = -EINVAL;
		goto out;
	}

	translated = kmalloc(PATH_MAX, GFP_NOFS);
	if (!translated) {
		err = -ENOMEM;
		goto out;
	}

	/* Make translated path a relative path to mount point */
	strcpy(translated, "./");
	++link_path; /* Skip leading / */
	for (tl_len = sizeof("./") - 1; *link_path; ++link_path) {
		if (*link_path == '/') {
			if (PATH_MAX - tl_len < sizeof("../")) {
				ntfs_err(sb,
					 "Link path %s has too many components",
					 link_path);
				err = -EINVAL;
				goto out;
			}
			strcpy(translated + tl_len, "../");
			tl_len += sizeof("../") - 1;
		}
	}

	/* Skip drive letter */
	target_start = target;
	while (*target_start && *target_start != ':')
		++target_start;

	if (!*target_start) {
		ntfs_err(sb, "Link target (%s) missing drive separator",
			 target);
		err = -EINVAL;
		goto out;
	}

	/* Skip drive separator and leading /, if exists */
	target_start += 1 + (target_start[1] == '/');
	copy_len = target_len - (target_start - target);

	if (PATH_MAX - tl_len <= copy_len) {
		ntfs_err(sb, "Link target %s too large for buffer (%d <= %d)",
			 target_start, PATH_MAX - tl_len, copy_len);
		err = -EINVAL;
		goto out;
	}

	/* translated path has a trailing / and target_start does not */
	strcpy(translated + tl_len, target_start);
	tl_len += copy_len;
	if (target_max <= tl_len) {
		ntfs_err(sb, "Target path %s too large for buffer (%d <= %d)",
			 translated, target_max, tl_len);
		err = -EINVAL;
		goto out;
	}
	strcpy(target, translated);
	err = tl_len;

out:
	kfree(link_path_buffer);
	kfree(translated);
	return err;
}

static noinline int ntfs_readlink_hlp(const struct dentry *link_de,
				      struct inode *inode, char *buffer,
				      int buflen)
{
	int i, err = -EINVAL;
	struct ntfs_inode *ni = ntfs_i(inode);
	struct super_block *sb = inode->i_sb;
	struct ntfs_sb_info *sbi = sb->s_fs_info;
	u64 size;
	u16 ulen = 0;
	void *to_free = NULL;
	struct REPARSE_DATA_BUFFER *rp;
	const __le16 *uname;
	struct ATTRIB *attr;

	/* Reparse data present. Try to parse it. */
	static_assert(!offsetof(struct REPARSE_DATA_BUFFER, ReparseTag));
	static_assert(sizeof(u32) == sizeof(rp->ReparseTag));

	*buffer = 0;

	attr = ni_find_attr(ni, NULL, NULL, ATTR_REPARSE, NULL, 0, NULL, NULL);
	if (!attr)
		goto out;

	if (!attr->non_res) {
		rp = resident_data_ex(attr, sizeof(struct REPARSE_DATA_BUFFER));
		if (!rp)
			goto out;
		size = le32_to_cpu(attr->res.data_size);
	} else {
		size = le64_to_cpu(attr->nres.data_size);
		rp = NULL;
	}

	if (size > sbi->reparse.max_size || size <= sizeof(u32))
		goto out;

	if (!rp) {
		rp = kmalloc(size, GFP_NOFS);
		if (!rp) {
			err = -ENOMEM;
			goto out;
		}
		to_free = rp;
		/* Read into temporal buffer. */
		err = ntfs_read_run_nb(sbi, &ni->file.run, 0, rp, size, NULL);
		if (err)
			goto out;
	}

	/* Microsoft Tag. */
	switch (rp->ReparseTag) {
	case IO_REPARSE_TAG_MOUNT_POINT:
		/* Mount points and junctions. */
		/* Can we use 'Rp->MountPointReparseBuffer.PrintNameLength'? */
		if (size <= offsetof(struct REPARSE_DATA_BUFFER,
				     MountPointReparseBuffer.PathBuffer))
			goto out;
		uname = Add2Ptr(rp,
				offsetof(struct REPARSE_DATA_BUFFER,
					 MountPointReparseBuffer.PathBuffer) +
					le16_to_cpu(rp->MountPointReparseBuffer
							    .PrintNameOffset));
		ulen = le16_to_cpu(rp->MountPointReparseBuffer.PrintNameLength);
		break;

	case IO_REPARSE_TAG_SYMLINK:
		/* FolderSymbolicLink */
		/* Can we use 'Rp->SymbolicLinkReparseBuffer.PrintNameLength'? */
		if (size <= offsetof(struct REPARSE_DATA_BUFFER,
				     SymbolicLinkReparseBuffer.PathBuffer))
			goto out;
		uname = Add2Ptr(
			rp, offsetof(struct REPARSE_DATA_BUFFER,
				     SymbolicLinkReparseBuffer.PathBuffer) +
				    le16_to_cpu(rp->SymbolicLinkReparseBuffer
							.PrintNameOffset));
		ulen = le16_to_cpu(
			rp->SymbolicLinkReparseBuffer.PrintNameLength);
		break;

	case IO_REPARSE_TAG_CLOUD:
	case IO_REPARSE_TAG_CLOUD_1:
	case IO_REPARSE_TAG_CLOUD_2:
	case IO_REPARSE_TAG_CLOUD_3:
	case IO_REPARSE_TAG_CLOUD_4:
	case IO_REPARSE_TAG_CLOUD_5:
	case IO_REPARSE_TAG_CLOUD_6:
	case IO_REPARSE_TAG_CLOUD_7:
	case IO_REPARSE_TAG_CLOUD_8:
	case IO_REPARSE_TAG_CLOUD_9:
	case IO_REPARSE_TAG_CLOUD_A:
	case IO_REPARSE_TAG_CLOUD_B:
	case IO_REPARSE_TAG_CLOUD_C:
	case IO_REPARSE_TAG_CLOUD_D:
	case IO_REPARSE_TAG_CLOUD_E:
	case IO_REPARSE_TAG_CLOUD_F:
		err = sizeof("OneDrive") - 1;
		if (err > buflen)
			err = buflen;
		memcpy(buffer, "OneDrive", err);
		goto out;

	default:
		if (IsReparseTagMicrosoft(rp->ReparseTag)) {
			/* Unknown Microsoft Tag. */
			goto out;
		}
		if (!IsReparseTagNameSurrogate(rp->ReparseTag) ||
		    size <= sizeof(struct REPARSE_POINT)) {
			goto out;
		}

		/* Users tag. */
		uname = Add2Ptr(rp, sizeof(struct REPARSE_POINT));
		ulen = le16_to_cpu(rp->ReparseDataLength) -
		       sizeof(struct REPARSE_POINT);
	}

	/* Convert nlen from bytes to UNICODE chars. */
	ulen >>= 1;

	/* Check that name is available. */
	if (!ulen || uname + ulen > (__le16 *)Add2Ptr(rp, size))
		goto out;

	/* If name is already zero terminated then truncate it now. */
	if (!uname[ulen - 1])
		ulen -= 1;

	err = ntfs_utf16_to_nls(sbi, uname, ulen, buffer, buflen);

	if (err < 0)
		goto out;

	/* Translate Windows '\' into Linux '/'. */
	for (i = 0; i < err; i++) {
		if (buffer[i] == '\\')
			buffer[i] = '/';
	}

	/* Always set last zero. */
	buffer[err] = 0;

	/* If this is a junction, translate the link target. */
	if (rp->ReparseTag == IO_REPARSE_TAG_MOUNT_POINT)
		err = ntfs_translate_junction(sb, link_de, buffer, err, buflen);

out:
	kfree(to_free);
	return err;
}

static const char *ntfs_get_link(struct dentry *de, struct inode *inode,
				 struct delayed_call *done)
{
	int err;
	char *ret;

	if (!de)
		return ERR_PTR(-ECHILD);

	ret = kmalloc(PAGE_SIZE, GFP_NOFS);
	if (!ret)
		return ERR_PTR(-ENOMEM);

	err = ntfs_readlink_hlp(de, inode, ret, PAGE_SIZE);
	if (err < 0) {
		kfree(ret);
		return ERR_PTR(err);
	}

	set_delayed_call(done, kfree_link, ret);

	return ret;
}

// clang-format off
const struct inode_operations ntfs_link_inode_operations = {
	.get_link	= ntfs_get_link,
	.setattr	= ntfs3_setattr,
	.listxattr	= ntfs_listxattr,
	.permission	= ntfs_permission,
};

const struct address_space_operations ntfs_aops = {
	.read_folio	= ntfs_read_folio,
	.readahead	= ntfs_readahead,
	.writepage	= ntfs_writepage,
	.writepages	= ntfs_writepages,
	.write_begin	= ntfs_write_begin,
	.write_end	= ntfs_write_end,
	.direct_IO	= ntfs_direct_IO,
	.bmap		= ntfs_bmap,
	.dirty_folio	= block_dirty_folio,
	.invalidate_folio = block_invalidate_folio,
};

const struct address_space_operations ntfs_aops_cmpr = {
	.read_folio	= ntfs_read_folio,
	.readahead	= ntfs_readahead,
};
// clang-format on<|MERGE_RESOLUTION|>--- conflicted
+++ resolved
@@ -636,20 +636,8 @@
 			bh->b_size = block_size;
 			off = vbo & (PAGE_SIZE - 1);
 			set_bh_page(bh, page, off);
-<<<<<<< HEAD
 			err = bh_read(bh, 0);
 			if (err < 0)
-=======
-
-			lock_buffer(bh);
-			bh->b_end_io = end_buffer_read_sync;
-			get_bh(bh);
-			submit_bh(REQ_OP_READ, bh);
-
-			wait_on_buffer(bh);
-			if (!buffer_uptodate(bh)) {
-				err = -EIO;
->>>>>>> 36963cf2
 				goto out;
 			zero_user_segment(page, off + voff, off + block_size);
 		}
