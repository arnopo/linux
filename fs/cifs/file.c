// SPDX-License-Identifier: LGPL-2.1
/*
 *
 *   vfs operations that deal with files
 *
 *   Copyright (C) International Business Machines  Corp., 2002,2010
 *   Author(s): Steve French (sfrench@us.ibm.com)
 *              Jeremy Allison (jra@samba.org)
 *
 */
#include <linux/fs.h>
#include <linux/backing-dev.h>
#include <linux/stat.h>
#include <linux/fcntl.h>
#include <linux/pagemap.h>
#include <linux/pagevec.h>
#include <linux/writeback.h>
#include <linux/task_io_accounting_ops.h>
#include <linux/delay.h>
#include <linux/mount.h>
#include <linux/slab.h>
#include <linux/swap.h>
#include <linux/mm.h>
#include <asm/div64.h>
#include "cifsfs.h"
#include "cifspdu.h"
#include "cifsglob.h"
#include "cifsproto.h"
#include "cifs_unicode.h"
#include "cifs_debug.h"
#include "cifs_fs_sb.h"
#include "fscache.h"
#include "smbdirect.h"
#include "fs_context.h"
#include "cifs_ioctl.h"

static inline int cifs_convert_flags(unsigned int flags)
{
	if ((flags & O_ACCMODE) == O_RDONLY)
		return GENERIC_READ;
	else if ((flags & O_ACCMODE) == O_WRONLY)
		return GENERIC_WRITE;
	else if ((flags & O_ACCMODE) == O_RDWR) {
		/* GENERIC_ALL is too much permission to request
		   can cause unnecessary access denied on create */
		/* return GENERIC_ALL; */
		return (GENERIC_READ | GENERIC_WRITE);
	}

	return (READ_CONTROL | FILE_WRITE_ATTRIBUTES | FILE_READ_ATTRIBUTES |
		FILE_WRITE_EA | FILE_APPEND_DATA | FILE_WRITE_DATA |
		FILE_READ_DATA);
}

static u32 cifs_posix_convert_flags(unsigned int flags)
{
	u32 posix_flags = 0;

	if ((flags & O_ACCMODE) == O_RDONLY)
		posix_flags = SMB_O_RDONLY;
	else if ((flags & O_ACCMODE) == O_WRONLY)
		posix_flags = SMB_O_WRONLY;
	else if ((flags & O_ACCMODE) == O_RDWR)
		posix_flags = SMB_O_RDWR;

	if (flags & O_CREAT) {
		posix_flags |= SMB_O_CREAT;
		if (flags & O_EXCL)
			posix_flags |= SMB_O_EXCL;
	} else if (flags & O_EXCL)
		cifs_dbg(FYI, "Application %s pid %d has incorrectly set O_EXCL flag but not O_CREAT on file open. Ignoring O_EXCL\n",
			 current->comm, current->tgid);

	if (flags & O_TRUNC)
		posix_flags |= SMB_O_TRUNC;
	/* be safe and imply O_SYNC for O_DSYNC */
	if (flags & O_DSYNC)
		posix_flags |= SMB_O_SYNC;
	if (flags & O_DIRECTORY)
		posix_flags |= SMB_O_DIRECTORY;
	if (flags & O_NOFOLLOW)
		posix_flags |= SMB_O_NOFOLLOW;
	if (flags & O_DIRECT)
		posix_flags |= SMB_O_DIRECT;

	return posix_flags;
}

static inline int cifs_get_disposition(unsigned int flags)
{
	if ((flags & (O_CREAT | O_EXCL)) == (O_CREAT | O_EXCL))
		return FILE_CREATE;
	else if ((flags & (O_CREAT | O_TRUNC)) == (O_CREAT | O_TRUNC))
		return FILE_OVERWRITE_IF;
	else if ((flags & O_CREAT) == O_CREAT)
		return FILE_OPEN_IF;
	else if ((flags & O_TRUNC) == O_TRUNC)
		return FILE_OVERWRITE;
	else
		return FILE_OPEN;
}

int cifs_posix_open(const char *full_path, struct inode **pinode,
			struct super_block *sb, int mode, unsigned int f_flags,
			__u32 *poplock, __u16 *pnetfid, unsigned int xid)
{
	int rc;
	FILE_UNIX_BASIC_INFO *presp_data;
	__u32 posix_flags = 0;
	struct cifs_sb_info *cifs_sb = CIFS_SB(sb);
	struct cifs_fattr fattr;
	struct tcon_link *tlink;
	struct cifs_tcon *tcon;

	cifs_dbg(FYI, "posix open %s\n", full_path);

	presp_data = kzalloc(sizeof(FILE_UNIX_BASIC_INFO), GFP_KERNEL);
	if (presp_data == NULL)
		return -ENOMEM;

	tlink = cifs_sb_tlink(cifs_sb);
	if (IS_ERR(tlink)) {
		rc = PTR_ERR(tlink);
		goto posix_open_ret;
	}

	tcon = tlink_tcon(tlink);
	mode &= ~current_umask();

	posix_flags = cifs_posix_convert_flags(f_flags);
	rc = CIFSPOSIXCreate(xid, tcon, posix_flags, mode, pnetfid, presp_data,
			     poplock, full_path, cifs_sb->local_nls,
			     cifs_remap(cifs_sb));
	cifs_put_tlink(tlink);

	if (rc)
		goto posix_open_ret;

	if (presp_data->Type == cpu_to_le32(-1))
		goto posix_open_ret; /* open ok, caller does qpathinfo */

	if (!pinode)
		goto posix_open_ret; /* caller does not need info */

	cifs_unix_basic_to_fattr(&fattr, presp_data, cifs_sb);

	/* get new inode and set it up */
	if (*pinode == NULL) {
		cifs_fill_uniqueid(sb, &fattr);
		*pinode = cifs_iget(sb, &fattr);
		if (!*pinode) {
			rc = -ENOMEM;
			goto posix_open_ret;
		}
	} else {
		cifs_revalidate_mapping(*pinode);
		rc = cifs_fattr_to_inode(*pinode, &fattr);
	}

posix_open_ret:
	kfree(presp_data);
	return rc;
}

static int
cifs_nt_open(const char *full_path, struct inode *inode, struct cifs_sb_info *cifs_sb,
	     struct cifs_tcon *tcon, unsigned int f_flags, __u32 *oplock,
	     struct cifs_fid *fid, unsigned int xid)
{
	int rc;
	int desired_access;
	int disposition;
	int create_options = CREATE_NOT_DIR;
	FILE_ALL_INFO *buf;
	struct TCP_Server_Info *server = tcon->ses->server;
	struct cifs_open_parms oparms;

	if (!server->ops->open)
		return -ENOSYS;

	desired_access = cifs_convert_flags(f_flags);

/*********************************************************************
 *  open flag mapping table:
 *
 *	POSIX Flag            CIFS Disposition
 *	----------            ----------------
 *	O_CREAT               FILE_OPEN_IF
 *	O_CREAT | O_EXCL      FILE_CREATE
 *	O_CREAT | O_TRUNC     FILE_OVERWRITE_IF
 *	O_TRUNC               FILE_OVERWRITE
 *	none of the above     FILE_OPEN
 *
 *	Note that there is not a direct match between disposition
 *	FILE_SUPERSEDE (ie create whether or not file exists although
 *	O_CREAT | O_TRUNC is similar but truncates the existing
 *	file rather than creating a new file as FILE_SUPERSEDE does
 *	(which uses the attributes / metadata passed in on open call)
 *?
 *?  O_SYNC is a reasonable match to CIFS writethrough flag
 *?  and the read write flags match reasonably.  O_LARGEFILE
 *?  is irrelevant because largefile support is always used
 *?  by this client. Flags O_APPEND, O_DIRECT, O_DIRECTORY,
 *	 O_FASYNC, O_NOFOLLOW, O_NONBLOCK need further investigation
 *********************************************************************/

	disposition = cifs_get_disposition(f_flags);

	/* BB pass O_SYNC flag through on file attributes .. BB */

	buf = kmalloc(sizeof(FILE_ALL_INFO), GFP_KERNEL);
	if (!buf)
		return -ENOMEM;

	/* O_SYNC also has bit for O_DSYNC so following check picks up either */
	if (f_flags & O_SYNC)
		create_options |= CREATE_WRITE_THROUGH;

	if (f_flags & O_DIRECT)
		create_options |= CREATE_NO_BUFFER;

	oparms.tcon = tcon;
	oparms.cifs_sb = cifs_sb;
	oparms.desired_access = desired_access;
	oparms.create_options = cifs_create_options(cifs_sb, create_options);
	oparms.disposition = disposition;
	oparms.path = full_path;
	oparms.fid = fid;
	oparms.reconnect = false;

	rc = server->ops->open(xid, &oparms, oplock, buf);

	if (rc)
		goto out;

	/* TODO: Add support for calling posix query info but with passing in fid */
	if (tcon->unix_ext)
		rc = cifs_get_inode_info_unix(&inode, full_path, inode->i_sb,
					      xid);
	else
		rc = cifs_get_inode_info(&inode, full_path, buf, inode->i_sb,
					 xid, fid);

	if (rc) {
		server->ops->close(xid, tcon, fid);
		if (rc == -ESTALE)
			rc = -EOPENSTALE;
	}

out:
	kfree(buf);
	return rc;
}

static bool
cifs_has_mand_locks(struct cifsInodeInfo *cinode)
{
	struct cifs_fid_locks *cur;
	bool has_locks = false;

	down_read(&cinode->lock_sem);
	list_for_each_entry(cur, &cinode->llist, llist) {
		if (!list_empty(&cur->locks)) {
			has_locks = true;
			break;
		}
	}
	up_read(&cinode->lock_sem);
	return has_locks;
}

void
cifs_down_write(struct rw_semaphore *sem)
{
	while (!down_write_trylock(sem))
		msleep(10);
}

static void cifsFileInfo_put_work(struct work_struct *work);

struct cifsFileInfo *
cifs_new_fileinfo(struct cifs_fid *fid, struct file *file,
		  struct tcon_link *tlink, __u32 oplock)
{
	struct dentry *dentry = file_dentry(file);
	struct inode *inode = d_inode(dentry);
	struct cifsInodeInfo *cinode = CIFS_I(inode);
	struct cifsFileInfo *cfile;
	struct cifs_fid_locks *fdlocks;
	struct cifs_tcon *tcon = tlink_tcon(tlink);
	struct TCP_Server_Info *server = tcon->ses->server;

	cfile = kzalloc(sizeof(struct cifsFileInfo), GFP_KERNEL);
	if (cfile == NULL)
		return cfile;

	fdlocks = kzalloc(sizeof(struct cifs_fid_locks), GFP_KERNEL);
	if (!fdlocks) {
		kfree(cfile);
		return NULL;
	}

	INIT_LIST_HEAD(&fdlocks->locks);
	fdlocks->cfile = cfile;
	cfile->llist = fdlocks;

	cfile->count = 1;
	cfile->pid = current->tgid;
	cfile->uid = current_fsuid();
	cfile->dentry = dget(dentry);
	cfile->f_flags = file->f_flags;
	cfile->invalidHandle = false;
	cfile->deferred_close_scheduled = false;
	cfile->tlink = cifs_get_tlink(tlink);
	INIT_WORK(&cfile->oplock_break, cifs_oplock_break);
	INIT_WORK(&cfile->put, cifsFileInfo_put_work);
	INIT_DELAYED_WORK(&cfile->deferred, smb2_deferred_work_close);
	mutex_init(&cfile->fh_mutex);
	spin_lock_init(&cfile->file_info_lock);

	cifs_sb_active(inode->i_sb);

	/*
	 * If the server returned a read oplock and we have mandatory brlocks,
	 * set oplock level to None.
	 */
	if (server->ops->is_read_op(oplock) && cifs_has_mand_locks(cinode)) {
		cifs_dbg(FYI, "Reset oplock val from read to None due to mand locks\n");
		oplock = 0;
	}

	cifs_down_write(&cinode->lock_sem);
	list_add(&fdlocks->llist, &cinode->llist);
	up_write(&cinode->lock_sem);

	spin_lock(&tcon->open_file_lock);
	if (fid->pending_open->oplock != CIFS_OPLOCK_NO_CHANGE && oplock)
		oplock = fid->pending_open->oplock;
	list_del(&fid->pending_open->olist);

	fid->purge_cache = false;
	server->ops->set_fid(cfile, fid, oplock);

	list_add(&cfile->tlist, &tcon->openFileList);
	atomic_inc(&tcon->num_local_opens);

	/* if readable file instance put first in list*/
	spin_lock(&cinode->open_file_lock);
	if (file->f_mode & FMODE_READ)
		list_add(&cfile->flist, &cinode->openFileList);
	else
		list_add_tail(&cfile->flist, &cinode->openFileList);
	spin_unlock(&cinode->open_file_lock);
	spin_unlock(&tcon->open_file_lock);

	if (fid->purge_cache)
		cifs_zap_mapping(inode);

	file->private_data = cfile;
	return cfile;
}

struct cifsFileInfo *
cifsFileInfo_get(struct cifsFileInfo *cifs_file)
{
	spin_lock(&cifs_file->file_info_lock);
	cifsFileInfo_get_locked(cifs_file);
	spin_unlock(&cifs_file->file_info_lock);
	return cifs_file;
}

static void cifsFileInfo_put_final(struct cifsFileInfo *cifs_file)
{
	struct inode *inode = d_inode(cifs_file->dentry);
	struct cifsInodeInfo *cifsi = CIFS_I(inode);
	struct cifsLockInfo *li, *tmp;
	struct super_block *sb = inode->i_sb;

	/*
	 * Delete any outstanding lock records. We'll lose them when the file
	 * is closed anyway.
	 */
	cifs_down_write(&cifsi->lock_sem);
	list_for_each_entry_safe(li, tmp, &cifs_file->llist->locks, llist) {
		list_del(&li->llist);
		cifs_del_lock_waiters(li);
		kfree(li);
	}
	list_del(&cifs_file->llist->llist);
	kfree(cifs_file->llist);
	up_write(&cifsi->lock_sem);

	cifs_put_tlink(cifs_file->tlink);
	dput(cifs_file->dentry);
	cifs_sb_deactive(sb);
	kfree(cifs_file);
}

static void cifsFileInfo_put_work(struct work_struct *work)
{
	struct cifsFileInfo *cifs_file = container_of(work,
			struct cifsFileInfo, put);

	cifsFileInfo_put_final(cifs_file);
}

/**
 * cifsFileInfo_put - release a reference of file priv data
 *
 * Always potentially wait for oplock handler. See _cifsFileInfo_put().
 *
 * @cifs_file:	cifs/smb3 specific info (eg refcounts) for an open file
 */
void cifsFileInfo_put(struct cifsFileInfo *cifs_file)
{
	_cifsFileInfo_put(cifs_file, true, true);
}

/**
 * _cifsFileInfo_put - release a reference of file priv data
 *
 * This may involve closing the filehandle @cifs_file out on the
 * server. Must be called without holding tcon->open_file_lock,
 * cinode->open_file_lock and cifs_file->file_info_lock.
 *
 * If @wait_for_oplock_handler is true and we are releasing the last
 * reference, wait for any running oplock break handler of the file
 * and cancel any pending one.
 *
 * @cifs_file:	cifs/smb3 specific info (eg refcounts) for an open file
 * @wait_oplock_handler: must be false if called from oplock_break_handler
 * @offload:	not offloaded on close and oplock breaks
 *
 */
void _cifsFileInfo_put(struct cifsFileInfo *cifs_file,
		       bool wait_oplock_handler, bool offload)
{
	struct inode *inode = d_inode(cifs_file->dentry);
	struct cifs_tcon *tcon = tlink_tcon(cifs_file->tlink);
	struct TCP_Server_Info *server = tcon->ses->server;
	struct cifsInodeInfo *cifsi = CIFS_I(inode);
	struct super_block *sb = inode->i_sb;
	struct cifs_sb_info *cifs_sb = CIFS_SB(sb);
	struct cifs_fid fid;
	struct cifs_pending_open open;
	bool oplock_break_cancelled;

	spin_lock(&tcon->open_file_lock);
	spin_lock(&cifsi->open_file_lock);
	spin_lock(&cifs_file->file_info_lock);
	if (--cifs_file->count > 0) {
		spin_unlock(&cifs_file->file_info_lock);
		spin_unlock(&cifsi->open_file_lock);
		spin_unlock(&tcon->open_file_lock);
		return;
	}
	spin_unlock(&cifs_file->file_info_lock);

	if (server->ops->get_lease_key)
		server->ops->get_lease_key(inode, &fid);

	/* store open in pending opens to make sure we don't miss lease break */
	cifs_add_pending_open_locked(&fid, cifs_file->tlink, &open);

	/* remove it from the lists */
	list_del(&cifs_file->flist);
	list_del(&cifs_file->tlist);
	atomic_dec(&tcon->num_local_opens);

	if (list_empty(&cifsi->openFileList)) {
		cifs_dbg(FYI, "closing last open instance for inode %p\n",
			 d_inode(cifs_file->dentry));
		/*
		 * In strict cache mode we need invalidate mapping on the last
		 * close  because it may cause a error when we open this file
		 * again and get at least level II oplock.
		 */
		if (cifs_sb->mnt_cifs_flags & CIFS_MOUNT_STRICT_IO)
			set_bit(CIFS_INO_INVALID_MAPPING, &cifsi->flags);
		cifs_set_oplock_level(cifsi, 0);
	}

	spin_unlock(&cifsi->open_file_lock);
	spin_unlock(&tcon->open_file_lock);

	oplock_break_cancelled = wait_oplock_handler ?
		cancel_work_sync(&cifs_file->oplock_break) : false;

	if (!tcon->need_reconnect && !cifs_file->invalidHandle) {
		struct TCP_Server_Info *server = tcon->ses->server;
		unsigned int xid;

		xid = get_xid();
		if (server->ops->close_getattr)
			server->ops->close_getattr(xid, tcon, cifs_file);
		else if (server->ops->close)
			server->ops->close(xid, tcon, &cifs_file->fid);
		_free_xid(xid);
	}

	if (oplock_break_cancelled)
		cifs_done_oplock_break(cifsi);

	cifs_del_pending_open(&open);

	if (offload)
		queue_work(fileinfo_put_wq, &cifs_file->put);
	else
		cifsFileInfo_put_final(cifs_file);
}

int cifs_open(struct inode *inode, struct file *file)

{
	int rc = -EACCES;
	unsigned int xid;
	__u32 oplock;
	struct cifs_sb_info *cifs_sb;
	struct TCP_Server_Info *server;
	struct cifs_tcon *tcon;
	struct tcon_link *tlink;
	struct cifsFileInfo *cfile = NULL;
	void *page;
	const char *full_path;
	bool posix_open_ok = false;
	struct cifs_fid fid;
	struct cifs_pending_open open;

	xid = get_xid();

	cifs_sb = CIFS_SB(inode->i_sb);
	if (unlikely(cifs_forced_shutdown(cifs_sb))) {
		free_xid(xid);
		return -EIO;
	}

	tlink = cifs_sb_tlink(cifs_sb);
	if (IS_ERR(tlink)) {
		free_xid(xid);
		return PTR_ERR(tlink);
	}
	tcon = tlink_tcon(tlink);
	server = tcon->ses->server;

	page = alloc_dentry_path();
	full_path = build_path_from_dentry(file_dentry(file), page);
	if (IS_ERR(full_path)) {
		rc = PTR_ERR(full_path);
		goto out;
	}

	cifs_dbg(FYI, "inode = 0x%p file flags are 0x%x for %s\n",
		 inode, file->f_flags, full_path);

	if (file->f_flags & O_DIRECT &&
	    cifs_sb->mnt_cifs_flags & CIFS_MOUNT_STRICT_IO) {
		if (cifs_sb->mnt_cifs_flags & CIFS_MOUNT_NO_BRL)
			file->f_op = &cifs_file_direct_nobrl_ops;
		else
			file->f_op = &cifs_file_direct_ops;
	}

	/* Get the cached handle as SMB2 close is deferred */
	rc = cifs_get_readable_path(tcon, full_path, &cfile);
	if (rc == 0) {
		if (file->f_flags == cfile->f_flags) {
			file->private_data = cfile;
			spin_lock(&CIFS_I(inode)->deferred_lock);
			cifs_del_deferred_close(cfile);
			spin_unlock(&CIFS_I(inode)->deferred_lock);
			goto use_cache;
		} else {
			_cifsFileInfo_put(cfile, true, false);
		}
	}

	if (server->oplocks)
		oplock = REQ_OPLOCK;
	else
		oplock = 0;

	if (!tcon->broken_posix_open && tcon->unix_ext &&
	    cap_unix(tcon->ses) && (CIFS_UNIX_POSIX_PATH_OPS_CAP &
				le64_to_cpu(tcon->fsUnixInfo.Capability))) {
		/* can not refresh inode info since size could be stale */
		rc = cifs_posix_open(full_path, &inode, inode->i_sb,
				cifs_sb->ctx->file_mode /* ignored */,
				file->f_flags, &oplock, &fid.netfid, xid);
		if (rc == 0) {
			cifs_dbg(FYI, "posix open succeeded\n");
			posix_open_ok = true;
		} else if ((rc == -EINVAL) || (rc == -EOPNOTSUPP)) {
			if (tcon->ses->serverNOS)
				cifs_dbg(VFS, "server %s of type %s returned unexpected error on SMB posix open, disabling posix open support. Check if server update available.\n",
					 tcon->ses->ip_addr,
					 tcon->ses->serverNOS);
			tcon->broken_posix_open = true;
		} else if ((rc != -EIO) && (rc != -EREMOTE) &&
			 (rc != -EOPNOTSUPP)) /* path not found or net err */
			goto out;
		/*
		 * Else fallthrough to retry open the old way on network i/o
		 * or DFS errors.
		 */
	}

	if (server->ops->get_lease_key)
		server->ops->get_lease_key(inode, &fid);

	cifs_add_pending_open(&fid, tlink, &open);

	if (!posix_open_ok) {
		if (server->ops->get_lease_key)
			server->ops->get_lease_key(inode, &fid);

		rc = cifs_nt_open(full_path, inode, cifs_sb, tcon,
				  file->f_flags, &oplock, &fid, xid);
		if (rc) {
			cifs_del_pending_open(&open);
			goto out;
		}
	}

	cfile = cifs_new_fileinfo(&fid, file, tlink, oplock);
	if (cfile == NULL) {
		if (server->ops->close)
			server->ops->close(xid, tcon, &fid);
		cifs_del_pending_open(&open);
		rc = -ENOMEM;
		goto out;
	}

	if ((oplock & CIFS_CREATE_ACTION) && !posix_open_ok && tcon->unix_ext) {
		/*
		 * Time to set mode which we can not set earlier due to
		 * problems creating new read-only files.
		 */
		struct cifs_unix_set_info_args args = {
			.mode	= inode->i_mode,
			.uid	= INVALID_UID, /* no change */
			.gid	= INVALID_GID, /* no change */
			.ctime	= NO_CHANGE_64,
			.atime	= NO_CHANGE_64,
			.mtime	= NO_CHANGE_64,
			.device	= 0,
		};
		CIFSSMBUnixSetFileInfo(xid, tcon, &args, fid.netfid,
				       cfile->pid);
	}

use_cache:
	fscache_use_cookie(cifs_inode_cookie(file_inode(file)),
			   file->f_mode & FMODE_WRITE);
	if (file->f_flags & O_DIRECT &&
	    (!((file->f_flags & O_ACCMODE) != O_RDONLY) ||
<<<<<<< HEAD
	     file->f_flags & O_APPEND)) {
		struct cifs_fscache_inode_coherency_data cd;
		cifs_fscache_fill_coherency(file_inode(file), &cd);
		fscache_invalidate(cifs_inode_cookie(file_inode(file)),
				   &cd, i_size_read(file_inode(file)),
				   FSCACHE_INVAL_DIO_WRITE);
	}
=======
	     file->f_flags & O_APPEND))
		cifs_invalidate_cache(file_inode(file),
				      FSCACHE_INVAL_DIO_WRITE);
>>>>>>> 70431bfd

out:
	free_dentry_path(page);
	free_xid(xid);
	cifs_put_tlink(tlink);
	return rc;
}

static int cifs_push_posix_locks(struct cifsFileInfo *cfile);

/*
 * Try to reacquire byte range locks that were released when session
 * to server was lost.
 */
static int
cifs_relock_file(struct cifsFileInfo *cfile)
{
	struct cifs_sb_info *cifs_sb = CIFS_SB(cfile->dentry->d_sb);
	struct cifsInodeInfo *cinode = CIFS_I(d_inode(cfile->dentry));
	struct cifs_tcon *tcon = tlink_tcon(cfile->tlink);
	int rc = 0;

	down_read_nested(&cinode->lock_sem, SINGLE_DEPTH_NESTING);
	if (cinode->can_cache_brlcks) {
		/* can cache locks - no need to relock */
		up_read(&cinode->lock_sem);
		return rc;
	}

	if (cap_unix(tcon->ses) &&
	    (CIFS_UNIX_FCNTL_CAP & le64_to_cpu(tcon->fsUnixInfo.Capability)) &&
	    ((cifs_sb->mnt_cifs_flags & CIFS_MOUNT_NOPOSIXBRL) == 0))
		rc = cifs_push_posix_locks(cfile);
	else
		rc = tcon->ses->server->ops->push_mand_locks(cfile);

	up_read(&cinode->lock_sem);
	return rc;
}

static int
cifs_reopen_file(struct cifsFileInfo *cfile, bool can_flush)
{
	int rc = -EACCES;
	unsigned int xid;
	__u32 oplock;
	struct cifs_sb_info *cifs_sb;
	struct cifs_tcon *tcon;
	struct TCP_Server_Info *server;
	struct cifsInodeInfo *cinode;
	struct inode *inode;
	void *page;
	const char *full_path;
	int desired_access;
	int disposition = FILE_OPEN;
	int create_options = CREATE_NOT_DIR;
	struct cifs_open_parms oparms;

	xid = get_xid();
	mutex_lock(&cfile->fh_mutex);
	if (!cfile->invalidHandle) {
		mutex_unlock(&cfile->fh_mutex);
		free_xid(xid);
		return 0;
	}

	inode = d_inode(cfile->dentry);
	cifs_sb = CIFS_SB(inode->i_sb);
	tcon = tlink_tcon(cfile->tlink);
	server = tcon->ses->server;

	/*
	 * Can not grab rename sem here because various ops, including those
	 * that already have the rename sem can end up causing writepage to get
	 * called and if the server was down that means we end up here, and we
	 * can never tell if the caller already has the rename_sem.
	 */
	page = alloc_dentry_path();
	full_path = build_path_from_dentry(cfile->dentry, page);
	if (IS_ERR(full_path)) {
		mutex_unlock(&cfile->fh_mutex);
		free_dentry_path(page);
		free_xid(xid);
		return PTR_ERR(full_path);
	}

	cifs_dbg(FYI, "inode = 0x%p file flags 0x%x for %s\n",
		 inode, cfile->f_flags, full_path);

	if (tcon->ses->server->oplocks)
		oplock = REQ_OPLOCK;
	else
		oplock = 0;

	if (tcon->unix_ext && cap_unix(tcon->ses) &&
	    (CIFS_UNIX_POSIX_PATH_OPS_CAP &
				le64_to_cpu(tcon->fsUnixInfo.Capability))) {
		/*
		 * O_CREAT, O_EXCL and O_TRUNC already had their effect on the
		 * original open. Must mask them off for a reopen.
		 */
		unsigned int oflags = cfile->f_flags &
						~(O_CREAT | O_EXCL | O_TRUNC);

		rc = cifs_posix_open(full_path, NULL, inode->i_sb,
				     cifs_sb->ctx->file_mode /* ignored */,
				     oflags, &oplock, &cfile->fid.netfid, xid);
		if (rc == 0) {
			cifs_dbg(FYI, "posix reopen succeeded\n");
			oparms.reconnect = true;
			goto reopen_success;
		}
		/*
		 * fallthrough to retry open the old way on errors, especially
		 * in the reconnect path it is important to retry hard
		 */
	}

	desired_access = cifs_convert_flags(cfile->f_flags);

	/* O_SYNC also has bit for O_DSYNC so following check picks up either */
	if (cfile->f_flags & O_SYNC)
		create_options |= CREATE_WRITE_THROUGH;

	if (cfile->f_flags & O_DIRECT)
		create_options |= CREATE_NO_BUFFER;

	if (server->ops->get_lease_key)
		server->ops->get_lease_key(inode, &cfile->fid);

	oparms.tcon = tcon;
	oparms.cifs_sb = cifs_sb;
	oparms.desired_access = desired_access;
	oparms.create_options = cifs_create_options(cifs_sb, create_options);
	oparms.disposition = disposition;
	oparms.path = full_path;
	oparms.fid = &cfile->fid;
	oparms.reconnect = true;

	/*
	 * Can not refresh inode by passing in file_info buf to be returned by
	 * ops->open and then calling get_inode_info with returned buf since
	 * file might have write behind data that needs to be flushed and server
	 * version of file size can be stale. If we knew for sure that inode was
	 * not dirty locally we could do this.
	 */
	rc = server->ops->open(xid, &oparms, &oplock, NULL);
	if (rc == -ENOENT && oparms.reconnect == false) {
		/* durable handle timeout is expired - open the file again */
		rc = server->ops->open(xid, &oparms, &oplock, NULL);
		/* indicate that we need to relock the file */
		oparms.reconnect = true;
	}

	if (rc) {
		mutex_unlock(&cfile->fh_mutex);
		cifs_dbg(FYI, "cifs_reopen returned 0x%x\n", rc);
		cifs_dbg(FYI, "oplock: %d\n", oplock);
		goto reopen_error_exit;
	}

reopen_success:
	cfile->invalidHandle = false;
	mutex_unlock(&cfile->fh_mutex);
	cinode = CIFS_I(inode);

	if (can_flush) {
		rc = filemap_write_and_wait(inode->i_mapping);
		if (!is_interrupt_error(rc))
			mapping_set_error(inode->i_mapping, rc);

		if (tcon->posix_extensions)
			rc = smb311_posix_get_inode_info(&inode, full_path, inode->i_sb, xid);
		else if (tcon->unix_ext)
			rc = cifs_get_inode_info_unix(&inode, full_path,
						      inode->i_sb, xid);
		else
			rc = cifs_get_inode_info(&inode, full_path, NULL,
						 inode->i_sb, xid, NULL);
	}
	/*
	 * Else we are writing out data to server already and could deadlock if
	 * we tried to flush data, and since we do not know if we have data that
	 * would invalidate the current end of file on the server we can not go
	 * to the server to get the new inode info.
	 */

	/*
	 * If the server returned a read oplock and we have mandatory brlocks,
	 * set oplock level to None.
	 */
	if (server->ops->is_read_op(oplock) && cifs_has_mand_locks(cinode)) {
		cifs_dbg(FYI, "Reset oplock val from read to None due to mand locks\n");
		oplock = 0;
	}

	server->ops->set_fid(cfile, &cfile->fid, oplock);
	if (oparms.reconnect)
		cifs_relock_file(cfile);

reopen_error_exit:
	free_dentry_path(page);
	free_xid(xid);
	return rc;
}

void smb2_deferred_work_close(struct work_struct *work)
{
	struct cifsFileInfo *cfile = container_of(work,
			struct cifsFileInfo, deferred.work);

	spin_lock(&CIFS_I(d_inode(cfile->dentry))->deferred_lock);
	cifs_del_deferred_close(cfile);
	cfile->deferred_close_scheduled = false;
	spin_unlock(&CIFS_I(d_inode(cfile->dentry))->deferred_lock);
	_cifsFileInfo_put(cfile, true, false);
}

int cifs_close(struct inode *inode, struct file *file)
{
	struct cifsFileInfo *cfile;
	struct cifsInodeInfo *cinode = CIFS_I(inode);
	struct cifs_sb_info *cifs_sb = CIFS_SB(inode->i_sb);
	struct cifs_deferred_close *dclose;

	cifs_fscache_unuse_inode_cookie(inode, file->f_mode & FMODE_WRITE);

	if (file->private_data != NULL) {
		cfile = file->private_data;
		file->private_data = NULL;
		dclose = kmalloc(sizeof(struct cifs_deferred_close), GFP_KERNEL);
		if ((cinode->oplock == CIFS_CACHE_RHW_FLG) &&
		    cinode->lease_granted &&
		    !test_bit(CIFS_INO_CLOSE_ON_LOCK, &cinode->flags) &&
		    dclose) {
			if (test_and_clear_bit(CIFS_INO_MODIFIED_ATTR, &cinode->flags)) {
				inode->i_ctime = inode->i_mtime = current_time(inode);
			}
			spin_lock(&cinode->deferred_lock);
			cifs_add_deferred_close(cfile, dclose);
			if (cfile->deferred_close_scheduled &&
			    delayed_work_pending(&cfile->deferred)) {
				/*
				 * If there is no pending work, mod_delayed_work queues new work.
				 * So, Increase the ref count to avoid use-after-free.
				 */
				if (!mod_delayed_work(deferredclose_wq,
						&cfile->deferred, cifs_sb->ctx->acregmax))
					cifsFileInfo_get(cfile);
			} else {
				/* Deferred close for files */
				queue_delayed_work(deferredclose_wq,
						&cfile->deferred, cifs_sb->ctx->acregmax);
				cfile->deferred_close_scheduled = true;
				spin_unlock(&cinode->deferred_lock);
				return 0;
			}
			spin_unlock(&cinode->deferred_lock);
			_cifsFileInfo_put(cfile, true, false);
		} else {
			_cifsFileInfo_put(cfile, true, false);
			kfree(dclose);
		}
	}

	/* return code from the ->release op is always ignored */
	return 0;
}

void
cifs_reopen_persistent_handles(struct cifs_tcon *tcon)
{
	struct cifsFileInfo *open_file;
	struct list_head *tmp;
	struct list_head *tmp1;
	struct list_head tmp_list;

	if (!tcon->use_persistent || !tcon->need_reopen_files)
		return;

	tcon->need_reopen_files = false;

	cifs_dbg(FYI, "Reopen persistent handles\n");
	INIT_LIST_HEAD(&tmp_list);

	/* list all files open on tree connection, reopen resilient handles  */
	spin_lock(&tcon->open_file_lock);
	list_for_each(tmp, &tcon->openFileList) {
		open_file = list_entry(tmp, struct cifsFileInfo, tlist);
		if (!open_file->invalidHandle)
			continue;
		cifsFileInfo_get(open_file);
		list_add_tail(&open_file->rlist, &tmp_list);
	}
	spin_unlock(&tcon->open_file_lock);

	list_for_each_safe(tmp, tmp1, &tmp_list) {
		open_file = list_entry(tmp, struct cifsFileInfo, rlist);
		if (cifs_reopen_file(open_file, false /* do not flush */))
			tcon->need_reopen_files = true;
		list_del_init(&open_file->rlist);
		cifsFileInfo_put(open_file);
	}
}

int cifs_closedir(struct inode *inode, struct file *file)
{
	int rc = 0;
	unsigned int xid;
	struct cifsFileInfo *cfile = file->private_data;
	struct cifs_tcon *tcon;
	struct TCP_Server_Info *server;
	char *buf;

	cifs_dbg(FYI, "Closedir inode = 0x%p\n", inode);

	if (cfile == NULL)
		return rc;

	xid = get_xid();
	tcon = tlink_tcon(cfile->tlink);
	server = tcon->ses->server;

	cifs_dbg(FYI, "Freeing private data in close dir\n");
	spin_lock(&cfile->file_info_lock);
	if (server->ops->dir_needs_close(cfile)) {
		cfile->invalidHandle = true;
		spin_unlock(&cfile->file_info_lock);
		if (server->ops->close_dir)
			rc = server->ops->close_dir(xid, tcon, &cfile->fid);
		else
			rc = -ENOSYS;
		cifs_dbg(FYI, "Closing uncompleted readdir with rc %d\n", rc);
		/* not much we can do if it fails anyway, ignore rc */
		rc = 0;
	} else
		spin_unlock(&cfile->file_info_lock);

	buf = cfile->srch_inf.ntwrk_buf_start;
	if (buf) {
		cifs_dbg(FYI, "closedir free smb buf in srch struct\n");
		cfile->srch_inf.ntwrk_buf_start = NULL;
		if (cfile->srch_inf.smallBuf)
			cifs_small_buf_release(buf);
		else
			cifs_buf_release(buf);
	}

	cifs_put_tlink(cfile->tlink);
	kfree(file->private_data);
	file->private_data = NULL;
	/* BB can we lock the filestruct while this is going on? */
	free_xid(xid);
	return rc;
}

static struct cifsLockInfo *
cifs_lock_init(__u64 offset, __u64 length, __u8 type, __u16 flags)
{
	struct cifsLockInfo *lock =
		kmalloc(sizeof(struct cifsLockInfo), GFP_KERNEL);
	if (!lock)
		return lock;
	lock->offset = offset;
	lock->length = length;
	lock->type = type;
	lock->pid = current->tgid;
	lock->flags = flags;
	INIT_LIST_HEAD(&lock->blist);
	init_waitqueue_head(&lock->block_q);
	return lock;
}

void
cifs_del_lock_waiters(struct cifsLockInfo *lock)
{
	struct cifsLockInfo *li, *tmp;
	list_for_each_entry_safe(li, tmp, &lock->blist, blist) {
		list_del_init(&li->blist);
		wake_up(&li->block_q);
	}
}

#define CIFS_LOCK_OP	0
#define CIFS_READ_OP	1
#define CIFS_WRITE_OP	2

/* @rw_check : 0 - no op, 1 - read, 2 - write */
static bool
cifs_find_fid_lock_conflict(struct cifs_fid_locks *fdlocks, __u64 offset,
			    __u64 length, __u8 type, __u16 flags,
			    struct cifsFileInfo *cfile,
			    struct cifsLockInfo **conf_lock, int rw_check)
{
	struct cifsLockInfo *li;
	struct cifsFileInfo *cur_cfile = fdlocks->cfile;
	struct TCP_Server_Info *server = tlink_tcon(cfile->tlink)->ses->server;

	list_for_each_entry(li, &fdlocks->locks, llist) {
		if (offset + length <= li->offset ||
		    offset >= li->offset + li->length)
			continue;
		if (rw_check != CIFS_LOCK_OP && current->tgid == li->pid &&
		    server->ops->compare_fids(cfile, cur_cfile)) {
			/* shared lock prevents write op through the same fid */
			if (!(li->type & server->vals->shared_lock_type) ||
			    rw_check != CIFS_WRITE_OP)
				continue;
		}
		if ((type & server->vals->shared_lock_type) &&
		    ((server->ops->compare_fids(cfile, cur_cfile) &&
		     current->tgid == li->pid) || type == li->type))
			continue;
		if (rw_check == CIFS_LOCK_OP &&
		    (flags & FL_OFDLCK) && (li->flags & FL_OFDLCK) &&
		    server->ops->compare_fids(cfile, cur_cfile))
			continue;
		if (conf_lock)
			*conf_lock = li;
		return true;
	}
	return false;
}

bool
cifs_find_lock_conflict(struct cifsFileInfo *cfile, __u64 offset, __u64 length,
			__u8 type, __u16 flags,
			struct cifsLockInfo **conf_lock, int rw_check)
{
	bool rc = false;
	struct cifs_fid_locks *cur;
	struct cifsInodeInfo *cinode = CIFS_I(d_inode(cfile->dentry));

	list_for_each_entry(cur, &cinode->llist, llist) {
		rc = cifs_find_fid_lock_conflict(cur, offset, length, type,
						 flags, cfile, conf_lock,
						 rw_check);
		if (rc)
			break;
	}

	return rc;
}

/*
 * Check if there is another lock that prevents us to set the lock (mandatory
 * style). If such a lock exists, update the flock structure with its
 * properties. Otherwise, set the flock type to F_UNLCK if we can cache brlocks
 * or leave it the same if we can't. Returns 0 if we don't need to request to
 * the server or 1 otherwise.
 */
static int
cifs_lock_test(struct cifsFileInfo *cfile, __u64 offset, __u64 length,
	       __u8 type, struct file_lock *flock)
{
	int rc = 0;
	struct cifsLockInfo *conf_lock;
	struct cifsInodeInfo *cinode = CIFS_I(d_inode(cfile->dentry));
	struct TCP_Server_Info *server = tlink_tcon(cfile->tlink)->ses->server;
	bool exist;

	down_read(&cinode->lock_sem);

	exist = cifs_find_lock_conflict(cfile, offset, length, type,
					flock->fl_flags, &conf_lock,
					CIFS_LOCK_OP);
	if (exist) {
		flock->fl_start = conf_lock->offset;
		flock->fl_end = conf_lock->offset + conf_lock->length - 1;
		flock->fl_pid = conf_lock->pid;
		if (conf_lock->type & server->vals->shared_lock_type)
			flock->fl_type = F_RDLCK;
		else
			flock->fl_type = F_WRLCK;
	} else if (!cinode->can_cache_brlcks)
		rc = 1;
	else
		flock->fl_type = F_UNLCK;

	up_read(&cinode->lock_sem);
	return rc;
}

static void
cifs_lock_add(struct cifsFileInfo *cfile, struct cifsLockInfo *lock)
{
	struct cifsInodeInfo *cinode = CIFS_I(d_inode(cfile->dentry));
	cifs_down_write(&cinode->lock_sem);
	list_add_tail(&lock->llist, &cfile->llist->locks);
	up_write(&cinode->lock_sem);
}

/*
 * Set the byte-range lock (mandatory style). Returns:
 * 1) 0, if we set the lock and don't need to request to the server;
 * 2) 1, if no locks prevent us but we need to request to the server;
 * 3) -EACCES, if there is a lock that prevents us and wait is false.
 */
static int
cifs_lock_add_if(struct cifsFileInfo *cfile, struct cifsLockInfo *lock,
		 bool wait)
{
	struct cifsLockInfo *conf_lock;
	struct cifsInodeInfo *cinode = CIFS_I(d_inode(cfile->dentry));
	bool exist;
	int rc = 0;

try_again:
	exist = false;
	cifs_down_write(&cinode->lock_sem);

	exist = cifs_find_lock_conflict(cfile, lock->offset, lock->length,
					lock->type, lock->flags, &conf_lock,
					CIFS_LOCK_OP);
	if (!exist && cinode->can_cache_brlcks) {
		list_add_tail(&lock->llist, &cfile->llist->locks);
		up_write(&cinode->lock_sem);
		return rc;
	}

	if (!exist)
		rc = 1;
	else if (!wait)
		rc = -EACCES;
	else {
		list_add_tail(&lock->blist, &conf_lock->blist);
		up_write(&cinode->lock_sem);
		rc = wait_event_interruptible(lock->block_q,
					(lock->blist.prev == &lock->blist) &&
					(lock->blist.next == &lock->blist));
		if (!rc)
			goto try_again;
		cifs_down_write(&cinode->lock_sem);
		list_del_init(&lock->blist);
	}

	up_write(&cinode->lock_sem);
	return rc;
}

/*
 * Check if there is another lock that prevents us to set the lock (posix
 * style). If such a lock exists, update the flock structure with its
 * properties. Otherwise, set the flock type to F_UNLCK if we can cache brlocks
 * or leave it the same if we can't. Returns 0 if we don't need to request to
 * the server or 1 otherwise.
 */
static int
cifs_posix_lock_test(struct file *file, struct file_lock *flock)
{
	int rc = 0;
	struct cifsInodeInfo *cinode = CIFS_I(file_inode(file));
	unsigned char saved_type = flock->fl_type;

	if ((flock->fl_flags & FL_POSIX) == 0)
		return 1;

	down_read(&cinode->lock_sem);
	posix_test_lock(file, flock);

	if (flock->fl_type == F_UNLCK && !cinode->can_cache_brlcks) {
		flock->fl_type = saved_type;
		rc = 1;
	}

	up_read(&cinode->lock_sem);
	return rc;
}

/*
 * Set the byte-range lock (posix style). Returns:
 * 1) <0, if the error occurs while setting the lock;
 * 2) 0, if we set the lock and don't need to request to the server;
 * 3) FILE_LOCK_DEFERRED, if we will wait for some other file_lock;
 * 4) FILE_LOCK_DEFERRED + 1, if we need to request to the server.
 */
static int
cifs_posix_lock_set(struct file *file, struct file_lock *flock)
{
	struct cifsInodeInfo *cinode = CIFS_I(file_inode(file));
	int rc = FILE_LOCK_DEFERRED + 1;

	if ((flock->fl_flags & FL_POSIX) == 0)
		return rc;

	cifs_down_write(&cinode->lock_sem);
	if (!cinode->can_cache_brlcks) {
		up_write(&cinode->lock_sem);
		return rc;
	}

	rc = posix_lock_file(file, flock, NULL);
	up_write(&cinode->lock_sem);
	return rc;
}

int
cifs_push_mandatory_locks(struct cifsFileInfo *cfile)
{
	unsigned int xid;
	int rc = 0, stored_rc;
	struct cifsLockInfo *li, *tmp;
	struct cifs_tcon *tcon;
	unsigned int num, max_num, max_buf;
	LOCKING_ANDX_RANGE *buf, *cur;
	static const int types[] = {
		LOCKING_ANDX_LARGE_FILES,
		LOCKING_ANDX_SHARED_LOCK | LOCKING_ANDX_LARGE_FILES
	};
	int i;

	xid = get_xid();
	tcon = tlink_tcon(cfile->tlink);

	/*
	 * Accessing maxBuf is racy with cifs_reconnect - need to store value
	 * and check it before using.
	 */
	max_buf = tcon->ses->server->maxBuf;
	if (max_buf < (sizeof(struct smb_hdr) + sizeof(LOCKING_ANDX_RANGE))) {
		free_xid(xid);
		return -EINVAL;
	}

	BUILD_BUG_ON(sizeof(struct smb_hdr) + sizeof(LOCKING_ANDX_RANGE) >
		     PAGE_SIZE);
	max_buf = min_t(unsigned int, max_buf - sizeof(struct smb_hdr),
			PAGE_SIZE);
	max_num = (max_buf - sizeof(struct smb_hdr)) /
						sizeof(LOCKING_ANDX_RANGE);
	buf = kcalloc(max_num, sizeof(LOCKING_ANDX_RANGE), GFP_KERNEL);
	if (!buf) {
		free_xid(xid);
		return -ENOMEM;
	}

	for (i = 0; i < 2; i++) {
		cur = buf;
		num = 0;
		list_for_each_entry_safe(li, tmp, &cfile->llist->locks, llist) {
			if (li->type != types[i])
				continue;
			cur->Pid = cpu_to_le16(li->pid);
			cur->LengthLow = cpu_to_le32((u32)li->length);
			cur->LengthHigh = cpu_to_le32((u32)(li->length>>32));
			cur->OffsetLow = cpu_to_le32((u32)li->offset);
			cur->OffsetHigh = cpu_to_le32((u32)(li->offset>>32));
			if (++num == max_num) {
				stored_rc = cifs_lockv(xid, tcon,
						       cfile->fid.netfid,
						       (__u8)li->type, 0, num,
						       buf);
				if (stored_rc)
					rc = stored_rc;
				cur = buf;
				num = 0;
			} else
				cur++;
		}

		if (num) {
			stored_rc = cifs_lockv(xid, tcon, cfile->fid.netfid,
					       (__u8)types[i], 0, num, buf);
			if (stored_rc)
				rc = stored_rc;
		}
	}

	kfree(buf);
	free_xid(xid);
	return rc;
}

static __u32
hash_lockowner(fl_owner_t owner)
{
	return cifs_lock_secret ^ hash32_ptr((const void *)owner);
}

struct lock_to_push {
	struct list_head llist;
	__u64 offset;
	__u64 length;
	__u32 pid;
	__u16 netfid;
	__u8 type;
};

static int
cifs_push_posix_locks(struct cifsFileInfo *cfile)
{
	struct inode *inode = d_inode(cfile->dentry);
	struct cifs_tcon *tcon = tlink_tcon(cfile->tlink);
	struct file_lock *flock;
	struct file_lock_context *flctx = inode->i_flctx;
	unsigned int count = 0, i;
	int rc = 0, xid, type;
	struct list_head locks_to_send, *el;
	struct lock_to_push *lck, *tmp;
	__u64 length;

	xid = get_xid();

	if (!flctx)
		goto out;

	spin_lock(&flctx->flc_lock);
	list_for_each(el, &flctx->flc_posix) {
		count++;
	}
	spin_unlock(&flctx->flc_lock);

	INIT_LIST_HEAD(&locks_to_send);

	/*
	 * Allocating count locks is enough because no FL_POSIX locks can be
	 * added to the list while we are holding cinode->lock_sem that
	 * protects locking operations of this inode.
	 */
	for (i = 0; i < count; i++) {
		lck = kmalloc(sizeof(struct lock_to_push), GFP_KERNEL);
		if (!lck) {
			rc = -ENOMEM;
			goto err_out;
		}
		list_add_tail(&lck->llist, &locks_to_send);
	}

	el = locks_to_send.next;
	spin_lock(&flctx->flc_lock);
	list_for_each_entry(flock, &flctx->flc_posix, fl_list) {
		if (el == &locks_to_send) {
			/*
			 * The list ended. We don't have enough allocated
			 * structures - something is really wrong.
			 */
			cifs_dbg(VFS, "Can't push all brlocks!\n");
			break;
		}
		length = 1 + flock->fl_end - flock->fl_start;
		if (flock->fl_type == F_RDLCK || flock->fl_type == F_SHLCK)
			type = CIFS_RDLCK;
		else
			type = CIFS_WRLCK;
		lck = list_entry(el, struct lock_to_push, llist);
		lck->pid = hash_lockowner(flock->fl_owner);
		lck->netfid = cfile->fid.netfid;
		lck->length = length;
		lck->type = type;
		lck->offset = flock->fl_start;
	}
	spin_unlock(&flctx->flc_lock);

	list_for_each_entry_safe(lck, tmp, &locks_to_send, llist) {
		int stored_rc;

		stored_rc = CIFSSMBPosixLock(xid, tcon, lck->netfid, lck->pid,
					     lck->offset, lck->length, NULL,
					     lck->type, 0);
		if (stored_rc)
			rc = stored_rc;
		list_del(&lck->llist);
		kfree(lck);
	}

out:
	free_xid(xid);
	return rc;
err_out:
	list_for_each_entry_safe(lck, tmp, &locks_to_send, llist) {
		list_del(&lck->llist);
		kfree(lck);
	}
	goto out;
}

static int
cifs_push_locks(struct cifsFileInfo *cfile)
{
	struct cifs_sb_info *cifs_sb = CIFS_SB(cfile->dentry->d_sb);
	struct cifsInodeInfo *cinode = CIFS_I(d_inode(cfile->dentry));
	struct cifs_tcon *tcon = tlink_tcon(cfile->tlink);
	int rc = 0;

	/* we are going to update can_cache_brlcks here - need a write access */
	cifs_down_write(&cinode->lock_sem);
	if (!cinode->can_cache_brlcks) {
		up_write(&cinode->lock_sem);
		return rc;
	}

	if (cap_unix(tcon->ses) &&
	    (CIFS_UNIX_FCNTL_CAP & le64_to_cpu(tcon->fsUnixInfo.Capability)) &&
	    ((cifs_sb->mnt_cifs_flags & CIFS_MOUNT_NOPOSIXBRL) == 0))
		rc = cifs_push_posix_locks(cfile);
	else
		rc = tcon->ses->server->ops->push_mand_locks(cfile);

	cinode->can_cache_brlcks = false;
	up_write(&cinode->lock_sem);
	return rc;
}

static void
cifs_read_flock(struct file_lock *flock, __u32 *type, int *lock, int *unlock,
		bool *wait_flag, struct TCP_Server_Info *server)
{
	if (flock->fl_flags & FL_POSIX)
		cifs_dbg(FYI, "Posix\n");
	if (flock->fl_flags & FL_FLOCK)
		cifs_dbg(FYI, "Flock\n");
	if (flock->fl_flags & FL_SLEEP) {
		cifs_dbg(FYI, "Blocking lock\n");
		*wait_flag = true;
	}
	if (flock->fl_flags & FL_ACCESS)
		cifs_dbg(FYI, "Process suspended by mandatory locking - not implemented yet\n");
	if (flock->fl_flags & FL_LEASE)
		cifs_dbg(FYI, "Lease on file - not implemented yet\n");
	if (flock->fl_flags &
	    (~(FL_POSIX | FL_FLOCK | FL_SLEEP |
	       FL_ACCESS | FL_LEASE | FL_CLOSE | FL_OFDLCK)))
		cifs_dbg(FYI, "Unknown lock flags 0x%x\n", flock->fl_flags);

	*type = server->vals->large_lock_type;
	if (flock->fl_type == F_WRLCK) {
		cifs_dbg(FYI, "F_WRLCK\n");
		*type |= server->vals->exclusive_lock_type;
		*lock = 1;
	} else if (flock->fl_type == F_UNLCK) {
		cifs_dbg(FYI, "F_UNLCK\n");
		*type |= server->vals->unlock_lock_type;
		*unlock = 1;
		/* Check if unlock includes more than one lock range */
	} else if (flock->fl_type == F_RDLCK) {
		cifs_dbg(FYI, "F_RDLCK\n");
		*type |= server->vals->shared_lock_type;
		*lock = 1;
	} else if (flock->fl_type == F_EXLCK) {
		cifs_dbg(FYI, "F_EXLCK\n");
		*type |= server->vals->exclusive_lock_type;
		*lock = 1;
	} else if (flock->fl_type == F_SHLCK) {
		cifs_dbg(FYI, "F_SHLCK\n");
		*type |= server->vals->shared_lock_type;
		*lock = 1;
	} else
		cifs_dbg(FYI, "Unknown type of lock\n");
}

static int
cifs_getlk(struct file *file, struct file_lock *flock, __u32 type,
	   bool wait_flag, bool posix_lck, unsigned int xid)
{
	int rc = 0;
	__u64 length = 1 + flock->fl_end - flock->fl_start;
	struct cifsFileInfo *cfile = (struct cifsFileInfo *)file->private_data;
	struct cifs_tcon *tcon = tlink_tcon(cfile->tlink);
	struct TCP_Server_Info *server = tcon->ses->server;
	__u16 netfid = cfile->fid.netfid;

	if (posix_lck) {
		int posix_lock_type;

		rc = cifs_posix_lock_test(file, flock);
		if (!rc)
			return rc;

		if (type & server->vals->shared_lock_type)
			posix_lock_type = CIFS_RDLCK;
		else
			posix_lock_type = CIFS_WRLCK;
		rc = CIFSSMBPosixLock(xid, tcon, netfid,
				      hash_lockowner(flock->fl_owner),
				      flock->fl_start, length, flock,
				      posix_lock_type, wait_flag);
		return rc;
	}

	rc = cifs_lock_test(cfile, flock->fl_start, length, type, flock);
	if (!rc)
		return rc;

	/* BB we could chain these into one lock request BB */
	rc = server->ops->mand_lock(xid, cfile, flock->fl_start, length, type,
				    1, 0, false);
	if (rc == 0) {
		rc = server->ops->mand_lock(xid, cfile, flock->fl_start, length,
					    type, 0, 1, false);
		flock->fl_type = F_UNLCK;
		if (rc != 0)
			cifs_dbg(VFS, "Error unlocking previously locked range %d during test of lock\n",
				 rc);
		return 0;
	}

	if (type & server->vals->shared_lock_type) {
		flock->fl_type = F_WRLCK;
		return 0;
	}

	type &= ~server->vals->exclusive_lock_type;

	rc = server->ops->mand_lock(xid, cfile, flock->fl_start, length,
				    type | server->vals->shared_lock_type,
				    1, 0, false);
	if (rc == 0) {
		rc = server->ops->mand_lock(xid, cfile, flock->fl_start, length,
			type | server->vals->shared_lock_type, 0, 1, false);
		flock->fl_type = F_RDLCK;
		if (rc != 0)
			cifs_dbg(VFS, "Error unlocking previously locked range %d during test of lock\n",
				 rc);
	} else
		flock->fl_type = F_WRLCK;

	return 0;
}

void
cifs_move_llist(struct list_head *source, struct list_head *dest)
{
	struct list_head *li, *tmp;
	list_for_each_safe(li, tmp, source)
		list_move(li, dest);
}

void
cifs_free_llist(struct list_head *llist)
{
	struct cifsLockInfo *li, *tmp;
	list_for_each_entry_safe(li, tmp, llist, llist) {
		cifs_del_lock_waiters(li);
		list_del(&li->llist);
		kfree(li);
	}
}

int
cifs_unlock_range(struct cifsFileInfo *cfile, struct file_lock *flock,
		  unsigned int xid)
{
	int rc = 0, stored_rc;
	static const int types[] = {
		LOCKING_ANDX_LARGE_FILES,
		LOCKING_ANDX_SHARED_LOCK | LOCKING_ANDX_LARGE_FILES
	};
	unsigned int i;
	unsigned int max_num, num, max_buf;
	LOCKING_ANDX_RANGE *buf, *cur;
	struct cifs_tcon *tcon = tlink_tcon(cfile->tlink);
	struct cifsInodeInfo *cinode = CIFS_I(d_inode(cfile->dentry));
	struct cifsLockInfo *li, *tmp;
	__u64 length = 1 + flock->fl_end - flock->fl_start;
	struct list_head tmp_llist;

	INIT_LIST_HEAD(&tmp_llist);

	/*
	 * Accessing maxBuf is racy with cifs_reconnect - need to store value
	 * and check it before using.
	 */
	max_buf = tcon->ses->server->maxBuf;
	if (max_buf < (sizeof(struct smb_hdr) + sizeof(LOCKING_ANDX_RANGE)))
		return -EINVAL;

	BUILD_BUG_ON(sizeof(struct smb_hdr) + sizeof(LOCKING_ANDX_RANGE) >
		     PAGE_SIZE);
	max_buf = min_t(unsigned int, max_buf - sizeof(struct smb_hdr),
			PAGE_SIZE);
	max_num = (max_buf - sizeof(struct smb_hdr)) /
						sizeof(LOCKING_ANDX_RANGE);
	buf = kcalloc(max_num, sizeof(LOCKING_ANDX_RANGE), GFP_KERNEL);
	if (!buf)
		return -ENOMEM;

	cifs_down_write(&cinode->lock_sem);
	for (i = 0; i < 2; i++) {
		cur = buf;
		num = 0;
		list_for_each_entry_safe(li, tmp, &cfile->llist->locks, llist) {
			if (flock->fl_start > li->offset ||
			    (flock->fl_start + length) <
			    (li->offset + li->length))
				continue;
			if (current->tgid != li->pid)
				continue;
			if (types[i] != li->type)
				continue;
			if (cinode->can_cache_brlcks) {
				/*
				 * We can cache brlock requests - simply remove
				 * a lock from the file's list.
				 */
				list_del(&li->llist);
				cifs_del_lock_waiters(li);
				kfree(li);
				continue;
			}
			cur->Pid = cpu_to_le16(li->pid);
			cur->LengthLow = cpu_to_le32((u32)li->length);
			cur->LengthHigh = cpu_to_le32((u32)(li->length>>32));
			cur->OffsetLow = cpu_to_le32((u32)li->offset);
			cur->OffsetHigh = cpu_to_le32((u32)(li->offset>>32));
			/*
			 * We need to save a lock here to let us add it again to
			 * the file's list if the unlock range request fails on
			 * the server.
			 */
			list_move(&li->llist, &tmp_llist);
			if (++num == max_num) {
				stored_rc = cifs_lockv(xid, tcon,
						       cfile->fid.netfid,
						       li->type, num, 0, buf);
				if (stored_rc) {
					/*
					 * We failed on the unlock range
					 * request - add all locks from the tmp
					 * list to the head of the file's list.
					 */
					cifs_move_llist(&tmp_llist,
							&cfile->llist->locks);
					rc = stored_rc;
				} else
					/*
					 * The unlock range request succeed -
					 * free the tmp list.
					 */
					cifs_free_llist(&tmp_llist);
				cur = buf;
				num = 0;
			} else
				cur++;
		}
		if (num) {
			stored_rc = cifs_lockv(xid, tcon, cfile->fid.netfid,
					       types[i], num, 0, buf);
			if (stored_rc) {
				cifs_move_llist(&tmp_llist,
						&cfile->llist->locks);
				rc = stored_rc;
			} else
				cifs_free_llist(&tmp_llist);
		}
	}

	up_write(&cinode->lock_sem);
	kfree(buf);
	return rc;
}

static int
cifs_setlk(struct file *file, struct file_lock *flock, __u32 type,
	   bool wait_flag, bool posix_lck, int lock, int unlock,
	   unsigned int xid)
{
	int rc = 0;
	__u64 length = 1 + flock->fl_end - flock->fl_start;
	struct cifsFileInfo *cfile = (struct cifsFileInfo *)file->private_data;
	struct cifs_tcon *tcon = tlink_tcon(cfile->tlink);
	struct TCP_Server_Info *server = tcon->ses->server;
	struct inode *inode = d_inode(cfile->dentry);

	if (posix_lck) {
		int posix_lock_type;

		rc = cifs_posix_lock_set(file, flock);
		if (rc <= FILE_LOCK_DEFERRED)
			return rc;

		if (type & server->vals->shared_lock_type)
			posix_lock_type = CIFS_RDLCK;
		else
			posix_lock_type = CIFS_WRLCK;

		if (unlock == 1)
			posix_lock_type = CIFS_UNLCK;

		rc = CIFSSMBPosixLock(xid, tcon, cfile->fid.netfid,
				      hash_lockowner(flock->fl_owner),
				      flock->fl_start, length,
				      NULL, posix_lock_type, wait_flag);
		goto out;
	}

	if (lock) {
		struct cifsLockInfo *lock;

		lock = cifs_lock_init(flock->fl_start, length, type,
				      flock->fl_flags);
		if (!lock)
			return -ENOMEM;

		rc = cifs_lock_add_if(cfile, lock, wait_flag);
		if (rc < 0) {
			kfree(lock);
			return rc;
		}
		if (!rc)
			goto out;

		/*
		 * Windows 7 server can delay breaking lease from read to None
		 * if we set a byte-range lock on a file - break it explicitly
		 * before sending the lock to the server to be sure the next
		 * read won't conflict with non-overlapted locks due to
		 * pagereading.
		 */
		if (!CIFS_CACHE_WRITE(CIFS_I(inode)) &&
					CIFS_CACHE_READ(CIFS_I(inode))) {
			cifs_zap_mapping(inode);
			cifs_dbg(FYI, "Set no oplock for inode=%p due to mand locks\n",
				 inode);
			CIFS_I(inode)->oplock = 0;
		}

		rc = server->ops->mand_lock(xid, cfile, flock->fl_start, length,
					    type, 1, 0, wait_flag);
		if (rc) {
			kfree(lock);
			return rc;
		}

		cifs_lock_add(cfile, lock);
	} else if (unlock)
		rc = server->ops->mand_unlock_range(cfile, flock, xid);

out:
	if ((flock->fl_flags & FL_POSIX) || (flock->fl_flags & FL_FLOCK)) {
		/*
		 * If this is a request to remove all locks because we
		 * are closing the file, it doesn't matter if the
		 * unlocking failed as both cifs.ko and the SMB server
		 * remove the lock on file close
		 */
		if (rc) {
			cifs_dbg(VFS, "%s failed rc=%d\n", __func__, rc);
			if (!(flock->fl_flags & FL_CLOSE))
				return rc;
		}
		rc = locks_lock_file_wait(file, flock);
	}
	return rc;
}

int cifs_flock(struct file *file, int cmd, struct file_lock *fl)
{
	int rc, xid;
	int lock = 0, unlock = 0;
	bool wait_flag = false;
	bool posix_lck = false;
	struct cifs_sb_info *cifs_sb;
	struct cifs_tcon *tcon;
	struct cifsFileInfo *cfile;
	__u32 type;

	rc = -EACCES;
	xid = get_xid();

	if (!(fl->fl_flags & FL_FLOCK))
		return -ENOLCK;

	cfile = (struct cifsFileInfo *)file->private_data;
	tcon = tlink_tcon(cfile->tlink);

	cifs_read_flock(fl, &type, &lock, &unlock, &wait_flag,
			tcon->ses->server);
	cifs_sb = CIFS_FILE_SB(file);

	if (cap_unix(tcon->ses) &&
	    (CIFS_UNIX_FCNTL_CAP & le64_to_cpu(tcon->fsUnixInfo.Capability)) &&
	    ((cifs_sb->mnt_cifs_flags & CIFS_MOUNT_NOPOSIXBRL) == 0))
		posix_lck = true;

	if (!lock && !unlock) {
		/*
		 * if no lock or unlock then nothing to do since we do not
		 * know what it is
		 */
		free_xid(xid);
		return -EOPNOTSUPP;
	}

	rc = cifs_setlk(file, fl, type, wait_flag, posix_lck, lock, unlock,
			xid);
	free_xid(xid);
	return rc;


}

int cifs_lock(struct file *file, int cmd, struct file_lock *flock)
{
	int rc, xid;
	int lock = 0, unlock = 0;
	bool wait_flag = false;
	bool posix_lck = false;
	struct cifs_sb_info *cifs_sb;
	struct cifs_tcon *tcon;
	struct cifsFileInfo *cfile;
	__u32 type;

	rc = -EACCES;
	xid = get_xid();

	cifs_dbg(FYI, "Lock parm: 0x%x flockflags: 0x%x flocktype: 0x%x start: %lld end: %lld\n",
		 cmd, flock->fl_flags, flock->fl_type,
		 flock->fl_start, flock->fl_end);

	cfile = (struct cifsFileInfo *)file->private_data;
	tcon = tlink_tcon(cfile->tlink);

	cifs_read_flock(flock, &type, &lock, &unlock, &wait_flag,
			tcon->ses->server);
	cifs_sb = CIFS_FILE_SB(file);
	set_bit(CIFS_INO_CLOSE_ON_LOCK, &CIFS_I(d_inode(cfile->dentry))->flags);

	if (cap_unix(tcon->ses) &&
	    (CIFS_UNIX_FCNTL_CAP & le64_to_cpu(tcon->fsUnixInfo.Capability)) &&
	    ((cifs_sb->mnt_cifs_flags & CIFS_MOUNT_NOPOSIXBRL) == 0))
		posix_lck = true;
	/*
	 * BB add code here to normalize offset and length to account for
	 * negative length which we can not accept over the wire.
	 */
	if (IS_GETLK(cmd)) {
		rc = cifs_getlk(file, flock, type, wait_flag, posix_lck, xid);
		free_xid(xid);
		return rc;
	}

	if (!lock && !unlock) {
		/*
		 * if no lock or unlock then nothing to do since we do not
		 * know what it is
		 */
		free_xid(xid);
		return -EOPNOTSUPP;
	}

	rc = cifs_setlk(file, flock, type, wait_flag, posix_lck, lock, unlock,
			xid);
	free_xid(xid);
	return rc;
}

/*
 * update the file size (if needed) after a write. Should be called with
 * the inode->i_lock held
 */
void
cifs_update_eof(struct cifsInodeInfo *cifsi, loff_t offset,
		      unsigned int bytes_written)
{
	loff_t end_of_write = offset + bytes_written;

	if (end_of_write > cifsi->server_eof)
		cifsi->server_eof = end_of_write;
}

static ssize_t
cifs_write(struct cifsFileInfo *open_file, __u32 pid, const char *write_data,
	   size_t write_size, loff_t *offset)
{
	int rc = 0;
	unsigned int bytes_written = 0;
	unsigned int total_written;
	struct cifs_tcon *tcon;
	struct TCP_Server_Info *server;
	unsigned int xid;
	struct dentry *dentry = open_file->dentry;
	struct cifsInodeInfo *cifsi = CIFS_I(d_inode(dentry));
	struct cifs_io_parms io_parms = {0};

	cifs_dbg(FYI, "write %zd bytes to offset %lld of %pd\n",
		 write_size, *offset, dentry);

	tcon = tlink_tcon(open_file->tlink);
	server = tcon->ses->server;

	if (!server->ops->sync_write)
		return -ENOSYS;

	xid = get_xid();

	for (total_written = 0; write_size > total_written;
	     total_written += bytes_written) {
		rc = -EAGAIN;
		while (rc == -EAGAIN) {
			struct kvec iov[2];
			unsigned int len;

			if (open_file->invalidHandle) {
				/* we could deadlock if we called
				   filemap_fdatawait from here so tell
				   reopen_file not to flush data to
				   server now */
				rc = cifs_reopen_file(open_file, false);
				if (rc != 0)
					break;
			}

			len = min(server->ops->wp_retry_size(d_inode(dentry)),
				  (unsigned int)write_size - total_written);
			/* iov[0] is reserved for smb header */
			iov[1].iov_base = (char *)write_data + total_written;
			iov[1].iov_len = len;
			io_parms.pid = pid;
			io_parms.tcon = tcon;
			io_parms.offset = *offset;
			io_parms.length = len;
			rc = server->ops->sync_write(xid, &open_file->fid,
					&io_parms, &bytes_written, iov, 1);
		}
		if (rc || (bytes_written == 0)) {
			if (total_written)
				break;
			else {
				free_xid(xid);
				return rc;
			}
		} else {
			spin_lock(&d_inode(dentry)->i_lock);
			cifs_update_eof(cifsi, *offset, bytes_written);
			spin_unlock(&d_inode(dentry)->i_lock);
			*offset += bytes_written;
		}
	}

	cifs_stats_bytes_written(tcon, total_written);

	if (total_written > 0) {
		spin_lock(&d_inode(dentry)->i_lock);
		if (*offset > d_inode(dentry)->i_size) {
			i_size_write(d_inode(dentry), *offset);
			d_inode(dentry)->i_blocks = (512 - 1 + *offset) >> 9;
		}
		spin_unlock(&d_inode(dentry)->i_lock);
	}
	mark_inode_dirty_sync(d_inode(dentry));
	free_xid(xid);
	return total_written;
}

struct cifsFileInfo *find_readable_file(struct cifsInodeInfo *cifs_inode,
					bool fsuid_only)
{
	struct cifsFileInfo *open_file = NULL;
	struct cifs_sb_info *cifs_sb = CIFS_SB(cifs_inode->vfs_inode.i_sb);

	/* only filter by fsuid on multiuser mounts */
	if (!(cifs_sb->mnt_cifs_flags & CIFS_MOUNT_MULTIUSER))
		fsuid_only = false;

	spin_lock(&cifs_inode->open_file_lock);
	/* we could simply get the first_list_entry since write-only entries
	   are always at the end of the list but since the first entry might
	   have a close pending, we go through the whole list */
	list_for_each_entry(open_file, &cifs_inode->openFileList, flist) {
		if (fsuid_only && !uid_eq(open_file->uid, current_fsuid()))
			continue;
		if (OPEN_FMODE(open_file->f_flags) & FMODE_READ) {
			if ((!open_file->invalidHandle)) {
				/* found a good file */
				/* lock it so it will not be closed on us */
				cifsFileInfo_get(open_file);
				spin_unlock(&cifs_inode->open_file_lock);
				return open_file;
			} /* else might as well continue, and look for
			     another, or simply have the caller reopen it
			     again rather than trying to fix this handle */
		} else /* write only file */
			break; /* write only files are last so must be done */
	}
	spin_unlock(&cifs_inode->open_file_lock);
	return NULL;
}

/* Return -EBADF if no handle is found and general rc otherwise */
int
cifs_get_writable_file(struct cifsInodeInfo *cifs_inode, int flags,
		       struct cifsFileInfo **ret_file)
{
	struct cifsFileInfo *open_file, *inv_file = NULL;
	struct cifs_sb_info *cifs_sb;
	bool any_available = false;
	int rc = -EBADF;
	unsigned int refind = 0;
	bool fsuid_only = flags & FIND_WR_FSUID_ONLY;
	bool with_delete = flags & FIND_WR_WITH_DELETE;
	*ret_file = NULL;

	/*
	 * Having a null inode here (because mapping->host was set to zero by
	 * the VFS or MM) should not happen but we had reports of on oops (due
	 * to it being zero) during stress testcases so we need to check for it
	 */

	if (cifs_inode == NULL) {
		cifs_dbg(VFS, "Null inode passed to cifs_writeable_file\n");
		dump_stack();
		return rc;
	}

	cifs_sb = CIFS_SB(cifs_inode->vfs_inode.i_sb);

	/* only filter by fsuid on multiuser mounts */
	if (!(cifs_sb->mnt_cifs_flags & CIFS_MOUNT_MULTIUSER))
		fsuid_only = false;

	spin_lock(&cifs_inode->open_file_lock);
refind_writable:
	if (refind > MAX_REOPEN_ATT) {
		spin_unlock(&cifs_inode->open_file_lock);
		return rc;
	}
	list_for_each_entry(open_file, &cifs_inode->openFileList, flist) {
		if (!any_available && open_file->pid != current->tgid)
			continue;
		if (fsuid_only && !uid_eq(open_file->uid, current_fsuid()))
			continue;
		if (with_delete && !(open_file->fid.access & DELETE))
			continue;
		if (OPEN_FMODE(open_file->f_flags) & FMODE_WRITE) {
			if (!open_file->invalidHandle) {
				/* found a good writable file */
				cifsFileInfo_get(open_file);
				spin_unlock(&cifs_inode->open_file_lock);
				*ret_file = open_file;
				return 0;
			} else {
				if (!inv_file)
					inv_file = open_file;
			}
		}
	}
	/* couldn't find useable FH with same pid, try any available */
	if (!any_available) {
		any_available = true;
		goto refind_writable;
	}

	if (inv_file) {
		any_available = false;
		cifsFileInfo_get(inv_file);
	}

	spin_unlock(&cifs_inode->open_file_lock);

	if (inv_file) {
		rc = cifs_reopen_file(inv_file, false);
		if (!rc) {
			*ret_file = inv_file;
			return 0;
		}

		spin_lock(&cifs_inode->open_file_lock);
		list_move_tail(&inv_file->flist, &cifs_inode->openFileList);
		spin_unlock(&cifs_inode->open_file_lock);
		cifsFileInfo_put(inv_file);
		++refind;
		inv_file = NULL;
		spin_lock(&cifs_inode->open_file_lock);
		goto refind_writable;
	}

	return rc;
}

struct cifsFileInfo *
find_writable_file(struct cifsInodeInfo *cifs_inode, int flags)
{
	struct cifsFileInfo *cfile;
	int rc;

	rc = cifs_get_writable_file(cifs_inode, flags, &cfile);
	if (rc)
		cifs_dbg(FYI, "Couldn't find writable handle rc=%d\n", rc);

	return cfile;
}

int
cifs_get_writable_path(struct cifs_tcon *tcon, const char *name,
		       int flags,
		       struct cifsFileInfo **ret_file)
{
	struct cifsFileInfo *cfile;
	void *page = alloc_dentry_path();

	*ret_file = NULL;

	spin_lock(&tcon->open_file_lock);
	list_for_each_entry(cfile, &tcon->openFileList, tlist) {
		struct cifsInodeInfo *cinode;
		const char *full_path = build_path_from_dentry(cfile->dentry, page);
		if (IS_ERR(full_path)) {
			spin_unlock(&tcon->open_file_lock);
			free_dentry_path(page);
			return PTR_ERR(full_path);
		}
		if (strcmp(full_path, name))
			continue;

		cinode = CIFS_I(d_inode(cfile->dentry));
		spin_unlock(&tcon->open_file_lock);
		free_dentry_path(page);
		return cifs_get_writable_file(cinode, flags, ret_file);
	}

	spin_unlock(&tcon->open_file_lock);
	free_dentry_path(page);
	return -ENOENT;
}

int
cifs_get_readable_path(struct cifs_tcon *tcon, const char *name,
		       struct cifsFileInfo **ret_file)
{
	struct cifsFileInfo *cfile;
	void *page = alloc_dentry_path();

	*ret_file = NULL;

	spin_lock(&tcon->open_file_lock);
	list_for_each_entry(cfile, &tcon->openFileList, tlist) {
		struct cifsInodeInfo *cinode;
		const char *full_path = build_path_from_dentry(cfile->dentry, page);
		if (IS_ERR(full_path)) {
			spin_unlock(&tcon->open_file_lock);
			free_dentry_path(page);
			return PTR_ERR(full_path);
		}
		if (strcmp(full_path, name))
			continue;

		cinode = CIFS_I(d_inode(cfile->dentry));
		spin_unlock(&tcon->open_file_lock);
		free_dentry_path(page);
		*ret_file = find_readable_file(cinode, 0);
		return *ret_file ? 0 : -ENOENT;
	}

	spin_unlock(&tcon->open_file_lock);
	free_dentry_path(page);
	return -ENOENT;
}

static int cifs_partialpagewrite(struct page *page, unsigned from, unsigned to)
{
	struct address_space *mapping = page->mapping;
	loff_t offset = (loff_t)page->index << PAGE_SHIFT;
	char *write_data;
	int rc = -EFAULT;
	int bytes_written = 0;
	struct inode *inode;
	struct cifsFileInfo *open_file;

	if (!mapping || !mapping->host)
		return -EFAULT;

	inode = page->mapping->host;

	offset += (loff_t)from;
	write_data = kmap(page);
	write_data += from;

	if ((to > PAGE_SIZE) || (from > to)) {
		kunmap(page);
		return -EIO;
	}

	/* racing with truncate? */
	if (offset > mapping->host->i_size) {
		kunmap(page);
		return 0; /* don't care */
	}

	/* check to make sure that we are not extending the file */
	if (mapping->host->i_size - offset < (loff_t)to)
		to = (unsigned)(mapping->host->i_size - offset);

	rc = cifs_get_writable_file(CIFS_I(mapping->host), FIND_WR_ANY,
				    &open_file);
	if (!rc) {
		bytes_written = cifs_write(open_file, open_file->pid,
					   write_data, to - from, &offset);
		cifsFileInfo_put(open_file);
		/* Does mm or vfs already set times? */
		inode->i_atime = inode->i_mtime = current_time(inode);
		if ((bytes_written > 0) && (offset))
			rc = 0;
		else if (bytes_written < 0)
			rc = bytes_written;
		else
			rc = -EFAULT;
	} else {
		cifs_dbg(FYI, "No writable handle for write page rc=%d\n", rc);
		if (!is_retryable_error(rc))
			rc = -EIO;
	}

	kunmap(page);
	return rc;
}

static struct cifs_writedata *
wdata_alloc_and_fillpages(pgoff_t tofind, struct address_space *mapping,
			  pgoff_t end, pgoff_t *index,
			  unsigned int *found_pages)
{
	struct cifs_writedata *wdata;

	wdata = cifs_writedata_alloc((unsigned int)tofind,
				     cifs_writev_complete);
	if (!wdata)
		return NULL;

	*found_pages = find_get_pages_range_tag(mapping, index, end,
				PAGECACHE_TAG_DIRTY, tofind, wdata->pages);
	return wdata;
}

static unsigned int
wdata_prepare_pages(struct cifs_writedata *wdata, unsigned int found_pages,
		    struct address_space *mapping,
		    struct writeback_control *wbc,
		    pgoff_t end, pgoff_t *index, pgoff_t *next, bool *done)
{
	unsigned int nr_pages = 0, i;
	struct page *page;

	for (i = 0; i < found_pages; i++) {
		page = wdata->pages[i];
		/*
		 * At this point we hold neither the i_pages lock nor the
		 * page lock: the page may be truncated or invalidated
		 * (changing page->mapping to NULL), or even swizzled
		 * back from swapper_space to tmpfs file mapping
		 */

		if (nr_pages == 0)
			lock_page(page);
		else if (!trylock_page(page))
			break;

		if (unlikely(page->mapping != mapping)) {
			unlock_page(page);
			break;
		}

		if (!wbc->range_cyclic && page->index > end) {
			*done = true;
			unlock_page(page);
			break;
		}

		if (*next && (page->index != *next)) {
			/* Not next consecutive page */
			unlock_page(page);
			break;
		}

		if (wbc->sync_mode != WB_SYNC_NONE)
			wait_on_page_writeback(page);

		if (PageWriteback(page) ||
				!clear_page_dirty_for_io(page)) {
			unlock_page(page);
			break;
		}

		/*
		 * This actually clears the dirty bit in the radix tree.
		 * See cifs_writepage() for more commentary.
		 */
		set_page_writeback(page);
		if (page_offset(page) >= i_size_read(mapping->host)) {
			*done = true;
			unlock_page(page);
			end_page_writeback(page);
			break;
		}

		wdata->pages[i] = page;
		*next = page->index + 1;
		++nr_pages;
	}

	/* reset index to refind any pages skipped */
	if (nr_pages == 0)
		*index = wdata->pages[0]->index + 1;

	/* put any pages we aren't going to use */
	for (i = nr_pages; i < found_pages; i++) {
		put_page(wdata->pages[i]);
		wdata->pages[i] = NULL;
	}

	return nr_pages;
}

static int
wdata_send_pages(struct cifs_writedata *wdata, unsigned int nr_pages,
		 struct address_space *mapping, struct writeback_control *wbc)
{
	int rc;

	wdata->sync_mode = wbc->sync_mode;
	wdata->nr_pages = nr_pages;
	wdata->offset = page_offset(wdata->pages[0]);
	wdata->pagesz = PAGE_SIZE;
	wdata->tailsz = min(i_size_read(mapping->host) -
			page_offset(wdata->pages[nr_pages - 1]),
			(loff_t)PAGE_SIZE);
	wdata->bytes = ((nr_pages - 1) * PAGE_SIZE) + wdata->tailsz;
	wdata->pid = wdata->cfile->pid;

	rc = adjust_credits(wdata->server, &wdata->credits, wdata->bytes);
	if (rc)
		return rc;

	if (wdata->cfile->invalidHandle)
		rc = -EAGAIN;
	else
		rc = wdata->server->ops->async_writev(wdata,
						      cifs_writedata_release);

	return rc;
}

static int cifs_writepages(struct address_space *mapping,
			   struct writeback_control *wbc)
{
	struct inode *inode = mapping->host;
	struct cifs_sb_info *cifs_sb = CIFS_SB(inode->i_sb);
	struct TCP_Server_Info *server;
	bool done = false, scanned = false, range_whole = false;
	pgoff_t end, index;
	struct cifs_writedata *wdata;
	struct cifsFileInfo *cfile = NULL;
	int rc = 0;
	int saved_rc = 0;
	unsigned int xid;

	/*
	 * If wsize is smaller than the page cache size, default to writing
	 * one page at a time via cifs_writepage
	 */
	if (cifs_sb->ctx->wsize < PAGE_SIZE)
		return generic_writepages(mapping, wbc);

	xid = get_xid();
	if (wbc->range_cyclic) {
		index = mapping->writeback_index; /* Start from prev offset */
		end = -1;
	} else {
		index = wbc->range_start >> PAGE_SHIFT;
		end = wbc->range_end >> PAGE_SHIFT;
		if (wbc->range_start == 0 && wbc->range_end == LLONG_MAX)
			range_whole = true;
		scanned = true;
	}
	server = cifs_pick_channel(cifs_sb_master_tcon(cifs_sb)->ses);

retry:
	while (!done && index <= end) {
		unsigned int i, nr_pages, found_pages, wsize;
		pgoff_t next = 0, tofind, saved_index = index;
		struct cifs_credits credits_on_stack;
		struct cifs_credits *credits = &credits_on_stack;
		int get_file_rc = 0;

		if (cfile)
			cifsFileInfo_put(cfile);

		rc = cifs_get_writable_file(CIFS_I(inode), FIND_WR_ANY, &cfile);

		/* in case of an error store it to return later */
		if (rc)
			get_file_rc = rc;

		rc = server->ops->wait_mtu_credits(server, cifs_sb->ctx->wsize,
						   &wsize, credits);
		if (rc != 0) {
			done = true;
			break;
		}

		tofind = min((wsize / PAGE_SIZE) - 1, end - index) + 1;

		wdata = wdata_alloc_and_fillpages(tofind, mapping, end, &index,
						  &found_pages);
		if (!wdata) {
			rc = -ENOMEM;
			done = true;
			add_credits_and_wake_if(server, credits, 0);
			break;
		}

		if (found_pages == 0) {
			kref_put(&wdata->refcount, cifs_writedata_release);
			add_credits_and_wake_if(server, credits, 0);
			break;
		}

		nr_pages = wdata_prepare_pages(wdata, found_pages, mapping, wbc,
					       end, &index, &next, &done);

		/* nothing to write? */
		if (nr_pages == 0) {
			kref_put(&wdata->refcount, cifs_writedata_release);
			add_credits_and_wake_if(server, credits, 0);
			continue;
		}

		wdata->credits = credits_on_stack;
		wdata->cfile = cfile;
		wdata->server = server;
		cfile = NULL;

		if (!wdata->cfile) {
			cifs_dbg(VFS, "No writable handle in writepages rc=%d\n",
				 get_file_rc);
			if (is_retryable_error(get_file_rc))
				rc = get_file_rc;
			else
				rc = -EBADF;
		} else
			rc = wdata_send_pages(wdata, nr_pages, mapping, wbc);

		for (i = 0; i < nr_pages; ++i)
			unlock_page(wdata->pages[i]);

		/* send failure -- clean up the mess */
		if (rc != 0) {
			add_credits_and_wake_if(server, &wdata->credits, 0);
			for (i = 0; i < nr_pages; ++i) {
				if (is_retryable_error(rc))
					redirty_page_for_writepage(wbc,
							   wdata->pages[i]);
				else
					SetPageError(wdata->pages[i]);
				end_page_writeback(wdata->pages[i]);
				put_page(wdata->pages[i]);
			}
			if (!is_retryable_error(rc))
				mapping_set_error(mapping, rc);
		}
		kref_put(&wdata->refcount, cifs_writedata_release);

		if (wbc->sync_mode == WB_SYNC_ALL && rc == -EAGAIN) {
			index = saved_index;
			continue;
		}

		/* Return immediately if we received a signal during writing */
		if (is_interrupt_error(rc)) {
			done = true;
			break;
		}

		if (rc != 0 && saved_rc == 0)
			saved_rc = rc;

		wbc->nr_to_write -= nr_pages;
		if (wbc->nr_to_write <= 0)
			done = true;

		index = next;
	}

	if (!scanned && !done) {
		/*
		 * We hit the last page and there is more work to be done: wrap
		 * back to the start of the file
		 */
		scanned = true;
		index = 0;
		goto retry;
	}

	if (saved_rc != 0)
		rc = saved_rc;

	if (wbc->range_cyclic || (range_whole && wbc->nr_to_write > 0))
		mapping->writeback_index = index;

	if (cfile)
		cifsFileInfo_put(cfile);
	free_xid(xid);
	/* Indication to update ctime and mtime as close is deferred */
	set_bit(CIFS_INO_MODIFIED_ATTR, &CIFS_I(inode)->flags);
	return rc;
}

static int
cifs_writepage_locked(struct page *page, struct writeback_control *wbc)
{
	int rc;
	unsigned int xid;

	xid = get_xid();
/* BB add check for wbc flags */
	get_page(page);
	if (!PageUptodate(page))
		cifs_dbg(FYI, "ppw - page not up to date\n");

	/*
	 * Set the "writeback" flag, and clear "dirty" in the radix tree.
	 *
	 * A writepage() implementation always needs to do either this,
	 * or re-dirty the page with "redirty_page_for_writepage()" in
	 * the case of a failure.
	 *
	 * Just unlocking the page will cause the radix tree tag-bits
	 * to fail to update with the state of the page correctly.
	 */
	set_page_writeback(page);
retry_write:
	rc = cifs_partialpagewrite(page, 0, PAGE_SIZE);
	if (is_retryable_error(rc)) {
		if (wbc->sync_mode == WB_SYNC_ALL && rc == -EAGAIN)
			goto retry_write;
		redirty_page_for_writepage(wbc, page);
	} else if (rc != 0) {
		SetPageError(page);
		mapping_set_error(page->mapping, rc);
	} else {
		SetPageUptodate(page);
	}
	end_page_writeback(page);
	put_page(page);
	free_xid(xid);
	return rc;
}

static int cifs_writepage(struct page *page, struct writeback_control *wbc)
{
	int rc = cifs_writepage_locked(page, wbc);
	unlock_page(page);
	return rc;
}

static int cifs_write_end(struct file *file, struct address_space *mapping,
			loff_t pos, unsigned len, unsigned copied,
			struct page *page, void *fsdata)
{
	int rc;
	struct inode *inode = mapping->host;
	struct cifsFileInfo *cfile = file->private_data;
	struct cifs_sb_info *cifs_sb = CIFS_SB(cfile->dentry->d_sb);
	__u32 pid;

	if (cifs_sb->mnt_cifs_flags & CIFS_MOUNT_RWPIDFORWARD)
		pid = cfile->pid;
	else
		pid = current->tgid;

	cifs_dbg(FYI, "write_end for page %p from pos %lld with %d bytes\n",
		 page, pos, copied);

	if (PageChecked(page)) {
		if (copied == len)
			SetPageUptodate(page);
		ClearPageChecked(page);
	} else if (!PageUptodate(page) && copied == PAGE_SIZE)
		SetPageUptodate(page);

	if (!PageUptodate(page)) {
		char *page_data;
		unsigned offset = pos & (PAGE_SIZE - 1);
		unsigned int xid;

		xid = get_xid();
		/* this is probably better than directly calling
		   partialpage_write since in this function the file handle is
		   known which we might as well	leverage */
		/* BB check if anything else missing out of ppw
		   such as updating last write time */
		page_data = kmap(page);
		rc = cifs_write(cfile, pid, page_data + offset, copied, &pos);
		/* if (rc < 0) should we set writebehind rc? */
		kunmap(page);

		free_xid(xid);
	} else {
		rc = copied;
		pos += copied;
		set_page_dirty(page);
	}

	if (rc > 0) {
		spin_lock(&inode->i_lock);
		if (pos > inode->i_size) {
			i_size_write(inode, pos);
			inode->i_blocks = (512 - 1 + pos) >> 9;
		}
		spin_unlock(&inode->i_lock);
	}

	unlock_page(page);
	put_page(page);
	/* Indication to update ctime and mtime as close is deferred */
	set_bit(CIFS_INO_MODIFIED_ATTR, &CIFS_I(inode)->flags);

	return rc;
}

int cifs_strict_fsync(struct file *file, loff_t start, loff_t end,
		      int datasync)
{
	unsigned int xid;
	int rc = 0;
	struct cifs_tcon *tcon;
	struct TCP_Server_Info *server;
	struct cifsFileInfo *smbfile = file->private_data;
	struct inode *inode = file_inode(file);
	struct cifs_sb_info *cifs_sb = CIFS_SB(inode->i_sb);

	rc = file_write_and_wait_range(file, start, end);
	if (rc) {
		trace_cifs_fsync_err(inode->i_ino, rc);
		return rc;
	}

	xid = get_xid();

	cifs_dbg(FYI, "Sync file - name: %pD datasync: 0x%x\n",
		 file, datasync);

	if (!CIFS_CACHE_READ(CIFS_I(inode))) {
		rc = cifs_zap_mapping(inode);
		if (rc) {
			cifs_dbg(FYI, "rc: %d during invalidate phase\n", rc);
			rc = 0; /* don't care about it in fsync */
		}
	}

	tcon = tlink_tcon(smbfile->tlink);
	if (!(cifs_sb->mnt_cifs_flags & CIFS_MOUNT_NOSSYNC)) {
		server = tcon->ses->server;
		if (server->ops->flush == NULL) {
			rc = -ENOSYS;
			goto strict_fsync_exit;
		}

		if ((OPEN_FMODE(smbfile->f_flags) & FMODE_WRITE) == 0) {
			smbfile = find_writable_file(CIFS_I(inode), FIND_WR_ANY);
			if (smbfile) {
				rc = server->ops->flush(xid, tcon, &smbfile->fid);
				cifsFileInfo_put(smbfile);
			} else
				cifs_dbg(FYI, "ignore fsync for file not open for write\n");
		} else
			rc = server->ops->flush(xid, tcon, &smbfile->fid);
	}

strict_fsync_exit:
	free_xid(xid);
	return rc;
}

int cifs_fsync(struct file *file, loff_t start, loff_t end, int datasync)
{
	unsigned int xid;
	int rc = 0;
	struct cifs_tcon *tcon;
	struct TCP_Server_Info *server;
	struct cifsFileInfo *smbfile = file->private_data;
	struct inode *inode = file_inode(file);
	struct cifs_sb_info *cifs_sb = CIFS_FILE_SB(file);

	rc = file_write_and_wait_range(file, start, end);
	if (rc) {
		trace_cifs_fsync_err(file_inode(file)->i_ino, rc);
		return rc;
	}

	xid = get_xid();

	cifs_dbg(FYI, "Sync file - name: %pD datasync: 0x%x\n",
		 file, datasync);

	tcon = tlink_tcon(smbfile->tlink);
	if (!(cifs_sb->mnt_cifs_flags & CIFS_MOUNT_NOSSYNC)) {
		server = tcon->ses->server;
		if (server->ops->flush == NULL) {
			rc = -ENOSYS;
			goto fsync_exit;
		}

		if ((OPEN_FMODE(smbfile->f_flags) & FMODE_WRITE) == 0) {
			smbfile = find_writable_file(CIFS_I(inode), FIND_WR_ANY);
			if (smbfile) {
				rc = server->ops->flush(xid, tcon, &smbfile->fid);
				cifsFileInfo_put(smbfile);
			} else
				cifs_dbg(FYI, "ignore fsync for file not open for write\n");
		} else
			rc = server->ops->flush(xid, tcon, &smbfile->fid);
	}

fsync_exit:
	free_xid(xid);
	return rc;
}

/*
 * As file closes, flush all cached write data for this inode checking
 * for write behind errors.
 */
int cifs_flush(struct file *file, fl_owner_t id)
{
	struct inode *inode = file_inode(file);
	int rc = 0;

	if (file->f_mode & FMODE_WRITE)
		rc = filemap_write_and_wait(inode->i_mapping);

	cifs_dbg(FYI, "Flush inode %p file %p rc %d\n", inode, file, rc);
	if (rc)
		trace_cifs_flush_err(inode->i_ino, rc);
	return rc;
}

static int
cifs_write_allocate_pages(struct page **pages, unsigned long num_pages)
{
	int rc = 0;
	unsigned long i;

	for (i = 0; i < num_pages; i++) {
		pages[i] = alloc_page(GFP_KERNEL|__GFP_HIGHMEM);
		if (!pages[i]) {
			/*
			 * save number of pages we have already allocated and
			 * return with ENOMEM error
			 */
			num_pages = i;
			rc = -ENOMEM;
			break;
		}
	}

	if (rc) {
		for (i = 0; i < num_pages; i++)
			put_page(pages[i]);
	}
	return rc;
}

static inline
size_t get_numpages(const size_t wsize, const size_t len, size_t *cur_len)
{
	size_t num_pages;
	size_t clen;

	clen = min_t(const size_t, len, wsize);
	num_pages = DIV_ROUND_UP(clen, PAGE_SIZE);

	if (cur_len)
		*cur_len = clen;

	return num_pages;
}

static void
cifs_uncached_writedata_release(struct kref *refcount)
{
	int i;
	struct cifs_writedata *wdata = container_of(refcount,
					struct cifs_writedata, refcount);

	kref_put(&wdata->ctx->refcount, cifs_aio_ctx_release);
	for (i = 0; i < wdata->nr_pages; i++)
		put_page(wdata->pages[i]);
	cifs_writedata_release(refcount);
}

static void collect_uncached_write_data(struct cifs_aio_ctx *ctx);

static void
cifs_uncached_writev_complete(struct work_struct *work)
{
	struct cifs_writedata *wdata = container_of(work,
					struct cifs_writedata, work);
	struct inode *inode = d_inode(wdata->cfile->dentry);
	struct cifsInodeInfo *cifsi = CIFS_I(inode);

	spin_lock(&inode->i_lock);
	cifs_update_eof(cifsi, wdata->offset, wdata->bytes);
	if (cifsi->server_eof > inode->i_size)
		i_size_write(inode, cifsi->server_eof);
	spin_unlock(&inode->i_lock);

	complete(&wdata->done);
	collect_uncached_write_data(wdata->ctx);
	/* the below call can possibly free the last ref to aio ctx */
	kref_put(&wdata->refcount, cifs_uncached_writedata_release);
}

static int
wdata_fill_from_iovec(struct cifs_writedata *wdata, struct iov_iter *from,
		      size_t *len, unsigned long *num_pages)
{
	size_t save_len, copied, bytes, cur_len = *len;
	unsigned long i, nr_pages = *num_pages;

	save_len = cur_len;
	for (i = 0; i < nr_pages; i++) {
		bytes = min_t(const size_t, cur_len, PAGE_SIZE);
		copied = copy_page_from_iter(wdata->pages[i], 0, bytes, from);
		cur_len -= copied;
		/*
		 * If we didn't copy as much as we expected, then that
		 * may mean we trod into an unmapped area. Stop copying
		 * at that point. On the next pass through the big
		 * loop, we'll likely end up getting a zero-length
		 * write and bailing out of it.
		 */
		if (copied < bytes)
			break;
	}
	cur_len = save_len - cur_len;
	*len = cur_len;

	/*
	 * If we have no data to send, then that probably means that
	 * the copy above failed altogether. That's most likely because
	 * the address in the iovec was bogus. Return -EFAULT and let
	 * the caller free anything we allocated and bail out.
	 */
	if (!cur_len)
		return -EFAULT;

	/*
	 * i + 1 now represents the number of pages we actually used in
	 * the copy phase above.
	 */
	*num_pages = i + 1;
	return 0;
}

static int
cifs_resend_wdata(struct cifs_writedata *wdata, struct list_head *wdata_list,
	struct cifs_aio_ctx *ctx)
{
	unsigned int wsize;
	struct cifs_credits credits;
	int rc;
	struct TCP_Server_Info *server = wdata->server;

	do {
		if (wdata->cfile->invalidHandle) {
			rc = cifs_reopen_file(wdata->cfile, false);
			if (rc == -EAGAIN)
				continue;
			else if (rc)
				break;
		}


		/*
		 * Wait for credits to resend this wdata.
		 * Note: we are attempting to resend the whole wdata not in
		 * segments
		 */
		do {
			rc = server->ops->wait_mtu_credits(server, wdata->bytes,
						&wsize, &credits);
			if (rc)
				goto fail;

			if (wsize < wdata->bytes) {
				add_credits_and_wake_if(server, &credits, 0);
				msleep(1000);
			}
		} while (wsize < wdata->bytes);
		wdata->credits = credits;

		rc = adjust_credits(server, &wdata->credits, wdata->bytes);

		if (!rc) {
			if (wdata->cfile->invalidHandle)
				rc = -EAGAIN;
			else {
#ifdef CONFIG_CIFS_SMB_DIRECT
				if (wdata->mr) {
					wdata->mr->need_invalidate = true;
					smbd_deregister_mr(wdata->mr);
					wdata->mr = NULL;
				}
#endif
				rc = server->ops->async_writev(wdata,
					cifs_uncached_writedata_release);
			}
		}

		/* If the write was successfully sent, we are done */
		if (!rc) {
			list_add_tail(&wdata->list, wdata_list);
			return 0;
		}

		/* Roll back credits and retry if needed */
		add_credits_and_wake_if(server, &wdata->credits, 0);
	} while (rc == -EAGAIN);

fail:
	kref_put(&wdata->refcount, cifs_uncached_writedata_release);
	return rc;
}

static int
cifs_write_from_iter(loff_t offset, size_t len, struct iov_iter *from,
		     struct cifsFileInfo *open_file,
		     struct cifs_sb_info *cifs_sb, struct list_head *wdata_list,
		     struct cifs_aio_ctx *ctx)
{
	int rc = 0;
	size_t cur_len;
	unsigned long nr_pages, num_pages, i;
	struct cifs_writedata *wdata;
	struct iov_iter saved_from = *from;
	loff_t saved_offset = offset;
	pid_t pid;
	struct TCP_Server_Info *server;
	struct page **pagevec;
	size_t start;
	unsigned int xid;

	if (cifs_sb->mnt_cifs_flags & CIFS_MOUNT_RWPIDFORWARD)
		pid = open_file->pid;
	else
		pid = current->tgid;

	server = cifs_pick_channel(tlink_tcon(open_file->tlink)->ses);
	xid = get_xid();

	do {
		unsigned int wsize;
		struct cifs_credits credits_on_stack;
		struct cifs_credits *credits = &credits_on_stack;

		if (open_file->invalidHandle) {
			rc = cifs_reopen_file(open_file, false);
			if (rc == -EAGAIN)
				continue;
			else if (rc)
				break;
		}

		rc = server->ops->wait_mtu_credits(server, cifs_sb->ctx->wsize,
						   &wsize, credits);
		if (rc)
			break;

		cur_len = min_t(const size_t, len, wsize);

		if (ctx->direct_io) {
			ssize_t result;

			result = iov_iter_get_pages_alloc(
				from, &pagevec, cur_len, &start);
			if (result < 0) {
				cifs_dbg(VFS,
					 "direct_writev couldn't get user pages (rc=%zd) iter type %d iov_offset %zd count %zd\n",
					 result, iov_iter_type(from),
					 from->iov_offset, from->count);
				dump_stack();

				rc = result;
				add_credits_and_wake_if(server, credits, 0);
				break;
			}
			cur_len = (size_t)result;
			iov_iter_advance(from, cur_len);

			nr_pages =
				(cur_len + start + PAGE_SIZE - 1) / PAGE_SIZE;

			wdata = cifs_writedata_direct_alloc(pagevec,
					     cifs_uncached_writev_complete);
			if (!wdata) {
				rc = -ENOMEM;
				add_credits_and_wake_if(server, credits, 0);
				break;
			}


			wdata->page_offset = start;
			wdata->tailsz =
				nr_pages > 1 ?
					cur_len - (PAGE_SIZE - start) -
					(nr_pages - 2) * PAGE_SIZE :
					cur_len;
		} else {
			nr_pages = get_numpages(wsize, len, &cur_len);
			wdata = cifs_writedata_alloc(nr_pages,
					     cifs_uncached_writev_complete);
			if (!wdata) {
				rc = -ENOMEM;
				add_credits_and_wake_if(server, credits, 0);
				break;
			}

			rc = cifs_write_allocate_pages(wdata->pages, nr_pages);
			if (rc) {
				kvfree(wdata->pages);
				kfree(wdata);
				add_credits_and_wake_if(server, credits, 0);
				break;
			}

			num_pages = nr_pages;
			rc = wdata_fill_from_iovec(
				wdata, from, &cur_len, &num_pages);
			if (rc) {
				for (i = 0; i < nr_pages; i++)
					put_page(wdata->pages[i]);
				kvfree(wdata->pages);
				kfree(wdata);
				add_credits_and_wake_if(server, credits, 0);
				break;
			}

			/*
			 * Bring nr_pages down to the number of pages we
			 * actually used, and free any pages that we didn't use.
			 */
			for ( ; nr_pages > num_pages; nr_pages--)
				put_page(wdata->pages[nr_pages - 1]);

			wdata->tailsz = cur_len - ((nr_pages - 1) * PAGE_SIZE);
		}

		wdata->sync_mode = WB_SYNC_ALL;
		wdata->nr_pages = nr_pages;
		wdata->offset = (__u64)offset;
		wdata->cfile = cifsFileInfo_get(open_file);
		wdata->server = server;
		wdata->pid = pid;
		wdata->bytes = cur_len;
		wdata->pagesz = PAGE_SIZE;
		wdata->credits = credits_on_stack;
		wdata->ctx = ctx;
		kref_get(&ctx->refcount);

		rc = adjust_credits(server, &wdata->credits, wdata->bytes);

		if (!rc) {
			if (wdata->cfile->invalidHandle)
				rc = -EAGAIN;
			else
				rc = server->ops->async_writev(wdata,
					cifs_uncached_writedata_release);
		}

		if (rc) {
			add_credits_and_wake_if(server, &wdata->credits, 0);
			kref_put(&wdata->refcount,
				 cifs_uncached_writedata_release);
			if (rc == -EAGAIN) {
				*from = saved_from;
				iov_iter_advance(from, offset - saved_offset);
				continue;
			}
			break;
		}

		list_add_tail(&wdata->list, wdata_list);
		offset += cur_len;
		len -= cur_len;
	} while (len > 0);

	free_xid(xid);
	return rc;
}

static void collect_uncached_write_data(struct cifs_aio_ctx *ctx)
{
	struct cifs_writedata *wdata, *tmp;
	struct cifs_tcon *tcon;
	struct cifs_sb_info *cifs_sb;
	struct dentry *dentry = ctx->cfile->dentry;
	ssize_t rc;

	tcon = tlink_tcon(ctx->cfile->tlink);
	cifs_sb = CIFS_SB(dentry->d_sb);

	mutex_lock(&ctx->aio_mutex);

	if (list_empty(&ctx->list)) {
		mutex_unlock(&ctx->aio_mutex);
		return;
	}

	rc = ctx->rc;
	/*
	 * Wait for and collect replies for any successful sends in order of
	 * increasing offset. Once an error is hit, then return without waiting
	 * for any more replies.
	 */
restart_loop:
	list_for_each_entry_safe(wdata, tmp, &ctx->list, list) {
		if (!rc) {
			if (!try_wait_for_completion(&wdata->done)) {
				mutex_unlock(&ctx->aio_mutex);
				return;
			}

			if (wdata->result)
				rc = wdata->result;
			else
				ctx->total_len += wdata->bytes;

			/* resend call if it's a retryable error */
			if (rc == -EAGAIN) {
				struct list_head tmp_list;
				struct iov_iter tmp_from = ctx->iter;

				INIT_LIST_HEAD(&tmp_list);
				list_del_init(&wdata->list);

				if (ctx->direct_io)
					rc = cifs_resend_wdata(
						wdata, &tmp_list, ctx);
				else {
					iov_iter_advance(&tmp_from,
						 wdata->offset - ctx->pos);

					rc = cifs_write_from_iter(wdata->offset,
						wdata->bytes, &tmp_from,
						ctx->cfile, cifs_sb, &tmp_list,
						ctx);

					kref_put(&wdata->refcount,
						cifs_uncached_writedata_release);
				}

				list_splice(&tmp_list, &ctx->list);
				goto restart_loop;
			}
		}
		list_del_init(&wdata->list);
		kref_put(&wdata->refcount, cifs_uncached_writedata_release);
	}

	cifs_stats_bytes_written(tcon, ctx->total_len);
	set_bit(CIFS_INO_INVALID_MAPPING, &CIFS_I(dentry->d_inode)->flags);

	ctx->rc = (rc == 0) ? ctx->total_len : rc;

	mutex_unlock(&ctx->aio_mutex);

	if (ctx->iocb && ctx->iocb->ki_complete)
		ctx->iocb->ki_complete(ctx->iocb, ctx->rc);
	else
		complete(&ctx->done);
}

static ssize_t __cifs_writev(
	struct kiocb *iocb, struct iov_iter *from, bool direct)
{
	struct file *file = iocb->ki_filp;
	ssize_t total_written = 0;
	struct cifsFileInfo *cfile;
	struct cifs_tcon *tcon;
	struct cifs_sb_info *cifs_sb;
	struct cifs_aio_ctx *ctx;
	struct iov_iter saved_from = *from;
	size_t len = iov_iter_count(from);
	int rc;

	/*
	 * iov_iter_get_pages_alloc doesn't work with ITER_KVEC.
	 * In this case, fall back to non-direct write function.
	 * this could be improved by getting pages directly in ITER_KVEC
	 */
	if (direct && iov_iter_is_kvec(from)) {
		cifs_dbg(FYI, "use non-direct cifs_writev for kvec I/O\n");
		direct = false;
	}

	rc = generic_write_checks(iocb, from);
	if (rc <= 0)
		return rc;

	cifs_sb = CIFS_FILE_SB(file);
	cfile = file->private_data;
	tcon = tlink_tcon(cfile->tlink);

	if (!tcon->ses->server->ops->async_writev)
		return -ENOSYS;

	ctx = cifs_aio_ctx_alloc();
	if (!ctx)
		return -ENOMEM;

	ctx->cfile = cifsFileInfo_get(cfile);

	if (!is_sync_kiocb(iocb))
		ctx->iocb = iocb;

	ctx->pos = iocb->ki_pos;

	if (direct) {
		ctx->direct_io = true;
		ctx->iter = *from;
		ctx->len = len;
	} else {
		rc = setup_aio_ctx_iter(ctx, from, WRITE);
		if (rc) {
			kref_put(&ctx->refcount, cifs_aio_ctx_release);
			return rc;
		}
	}

	/* grab a lock here due to read response handlers can access ctx */
	mutex_lock(&ctx->aio_mutex);

	rc = cifs_write_from_iter(iocb->ki_pos, ctx->len, &saved_from,
				  cfile, cifs_sb, &ctx->list, ctx);

	/*
	 * If at least one write was successfully sent, then discard any rc
	 * value from the later writes. If the other write succeeds, then
	 * we'll end up returning whatever was written. If it fails, then
	 * we'll get a new rc value from that.
	 */
	if (!list_empty(&ctx->list))
		rc = 0;

	mutex_unlock(&ctx->aio_mutex);

	if (rc) {
		kref_put(&ctx->refcount, cifs_aio_ctx_release);
		return rc;
	}

	if (!is_sync_kiocb(iocb)) {
		kref_put(&ctx->refcount, cifs_aio_ctx_release);
		return -EIOCBQUEUED;
	}

	rc = wait_for_completion_killable(&ctx->done);
	if (rc) {
		mutex_lock(&ctx->aio_mutex);
		ctx->rc = rc = -EINTR;
		total_written = ctx->total_len;
		mutex_unlock(&ctx->aio_mutex);
	} else {
		rc = ctx->rc;
		total_written = ctx->total_len;
	}

	kref_put(&ctx->refcount, cifs_aio_ctx_release);

	if (unlikely(!total_written))
		return rc;

	iocb->ki_pos += total_written;
	return total_written;
}

ssize_t cifs_direct_writev(struct kiocb *iocb, struct iov_iter *from)
{
	return __cifs_writev(iocb, from, true);
}

ssize_t cifs_user_writev(struct kiocb *iocb, struct iov_iter *from)
{
	return __cifs_writev(iocb, from, false);
}

static ssize_t
cifs_writev(struct kiocb *iocb, struct iov_iter *from)
{
	struct file *file = iocb->ki_filp;
	struct cifsFileInfo *cfile = (struct cifsFileInfo *)file->private_data;
	struct inode *inode = file->f_mapping->host;
	struct cifsInodeInfo *cinode = CIFS_I(inode);
	struct TCP_Server_Info *server = tlink_tcon(cfile->tlink)->ses->server;
	ssize_t rc;

	inode_lock(inode);
	/*
	 * We need to hold the sem to be sure nobody modifies lock list
	 * with a brlock that prevents writing.
	 */
	down_read(&cinode->lock_sem);

	rc = generic_write_checks(iocb, from);
	if (rc <= 0)
		goto out;

	if (!cifs_find_lock_conflict(cfile, iocb->ki_pos, iov_iter_count(from),
				     server->vals->exclusive_lock_type, 0,
				     NULL, CIFS_WRITE_OP))
		rc = __generic_file_write_iter(iocb, from);
	else
		rc = -EACCES;
out:
	up_read(&cinode->lock_sem);
	inode_unlock(inode);

	if (rc > 0)
		rc = generic_write_sync(iocb, rc);
	return rc;
}

ssize_t
cifs_strict_writev(struct kiocb *iocb, struct iov_iter *from)
{
	struct inode *inode = file_inode(iocb->ki_filp);
	struct cifsInodeInfo *cinode = CIFS_I(inode);
	struct cifs_sb_info *cifs_sb = CIFS_SB(inode->i_sb);
	struct cifsFileInfo *cfile = (struct cifsFileInfo *)
						iocb->ki_filp->private_data;
	struct cifs_tcon *tcon = tlink_tcon(cfile->tlink);
	ssize_t written;

	written = cifs_get_writer(cinode);
	if (written)
		return written;

	if (CIFS_CACHE_WRITE(cinode)) {
		if (cap_unix(tcon->ses) &&
		(CIFS_UNIX_FCNTL_CAP & le64_to_cpu(tcon->fsUnixInfo.Capability))
		  && ((cifs_sb->mnt_cifs_flags & CIFS_MOUNT_NOPOSIXBRL) == 0)) {
			written = generic_file_write_iter(iocb, from);
			goto out;
		}
		written = cifs_writev(iocb, from);
		goto out;
	}
	/*
	 * For non-oplocked files in strict cache mode we need to write the data
	 * to the server exactly from the pos to pos+len-1 rather than flush all
	 * affected pages because it may cause a error with mandatory locks on
	 * these pages but not on the region from pos to ppos+len-1.
	 */
	written = cifs_user_writev(iocb, from);
	if (CIFS_CACHE_READ(cinode)) {
		/*
		 * We have read level caching and we have just sent a write
		 * request to the server thus making data in the cache stale.
		 * Zap the cache and set oplock/lease level to NONE to avoid
		 * reading stale data from the cache. All subsequent read
		 * operations will read new data from the server.
		 */
		cifs_zap_mapping(inode);
		cifs_dbg(FYI, "Set Oplock/Lease to NONE for inode=%p after write\n",
			 inode);
		cinode->oplock = 0;
	}
out:
	cifs_put_writer(cinode);
	return written;
}

static struct cifs_readdata *
cifs_readdata_direct_alloc(struct page **pages, work_func_t complete)
{
	struct cifs_readdata *rdata;

	rdata = kzalloc(sizeof(*rdata), GFP_KERNEL);
	if (rdata != NULL) {
		rdata->pages = pages;
		kref_init(&rdata->refcount);
		INIT_LIST_HEAD(&rdata->list);
		init_completion(&rdata->done);
		INIT_WORK(&rdata->work, complete);
	}

	return rdata;
}

static struct cifs_readdata *
cifs_readdata_alloc(unsigned int nr_pages, work_func_t complete)
{
	struct page **pages =
		kcalloc(nr_pages, sizeof(struct page *), GFP_KERNEL);
	struct cifs_readdata *ret = NULL;

	if (pages) {
		ret = cifs_readdata_direct_alloc(pages, complete);
		if (!ret)
			kfree(pages);
	}

	return ret;
}

void
cifs_readdata_release(struct kref *refcount)
{
	struct cifs_readdata *rdata = container_of(refcount,
					struct cifs_readdata, refcount);
#ifdef CONFIG_CIFS_SMB_DIRECT
	if (rdata->mr) {
		smbd_deregister_mr(rdata->mr);
		rdata->mr = NULL;
	}
#endif
	if (rdata->cfile)
		cifsFileInfo_put(rdata->cfile);

	kvfree(rdata->pages);
	kfree(rdata);
}

static int
cifs_read_allocate_pages(struct cifs_readdata *rdata, unsigned int nr_pages)
{
	int rc = 0;
	struct page *page;
	unsigned int i;

	for (i = 0; i < nr_pages; i++) {
		page = alloc_page(GFP_KERNEL|__GFP_HIGHMEM);
		if (!page) {
			rc = -ENOMEM;
			break;
		}
		rdata->pages[i] = page;
	}

	if (rc) {
		unsigned int nr_page_failed = i;

		for (i = 0; i < nr_page_failed; i++) {
			put_page(rdata->pages[i]);
			rdata->pages[i] = NULL;
		}
	}
	return rc;
}

static void
cifs_uncached_readdata_release(struct kref *refcount)
{
	struct cifs_readdata *rdata = container_of(refcount,
					struct cifs_readdata, refcount);
	unsigned int i;

	kref_put(&rdata->ctx->refcount, cifs_aio_ctx_release);
	for (i = 0; i < rdata->nr_pages; i++) {
		put_page(rdata->pages[i]);
	}
	cifs_readdata_release(refcount);
}

/**
 * cifs_readdata_to_iov - copy data from pages in response to an iovec
 * @rdata:	the readdata response with list of pages holding data
 * @iter:	destination for our data
 *
 * This function copies data from a list of pages in a readdata response into
 * an array of iovecs. It will first calculate where the data should go
 * based on the info in the readdata and then copy the data into that spot.
 */
static int
cifs_readdata_to_iov(struct cifs_readdata *rdata, struct iov_iter *iter)
{
	size_t remaining = rdata->got_bytes;
	unsigned int i;

	for (i = 0; i < rdata->nr_pages; i++) {
		struct page *page = rdata->pages[i];
		size_t copy = min_t(size_t, remaining, PAGE_SIZE);
		size_t written;

		if (unlikely(iov_iter_is_pipe(iter))) {
			void *addr = kmap_atomic(page);

			written = copy_to_iter(addr, copy, iter);
			kunmap_atomic(addr);
		} else
			written = copy_page_to_iter(page, 0, copy, iter);
		remaining -= written;
		if (written < copy && iov_iter_count(iter) > 0)
			break;
	}
	return remaining ? -EFAULT : 0;
}

static void collect_uncached_read_data(struct cifs_aio_ctx *ctx);

static void
cifs_uncached_readv_complete(struct work_struct *work)
{
	struct cifs_readdata *rdata = container_of(work,
						struct cifs_readdata, work);

	complete(&rdata->done);
	collect_uncached_read_data(rdata->ctx);
	/* the below call can possibly free the last ref to aio ctx */
	kref_put(&rdata->refcount, cifs_uncached_readdata_release);
}

static int
uncached_fill_pages(struct TCP_Server_Info *server,
		    struct cifs_readdata *rdata, struct iov_iter *iter,
		    unsigned int len)
{
	int result = 0;
	unsigned int i;
	unsigned int nr_pages = rdata->nr_pages;
	unsigned int page_offset = rdata->page_offset;

	rdata->got_bytes = 0;
	rdata->tailsz = PAGE_SIZE;
	for (i = 0; i < nr_pages; i++) {
		struct page *page = rdata->pages[i];
		size_t n;
		unsigned int segment_size = rdata->pagesz;

		if (i == 0)
			segment_size -= page_offset;
		else
			page_offset = 0;


		if (len <= 0) {
			/* no need to hold page hostage */
			rdata->pages[i] = NULL;
			rdata->nr_pages--;
			put_page(page);
			continue;
		}

		n = len;
		if (len >= segment_size)
			/* enough data to fill the page */
			n = segment_size;
		else
			rdata->tailsz = len;
		len -= n;

		if (iter)
			result = copy_page_from_iter(
					page, page_offset, n, iter);
#ifdef CONFIG_CIFS_SMB_DIRECT
		else if (rdata->mr)
			result = n;
#endif
		else
			result = cifs_read_page_from_socket(
					server, page, page_offset, n);
		if (result < 0)
			break;

		rdata->got_bytes += result;
	}

	return rdata->got_bytes > 0 && result != -ECONNABORTED ?
						rdata->got_bytes : result;
}

static int
cifs_uncached_read_into_pages(struct TCP_Server_Info *server,
			      struct cifs_readdata *rdata, unsigned int len)
{
	return uncached_fill_pages(server, rdata, NULL, len);
}

static int
cifs_uncached_copy_into_pages(struct TCP_Server_Info *server,
			      struct cifs_readdata *rdata,
			      struct iov_iter *iter)
{
	return uncached_fill_pages(server, rdata, iter, iter->count);
}

static int cifs_resend_rdata(struct cifs_readdata *rdata,
			struct list_head *rdata_list,
			struct cifs_aio_ctx *ctx)
{
	unsigned int rsize;
	struct cifs_credits credits;
	int rc;
	struct TCP_Server_Info *server;

	/* XXX: should we pick a new channel here? */
	server = rdata->server;

	do {
		if (rdata->cfile->invalidHandle) {
			rc = cifs_reopen_file(rdata->cfile, true);
			if (rc == -EAGAIN)
				continue;
			else if (rc)
				break;
		}

		/*
		 * Wait for credits to resend this rdata.
		 * Note: we are attempting to resend the whole rdata not in
		 * segments
		 */
		do {
			rc = server->ops->wait_mtu_credits(server, rdata->bytes,
						&rsize, &credits);

			if (rc)
				goto fail;

			if (rsize < rdata->bytes) {
				add_credits_and_wake_if(server, &credits, 0);
				msleep(1000);
			}
		} while (rsize < rdata->bytes);
		rdata->credits = credits;

		rc = adjust_credits(server, &rdata->credits, rdata->bytes);
		if (!rc) {
			if (rdata->cfile->invalidHandle)
				rc = -EAGAIN;
			else {
#ifdef CONFIG_CIFS_SMB_DIRECT
				if (rdata->mr) {
					rdata->mr->need_invalidate = true;
					smbd_deregister_mr(rdata->mr);
					rdata->mr = NULL;
				}
#endif
				rc = server->ops->async_readv(rdata);
			}
		}

		/* If the read was successfully sent, we are done */
		if (!rc) {
			/* Add to aio pending list */
			list_add_tail(&rdata->list, rdata_list);
			return 0;
		}

		/* Roll back credits and retry if needed */
		add_credits_and_wake_if(server, &rdata->credits, 0);
	} while (rc == -EAGAIN);

fail:
	kref_put(&rdata->refcount, cifs_uncached_readdata_release);
	return rc;
}

static int
cifs_send_async_read(loff_t offset, size_t len, struct cifsFileInfo *open_file,
		     struct cifs_sb_info *cifs_sb, struct list_head *rdata_list,
		     struct cifs_aio_ctx *ctx)
{
	struct cifs_readdata *rdata;
	unsigned int npages, rsize;
	struct cifs_credits credits_on_stack;
	struct cifs_credits *credits = &credits_on_stack;
	size_t cur_len;
	int rc;
	pid_t pid;
	struct TCP_Server_Info *server;
	struct page **pagevec;
	size_t start;
	struct iov_iter direct_iov = ctx->iter;

	server = cifs_pick_channel(tlink_tcon(open_file->tlink)->ses);

	if (cifs_sb->mnt_cifs_flags & CIFS_MOUNT_RWPIDFORWARD)
		pid = open_file->pid;
	else
		pid = current->tgid;

	if (ctx->direct_io)
		iov_iter_advance(&direct_iov, offset - ctx->pos);

	do {
		if (open_file->invalidHandle) {
			rc = cifs_reopen_file(open_file, true);
			if (rc == -EAGAIN)
				continue;
			else if (rc)
				break;
		}

		rc = server->ops->wait_mtu_credits(server, cifs_sb->ctx->rsize,
						   &rsize, credits);
		if (rc)
			break;

		cur_len = min_t(const size_t, len, rsize);

		if (ctx->direct_io) {
			ssize_t result;

			result = iov_iter_get_pages_alloc(
					&direct_iov, &pagevec,
					cur_len, &start);
			if (result < 0) {
				cifs_dbg(VFS,
					 "Couldn't get user pages (rc=%zd) iter type %d iov_offset %zd count %zd\n",
					 result, iov_iter_type(&direct_iov),
					 direct_iov.iov_offset,
					 direct_iov.count);
				dump_stack();

				rc = result;
				add_credits_and_wake_if(server, credits, 0);
				break;
			}
			cur_len = (size_t)result;
			iov_iter_advance(&direct_iov, cur_len);

			rdata = cifs_readdata_direct_alloc(
					pagevec, cifs_uncached_readv_complete);
			if (!rdata) {
				add_credits_and_wake_if(server, credits, 0);
				rc = -ENOMEM;
				break;
			}

			npages = (cur_len + start + PAGE_SIZE-1) / PAGE_SIZE;
			rdata->page_offset = start;
			rdata->tailsz = npages > 1 ?
				cur_len-(PAGE_SIZE-start)-(npages-2)*PAGE_SIZE :
				cur_len;

		} else {

			npages = DIV_ROUND_UP(cur_len, PAGE_SIZE);
			/* allocate a readdata struct */
			rdata = cifs_readdata_alloc(npages,
					    cifs_uncached_readv_complete);
			if (!rdata) {
				add_credits_and_wake_if(server, credits, 0);
				rc = -ENOMEM;
				break;
			}

			rc = cifs_read_allocate_pages(rdata, npages);
			if (rc) {
				kvfree(rdata->pages);
				kfree(rdata);
				add_credits_and_wake_if(server, credits, 0);
				break;
			}

			rdata->tailsz = PAGE_SIZE;
		}

		rdata->server = server;
		rdata->cfile = cifsFileInfo_get(open_file);
		rdata->nr_pages = npages;
		rdata->offset = offset;
		rdata->bytes = cur_len;
		rdata->pid = pid;
		rdata->pagesz = PAGE_SIZE;
		rdata->read_into_pages = cifs_uncached_read_into_pages;
		rdata->copy_into_pages = cifs_uncached_copy_into_pages;
		rdata->credits = credits_on_stack;
		rdata->ctx = ctx;
		kref_get(&ctx->refcount);

		rc = adjust_credits(server, &rdata->credits, rdata->bytes);

		if (!rc) {
			if (rdata->cfile->invalidHandle)
				rc = -EAGAIN;
			else
				rc = server->ops->async_readv(rdata);
		}

		if (rc) {
			add_credits_and_wake_if(server, &rdata->credits, 0);
			kref_put(&rdata->refcount,
				cifs_uncached_readdata_release);
			if (rc == -EAGAIN) {
				iov_iter_revert(&direct_iov, cur_len);
				continue;
			}
			break;
		}

		list_add_tail(&rdata->list, rdata_list);
		offset += cur_len;
		len -= cur_len;
	} while (len > 0);

	return rc;
}

static void
collect_uncached_read_data(struct cifs_aio_ctx *ctx)
{
	struct cifs_readdata *rdata, *tmp;
	struct iov_iter *to = &ctx->iter;
	struct cifs_sb_info *cifs_sb;
	int rc;

	cifs_sb = CIFS_SB(ctx->cfile->dentry->d_sb);

	mutex_lock(&ctx->aio_mutex);

	if (list_empty(&ctx->list)) {
		mutex_unlock(&ctx->aio_mutex);
		return;
	}

	rc = ctx->rc;
	/* the loop below should proceed in the order of increasing offsets */
again:
	list_for_each_entry_safe(rdata, tmp, &ctx->list, list) {
		if (!rc) {
			if (!try_wait_for_completion(&rdata->done)) {
				mutex_unlock(&ctx->aio_mutex);
				return;
			}

			if (rdata->result == -EAGAIN) {
				/* resend call if it's a retryable error */
				struct list_head tmp_list;
				unsigned int got_bytes = rdata->got_bytes;

				list_del_init(&rdata->list);
				INIT_LIST_HEAD(&tmp_list);

				/*
				 * Got a part of data and then reconnect has
				 * happened -- fill the buffer and continue
				 * reading.
				 */
				if (got_bytes && got_bytes < rdata->bytes) {
					rc = 0;
					if (!ctx->direct_io)
						rc = cifs_readdata_to_iov(rdata, to);
					if (rc) {
						kref_put(&rdata->refcount,
							cifs_uncached_readdata_release);
						continue;
					}
				}

				if (ctx->direct_io) {
					/*
					 * Re-use rdata as this is a
					 * direct I/O
					 */
					rc = cifs_resend_rdata(
						rdata,
						&tmp_list, ctx);
				} else {
					rc = cifs_send_async_read(
						rdata->offset + got_bytes,
						rdata->bytes - got_bytes,
						rdata->cfile, cifs_sb,
						&tmp_list, ctx);

					kref_put(&rdata->refcount,
						cifs_uncached_readdata_release);
				}

				list_splice(&tmp_list, &ctx->list);

				goto again;
			} else if (rdata->result)
				rc = rdata->result;
			else if (!ctx->direct_io)
				rc = cifs_readdata_to_iov(rdata, to);

			/* if there was a short read -- discard anything left */
			if (rdata->got_bytes && rdata->got_bytes < rdata->bytes)
				rc = -ENODATA;

			ctx->total_len += rdata->got_bytes;
		}
		list_del_init(&rdata->list);
		kref_put(&rdata->refcount, cifs_uncached_readdata_release);
	}

	if (!ctx->direct_io)
		ctx->total_len = ctx->len - iov_iter_count(to);

	/* mask nodata case */
	if (rc == -ENODATA)
		rc = 0;

	ctx->rc = (rc == 0) ? (ssize_t)ctx->total_len : rc;

	mutex_unlock(&ctx->aio_mutex);

	if (ctx->iocb && ctx->iocb->ki_complete)
		ctx->iocb->ki_complete(ctx->iocb, ctx->rc);
	else
		complete(&ctx->done);
}

static ssize_t __cifs_readv(
	struct kiocb *iocb, struct iov_iter *to, bool direct)
{
	size_t len;
	struct file *file = iocb->ki_filp;
	struct cifs_sb_info *cifs_sb;
	struct cifsFileInfo *cfile;
	struct cifs_tcon *tcon;
	ssize_t rc, total_read = 0;
	loff_t offset = iocb->ki_pos;
	struct cifs_aio_ctx *ctx;

	/*
	 * iov_iter_get_pages_alloc() doesn't work with ITER_KVEC,
	 * fall back to data copy read path
	 * this could be improved by getting pages directly in ITER_KVEC
	 */
	if (direct && iov_iter_is_kvec(to)) {
		cifs_dbg(FYI, "use non-direct cifs_user_readv for kvec I/O\n");
		direct = false;
	}

	len = iov_iter_count(to);
	if (!len)
		return 0;

	cifs_sb = CIFS_FILE_SB(file);
	cfile = file->private_data;
	tcon = tlink_tcon(cfile->tlink);

	if (!tcon->ses->server->ops->async_readv)
		return -ENOSYS;

	if ((file->f_flags & O_ACCMODE) == O_WRONLY)
		cifs_dbg(FYI, "attempting read on write only file instance\n");

	ctx = cifs_aio_ctx_alloc();
	if (!ctx)
		return -ENOMEM;

	ctx->cfile = cifsFileInfo_get(cfile);

	if (!is_sync_kiocb(iocb))
		ctx->iocb = iocb;

	if (iter_is_iovec(to))
		ctx->should_dirty = true;

	if (direct) {
		ctx->pos = offset;
		ctx->direct_io = true;
		ctx->iter = *to;
		ctx->len = len;
	} else {
		rc = setup_aio_ctx_iter(ctx, to, READ);
		if (rc) {
			kref_put(&ctx->refcount, cifs_aio_ctx_release);
			return rc;
		}
		len = ctx->len;
	}

	/* grab a lock here due to read response handlers can access ctx */
	mutex_lock(&ctx->aio_mutex);

	rc = cifs_send_async_read(offset, len, cfile, cifs_sb, &ctx->list, ctx);

	/* if at least one read request send succeeded, then reset rc */
	if (!list_empty(&ctx->list))
		rc = 0;

	mutex_unlock(&ctx->aio_mutex);

	if (rc) {
		kref_put(&ctx->refcount, cifs_aio_ctx_release);
		return rc;
	}

	if (!is_sync_kiocb(iocb)) {
		kref_put(&ctx->refcount, cifs_aio_ctx_release);
		return -EIOCBQUEUED;
	}

	rc = wait_for_completion_killable(&ctx->done);
	if (rc) {
		mutex_lock(&ctx->aio_mutex);
		ctx->rc = rc = -EINTR;
		total_read = ctx->total_len;
		mutex_unlock(&ctx->aio_mutex);
	} else {
		rc = ctx->rc;
		total_read = ctx->total_len;
	}

	kref_put(&ctx->refcount, cifs_aio_ctx_release);

	if (total_read) {
		iocb->ki_pos += total_read;
		return total_read;
	}
	return rc;
}

ssize_t cifs_direct_readv(struct kiocb *iocb, struct iov_iter *to)
{
	return __cifs_readv(iocb, to, true);
}

ssize_t cifs_user_readv(struct kiocb *iocb, struct iov_iter *to)
{
	return __cifs_readv(iocb, to, false);
}

ssize_t
cifs_strict_readv(struct kiocb *iocb, struct iov_iter *to)
{
	struct inode *inode = file_inode(iocb->ki_filp);
	struct cifsInodeInfo *cinode = CIFS_I(inode);
	struct cifs_sb_info *cifs_sb = CIFS_SB(inode->i_sb);
	struct cifsFileInfo *cfile = (struct cifsFileInfo *)
						iocb->ki_filp->private_data;
	struct cifs_tcon *tcon = tlink_tcon(cfile->tlink);
	int rc = -EACCES;

	/*
	 * In strict cache mode we need to read from the server all the time
	 * if we don't have level II oplock because the server can delay mtime
	 * change - so we can't make a decision about inode invalidating.
	 * And we can also fail with pagereading if there are mandatory locks
	 * on pages affected by this read but not on the region from pos to
	 * pos+len-1.
	 */
	if (!CIFS_CACHE_READ(cinode))
		return cifs_user_readv(iocb, to);

	if (cap_unix(tcon->ses) &&
	    (CIFS_UNIX_FCNTL_CAP & le64_to_cpu(tcon->fsUnixInfo.Capability)) &&
	    ((cifs_sb->mnt_cifs_flags & CIFS_MOUNT_NOPOSIXBRL) == 0))
		return generic_file_read_iter(iocb, to);

	/*
	 * We need to hold the sem to be sure nobody modifies lock list
	 * with a brlock that prevents reading.
	 */
	down_read(&cinode->lock_sem);
	if (!cifs_find_lock_conflict(cfile, iocb->ki_pos, iov_iter_count(to),
				     tcon->ses->server->vals->shared_lock_type,
				     0, NULL, CIFS_READ_OP))
		rc = generic_file_read_iter(iocb, to);
	up_read(&cinode->lock_sem);
	return rc;
}

static ssize_t
cifs_read(struct file *file, char *read_data, size_t read_size, loff_t *offset)
{
	int rc = -EACCES;
	unsigned int bytes_read = 0;
	unsigned int total_read;
	unsigned int current_read_size;
	unsigned int rsize;
	struct cifs_sb_info *cifs_sb;
	struct cifs_tcon *tcon;
	struct TCP_Server_Info *server;
	unsigned int xid;
	char *cur_offset;
	struct cifsFileInfo *open_file;
	struct cifs_io_parms io_parms = {0};
	int buf_type = CIFS_NO_BUFFER;
	__u32 pid;

	xid = get_xid();
	cifs_sb = CIFS_FILE_SB(file);

	/* FIXME: set up handlers for larger reads and/or convert to async */
	rsize = min_t(unsigned int, cifs_sb->ctx->rsize, CIFSMaxBufSize);

	if (file->private_data == NULL) {
		rc = -EBADF;
		free_xid(xid);
		return rc;
	}
	open_file = file->private_data;
	tcon = tlink_tcon(open_file->tlink);
	server = cifs_pick_channel(tcon->ses);

	if (!server->ops->sync_read) {
		free_xid(xid);
		return -ENOSYS;
	}

	if (cifs_sb->mnt_cifs_flags & CIFS_MOUNT_RWPIDFORWARD)
		pid = open_file->pid;
	else
		pid = current->tgid;

	if ((file->f_flags & O_ACCMODE) == O_WRONLY)
		cifs_dbg(FYI, "attempting read on write only file instance\n");

	for (total_read = 0, cur_offset = read_data; read_size > total_read;
	     total_read += bytes_read, cur_offset += bytes_read) {
		do {
			current_read_size = min_t(uint, read_size - total_read,
						  rsize);
			/*
			 * For windows me and 9x we do not want to request more
			 * than it negotiated since it will refuse the read
			 * then.
			 */
			if (!(tcon->ses->capabilities &
				tcon->ses->server->vals->cap_large_files)) {
				current_read_size = min_t(uint,
					current_read_size, CIFSMaxBufSize);
			}
			if (open_file->invalidHandle) {
				rc = cifs_reopen_file(open_file, true);
				if (rc != 0)
					break;
			}
			io_parms.pid = pid;
			io_parms.tcon = tcon;
			io_parms.offset = *offset;
			io_parms.length = current_read_size;
			io_parms.server = server;
			rc = server->ops->sync_read(xid, &open_file->fid, &io_parms,
						    &bytes_read, &cur_offset,
						    &buf_type);
		} while (rc == -EAGAIN);

		if (rc || (bytes_read == 0)) {
			if (total_read) {
				break;
			} else {
				free_xid(xid);
				return rc;
			}
		} else {
			cifs_stats_bytes_read(tcon, total_read);
			*offset += bytes_read;
		}
	}
	free_xid(xid);
	return total_read;
}

/*
 * If the page is mmap'ed into a process' page tables, then we need to make
 * sure that it doesn't change while being written back.
 */
static vm_fault_t
cifs_page_mkwrite(struct vm_fault *vmf)
{
	struct page *page = vmf->page;

#ifdef CONFIG_CIFS_FSCACHE
	if (PageFsCache(page) &&
	    wait_on_page_fscache_killable(page) < 0)
		return VM_FAULT_RETRY;
#endif

	lock_page(page);
	return VM_FAULT_LOCKED;
}

static const struct vm_operations_struct cifs_file_vm_ops = {
	.fault = filemap_fault,
	.map_pages = filemap_map_pages,
	.page_mkwrite = cifs_page_mkwrite,
};

int cifs_file_strict_mmap(struct file *file, struct vm_area_struct *vma)
{
	int xid, rc = 0;
	struct inode *inode = file_inode(file);

	xid = get_xid();

	if (!CIFS_CACHE_READ(CIFS_I(inode)))
		rc = cifs_zap_mapping(inode);
	if (!rc)
		rc = generic_file_mmap(file, vma);
	if (!rc)
		vma->vm_ops = &cifs_file_vm_ops;

	free_xid(xid);
	return rc;
}

int cifs_file_mmap(struct file *file, struct vm_area_struct *vma)
{
	int rc, xid;

	xid = get_xid();

	rc = cifs_revalidate_file(file);
	if (rc)
		cifs_dbg(FYI, "Validation prior to mmap failed, error=%d\n",
			 rc);
	if (!rc)
		rc = generic_file_mmap(file, vma);
	if (!rc)
		vma->vm_ops = &cifs_file_vm_ops;

	free_xid(xid);
	return rc;
}

static void
cifs_readv_complete(struct work_struct *work)
{
	unsigned int i, got_bytes;
	struct cifs_readdata *rdata = container_of(work,
						struct cifs_readdata, work);

	got_bytes = rdata->got_bytes;
	for (i = 0; i < rdata->nr_pages; i++) {
		struct page *page = rdata->pages[i];

		lru_cache_add(page);

		if (rdata->result == 0 ||
		    (rdata->result == -EAGAIN && got_bytes)) {
			flush_dcache_page(page);
			SetPageUptodate(page);
		} else
			SetPageError(page);

		unlock_page(page);

		if (rdata->result == 0 ||
		    (rdata->result == -EAGAIN && got_bytes))
			cifs_readpage_to_fscache(rdata->mapping->host, page);

		got_bytes -= min_t(unsigned int, PAGE_SIZE, got_bytes);

		put_page(page);
		rdata->pages[i] = NULL;
	}
	kref_put(&rdata->refcount, cifs_readdata_release);
}

static int
readpages_fill_pages(struct TCP_Server_Info *server,
		     struct cifs_readdata *rdata, struct iov_iter *iter,
		     unsigned int len)
{
	int result = 0;
	unsigned int i;
	u64 eof;
	pgoff_t eof_index;
	unsigned int nr_pages = rdata->nr_pages;
	unsigned int page_offset = rdata->page_offset;

	/* determine the eof that the server (probably) has */
	eof = CIFS_I(rdata->mapping->host)->server_eof;
	eof_index = eof ? (eof - 1) >> PAGE_SHIFT : 0;
	cifs_dbg(FYI, "eof=%llu eof_index=%lu\n", eof, eof_index);

	rdata->got_bytes = 0;
	rdata->tailsz = PAGE_SIZE;
	for (i = 0; i < nr_pages; i++) {
		struct page *page = rdata->pages[i];
		unsigned int to_read = rdata->pagesz;
		size_t n;

		if (i == 0)
			to_read -= page_offset;
		else
			page_offset = 0;

		n = to_read;

		if (len >= to_read) {
			len -= to_read;
		} else if (len > 0) {
			/* enough for partial page, fill and zero the rest */
			zero_user(page, len + page_offset, to_read - len);
			n = rdata->tailsz = len;
			len = 0;
		} else if (page->index > eof_index) {
			/*
			 * The VFS will not try to do readahead past the
			 * i_size, but it's possible that we have outstanding
			 * writes with gaps in the middle and the i_size hasn't
			 * caught up yet. Populate those with zeroed out pages
			 * to prevent the VFS from repeatedly attempting to
			 * fill them until the writes are flushed.
			 */
			zero_user(page, 0, PAGE_SIZE);
			lru_cache_add(page);
			flush_dcache_page(page);
			SetPageUptodate(page);
			unlock_page(page);
			put_page(page);
			rdata->pages[i] = NULL;
			rdata->nr_pages--;
			continue;
		} else {
			/* no need to hold page hostage */
			lru_cache_add(page);
			unlock_page(page);
			put_page(page);
			rdata->pages[i] = NULL;
			rdata->nr_pages--;
			continue;
		}

		if (iter)
			result = copy_page_from_iter(
					page, page_offset, n, iter);
#ifdef CONFIG_CIFS_SMB_DIRECT
		else if (rdata->mr)
			result = n;
#endif
		else
			result = cifs_read_page_from_socket(
					server, page, page_offset, n);
		if (result < 0)
			break;

		rdata->got_bytes += result;
	}

	return rdata->got_bytes > 0 && result != -ECONNABORTED ?
						rdata->got_bytes : result;
}

static int
cifs_readpages_read_into_pages(struct TCP_Server_Info *server,
			       struct cifs_readdata *rdata, unsigned int len)
{
	return readpages_fill_pages(server, rdata, NULL, len);
}

static int
cifs_readpages_copy_into_pages(struct TCP_Server_Info *server,
			       struct cifs_readdata *rdata,
			       struct iov_iter *iter)
{
	return readpages_fill_pages(server, rdata, iter, iter->count);
}

static int
readpages_get_pages(struct address_space *mapping, struct list_head *page_list,
		    unsigned int rsize, struct list_head *tmplist,
		    unsigned int *nr_pages, loff_t *offset, unsigned int *bytes)
{
	struct page *page, *tpage;
	unsigned int expected_index;
	int rc;
	gfp_t gfp = readahead_gfp_mask(mapping);

	INIT_LIST_HEAD(tmplist);

	page = lru_to_page(page_list);

	/*
	 * Lock the page and put it in the cache. Since no one else
	 * should have access to this page, we're safe to simply set
	 * PG_locked without checking it first.
	 */
	__SetPageLocked(page);
	rc = add_to_page_cache_locked(page, mapping,
				      page->index, gfp);

	/* give up if we can't stick it in the cache */
	if (rc) {
		__ClearPageLocked(page);
		return rc;
	}

	/* move first page to the tmplist */
	*offset = (loff_t)page->index << PAGE_SHIFT;
	*bytes = PAGE_SIZE;
	*nr_pages = 1;
	list_move_tail(&page->lru, tmplist);

	/* now try and add more pages onto the request */
	expected_index = page->index + 1;
	list_for_each_entry_safe_reverse(page, tpage, page_list, lru) {
		/* discontinuity ? */
		if (page->index != expected_index)
			break;

		/* would this page push the read over the rsize? */
		if (*bytes + PAGE_SIZE > rsize)
			break;

		__SetPageLocked(page);
		rc = add_to_page_cache_locked(page, mapping, page->index, gfp);
		if (rc) {
			__ClearPageLocked(page);
			break;
		}
		list_move_tail(&page->lru, tmplist);
		(*bytes) += PAGE_SIZE;
		expected_index++;
		(*nr_pages)++;
	}
	return rc;
}

static int cifs_readpages(struct file *file, struct address_space *mapping,
	struct list_head *page_list, unsigned num_pages)
{
	int rc;
	int err = 0;
	struct list_head tmplist;
	struct cifsFileInfo *open_file = file->private_data;
	struct cifs_sb_info *cifs_sb = CIFS_FILE_SB(file);
	struct TCP_Server_Info *server;
	pid_t pid;
	unsigned int xid;

	xid = get_xid();
	/*
	 * Reads as many pages as possible from fscache. Returns -ENOBUFS
	 * immediately if the cookie is negative
	 *
	 * After this point, every page in the list might have PG_fscache set,
	 * so we will need to clean that up off of every page we don't use.
	 */
	rc = cifs_readpages_from_fscache(mapping->host, mapping, page_list,
					 &num_pages);
	if (rc == 0) {
		free_xid(xid);
		return rc;
	}

	if (cifs_sb->mnt_cifs_flags & CIFS_MOUNT_RWPIDFORWARD)
		pid = open_file->pid;
	else
		pid = current->tgid;

	rc = 0;
	server = cifs_pick_channel(tlink_tcon(open_file->tlink)->ses);

	cifs_dbg(FYI, "%s: file=%p mapping=%p num_pages=%u\n",
		 __func__, file, mapping, num_pages);

	/*
	 * Start with the page at end of list and move it to private
	 * list. Do the same with any following pages until we hit
	 * the rsize limit, hit an index discontinuity, or run out of
	 * pages. Issue the async read and then start the loop again
	 * until the list is empty.
	 *
	 * Note that list order is important. The page_list is in
	 * the order of declining indexes. When we put the pages in
	 * the rdata->pages, then we want them in increasing order.
	 */
	while (!list_empty(page_list) && !err) {
		unsigned int i, nr_pages, bytes, rsize;
		loff_t offset;
		struct page *page, *tpage;
		struct cifs_readdata *rdata;
		struct cifs_credits credits_on_stack;
		struct cifs_credits *credits = &credits_on_stack;

		if (open_file->invalidHandle) {
			rc = cifs_reopen_file(open_file, true);
			if (rc == -EAGAIN)
				continue;
			else if (rc)
				break;
		}

		rc = server->ops->wait_mtu_credits(server, cifs_sb->ctx->rsize,
						   &rsize, credits);
		if (rc)
			break;

		/*
		 * Give up immediately if rsize is too small to read an entire
		 * page. The VFS will fall back to readpage. We should never
		 * reach this point however since we set ra_pages to 0 when the
		 * rsize is smaller than a cache page.
		 */
		if (unlikely(rsize < PAGE_SIZE)) {
			add_credits_and_wake_if(server, credits, 0);
			free_xid(xid);
			return 0;
		}

		nr_pages = 0;
		err = readpages_get_pages(mapping, page_list, rsize, &tmplist,
					 &nr_pages, &offset, &bytes);
		if (!nr_pages) {
			add_credits_and_wake_if(server, credits, 0);
			break;
		}

		rdata = cifs_readdata_alloc(nr_pages, cifs_readv_complete);
		if (!rdata) {
			/* best to give up if we're out of mem */
			list_for_each_entry_safe(page, tpage, &tmplist, lru) {
				list_del(&page->lru);
				lru_cache_add(page);
				unlock_page(page);
				put_page(page);
			}
			rc = -ENOMEM;
			add_credits_and_wake_if(server, credits, 0);
			break;
		}

		rdata->cfile = cifsFileInfo_get(open_file);
		rdata->server = server;
		rdata->mapping = mapping;
		rdata->offset = offset;
		rdata->bytes = bytes;
		rdata->pid = pid;
		rdata->pagesz = PAGE_SIZE;
		rdata->tailsz = PAGE_SIZE;
		rdata->read_into_pages = cifs_readpages_read_into_pages;
		rdata->copy_into_pages = cifs_readpages_copy_into_pages;
		rdata->credits = credits_on_stack;

		list_for_each_entry_safe(page, tpage, &tmplist, lru) {
			list_del(&page->lru);
			rdata->pages[rdata->nr_pages++] = page;
		}

		rc = adjust_credits(server, &rdata->credits, rdata->bytes);

		if (!rc) {
			if (rdata->cfile->invalidHandle)
				rc = -EAGAIN;
			else
				rc = server->ops->async_readv(rdata);
		}

		if (rc) {
			add_credits_and_wake_if(server, &rdata->credits, 0);
			for (i = 0; i < rdata->nr_pages; i++) {
				page = rdata->pages[i];
				lru_cache_add(page);
				unlock_page(page);
				put_page(page);
			}
			/* Fallback to the readpage in error/reconnect cases */
			kref_put(&rdata->refcount, cifs_readdata_release);
			break;
		}

		kref_put(&rdata->refcount, cifs_readdata_release);
	}

	free_xid(xid);
	return rc;
}

/*
 * cifs_readpage_worker must be called with the page pinned
 */
static int cifs_readpage_worker(struct file *file, struct page *page,
	loff_t *poffset)
{
	char *read_data;
	int rc;

	/* Is the page cached? */
	rc = cifs_readpage_from_fscache(file_inode(file), page);
	if (rc == 0)
		goto read_complete;

	read_data = kmap(page);
	/* for reads over a certain size could initiate async read ahead */

	rc = cifs_read(file, read_data, PAGE_SIZE, poffset);

	if (rc < 0)
		goto io_error;
	else
		cifs_dbg(FYI, "Bytes read %d\n", rc);

	/* we do not want atime to be less than mtime, it broke some apps */
	file_inode(file)->i_atime = current_time(file_inode(file));
	if (timespec64_compare(&(file_inode(file)->i_atime), &(file_inode(file)->i_mtime)))
		file_inode(file)->i_atime = file_inode(file)->i_mtime;
	else
		file_inode(file)->i_atime = current_time(file_inode(file));

	if (PAGE_SIZE > rc)
		memset(read_data + rc, 0, PAGE_SIZE - rc);

	flush_dcache_page(page);
	SetPageUptodate(page);

	/* send this page to the cache */
	cifs_readpage_to_fscache(file_inode(file), page);

	rc = 0;

io_error:
	kunmap(page);
	unlock_page(page);

read_complete:
	return rc;
}

static int cifs_readpage(struct file *file, struct page *page)
{
	loff_t offset = page_file_offset(page);
	int rc = -EACCES;
	unsigned int xid;

	xid = get_xid();

	if (file->private_data == NULL) {
		rc = -EBADF;
		free_xid(xid);
		return rc;
	}

	cifs_dbg(FYI, "readpage %p at offset %d 0x%x\n",
		 page, (int)offset, (int)offset);

	rc = cifs_readpage_worker(file, page, &offset);

	free_xid(xid);
	return rc;
}

static int is_inode_writable(struct cifsInodeInfo *cifs_inode)
{
	struct cifsFileInfo *open_file;

	spin_lock(&cifs_inode->open_file_lock);
	list_for_each_entry(open_file, &cifs_inode->openFileList, flist) {
		if (OPEN_FMODE(open_file->f_flags) & FMODE_WRITE) {
			spin_unlock(&cifs_inode->open_file_lock);
			return 1;
		}
	}
	spin_unlock(&cifs_inode->open_file_lock);
	return 0;
}

/* We do not want to update the file size from server for inodes
   open for write - to avoid races with writepage extending
   the file - in the future we could consider allowing
   refreshing the inode only on increases in the file size
   but this is tricky to do without racing with writebehind
   page caching in the current Linux kernel design */
bool is_size_safe_to_change(struct cifsInodeInfo *cifsInode, __u64 end_of_file)
{
	if (!cifsInode)
		return true;

	if (is_inode_writable(cifsInode)) {
		/* This inode is open for write at least once */
		struct cifs_sb_info *cifs_sb;

		cifs_sb = CIFS_SB(cifsInode->vfs_inode.i_sb);
		if (cifs_sb->mnt_cifs_flags & CIFS_MOUNT_DIRECT_IO) {
			/* since no page cache to corrupt on directio
			we can change size safely */
			return true;
		}

		if (i_size_read(&cifsInode->vfs_inode) < end_of_file)
			return true;

		return false;
	} else
		return true;
}

static int cifs_write_begin(struct file *file, struct address_space *mapping,
			loff_t pos, unsigned len, unsigned flags,
			struct page **pagep, void **fsdata)
{
	int oncethru = 0;
	pgoff_t index = pos >> PAGE_SHIFT;
	loff_t offset = pos & (PAGE_SIZE - 1);
	loff_t page_start = pos & PAGE_MASK;
	loff_t i_size;
	struct page *page;
	int rc = 0;

	cifs_dbg(FYI, "write_begin from %lld len %d\n", (long long)pos, len);

start:
	page = grab_cache_page_write_begin(mapping, index, flags);
	if (!page) {
		rc = -ENOMEM;
		goto out;
	}

	if (PageUptodate(page))
		goto out;

	/*
	 * If we write a full page it will be up to date, no need to read from
	 * the server. If the write is short, we'll end up doing a sync write
	 * instead.
	 */
	if (len == PAGE_SIZE)
		goto out;

	/*
	 * optimize away the read when we have an oplock, and we're not
	 * expecting to use any of the data we'd be reading in. That
	 * is, when the page lies beyond the EOF, or straddles the EOF
	 * and the write will cover all of the existing data.
	 */
	if (CIFS_CACHE_READ(CIFS_I(mapping->host))) {
		i_size = i_size_read(mapping->host);
		if (page_start >= i_size ||
		    (offset == 0 && (pos + len) >= i_size)) {
			zero_user_segments(page, 0, offset,
					   offset + len,
					   PAGE_SIZE);
			/*
			 * PageChecked means that the parts of the page
			 * to which we're not writing are considered up
			 * to date. Once the data is copied to the
			 * page, it can be set uptodate.
			 */
			SetPageChecked(page);
			goto out;
		}
	}

	if ((file->f_flags & O_ACCMODE) != O_WRONLY && !oncethru) {
		/*
		 * might as well read a page, it is fast enough. If we get
		 * an error, we don't need to return it. cifs_write_end will
		 * do a sync write instead since PG_uptodate isn't set.
		 */
		cifs_readpage_worker(file, page, &page_start);
		put_page(page);
		oncethru = 1;
		goto start;
	} else {
		/* we could try using another file handle if there is one -
		   but how would we lock it to prevent close of that handle
		   racing with this read? In any case
		   this will be written out by write_end so is fine */
	}
out:
	*pagep = page;
	return rc;
}

static int cifs_release_page(struct page *page, gfp_t gfp)
{
	if (PagePrivate(page))
		return 0;
	if (PageFsCache(page)) {
		if (current_is_kswapd() || !(gfp & __GFP_FS))
			return false;
		wait_on_page_fscache(page);
	}
	fscache_note_page_release(cifs_inode_cookie(page->mapping->host));
	return true;
}

static void cifs_invalidate_page(struct page *page, unsigned int offset,
				 unsigned int length)
{
	wait_on_page_fscache(page);
}

static int cifs_launder_page(struct page *page)
{
	int rc = 0;
	loff_t range_start = page_offset(page);
	loff_t range_end = range_start + (loff_t)(PAGE_SIZE - 1);
	struct writeback_control wbc = {
		.sync_mode = WB_SYNC_ALL,
		.nr_to_write = 0,
		.range_start = range_start,
		.range_end = range_end,
	};

	cifs_dbg(FYI, "Launder page: %p\n", page);

	if (clear_page_dirty_for_io(page))
		rc = cifs_writepage_locked(page, &wbc);

	wait_on_page_fscache(page);
	return rc;
}

void cifs_oplock_break(struct work_struct *work)
{
	struct cifsFileInfo *cfile = container_of(work, struct cifsFileInfo,
						  oplock_break);
	struct inode *inode = d_inode(cfile->dentry);
	struct cifsInodeInfo *cinode = CIFS_I(inode);
	struct cifs_tcon *tcon = tlink_tcon(cfile->tlink);
	struct TCP_Server_Info *server = tcon->ses->server;
	int rc = 0;
	bool purge_cache = false;
	bool is_deferred = false;
	struct cifs_deferred_close *dclose;

	wait_on_bit(&cinode->flags, CIFS_INODE_PENDING_WRITERS,
			TASK_UNINTERRUPTIBLE);

	server->ops->downgrade_oplock(server, cinode, cfile->oplock_level,
				      cfile->oplock_epoch, &purge_cache);

	if (!CIFS_CACHE_WRITE(cinode) && CIFS_CACHE_READ(cinode) &&
						cifs_has_mand_locks(cinode)) {
		cifs_dbg(FYI, "Reset oplock to None for inode=%p due to mand locks\n",
			 inode);
		cinode->oplock = 0;
	}

	if (inode && S_ISREG(inode->i_mode)) {
		if (CIFS_CACHE_READ(cinode))
			break_lease(inode, O_RDONLY);
		else
			break_lease(inode, O_WRONLY);
		rc = filemap_fdatawrite(inode->i_mapping);
		if (!CIFS_CACHE_READ(cinode) || purge_cache) {
			rc = filemap_fdatawait(inode->i_mapping);
			mapping_set_error(inode->i_mapping, rc);
			cifs_zap_mapping(inode);
		}
		cifs_dbg(FYI, "Oplock flush inode %p rc %d\n", inode, rc);
		if (CIFS_CACHE_WRITE(cinode))
			goto oplock_break_ack;
	}

	rc = cifs_push_locks(cfile);
	if (rc)
		cifs_dbg(VFS, "Push locks rc = %d\n", rc);

oplock_break_ack:
	/*
	 * When oplock break is received and there are no active
	 * file handles but cached, then schedule deferred close immediately.
	 * So, new open will not use cached handle.
	 */
	spin_lock(&CIFS_I(inode)->deferred_lock);
	is_deferred = cifs_is_deferred_close(cfile, &dclose);
	spin_unlock(&CIFS_I(inode)->deferred_lock);
	if (is_deferred &&
	    cfile->deferred_close_scheduled &&
	    delayed_work_pending(&cfile->deferred)) {
		if (cancel_delayed_work(&cfile->deferred)) {
			_cifsFileInfo_put(cfile, false, false);
			goto oplock_break_done;
		}
	}
	/*
	 * releasing stale oplock after recent reconnect of smb session using
	 * a now incorrect file handle is not a data integrity issue but do
	 * not bother sending an oplock release if session to server still is
	 * disconnected since oplock already released by the server
	 */
	if (!cfile->oplock_break_cancelled) {
		rc = tcon->ses->server->ops->oplock_response(tcon, &cfile->fid,
							     cinode);
		cifs_dbg(FYI, "Oplock release rc = %d\n", rc);
	}
oplock_break_done:
	_cifsFileInfo_put(cfile, false /* do not wait for ourself */, false);
	cifs_done_oplock_break(cinode);
}

/*
 * The presence of cifs_direct_io() in the address space ops vector
 * allowes open() O_DIRECT flags which would have failed otherwise.
 *
 * In the non-cached mode (mount with cache=none), we shunt off direct read and write requests
 * so this method should never be called.
 *
 * Direct IO is not yet supported in the cached mode. 
 */
static ssize_t
cifs_direct_io(struct kiocb *iocb, struct iov_iter *iter)
{
        /*
         * FIXME
         * Eventually need to support direct IO for non forcedirectio mounts
         */
        return -EINVAL;
}

static int cifs_swap_activate(struct swap_info_struct *sis,
			      struct file *swap_file, sector_t *span)
{
	struct cifsFileInfo *cfile = swap_file->private_data;
	struct inode *inode = swap_file->f_mapping->host;
	unsigned long blocks;
	long long isize;

	cifs_dbg(FYI, "swap activate\n");

	spin_lock(&inode->i_lock);
	blocks = inode->i_blocks;
	isize = inode->i_size;
	spin_unlock(&inode->i_lock);
	if (blocks*512 < isize) {
		pr_warn("swap activate: swapfile has holes\n");
		return -EINVAL;
	}
	*span = sis->pages;

	pr_warn_once("Swap support over SMB3 is experimental\n");

	/*
	 * TODO: consider adding ACL (or documenting how) to prevent other
	 * users (on this or other systems) from reading it
	 */


	/* TODO: add sk_set_memalloc(inet) or similar */

	if (cfile)
		cfile->swapfile = true;
	/*
	 * TODO: Since file already open, we can't open with DENY_ALL here
	 * but we could add call to grab a byte range lock to prevent others
	 * from reading or writing the file
	 */

	return 0;
}

static void cifs_swap_deactivate(struct file *file)
{
	struct cifsFileInfo *cfile = file->private_data;

	cifs_dbg(FYI, "swap deactivate\n");

	/* TODO: undo sk_set_memalloc(inet) will eventually be needed */

	if (cfile)
		cfile->swapfile = false;

	/* do we need to unpin (or unlock) the file */
}

/*
 * Mark a page as having been made dirty and thus needing writeback.  We also
 * need to pin the cache object to write back to.
 */
#ifdef CONFIG_CIFS_FSCACHE
static int cifs_set_page_dirty(struct page *page)
{
	return fscache_set_page_dirty(page, cifs_inode_cookie(page->mapping->host));
}
#else
#define cifs_set_page_dirty __set_page_dirty_nobuffers
#endif

const struct address_space_operations cifs_addr_ops = {
	.readpage = cifs_readpage,
	.readpages = cifs_readpages,
	.writepage = cifs_writepage,
	.writepages = cifs_writepages,
	.write_begin = cifs_write_begin,
	.write_end = cifs_write_end,
	.set_page_dirty = cifs_set_page_dirty,
	.releasepage = cifs_release_page,
	.direct_IO = cifs_direct_io,
	.invalidatepage = cifs_invalidate_page,
	.launder_page = cifs_launder_page,
	/*
	 * TODO: investigate and if useful we could add an cifs_migratePage
	 * helper (under an CONFIG_MIGRATION) in the future, and also
	 * investigate and add an is_dirty_writeback helper if needed
	 */
	.swap_activate = cifs_swap_activate,
	.swap_deactivate = cifs_swap_deactivate,
};

/*
 * cifs_readpages requires the server to support a buffer large enough to
 * contain the header plus one complete page of data.  Otherwise, we need
 * to leave cifs_readpages out of the address space operations.
 */
const struct address_space_operations cifs_addr_ops_smallbuf = {
	.readpage = cifs_readpage,
	.writepage = cifs_writepage,
	.writepages = cifs_writepages,
	.write_begin = cifs_write_begin,
	.write_end = cifs_write_end,
	.set_page_dirty = cifs_set_page_dirty,
	.releasepage = cifs_release_page,
	.invalidatepage = cifs_invalidate_page,
	.launder_page = cifs_launder_page,
};<|MERGE_RESOLUTION|>--- conflicted
+++ resolved
@@ -653,19 +653,9 @@
 			   file->f_mode & FMODE_WRITE);
 	if (file->f_flags & O_DIRECT &&
 	    (!((file->f_flags & O_ACCMODE) != O_RDONLY) ||
-<<<<<<< HEAD
-	     file->f_flags & O_APPEND)) {
-		struct cifs_fscache_inode_coherency_data cd;
-		cifs_fscache_fill_coherency(file_inode(file), &cd);
-		fscache_invalidate(cifs_inode_cookie(file_inode(file)),
-				   &cd, i_size_read(file_inode(file)),
-				   FSCACHE_INVAL_DIO_WRITE);
-	}
-=======
 	     file->f_flags & O_APPEND))
 		cifs_invalidate_cache(file_inode(file),
 				      FSCACHE_INVAL_DIO_WRITE);
->>>>>>> 70431bfd
 
 out:
 	free_dentry_path(page);
