--- conflicted
+++ resolved
@@ -163,8 +163,6 @@
 }
 
 /*
-<<<<<<< HEAD
-=======
  * Update the tcpStatus for the server.
  * This is used to signal the cifsd thread to call cifs_reconnect
  * ONLY cifsd thread should call cifs_reconnect. For any other
@@ -201,7 +199,6 @@
 }
 
 /*
->>>>>>> 95cd2cdc
  * Mark all sessions and tcons for reconnect.
  * IMPORTANT: make sure that this gets called only from
  * cifsd thread. For any other thread, use
@@ -209,11 +206,7 @@
  *
  * @server: the tcp ses for which reconnect is needed
  * @server needs to be previously set to CifsNeedReconnect.
-<<<<<<< HEAD
- *
-=======
  * @mark_smb_session: whether even sessions need to be marked
->>>>>>> 95cd2cdc
  */
 void
 cifs_mark_tcp_ses_conns_for_reconnect(struct TCP_Server_Info *server,
@@ -3971,12 +3964,8 @@
 
 	/* only send once per connect */
 	spin_lock(&cifs_tcp_ses_lock);
-<<<<<<< HEAD
-	if (server->tcpStatus != CifsNeedSessSetup) {
-=======
 	if ((server->tcpStatus != CifsNeedSessSetup) &&
 	    (ses->status == CifsGood)) {
->>>>>>> 95cd2cdc
 		spin_unlock(&cifs_tcp_ses_lock);
 		return 0;
 	}
