/*
 *   fs/cifs/cifsfs.h
 *
 *   Copyright (c) International Business Machines  Corp., 2002, 2007
 *   Author(s): Steve French (sfrench@us.ibm.com)
 *
 *   This library is free software; you can redistribute it and/or modify
 *   it under the terms of the GNU Lesser General Public License as published
 *   by the Free Software Foundation; either version 2.1 of the License, or
 *   (at your option) any later version.
 *
 *   This library is distributed in the hope that it will be useful,
 *   but WITHOUT ANY WARRANTY; without even the implied warranty of
 *   MERCHANTABILITY or FITNESS FOR A PARTICULAR PURPOSE.  See
 *   the GNU Lesser General Public License for more details.
 *
 *   You should have received a copy of the GNU Lesser General Public License
 *   along with this library; if not, write to the Free Software
 *   Foundation, Inc., 59 Temple Place, Suite 330, Boston, MA 02111-1307 USA
 */

#ifndef _CIFSFS_H
#define _CIFSFS_H

#include <linux/hash.h>

#define ROOT_I 2

/*
 * ino_t is 32-bits on 32-bit arch. We have to squash the 64-bit value down
 * so that it will fit. We use hash_64 to convert the value to 31 bits, and
 * then add 1, to ensure that we don't end up with a 0 as the value.
 */
static inline ino_t
cifs_uniqueid_to_ino_t(u64 fileid)
{
	if ((sizeof(ino_t)) < (sizeof(u64)))
		return (ino_t)hash_64(fileid, (sizeof(ino_t) * 8) - 1) + 1;

	return (ino_t)fileid;

}

static inline void cifs_set_time(struct dentry *dentry, unsigned long time)
{
	dentry->d_fsdata = (void *) time;
}

static inline unsigned long cifs_get_time(struct dentry *dentry)
{
	return (unsigned long) dentry->d_fsdata;
}

extern struct file_system_type cifs_fs_type;
extern const struct address_space_operations cifs_addr_ops;
extern const struct address_space_operations cifs_addr_ops_smallbuf;

/* Functions related to super block operations */
extern void cifs_sb_active(struct super_block *sb);
extern void cifs_sb_deactive(struct super_block *sb);

/* Functions related to inodes */
extern const struct inode_operations cifs_dir_inode_ops;
extern struct inode *cifs_root_iget(struct super_block *);
extern int cifs_create(struct inode *, struct dentry *, umode_t,
		       bool excl);
extern int cifs_atomic_open(struct inode *, struct dentry *,
			    struct file *, unsigned, umode_t);
extern struct dentry *cifs_lookup(struct inode *, struct dentry *,
				  unsigned int);
extern int cifs_unlink(struct inode *dir, struct dentry *dentry);
extern int cifs_hardlink(struct dentry *, struct inode *, struct dentry *);
extern int cifs_mknod(struct inode *, struct dentry *, umode_t, dev_t);
extern int cifs_mkdir(struct inode *, struct dentry *, umode_t);
extern int cifs_rmdir(struct inode *, struct dentry *);
extern int cifs_rename2(struct inode *, struct dentry *, struct inode *,
			struct dentry *, unsigned int);
extern int cifs_revalidate_file_attr(struct file *filp);
extern int cifs_revalidate_dentry_attr(struct dentry *);
extern int cifs_revalidate_file(struct file *filp);
extern int cifs_revalidate_dentry(struct dentry *);
extern int cifs_invalidate_mapping(struct inode *inode);
extern int cifs_revalidate_mapping(struct inode *inode);
extern int cifs_zap_mapping(struct inode *inode);
extern int cifs_getattr(const struct path *, struct kstat *, u32, unsigned int);
extern int cifs_setattr(struct dentry *, struct iattr *);

extern const struct inode_operations cifs_file_inode_ops;
extern const struct inode_operations cifs_symlink_inode_ops;
extern const struct inode_operations cifs_dfs_referral_inode_operations;


/* Functions related to files and directories */
extern const struct file_operations cifs_file_ops;
extern const struct file_operations cifs_file_direct_ops; /* if directio mnt */
extern const struct file_operations cifs_file_strict_ops; /* if strictio mnt */
extern const struct file_operations cifs_file_nobrl_ops; /* no brlocks */
extern const struct file_operations cifs_file_direct_nobrl_ops;
extern const struct file_operations cifs_file_strict_nobrl_ops;
extern int cifs_open(struct inode *inode, struct file *file);
extern int cifs_close(struct inode *inode, struct file *file);
extern int cifs_closedir(struct inode *inode, struct file *file);
extern ssize_t cifs_user_readv(struct kiocb *iocb, struct iov_iter *to);
extern ssize_t cifs_strict_readv(struct kiocb *iocb, struct iov_iter *to);
extern ssize_t cifs_user_writev(struct kiocb *iocb, struct iov_iter *from);
extern ssize_t cifs_strict_writev(struct kiocb *iocb, struct iov_iter *from);
extern int cifs_lock(struct file *, int, struct file_lock *);
extern int cifs_fsync(struct file *, loff_t, loff_t, int);
extern int cifs_strict_fsync(struct file *, loff_t, loff_t, int);
extern int cifs_flush(struct file *, fl_owner_t id);
extern int cifs_file_mmap(struct file * , struct vm_area_struct *);
extern int cifs_file_strict_mmap(struct file * , struct vm_area_struct *);
extern const struct file_operations cifs_dir_ops;
extern int cifs_dir_open(struct inode *inode, struct file *file);
extern int cifs_readdir(struct file *file, struct dir_context *ctx);

/* Functions related to dir entries */
extern const struct dentry_operations cifs_dentry_ops;
extern const struct dentry_operations cifs_ci_dentry_ops;

#ifdef CONFIG_CIFS_DFS_UPCALL
extern struct vfsmount *cifs_dfs_d_automount(struct path *path);
#else
#define cifs_dfs_d_automount NULL
#endif

/* Functions related to symlinks */
extern const char *cifs_get_link(struct dentry *, struct inode *,
			struct delayed_call *);
extern int cifs_symlink(struct inode *inode, struct dentry *direntry,
			const char *symname);

#ifdef CONFIG_CIFS_XATTR
extern const struct xattr_handler *cifs_xattr_handlers[];
extern ssize_t	cifs_listxattr(struct dentry *, char *, size_t);
#else
# define cifs_xattr_handlers NULL
# define cifs_listxattr NULL
#endif

extern ssize_t cifs_file_copychunk_range(unsigned int xid,
					struct file *src_file, loff_t off,
					struct file *dst_file, loff_t destoff,
					size_t len, unsigned int flags);

extern long cifs_ioctl(struct file *filep, unsigned int cmd, unsigned long arg);
#ifdef CONFIG_CIFS_NFSD_EXPORT
extern const struct export_operations cifs_export_ops;
#endif /* CONFIG_CIFS_NFSD_EXPORT */

<<<<<<< HEAD
#define CIFS_VERSION   "2.13"
=======
#define CIFS_VERSION   "2.14"
>>>>>>> 0fd79184
#endif				/* _CIFSFS_H */<|MERGE_RESOLUTION|>--- conflicted
+++ resolved
@@ -148,9 +148,5 @@
 extern const struct export_operations cifs_export_ops;
 #endif /* CONFIG_CIFS_NFSD_EXPORT */
 
-<<<<<<< HEAD
-#define CIFS_VERSION   "2.13"
-=======
 #define CIFS_VERSION   "2.14"
->>>>>>> 0fd79184
 #endif				/* _CIFSFS_H */