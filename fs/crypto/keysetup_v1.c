// SPDX-License-Identifier: GPL-2.0
/*
 * Key setup for v1 encryption policies
 *
 * Copyright 2015, 2019 Google LLC
 */

/*
 * This file implements compatibility functions for the original encryption
 * policy version ("v1"), including:
 *
 * - Deriving per-file encryption keys using the AES-128-ECB based KDF
 *   (rather than the new method of using HKDF-SHA512)
 *
 * - Retrieving fscrypt master keys from process-subscribed keyrings
 *   (rather than the new method of using a filesystem-level keyring)
 *
 * - Handling policies with the DIRECT_KEY flag set using a master key table
 *   (rather than the new method of implementing DIRECT_KEY with per-mode keys
 *    managed alongside the master keys in the filesystem-level keyring)
 */

#include <crypto/algapi.h>
#include <crypto/skcipher.h>
#include <keys/user-type.h>
#include <linux/hashtable.h>
#include <linux/scatterlist.h>

#include "fscrypt_private.h"

/* Table of keys referenced by DIRECT_KEY policies */
static DEFINE_HASHTABLE(fscrypt_direct_keys, 6); /* 6 bits = 64 buckets */
static DEFINE_SPINLOCK(fscrypt_direct_keys_lock);

/*
 * v1 key derivation function.  This generates the derived key by encrypting the
 * master key with AES-128-ECB using the nonce as the AES key.  This provides a
 * unique derived key with sufficient entropy for each inode.  However, it's
 * nonstandard, non-extensible, doesn't evenly distribute the entropy from the
 * master key, and is trivially reversible: an attacker who compromises a
 * derived key can "decrypt" it to get back to the master key, then derive any
 * other key.  For all new code, use HKDF instead.
 *
 * The master key must be at least as long as the derived key.  If the master
 * key is longer, then only the first 'derived_keysize' bytes are used.
 */
static int derive_key_aes(const u8 *master_key,
			  const u8 nonce[FS_KEY_DERIVATION_NONCE_SIZE],
			  u8 *derived_key, unsigned int derived_keysize)
{
	int res = 0;
	struct skcipher_request *req = NULL;
	DECLARE_CRYPTO_WAIT(wait);
	struct scatterlist src_sg, dst_sg;
	struct crypto_skcipher *tfm = crypto_alloc_skcipher("ecb(aes)", 0, 0);

	if (IS_ERR(tfm)) {
		res = PTR_ERR(tfm);
		tfm = NULL;
		goto out;
	}
	crypto_skcipher_set_flags(tfm, CRYPTO_TFM_REQ_FORBID_WEAK_KEYS);
	req = skcipher_request_alloc(tfm, GFP_NOFS);
	if (!req) {
		res = -ENOMEM;
		goto out;
	}
	skcipher_request_set_callback(req,
			CRYPTO_TFM_REQ_MAY_BACKLOG | CRYPTO_TFM_REQ_MAY_SLEEP,
			crypto_req_done, &wait);
	res = crypto_skcipher_setkey(tfm, nonce, FS_KEY_DERIVATION_NONCE_SIZE);
	if (res < 0)
		goto out;

	sg_init_one(&src_sg, master_key, derived_keysize);
	sg_init_one(&dst_sg, derived_key, derived_keysize);
	skcipher_request_set_crypt(req, &src_sg, &dst_sg, derived_keysize,
				   NULL);
	res = crypto_wait_req(crypto_skcipher_encrypt(req), &wait);
out:
	skcipher_request_free(req);
	crypto_free_skcipher(tfm);
	return res;
}

/*
 * Search the current task's subscribed keyrings for a "logon" key with
 * description prefix:descriptor, and if found acquire a read lock on it and
 * return a pointer to its validated payload in *payload_ret.
 */
static struct key *
find_and_lock_process_key(const char *prefix,
			  const u8 descriptor[FSCRYPT_KEY_DESCRIPTOR_SIZE],
			  unsigned int min_keysize,
			  const struct fscrypt_key **payload_ret)
{
	char *description;
	struct key *key;
	const struct user_key_payload *ukp;
	const struct fscrypt_key *payload;

	description = kasprintf(GFP_NOFS, "%s%*phN", prefix,
				FSCRYPT_KEY_DESCRIPTOR_SIZE, descriptor);
	if (!description)
		return ERR_PTR(-ENOMEM);

	key = request_key(&key_type_logon, description, NULL);
	kfree(description);
	if (IS_ERR(key))
		return key;

	down_read(&key->sem);
	ukp = user_key_payload_locked(key);

	if (!ukp) /* was the key revoked before we acquired its semaphore? */
		goto invalid;

	payload = (const struct fscrypt_key *)ukp->data;

	if (ukp->datalen != sizeof(struct fscrypt_key) ||
	    payload->size < 1 || payload->size > FSCRYPT_MAX_KEY_SIZE) {
		fscrypt_warn(NULL,
			     "key with description '%s' has invalid payload",
			     key->description);
		goto invalid;
	}

	if (payload->size < min_keysize) {
		fscrypt_warn(NULL,
			     "key with description '%s' is too short (got %u bytes, need %u+ bytes)",
			     key->description, payload->size, min_keysize);
		goto invalid;
	}

	*payload_ret = payload;
	return key;

invalid:
	up_read(&key->sem);
	key_put(key);
	return ERR_PTR(-ENOKEY);
}

/* Master key referenced by DIRECT_KEY policy */
struct fscrypt_direct_key {
	struct hlist_node		dk_node;
	refcount_t			dk_refcount;
	const struct fscrypt_mode	*dk_mode;
	struct fscrypt_prepared_key	dk_key;
	u8				dk_descriptor[FSCRYPT_KEY_DESCRIPTOR_SIZE];
	u8				dk_raw[FSCRYPT_MAX_KEY_SIZE];
};

static void free_direct_key(struct fscrypt_direct_key *dk)
{
	if (dk) {
<<<<<<< HEAD
		fscrypt_destroy_prepared_key(&dk->dk_key);
		kzfree(dk);
=======
		crypto_free_skcipher(dk->dk_ctfm);
		kfree_sensitive(dk);
>>>>>>> 6de62f56
	}
}

void fscrypt_put_direct_key(struct fscrypt_direct_key *dk)
{
	if (!refcount_dec_and_lock(&dk->dk_refcount, &fscrypt_direct_keys_lock))
		return;
	hash_del(&dk->dk_node);
	spin_unlock(&fscrypt_direct_keys_lock);

	free_direct_key(dk);
}

/*
 * Find/insert the given key into the fscrypt_direct_keys table.  If found, it
 * is returned with elevated refcount, and 'to_insert' is freed if non-NULL.  If
 * not found, 'to_insert' is inserted and returned if it's non-NULL; otherwise
 * NULL is returned.
 */
static struct fscrypt_direct_key *
find_or_insert_direct_key(struct fscrypt_direct_key *to_insert,
			  const u8 *raw_key, const struct fscrypt_info *ci)
{
	unsigned long hash_key;
	struct fscrypt_direct_key *dk;

	/*
	 * Careful: to avoid potentially leaking secret key bytes via timing
	 * information, we must key the hash table by descriptor rather than by
	 * raw key, and use crypto_memneq() when comparing raw keys.
	 */

	BUILD_BUG_ON(sizeof(hash_key) > FSCRYPT_KEY_DESCRIPTOR_SIZE);
	memcpy(&hash_key, ci->ci_policy.v1.master_key_descriptor,
	       sizeof(hash_key));

	spin_lock(&fscrypt_direct_keys_lock);
	hash_for_each_possible(fscrypt_direct_keys, dk, dk_node, hash_key) {
		if (memcmp(ci->ci_policy.v1.master_key_descriptor,
			   dk->dk_descriptor, FSCRYPT_KEY_DESCRIPTOR_SIZE) != 0)
			continue;
		if (ci->ci_mode != dk->dk_mode)
			continue;
		if (!fscrypt_is_key_prepared(&dk->dk_key, ci))
			continue;
		if (crypto_memneq(raw_key, dk->dk_raw, ci->ci_mode->keysize))
			continue;
		/* using existing tfm with same (descriptor, mode, raw_key) */
		refcount_inc(&dk->dk_refcount);
		spin_unlock(&fscrypt_direct_keys_lock);
		free_direct_key(to_insert);
		return dk;
	}
	if (to_insert)
		hash_add(fscrypt_direct_keys, &to_insert->dk_node, hash_key);
	spin_unlock(&fscrypt_direct_keys_lock);
	return to_insert;
}

/* Prepare to encrypt directly using the master key in the given mode */
static struct fscrypt_direct_key *
fscrypt_get_direct_key(const struct fscrypt_info *ci, const u8 *raw_key)
{
	struct fscrypt_direct_key *dk;
	int err;

	/* Is there already a tfm for this key? */
	dk = find_or_insert_direct_key(NULL, raw_key, ci);
	if (dk)
		return dk;

	/* Nope, allocate one. */
	dk = kzalloc(sizeof(*dk), GFP_NOFS);
	if (!dk)
		return ERR_PTR(-ENOMEM);
	refcount_set(&dk->dk_refcount, 1);
	dk->dk_mode = ci->ci_mode;
	err = fscrypt_prepare_key(&dk->dk_key, raw_key, ci);
	if (err)
		goto err_free_dk;
	memcpy(dk->dk_descriptor, ci->ci_policy.v1.master_key_descriptor,
	       FSCRYPT_KEY_DESCRIPTOR_SIZE);
	memcpy(dk->dk_raw, raw_key, ci->ci_mode->keysize);

	return find_or_insert_direct_key(dk, raw_key, ci);

err_free_dk:
	free_direct_key(dk);
	return ERR_PTR(err);
}

/* v1 policy, DIRECT_KEY: use the master key directly */
static int setup_v1_file_key_direct(struct fscrypt_info *ci,
				    const u8 *raw_master_key)
{
	struct fscrypt_direct_key *dk;

	dk = fscrypt_get_direct_key(ci, raw_master_key);
	if (IS_ERR(dk))
		return PTR_ERR(dk);
	ci->ci_direct_key = dk;
	ci->ci_enc_key = dk->dk_key;
	return 0;
}

/* v1 policy, !DIRECT_KEY: derive the file's encryption key */
static int setup_v1_file_key_derived(struct fscrypt_info *ci,
				     const u8 *raw_master_key)
{
	u8 *derived_key;
	int err;

	/*
	 * This cannot be a stack buffer because it will be passed to the
	 * scatterlist crypto API during derive_key_aes().
	 */
	derived_key = kmalloc(ci->ci_mode->keysize, GFP_NOFS);
	if (!derived_key)
		return -ENOMEM;

	err = derive_key_aes(raw_master_key, ci->ci_nonce,
			     derived_key, ci->ci_mode->keysize);
	if (err)
		goto out;

	err = fscrypt_set_per_file_enc_key(ci, derived_key);
out:
	kfree_sensitive(derived_key);
	return err;
}

int fscrypt_setup_v1_file_key(struct fscrypt_info *ci, const u8 *raw_master_key)
{
	if (ci->ci_policy.v1.flags & FSCRYPT_POLICY_FLAG_DIRECT_KEY)
		return setup_v1_file_key_direct(ci, raw_master_key);
	else
		return setup_v1_file_key_derived(ci, raw_master_key);
}

int fscrypt_setup_v1_file_key_via_subscribed_keyrings(struct fscrypt_info *ci)
{
	struct key *key;
	const struct fscrypt_key *payload;
	int err;

	key = find_and_lock_process_key(FSCRYPT_KEY_DESC_PREFIX,
					ci->ci_policy.v1.master_key_descriptor,
					ci->ci_mode->keysize, &payload);
	if (key == ERR_PTR(-ENOKEY) && ci->ci_inode->i_sb->s_cop->key_prefix) {
		key = find_and_lock_process_key(ci->ci_inode->i_sb->s_cop->key_prefix,
						ci->ci_policy.v1.master_key_descriptor,
						ci->ci_mode->keysize, &payload);
	}
	if (IS_ERR(key))
		return PTR_ERR(key);

	err = fscrypt_setup_v1_file_key(ci, payload->raw);
	up_read(&key->sem);
	key_put(key);
	return err;
}<|MERGE_RESOLUTION|>--- conflicted
+++ resolved
@@ -154,13 +154,8 @@
 static void free_direct_key(struct fscrypt_direct_key *dk)
 {
 	if (dk) {
-<<<<<<< HEAD
 		fscrypt_destroy_prepared_key(&dk->dk_key);
-		kzfree(dk);
-=======
-		crypto_free_skcipher(dk->dk_ctfm);
 		kfree_sensitive(dk);
->>>>>>> 6de62f56
 	}
 }
 
