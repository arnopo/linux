--- conflicted
+++ resolved
@@ -943,15 +943,12 @@
 	req->flags |= REQ_F_TASK_PINNED;
 }
 
-<<<<<<< HEAD
-=======
 static inline void io_clean_op(struct io_kiocb *req)
 {
 	if (req->flags & (REQ_F_NEED_CLEANUP | REQ_F_BUFFER_SELECTED))
 		__io_clean_op(req);
 }
 
->>>>>>> 547bbf7d
 /* not idempotent -- it doesn't clear REQ_F_TASK_PINNED */
 static void __io_put_req_task(struct io_kiocb *req)
 {
@@ -959,9 +956,6 @@
 		put_task_struct(req->task);
 }
 
-<<<<<<< HEAD
-static void io_file_put_work(struct work_struct *work);
-=======
 static void io_sq_thread_drop_mm(void)
 {
 	struct mm_struct *mm = current->mm;
@@ -997,7 +991,6 @@
 	if ((req->flags & (REQ_F_LINK | REQ_F_HARDLINK)) == REQ_F_LINK)
 		req->flags |= REQ_F_FAIL_LINK;
 }
->>>>>>> 547bbf7d
 
 /*
  * Note: must call io_req_init_async() for the first time you
@@ -1114,10 +1107,46 @@
 	}
 }
 
-<<<<<<< HEAD
-static inline void io_req_work_grab_env(struct io_kiocb *req,
-					const struct io_op_def *def)
-{
+static void io_req_clean_work(struct io_kiocb *req)
+{
+	if (!(req->flags & REQ_F_WORK_INITIALIZED))
+		return;
+
+	if (req->work.mm) {
+		mmdrop(req->work.mm);
+		req->work.mm = NULL;
+	}
+	if (req->work.creds) {
+		put_cred(req->work.creds);
+		req->work.creds = NULL;
+	}
+	if (req->work.fs) {
+		struct fs_struct *fs = req->work.fs;
+
+		spin_lock(&req->work.fs->lock);
+		if (--fs->users)
+			fs = NULL;
+		spin_unlock(&req->work.fs->lock);
+		if (fs)
+			free_fs_struct(fs);
+		req->work.fs = NULL;
+	}
+	req->flags &= ~REQ_F_WORK_INITIALIZED;
+}
+
+static void io_prep_async_work(struct io_kiocb *req)
+{
+	const struct io_op_def *def = &io_op_defs[req->opcode];
+
+	io_req_init_async(req);
+
+	if (req->flags & REQ_F_ISREG) {
+		if (def->hash_reg_file)
+			io_wq_hash_work(&req->work, file_inode(req->file));
+	} else {
+		if (def->unbound_nonreg_file)
+			req->work.flags |= IO_WQ_WORK_UNBOUND;
+	}
 	if (!req->work.mm && def->needs_mm) {
 		mmgrab(current->mm);
 		req->work.mm = current->mm;
@@ -1134,81 +1163,15 @@
 		}
 		spin_unlock(&current->fs->lock);
 	}
-}
-
-static inline void io_req_work_drop_env(struct io_kiocb *req)
-=======
-static void io_req_clean_work(struct io_kiocb *req)
->>>>>>> 547bbf7d
-{
-	if (!(req->flags & REQ_F_WORK_INITIALIZED))
-		return;
-
-	if (req->work.mm) {
-		mmdrop(req->work.mm);
-		req->work.mm = NULL;
-	}
-	if (req->work.creds) {
-		put_cred(req->work.creds);
-		req->work.creds = NULL;
-	}
-	if (req->work.fs) {
-		struct fs_struct *fs = req->work.fs;
-
-		spin_lock(&req->work.fs->lock);
-		if (--fs->users)
-			fs = NULL;
-		spin_unlock(&req->work.fs->lock);
-		if (fs)
-			free_fs_struct(fs);
-		req->work.fs = NULL;
-	}
-	req->flags &= ~REQ_F_WORK_INITIALIZED;
-}
-
-static void io_prep_async_work(struct io_kiocb *req)
-{
-	const struct io_op_def *def = &io_op_defs[req->opcode];
-
-	io_req_init_async(req);
-
-	if (req->flags & REQ_F_ISREG) {
-		if (def->hash_reg_file)
-			io_wq_hash_work(&req->work, file_inode(req->file));
-	} else {
-		if (def->unbound_nonreg_file)
-			req->work.flags |= IO_WQ_WORK_UNBOUND;
-	}
-	if (!req->work.mm && def->needs_mm) {
-		mmgrab(current->mm);
-		req->work.mm = current->mm;
-	}
-	if (!req->work.creds)
-		req->work.creds = get_current_cred();
-	if (!req->work.fs && def->needs_fs) {
-		spin_lock(&current->fs->lock);
-		if (!current->fs->in_exec) {
-			req->work.fs = current->fs;
-			req->work.fs->users++;
-		} else {
-			req->work.flags |= IO_WQ_WORK_CANCEL;
-		}
-		spin_unlock(&current->fs->lock);
-	}
 	if (def->needs_fsize)
 		req->work.fsize = rlimit(RLIMIT_FSIZE);
 	else
 		req->work.fsize = RLIM_INFINITY;
 }
 
-<<<<<<< HEAD
-	io_req_init_async(req);
-	io_req_work_grab_env(req, def);
-=======
 static void io_prep_async_link(struct io_kiocb *req)
 {
 	struct io_kiocb *cur;
->>>>>>> 547bbf7d
 
 	io_prep_async_work(req);
 	if (req->flags & REQ_F_LINK_HEAD)
@@ -1578,17 +1541,7 @@
 		kfree(req->io);
 	if (req->file)
 		io_put_file(req, req->file, (req->flags & REQ_F_FIXED_FILE));
-<<<<<<< HEAD
-	__io_put_req_task(req);
-	io_req_work_drop_env(req);
-}
-
-static void __io_free_req(struct io_kiocb *req)
-{
-	__io_req_aux_free(req);
-=======
 	io_req_clean_work(req);
->>>>>>> 547bbf7d
 
 	if (req->flags & REQ_F_INFLIGHT) {
 		struct io_ring_ctx *ctx = req->ctx;
@@ -2033,18 +1986,6 @@
 	} while (!list_empty(again));
 }
 
-static void io_iopoll_queue(struct list_head *again)
-{
-	struct io_kiocb *req;
-
-	do {
-		req = list_first_entry(again, struct io_kiocb, list);
-		list_del(&req->list);
-		refcount_inc(&req->refs);
-		io_queue_async_work(req);
-	} while (!list_empty(again));
-}
-
 /*
  * Find and free completed poll iocbs
  */
@@ -2054,12 +1995,6 @@
 	struct req_batch rb;
 	struct io_kiocb *req;
 	LIST_HEAD(again);
-<<<<<<< HEAD
-
-	/* order with ->result store in io_complete_rw_iopoll() */
-	smp_rmb();
-=======
->>>>>>> 547bbf7d
 
 	/* order with ->result store in io_complete_rw_iopoll() */
 	smp_rmb();
@@ -2068,15 +2003,6 @@
 	while (!list_empty(done)) {
 		int cflags = 0;
 
-<<<<<<< HEAD
-		req = list_first_entry(done, struct io_kiocb, list);
-		if (READ_ONCE(req->result) == -EAGAIN) {
-			req->iopoll_completed = 0;
-			list_move_tail(&req->list, &again);
-			continue;
-		}
-		list_del(&req->list);
-=======
 		req = list_first_entry(done, struct io_kiocb, inflight_entry);
 		if (READ_ONCE(req->result) == -EAGAIN) {
 			req->iopoll_completed = 0;
@@ -2084,7 +2010,6 @@
 			continue;
 		}
 		list_del(&req->inflight_entry);
->>>>>>> 547bbf7d
 
 		if (req->flags & REQ_F_BUFFER_SELECTED)
 			cflags = io_put_rw_kbuf(req);
@@ -2099,11 +2024,7 @@
 	io_commit_cqring(ctx);
 	if (ctx->flags & IORING_SETUP_SQPOLL)
 		io_cqring_ev_posted(ctx);
-<<<<<<< HEAD
-	io_free_req_many(ctx, &rb);
-=======
 	io_req_free_batch_finish(ctx, &rb);
->>>>>>> 547bbf7d
 
 	if (!list_empty(&again))
 		io_iopoll_queue(&again);
@@ -2387,15 +2308,8 @@
 
 	WRITE_ONCE(req->result, res);
 	/* order with io_poll_complete() checking ->result */
-<<<<<<< HEAD
-	if (res != -EAGAIN) {
-		smp_wmb();
-		WRITE_ONCE(req->iopoll_completed, 1);
-	}
-=======
 	smp_wmb();
 	WRITE_ONCE(req->iopoll_completed, 1);
->>>>>>> 547bbf7d
 }
 
 /*
@@ -3197,11 +3111,7 @@
 		return -EAGAIN;
 	}
 out_free:
-<<<<<<< HEAD
-	if (!(req->flags & REQ_F_NEED_CLEANUP))
-=======
 	if (iovec)
->>>>>>> 547bbf7d
 		kfree(iovec);
 	return ret;
 }
@@ -3300,11 +3210,7 @@
 		return -EAGAIN;
 	}
 out_free:
-<<<<<<< HEAD
-	if (!(req->flags & REQ_F_NEED_CLEANUP))
-=======
 	if (iovec)
->>>>>>> 547bbf7d
 		kfree(iovec);
 	return ret;
 }
@@ -4759,28 +4665,6 @@
 	__io_queue_proc(&apoll->poll, pt, head, &apoll->double_poll);
 }
 
-static void io_sq_thread_drop_mm(struct io_ring_ctx *ctx)
-{
-	struct mm_struct *mm = current->mm;
-
-	if (mm) {
-		kthread_unuse_mm(mm);
-		mmput(mm);
-	}
-}
-
-static int io_sq_thread_acquire_mm(struct io_ring_ctx *ctx,
-				   struct io_kiocb *req)
-{
-	if (io_op_defs[req->opcode].needs_mm && !current->mm) {
-		if (unlikely(!mmget_not_zero(ctx->sqo_mm)))
-			return -EFAULT;
-		kthread_use_mm(ctx->sqo_mm);
-	}
-
-	return 0;
-}
-
 static void io_async_task_func(struct callback_head *cb)
 {
 	struct io_kiocb *req = container_of(cb, struct io_kiocb, task_work);
@@ -4806,26 +4690,8 @@
 	else
 		__io_req_task_cancel(req, -ECANCELED);
 
-<<<<<<< HEAD
-	if (!canceled) {
-		__set_current_state(TASK_RUNNING);
-		if (io_sq_thread_acquire_mm(ctx, req)) {
-			io_cqring_add_event(req, -EFAULT);
-			goto end_req;
-		}
-		mutex_lock(&ctx->uring_lock);
-		__io_queue_sqe(req, NULL);
-		mutex_unlock(&ctx->uring_lock);
-	} else {
-		io_cqring_ev_posted(ctx);
-end_req:
-		req_set_fail_links(req);
-		io_double_put_req(req);
-	}
-=======
 	kfree(apoll->double_poll);
 	kfree(apoll);
->>>>>>> 547bbf7d
 }
 
 static int io_async_wake(struct wait_queue_entry *wait, unsigned mode, int sync,
@@ -4910,13 +4776,6 @@
 	apoll->double_poll = NULL;
 
 	req->flags |= REQ_F_POLLED;
-<<<<<<< HEAD
-	if (req->flags & REQ_F_WORK_INITIALIZED)
-		memcpy(&apoll->work, &req->work, sizeof(req->work));
-	had_io = req->io != NULL;
-
-=======
->>>>>>> 547bbf7d
 	io_get_req_task(req);
 	req->apoll = apoll;
 	INIT_HLIST_NODE(&req->hash_node);
@@ -6485,8 +6344,6 @@
 	return submitted;
 }
 
-<<<<<<< HEAD
-=======
 static inline void io_ring_set_wakeup_flag(struct io_ring_ctx *ctx)
 {
 	/* Tell userspace we may need a wakeup call */
@@ -6502,7 +6359,6 @@
 	spin_unlock_irq(&ctx->completion_lock);
 }
 
->>>>>>> 547bbf7d
 static int io_sq_thread(void *data)
 {
 	struct io_ring_ctx *ctx = data;
@@ -7921,32 +7777,17 @@
 	struct io_ring_ctx *ctx = container_of(work, struct io_ring_ctx,
 					       exit_work);
 
-<<<<<<< HEAD
-	ctx = container_of(work, struct io_ring_ctx, exit_work);
-	if (ctx->rings)
-		io_cqring_overflow_flush(ctx, true);
-
-=======
->>>>>>> 547bbf7d
 	/*
 	 * If we're doing polled IO and end up having requests being
 	 * submitted async (out-of-line), then completions can come in while
 	 * we're waiting for refs to drop. We need to reap these manually,
 	 * as nobody else will be looking for them.
 	 */
-<<<<<<< HEAD
-	while (!wait_for_completion_timeout(&ctx->ref_comp, HZ/20)) {
-		io_iopoll_reap_events(ctx);
-		if (ctx->rings)
-			io_cqring_overflow_flush(ctx, true);
-	}
-=======
 	do {
 		if (ctx->rings)
 			io_cqring_overflow_flush(ctx, true);
 		io_iopoll_try_reap_events(ctx);
 	} while (!wait_for_completion_timeout(&ctx->ref_comp, HZ/20));
->>>>>>> 547bbf7d
 	io_ring_ctx_free(ctx);
 }
 
