--- conflicted
+++ resolved
@@ -1719,8 +1719,6 @@
 		if (magic != XFS_DA_NODE_MAGIC && magic != XFS_DA3_NODE_MAGIC) {
 			xfs_buf_mark_corrupt(blk->bp);
 			xfs_da_mark_sick(args);
-<<<<<<< HEAD
-=======
 			return -EFSCORRUPTED;
 		}
 
@@ -1728,7 +1726,6 @@
 		if (fa) {
 			__xfs_buf_mark_corrupt(blk->bp, fa);
 			xfs_da_mark_sick(args);
->>>>>>> 0c383648
 			return -EFSCORRUPTED;
 		}
 
