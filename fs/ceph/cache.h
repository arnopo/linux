--- conflicted
+++ resolved
@@ -54,21 +54,12 @@
 	fscache_unpin_writeback(wbc, ceph_fscache_cookie(ceph_inode(inode)));
 }
 
-<<<<<<< HEAD
-static inline int ceph_fscache_set_page_dirty(struct page *page)
-{
-	struct inode *inode = page->mapping->host;
-	struct ceph_inode_info *ci = ceph_inode(inode);
-
-	return fscache_set_page_dirty(page, ceph_fscache_cookie(ci));
-=======
 static inline int ceph_fscache_dirty_folio(struct address_space *mapping,
 		struct folio *folio)
 {
 	struct ceph_inode_info *ci = ceph_inode(mapping->host);
 
 	return fscache_dirty_folio(mapping, folio, ceph_fscache_cookie(ci));
->>>>>>> 95cd2cdc
 }
 
 static inline int ceph_begin_cache_operation(struct netfs_read_request *rreq)
@@ -142,16 +133,10 @@
 {
 }
 
-<<<<<<< HEAD
-static inline int ceph_fscache_set_page_dirty(struct page *page)
-{
-	return __set_page_dirty_nobuffers(page);
-=======
 static inline int ceph_fscache_dirty_folio(struct address_space *mapping,
 		struct folio *folio)
 {
 	return filemap_dirty_folio(mapping, folio);
->>>>>>> 95cd2cdc
 }
 
 static inline bool ceph_is_cache_enabled(struct inode *inode)
