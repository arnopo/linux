/* SPDX-License-Identifier: GPL-2.0 */
#ifndef _FS_CEPH_SUPER_H
#define _FS_CEPH_SUPER_H

#include <linux/ceph/ceph_debug.h>

#include <asm/unaligned.h>
#include <linux/backing-dev.h>
#include <linux/completion.h>
#include <linux/exportfs.h>
#include <linux/fs.h>
#include <linux/mempool.h>
#include <linux/pagemap.h>
#include <linux/wait.h>
#include <linux/writeback.h>
#include <linux/slab.h>
#include <linux/posix_acl.h>
#include <linux/refcount.h>

#include <linux/ceph/libceph.h>

#ifdef CONFIG_CEPH_FSCACHE
#include <linux/fscache.h>
#endif

/* f_type in struct statfs */
#define CEPH_SUPER_MAGIC 0x00c36400

/* large granularity for statfs utilization stats to facilitate
 * large volume sizes on 32-bit machines. */
#define CEPH_BLOCK_SHIFT   22  /* 4 MB */
#define CEPH_BLOCK         (1 << CEPH_BLOCK_SHIFT)

#define CEPH_MOUNT_OPT_DIRSTAT         (1<<4) /* `cat dirname` for stats */
#define CEPH_MOUNT_OPT_RBYTES          (1<<5) /* dir st_bytes = rbytes */
#define CEPH_MOUNT_OPT_NOASYNCREADDIR  (1<<7) /* no dcache readdir */
#define CEPH_MOUNT_OPT_INO32           (1<<8) /* 32 bit inos */
#define CEPH_MOUNT_OPT_DCACHE          (1<<9) /* use dcache for readdir etc */
#define CEPH_MOUNT_OPT_FSCACHE         (1<<10) /* use fscache */
#define CEPH_MOUNT_OPT_NOPOOLPERM      (1<<11) /* no pool permission check */
#define CEPH_MOUNT_OPT_MOUNTWAIT       (1<<12) /* mount waits if no mds is up */

#define CEPH_MOUNT_OPT_DEFAULT    CEPH_MOUNT_OPT_DCACHE

#define ceph_set_mount_opt(fsc, opt) \
	(fsc)->mount_options->flags |= CEPH_MOUNT_OPT_##opt;
#define ceph_test_mount_opt(fsc, opt) \
	(!!((fsc)->mount_options->flags & CEPH_MOUNT_OPT_##opt))

/* max size of osd read request, limited by libceph */
#define CEPH_MAX_READ_SIZE              CEPH_MSG_MAX_DATA_LEN
/* osd has a configurable limitaion of max write size.
 * CEPH_MSG_MAX_DATA_LEN should be small enough. */
#define CEPH_MAX_WRITE_SIZE		CEPH_MSG_MAX_DATA_LEN
#define CEPH_RASIZE_DEFAULT             (8192*1024)    /* max readahead */
#define CEPH_MAX_READDIR_DEFAULT        1024
#define CEPH_MAX_READDIR_BYTES_DEFAULT  (512*1024)
#define CEPH_SNAPDIRNAME_DEFAULT        ".snap"

/*
 * Delay telling the MDS we no longer want caps, in case we reopen
 * the file.  Delay a minimum amount of time, even if we send a cap
 * message for some other reason.  Otherwise, take the oppotunity to
 * update the mds to avoid sending another message later.
 */
#define CEPH_CAPS_WANTED_DELAY_MIN_DEFAULT      5  /* cap release delay */
#define CEPH_CAPS_WANTED_DELAY_MAX_DEFAULT     60  /* cap release delay */

struct ceph_mount_options {
	int flags;
	int sb_flags;

	int wsize;            /* max write size */
	int rsize;            /* max read size */
	int rasize;           /* max readahead */
	int congestion_kb;    /* max writeback in flight */
	int caps_wanted_delay_min, caps_wanted_delay_max;
	int max_readdir;       /* max readdir result (entires) */
	int max_readdir_bytes; /* max readdir result (bytes) */

	/*
	 * everything above this point can be memcmp'd; everything below
	 * is handled in compare_mount_options()
	 */

	char *snapdir_name;   /* default ".snap" */
	char *mds_namespace;  /* default NULL */
	char *server_path;    /* default  "/" */
	char *fscache_uniq;   /* default NULL */
};

struct ceph_fs_client {
	struct super_block *sb;

	struct ceph_mount_options *mount_options;
	struct ceph_client *client;

	unsigned long mount_state;
	int min_caps;                  /* min caps i added */

	struct ceph_mds_client *mdsc;

	/* writeback */
	mempool_t *wb_pagevec_pool;
	struct workqueue_struct *wb_wq;
	struct workqueue_struct *pg_inv_wq;
	struct workqueue_struct *trunc_wq;
	atomic_long_t writeback_count;

#ifdef CONFIG_DEBUG_FS
	struct dentry *debugfs_dentry_lru, *debugfs_caps;
	struct dentry *debugfs_congestion_kb;
	struct dentry *debugfs_bdi;
	struct dentry *debugfs_mdsc, *debugfs_mdsmap;
	struct dentry *debugfs_mds_sessions;
#endif

#ifdef CONFIG_CEPH_FSCACHE
	struct fscache_cookie *fscache;
#endif
};


/*
 * File i/o capability.  This tracks shared state with the metadata
 * server that allows us to cache or writeback attributes or to read
 * and write data.  For any given inode, we should have one or more
 * capabilities, one issued by each metadata server, and our
 * cumulative access is the OR of all issued capabilities.
 *
 * Each cap is referenced by the inode's i_caps rbtree and by per-mds
 * session capability lists.
 */
struct ceph_cap {
	struct ceph_inode_info *ci;
	struct rb_node ci_node;          /* per-ci cap tree */
	struct ceph_mds_session *session;
	struct list_head session_caps;   /* per-session caplist */
	u64 cap_id;       /* unique cap id (mds provided) */
	union {
		/* in-use caps */
		struct {
			int issued;       /* latest, from the mds */
			int implemented;  /* implemented superset of
					     issued (for revocation) */
			int mds, mds_wanted;
		};
		/* caps to release */
		struct {
			u64 cap_ino;
			int queue_release;
		};
	};
	u32 seq, issue_seq, mseq;
	u32 cap_gen;      /* active/stale cycle */
	unsigned long last_used;
	struct list_head caps_item;
};

#define CHECK_CAPS_NODELAY    1  /* do not delay any further */
#define CHECK_CAPS_AUTHONLY   2  /* only check auth cap */
#define CHECK_CAPS_FLUSH      4  /* flush any dirty caps */

struct ceph_cap_flush {
	u64 tid;
	int caps; /* 0 means capsnap */
	bool wake; /* wake up flush waiters when finish ? */
	struct list_head g_list; // global
	struct list_head i_list; // per inode
};

/*
 * Snapped cap state that is pending flush to mds.  When a snapshot occurs,
 * we first complete any in-process sync writes and writeback any dirty
 * data before flushing the snapped state (tracked here) back to the MDS.
 */
struct ceph_cap_snap {
	refcount_t nref;
	struct list_head ci_item;

	struct ceph_cap_flush cap_flush;

	u64 follows;
	int issued, dirty;
	struct ceph_snap_context *context;

	umode_t mode;
	kuid_t uid;
	kgid_t gid;

	struct ceph_buffer *xattr_blob;
	u64 xattr_version;

	u64 size;
	struct timespec mtime, atime, ctime;
	u64 time_warp_seq;
	u64 truncate_size;
	u32 truncate_seq;
	int writing;   /* a sync write is still in progress */
	int dirty_pages;     /* dirty pages awaiting writeback */
	bool inline_data;
	bool need_flush;
};

static inline void ceph_put_cap_snap(struct ceph_cap_snap *capsnap)
{
	if (refcount_dec_and_test(&capsnap->nref)) {
		if (capsnap->xattr_blob)
			ceph_buffer_put(capsnap->xattr_blob);
		kfree(capsnap);
	}
}

/*
 * The frag tree describes how a directory is fragmented, potentially across
 * multiple metadata servers.  It is also used to indicate points where
 * metadata authority is delegated, and whether/where metadata is replicated.
 *
 * A _leaf_ frag will be present in the i_fragtree IFF there is
 * delegation info.  That is, if mds >= 0 || ndist > 0.
 */
#define CEPH_MAX_DIRFRAG_REP 4

struct ceph_inode_frag {
	struct rb_node node;

	/* fragtree state */
	u32 frag;
	int split_by;         /* i.e. 2^(split_by) children */

	/* delegation and replication info */
	int mds;              /* -1 if same authority as parent */
	int ndist;            /* >0 if replicated */
	int dist[CEPH_MAX_DIRFRAG_REP];
};

/*
 * We cache inode xattrs as an encoded blob until they are first used,
 * at which point we parse them into an rbtree.
 */
struct ceph_inode_xattr {
	struct rb_node node;

	const char *name;
	int name_len;
	const char *val;
	int val_len;
	int dirty;

	int should_free_name;
	int should_free_val;
};

/*
 * Ceph dentry state
 */
struct ceph_dentry_info {
	struct ceph_mds_session *lease_session;
	int lease_shared_gen;
	u32 lease_gen;
	u32 lease_seq;
	unsigned long lease_renew_after, lease_renew_from;
	struct list_head lru;
	struct dentry *dentry;
	unsigned long time;
	u64 offset;
};

struct ceph_inode_xattrs_info {
	/*
	 * (still encoded) xattr blob. we avoid the overhead of parsing
	 * this until someone actually calls getxattr, etc.
	 *
	 * blob->vec.iov_len == 4 implies there are no xattrs; blob ==
	 * NULL means we don't know.
	*/
	struct ceph_buffer *blob, *prealloc_blob;

	struct rb_root index;
	bool dirty;
	int count;
	int names_size;
	int vals_size;
	u64 version, index_version;
};

/*
 * Ceph inode.
 */
struct ceph_inode_info {
	struct ceph_vino i_vino;   /* ceph ino + snap */

	spinlock_t i_ceph_lock;

	u64 i_version;
	u64 i_inline_version;
	u32 i_time_warp_seq;

	unsigned i_ceph_flags;
	atomic64_t i_release_count;
	atomic64_t i_ordered_count;
	atomic64_t i_complete_seq[2];

	struct ceph_dir_layout i_dir_layout;
	struct ceph_file_layout i_layout;
	char *i_symlink;

	/* for dirs */
	struct timespec i_rctime;
	u64 i_rbytes, i_rfiles, i_rsubdirs;
	u64 i_files, i_subdirs;

	struct rb_root i_fragtree;
	int i_fragtree_nsplits;
	struct mutex i_fragtree_mutex;

	struct ceph_inode_xattrs_info i_xattrs;

	/* capabilities.  protected _both_ by i_ceph_lock and cap->session's
	 * s_mutex. */
	struct rb_root i_caps;           /* cap list */
	struct ceph_cap *i_auth_cap;     /* authoritative cap, if any */
	unsigned i_dirty_caps, i_flushing_caps;     /* mask of dirtied fields */
	struct list_head i_dirty_item, i_flushing_item;
	/* we need to track cap writeback on a per-cap-bit basis, to allow
	 * overlapping, pipelined cap flushes to the mds.  we can probably
	 * reduce the tid to 8 bits if we're concerned about inode size. */
	struct ceph_cap_flush *i_prealloc_cap_flush;
	struct list_head i_cap_flush_list;
	wait_queue_head_t i_cap_wq;      /* threads waiting on a capability */
	unsigned long i_hold_caps_min; /* jiffies */
	unsigned long i_hold_caps_max; /* jiffies */
	struct list_head i_cap_delay_list;  /* for delayed cap release to mds */
	struct ceph_cap_reservation i_cap_migration_resv;
	struct list_head i_cap_snaps;   /* snapped state pending flush to mds */
	struct ceph_snap_context *i_head_snapc;  /* set if wr_buffer_head > 0 or
						    dirty|flushing caps */
	unsigned i_snap_caps;           /* cap bits for snapped files */

	int i_nr_by_mode[CEPH_FILE_MODE_BITS];  /* open file counts */

	struct mutex i_truncate_mutex;
	u32 i_truncate_seq;        /* last truncate to smaller size */
	u64 i_truncate_size;       /*  and the size we last truncated down to */
	int i_truncate_pending;    /*  still need to call vmtruncate */

	u64 i_max_size;            /* max file size authorized by mds */
	u64 i_reported_size; /* (max_)size reported to or requested of mds */
	u64 i_wanted_max_size;     /* offset we'd like to write too */
	u64 i_requested_max_size;  /* max_size we've requested */

	/* held references to caps */
	int i_pin_ref;
	int i_rd_ref, i_rdcache_ref, i_wr_ref, i_wb_ref;
	int i_wrbuffer_ref, i_wrbuffer_ref_head;
	atomic_t i_filelock_ref;
<<<<<<< HEAD
	u32 i_shared_gen;       /* increment each time we get FILE_SHARED */
=======
	atomic_t i_shared_gen;       /* increment each time we get FILE_SHARED */
>>>>>>> 661e50bc
	u32 i_rdcache_gen;      /* incremented each time we get FILE_CACHE. */
	u32 i_rdcache_revoking; /* RDCACHE gen to async invalidate, if any */

	struct list_head i_unsafe_dirops; /* uncommitted mds dir ops */
	struct list_head i_unsafe_iops;   /* uncommitted mds inode ops */
	spinlock_t i_unsafe_lock;

	struct ceph_snap_realm *i_snap_realm; /* snap realm (if caps) */
	int i_snap_realm_counter; /* snap realm (if caps) */
	struct list_head i_snap_realm_item;
	struct list_head i_snap_flush_item;

	struct work_struct i_wb_work;  /* writeback work */
	struct work_struct i_pg_inv_work;  /* page invalidation work */

	struct work_struct i_vmtruncate_work;

#ifdef CONFIG_CEPH_FSCACHE
	struct fscache_cookie *fscache;
	u32 i_fscache_gen;
#endif
	struct inode vfs_inode; /* at end */
};

static inline struct ceph_inode_info *ceph_inode(struct inode *inode)
{
	return container_of(inode, struct ceph_inode_info, vfs_inode);
}

static inline struct ceph_fs_client *ceph_inode_to_client(struct inode *inode)
{
	return (struct ceph_fs_client *)inode->i_sb->s_fs_info;
}

static inline struct ceph_fs_client *ceph_sb_to_client(struct super_block *sb)
{
	return (struct ceph_fs_client *)sb->s_fs_info;
}

static inline struct ceph_vino ceph_vino(struct inode *inode)
{
	return ceph_inode(inode)->i_vino;
}

/*
 * ino_t is <64 bits on many architectures, blech.
 *
 *               i_ino (kernel inode)   st_ino (userspace)
 * i386          32                     32
 * x86_64+ino32  64                     32
 * x86_64        64                     64
 */
static inline u32 ceph_ino_to_ino32(__u64 vino)
{
	u32 ino = vino & 0xffffffff;
	ino ^= vino >> 32;
	if (!ino)
		ino = 2;
	return ino;
}

/*
 * kernel i_ino value
 */
static inline ino_t ceph_vino_to_ino(struct ceph_vino vino)
{
#if BITS_PER_LONG == 32
	return ceph_ino_to_ino32(vino.ino);
#else
	return (ino_t)vino.ino;
#endif
}

/*
 * user-visible ino (stat, filldir)
 */
#if BITS_PER_LONG == 32
static inline ino_t ceph_translate_ino(struct super_block *sb, ino_t ino)
{
	return ino;
}
#else
static inline ino_t ceph_translate_ino(struct super_block *sb, ino_t ino)
{
	if (ceph_test_mount_opt(ceph_sb_to_client(sb), INO32))
		ino = ceph_ino_to_ino32(ino);
	return ino;
}
#endif


/* for printf-style formatting */
#define ceph_vinop(i) ceph_inode(i)->i_vino.ino, ceph_inode(i)->i_vino.snap

static inline u64 ceph_ino(struct inode *inode)
{
	return ceph_inode(inode)->i_vino.ino;
}
static inline u64 ceph_snap(struct inode *inode)
{
	return ceph_inode(inode)->i_vino.snap;
}

static inline int ceph_ino_compare(struct inode *inode, void *data)
{
	struct ceph_vino *pvino = (struct ceph_vino *)data;
	struct ceph_inode_info *ci = ceph_inode(inode);
	return ci->i_vino.ino == pvino->ino &&
		ci->i_vino.snap == pvino->snap;
}

static inline struct inode *ceph_find_inode(struct super_block *sb,
					    struct ceph_vino vino)
{
	ino_t t = ceph_vino_to_ino(vino);
	return ilookup5(sb, t, ceph_ino_compare, &vino);
}


/*
 * Ceph inode.
 */
#define CEPH_I_DIR_ORDERED	(1 << 0)  /* dentries in dir are ordered */
#define CEPH_I_NODELAY		(1 << 1)  /* do not delay cap release */
#define CEPH_I_FLUSH		(1 << 2)  /* do not delay flush of dirty metadata */
#define CEPH_I_NOFLUSH		(1 << 3)  /* do not flush dirty caps */
#define CEPH_I_POOL_PERM	(1 << 4)  /* pool rd/wr bits are valid */
#define CEPH_I_POOL_RD		(1 << 5)  /* can read from pool */
#define CEPH_I_POOL_WR		(1 << 6)  /* can write to pool */
#define CEPH_I_SEC_INITED	(1 << 7)  /* security initialized */
#define CEPH_I_CAP_DROPPED	(1 << 8)  /* caps were forcibly dropped */
#define CEPH_I_KICK_FLUSH	(1 << 9)  /* kick flushing caps */
#define CEPH_I_FLUSH_SNAPS	(1 << 10) /* need flush snapss */
#define CEPH_I_ERROR_WRITE	(1 << 11) /* have seen write errors */
#define CEPH_I_ERROR_FILELOCK	(1 << 12) /* have seen file lock errors */


/*
 * We set the ERROR_WRITE bit when we start seeing write errors on an inode
 * and then clear it when they start succeeding. Note that we do a lockless
 * check first, and only take the lock if it looks like it needs to be changed.
 * The write submission code just takes this as a hint, so we're not too
 * worried if a few slip through in either direction.
 */
static inline void ceph_set_error_write(struct ceph_inode_info *ci)
{
	if (!(READ_ONCE(ci->i_ceph_flags) & CEPH_I_ERROR_WRITE)) {
		spin_lock(&ci->i_ceph_lock);
		ci->i_ceph_flags |= CEPH_I_ERROR_WRITE;
		spin_unlock(&ci->i_ceph_lock);
	}
}

static inline void ceph_clear_error_write(struct ceph_inode_info *ci)
{
	if (READ_ONCE(ci->i_ceph_flags) & CEPH_I_ERROR_WRITE) {
		spin_lock(&ci->i_ceph_lock);
		ci->i_ceph_flags &= ~CEPH_I_ERROR_WRITE;
		spin_unlock(&ci->i_ceph_lock);
	}
}

static inline void __ceph_dir_set_complete(struct ceph_inode_info *ci,
					   long long release_count,
					   long long ordered_count)
{
	smp_mb__before_atomic();
	atomic64_set(&ci->i_complete_seq[0], release_count);
	atomic64_set(&ci->i_complete_seq[1], ordered_count);
}

static inline void __ceph_dir_clear_complete(struct ceph_inode_info *ci)
{
	atomic64_inc(&ci->i_release_count);
}

static inline void __ceph_dir_clear_ordered(struct ceph_inode_info *ci)
{
	atomic64_inc(&ci->i_ordered_count);
}

static inline bool __ceph_dir_is_complete(struct ceph_inode_info *ci)
{
	return atomic64_read(&ci->i_complete_seq[0]) ==
		atomic64_read(&ci->i_release_count);
}

static inline bool __ceph_dir_is_complete_ordered(struct ceph_inode_info *ci)
{
	return  atomic64_read(&ci->i_complete_seq[0]) ==
		atomic64_read(&ci->i_release_count) &&
		atomic64_read(&ci->i_complete_seq[1]) ==
		atomic64_read(&ci->i_ordered_count);
}

static inline void ceph_dir_clear_complete(struct inode *inode)
{
	__ceph_dir_clear_complete(ceph_inode(inode));
}

static inline void ceph_dir_clear_ordered(struct inode *inode)
{
	__ceph_dir_clear_ordered(ceph_inode(inode));
}

static inline bool ceph_dir_is_complete_ordered(struct inode *inode)
{
	bool ret = __ceph_dir_is_complete_ordered(ceph_inode(inode));
	smp_rmb();
	return ret;
}

/* find a specific frag @f */
extern struct ceph_inode_frag *__ceph_find_frag(struct ceph_inode_info *ci,
						u32 f);

/*
 * choose fragment for value @v.  copy frag content to pfrag, if leaf
 * exists
 */
extern u32 ceph_choose_frag(struct ceph_inode_info *ci, u32 v,
			    struct ceph_inode_frag *pfrag,
			    int *found);

static inline struct ceph_dentry_info *ceph_dentry(struct dentry *dentry)
{
	return (struct ceph_dentry_info *)dentry->d_fsdata;
}

/*
 * caps helpers
 */
static inline bool __ceph_is_any_real_caps(struct ceph_inode_info *ci)
{
	return !RB_EMPTY_ROOT(&ci->i_caps);
}

extern int __ceph_caps_issued(struct ceph_inode_info *ci, int *implemented);
extern int __ceph_caps_issued_mask(struct ceph_inode_info *ci, int mask, int t);
extern int __ceph_caps_issued_other(struct ceph_inode_info *ci,
				    struct ceph_cap *cap);

static inline int ceph_caps_issued(struct ceph_inode_info *ci)
{
	int issued;
	spin_lock(&ci->i_ceph_lock);
	issued = __ceph_caps_issued(ci, NULL);
	spin_unlock(&ci->i_ceph_lock);
	return issued;
}

static inline int ceph_caps_issued_mask(struct ceph_inode_info *ci, int mask,
					int touch)
{
	int r;
	spin_lock(&ci->i_ceph_lock);
	r = __ceph_caps_issued_mask(ci, mask, touch);
	spin_unlock(&ci->i_ceph_lock);
	return r;
}

static inline int __ceph_caps_dirty(struct ceph_inode_info *ci)
{
	return ci->i_dirty_caps | ci->i_flushing_caps;
}
extern struct ceph_cap_flush *ceph_alloc_cap_flush(void);
extern void ceph_free_cap_flush(struct ceph_cap_flush *cf);
extern int __ceph_mark_dirty_caps(struct ceph_inode_info *ci, int mask,
				  struct ceph_cap_flush **pcf);

extern int __ceph_caps_revoking_other(struct ceph_inode_info *ci,
				      struct ceph_cap *ocap, int mask);
extern int ceph_caps_revoking(struct ceph_inode_info *ci, int mask);
extern int __ceph_caps_used(struct ceph_inode_info *ci);

extern int __ceph_caps_file_wanted(struct ceph_inode_info *ci);

/*
 * wanted, by virtue of open file modes AND cap refs (buffered/cached data)
 */
static inline int __ceph_caps_wanted(struct ceph_inode_info *ci)
{
	int w = __ceph_caps_file_wanted(ci) | __ceph_caps_used(ci);
	if (w & CEPH_CAP_FILE_BUFFER)
		w |= CEPH_CAP_FILE_EXCL;  /* we want EXCL if dirty data */
	return w;
}

/* what the mds thinks we want */
extern int __ceph_caps_mds_wanted(struct ceph_inode_info *ci, bool check);

extern void ceph_caps_init(struct ceph_mds_client *mdsc);
extern void ceph_caps_finalize(struct ceph_mds_client *mdsc);
extern void ceph_adjust_min_caps(struct ceph_mds_client *mdsc, int delta);
extern int ceph_reserve_caps(struct ceph_mds_client *mdsc,
			     struct ceph_cap_reservation *ctx, int need);
extern int ceph_unreserve_caps(struct ceph_mds_client *mdsc,
			       struct ceph_cap_reservation *ctx);
extern void ceph_reservation_status(struct ceph_fs_client *client,
				    int *total, int *avail, int *used,
				    int *reserved, int *min);



/*
 * we keep buffered readdir results attached to file->private_data
 */
#define CEPH_F_SYNC     1
#define CEPH_F_ATEND    2

struct ceph_file_info {
	short fmode;     /* initialized on open */
	short flags;     /* CEPH_F_* */

	spinlock_t rw_contexts_lock;
	struct list_head rw_contexts;

	/* readdir: position within the dir */
	u32 frag;
	struct ceph_mds_request *last_readdir;

	/* readdir: position within a frag */
	unsigned next_offset;  /* offset of next chunk (last_name's + 1) */
	char *last_name;       /* last entry in previous chunk */
	long long dir_release_count;
	long long dir_ordered_count;
	int readdir_cache_idx;

	/* used for -o dirstat read() on directory thing */
	char *dir_info;
	int dir_info_len;
};

struct ceph_rw_context {
	struct list_head list;
	struct task_struct *thread;
	int caps;
};

#define CEPH_DEFINE_RW_CONTEXT(_name, _caps)	\
	struct ceph_rw_context _name = {	\
		.thread = current,		\
		.caps = _caps,			\
	}

static inline void ceph_add_rw_context(struct ceph_file_info *cf,
				       struct ceph_rw_context *ctx)
{
	spin_lock(&cf->rw_contexts_lock);
	list_add(&ctx->list, &cf->rw_contexts);
	spin_unlock(&cf->rw_contexts_lock);
}

static inline void ceph_del_rw_context(struct ceph_file_info *cf,
				       struct ceph_rw_context *ctx)
{
	spin_lock(&cf->rw_contexts_lock);
	list_del(&ctx->list);
	spin_unlock(&cf->rw_contexts_lock);
}

static inline struct ceph_rw_context*
ceph_find_rw_context(struct ceph_file_info *cf)
{
	struct ceph_rw_context *ctx, *found = NULL;
	spin_lock(&cf->rw_contexts_lock);
	list_for_each_entry(ctx, &cf->rw_contexts, list) {
		if (ctx->thread == current) {
			found = ctx;
			break;
		}
	}
	spin_unlock(&cf->rw_contexts_lock);
	return found;
}

struct ceph_readdir_cache_control {
	struct page  *page;
	struct dentry **dentries;
	int index;
};

/*
 * A "snap realm" describes a subset of the file hierarchy sharing
 * the same set of snapshots that apply to it.  The realms themselves
 * are organized into a hierarchy, such that children inherit (some of)
 * the snapshots of their parents.
 *
 * All inodes within the realm that have capabilities are linked into a
 * per-realm list.
 */
struct ceph_snap_realm {
	u64 ino;
	atomic_t nref;
	struct rb_node node;

	u64 created, seq;
	u64 parent_ino;
	u64 parent_since;   /* snapid when our current parent became so */

	u64 *prior_parent_snaps;      /* snaps inherited from any parents we */
	u32 num_prior_parent_snaps;   /*  had prior to parent_since */
	u64 *snaps;                   /* snaps specific to this realm */
	u32 num_snaps;

	struct ceph_snap_realm *parent;
	struct list_head children;       /* list of child realms */
	struct list_head child_item;

	struct list_head empty_item;     /* if i have ref==0 */

	struct list_head dirty_item;     /* if realm needs new context */

	/* the current set of snaps for this realm */
	struct ceph_snap_context *cached_context;

	struct list_head inodes_with_caps;
	spinlock_t inodes_with_caps_lock;
};

static inline int default_congestion_kb(void)
{
	int congestion_kb;

	/*
	 * Copied from NFS
	 *
	 * congestion size, scale with available memory.
	 *
	 *  64MB:    8192k
	 * 128MB:   11585k
	 * 256MB:   16384k
	 * 512MB:   23170k
	 *   1GB:   32768k
	 *   2GB:   46340k
	 *   4GB:   65536k
	 *   8GB:   92681k
	 *  16GB:  131072k
	 *
	 * This allows larger machines to have larger/more transfers.
	 * Limit the default to 256M
	 */
	congestion_kb = (16*int_sqrt(totalram_pages)) << (PAGE_SHIFT-10);
	if (congestion_kb > 256*1024)
		congestion_kb = 256*1024;

	return congestion_kb;
}



/* snap.c */
struct ceph_snap_realm *ceph_lookup_snap_realm(struct ceph_mds_client *mdsc,
					       u64 ino);
extern void ceph_get_snap_realm(struct ceph_mds_client *mdsc,
				struct ceph_snap_realm *realm);
extern void ceph_put_snap_realm(struct ceph_mds_client *mdsc,
				struct ceph_snap_realm *realm);
extern int ceph_update_snap_trace(struct ceph_mds_client *m,
				  void *p, void *e, bool deletion,
				  struct ceph_snap_realm **realm_ret);
extern void ceph_handle_snap(struct ceph_mds_client *mdsc,
			     struct ceph_mds_session *session,
			     struct ceph_msg *msg);
extern void ceph_queue_cap_snap(struct ceph_inode_info *ci);
extern int __ceph_finish_cap_snap(struct ceph_inode_info *ci,
				  struct ceph_cap_snap *capsnap);
extern void ceph_cleanup_empty_realms(struct ceph_mds_client *mdsc);

/*
 * a cap_snap is "pending" if it is still awaiting an in-progress
 * sync write (that may/may not still update size, mtime, etc.).
 */
static inline bool __ceph_have_pending_cap_snap(struct ceph_inode_info *ci)
{
	return !list_empty(&ci->i_cap_snaps) &&
	       list_last_entry(&ci->i_cap_snaps, struct ceph_cap_snap,
			       ci_item)->writing;
}

/* inode.c */
extern const struct inode_operations ceph_file_iops;

extern struct inode *ceph_alloc_inode(struct super_block *sb);
extern void ceph_destroy_inode(struct inode *inode);
extern int ceph_drop_inode(struct inode *inode);

extern struct inode *ceph_get_inode(struct super_block *sb,
				    struct ceph_vino vino);
extern struct inode *ceph_get_snapdir(struct inode *parent);
extern int ceph_fill_file_size(struct inode *inode, int issued,
			       u32 truncate_seq, u64 truncate_size, u64 size);
extern void ceph_fill_file_time(struct inode *inode, int issued,
				u64 time_warp_seq, struct timespec *ctime,
				struct timespec *mtime, struct timespec *atime);
extern int ceph_fill_trace(struct super_block *sb,
			   struct ceph_mds_request *req);
extern int ceph_readdir_prepopulate(struct ceph_mds_request *req,
				    struct ceph_mds_session *session);

extern int ceph_inode_holds_cap(struct inode *inode, int mask);

extern bool ceph_inode_set_size(struct inode *inode, loff_t size);
extern void __ceph_do_pending_vmtruncate(struct inode *inode);
extern void ceph_queue_vmtruncate(struct inode *inode);

extern void ceph_queue_invalidate(struct inode *inode);
extern void ceph_queue_writeback(struct inode *inode);

extern int __ceph_do_getattr(struct inode *inode, struct page *locked_page,
			     int mask, bool force);
static inline int ceph_do_getattr(struct inode *inode, int mask, bool force)
{
	return __ceph_do_getattr(inode, NULL, mask, force);
}
extern int ceph_permission(struct inode *inode, int mask);
extern int __ceph_setattr(struct inode *inode, struct iattr *attr);
extern int ceph_setattr(struct dentry *dentry, struct iattr *attr);
extern int ceph_getattr(const struct path *path, struct kstat *stat,
			u32 request_mask, unsigned int flags);

/* xattr.c */
int __ceph_setxattr(struct inode *, const char *, const void *, size_t, int);
ssize_t __ceph_getxattr(struct inode *, const char *, void *, size_t);
extern ssize_t ceph_listxattr(struct dentry *, char *, size_t);
extern void __ceph_build_xattrs_blob(struct ceph_inode_info *ci);
extern void __ceph_destroy_xattrs(struct ceph_inode_info *ci);
extern void __init ceph_xattr_init(void);
extern void ceph_xattr_exit(void);
extern const struct xattr_handler *ceph_xattr_handlers[];

#ifdef CONFIG_SECURITY
extern bool ceph_security_xattr_deadlock(struct inode *in);
extern bool ceph_security_xattr_wanted(struct inode *in);
#else
static inline bool ceph_security_xattr_deadlock(struct inode *in)
{
	return false;
}
static inline bool ceph_security_xattr_wanted(struct inode *in)
{
	return false;
}
#endif

/* acl.c */
struct ceph_acls_info {
	void *default_acl;
	void *acl;
	struct ceph_pagelist *pagelist;
};

#ifdef CONFIG_CEPH_FS_POSIX_ACL

struct posix_acl *ceph_get_acl(struct inode *, int);
int ceph_set_acl(struct inode *inode, struct posix_acl *acl, int type);
int ceph_pre_init_acls(struct inode *dir, umode_t *mode,
		       struct ceph_acls_info *info);
void ceph_init_inode_acls(struct inode *inode, struct ceph_acls_info *info);
void ceph_release_acls_info(struct ceph_acls_info *info);

static inline void ceph_forget_all_cached_acls(struct inode *inode)
{
       forget_all_cached_acls(inode);
}

#else

#define ceph_get_acl NULL
#define ceph_set_acl NULL

static inline int ceph_pre_init_acls(struct inode *dir, umode_t *mode,
				     struct ceph_acls_info *info)
{
	return 0;
}
static inline void ceph_init_inode_acls(struct inode *inode,
					struct ceph_acls_info *info)
{
}
static inline void ceph_release_acls_info(struct ceph_acls_info *info)
{
}
static inline int ceph_acl_chmod(struct dentry *dentry, struct inode *inode)
{
	return 0;
}

static inline void ceph_forget_all_cached_acls(struct inode *inode)
{
}

#endif

/* caps.c */
extern const char *ceph_cap_string(int c);
extern void ceph_handle_caps(struct ceph_mds_session *session,
			     struct ceph_msg *msg);
extern struct ceph_cap *ceph_get_cap(struct ceph_mds_client *mdsc,
				     struct ceph_cap_reservation *ctx);
extern void ceph_add_cap(struct inode *inode,
			 struct ceph_mds_session *session, u64 cap_id,
			 int fmode, unsigned issued, unsigned wanted,
			 unsigned cap, unsigned seq, u64 realmino, int flags,
			 struct ceph_cap **new_cap);
extern void __ceph_remove_cap(struct ceph_cap *cap, bool queue_release);
extern void ceph_put_cap(struct ceph_mds_client *mdsc,
			 struct ceph_cap *cap);
extern int ceph_is_any_caps(struct inode *inode);

extern void ceph_queue_caps_release(struct inode *inode);
extern int ceph_write_inode(struct inode *inode, struct writeback_control *wbc);
extern int ceph_fsync(struct file *file, loff_t start, loff_t end,
		      int datasync);
extern void ceph_early_kick_flushing_caps(struct ceph_mds_client *mdsc,
					  struct ceph_mds_session *session);
extern void ceph_kick_flushing_caps(struct ceph_mds_client *mdsc,
				    struct ceph_mds_session *session);
extern struct ceph_cap *ceph_get_cap_for_mds(struct ceph_inode_info *ci,
					     int mds);
extern int ceph_get_cap_mds(struct inode *inode);
extern void ceph_get_cap_refs(struct ceph_inode_info *ci, int caps);
extern void ceph_put_cap_refs(struct ceph_inode_info *ci, int had);
extern void ceph_put_wrbuffer_cap_refs(struct ceph_inode_info *ci, int nr,
				       struct ceph_snap_context *snapc);
extern void ceph_flush_snaps(struct ceph_inode_info *ci,
			     struct ceph_mds_session **psession);
extern bool __ceph_should_report_size(struct ceph_inode_info *ci);
extern void ceph_check_caps(struct ceph_inode_info *ci, int flags,
			    struct ceph_mds_session *session);
extern void ceph_check_delayed_caps(struct ceph_mds_client *mdsc);
extern void ceph_flush_dirty_caps(struct ceph_mds_client *mdsc);
extern int  ceph_drop_caps_for_unlink(struct inode *inode);
extern int ceph_encode_inode_release(void **p, struct inode *inode,
				     int mds, int drop, int unless, int force);
extern int ceph_encode_dentry_release(void **p, struct dentry *dn,
				      struct inode *dir,
				      int mds, int drop, int unless);

extern int ceph_get_caps(struct ceph_inode_info *ci, int need, int want,
			 loff_t endoff, int *got, struct page **pinned_page);
extern int ceph_try_get_caps(struct ceph_inode_info *ci,
			     int need, int want, int *got);

/* for counting open files by mode */
extern void __ceph_get_fmode(struct ceph_inode_info *ci, int mode);
extern void ceph_put_fmode(struct ceph_inode_info *ci, int mode);

/* addr.c */
extern const struct address_space_operations ceph_aops;
extern int ceph_mmap(struct file *file, struct vm_area_struct *vma);
extern int ceph_uninline_data(struct file *filp, struct page *locked_page);
extern int ceph_pool_perm_check(struct ceph_inode_info *ci, int need);
extern void ceph_pool_perm_destroy(struct ceph_mds_client* mdsc);

/* file.c */
extern const struct file_operations ceph_file_fops;

extern int ceph_renew_caps(struct inode *inode);
extern int ceph_open(struct inode *inode, struct file *file);
extern int ceph_atomic_open(struct inode *dir, struct dentry *dentry,
			    struct file *file, unsigned flags, umode_t mode,
			    int *opened);
extern int ceph_release(struct inode *inode, struct file *filp);
extern void ceph_fill_inline_data(struct inode *inode, struct page *locked_page,
				  char *data, size_t len);

/* dir.c */
extern const struct file_operations ceph_dir_fops;
extern const struct file_operations ceph_snapdir_fops;
extern const struct inode_operations ceph_dir_iops;
extern const struct inode_operations ceph_snapdir_iops;
extern const struct dentry_operations ceph_dentry_ops;

extern loff_t ceph_make_fpos(unsigned high, unsigned off, bool hash_order);
extern int ceph_handle_notrace_create(struct inode *dir, struct dentry *dentry);
extern int ceph_handle_snapdir(struct ceph_mds_request *req,
			       struct dentry *dentry, int err);
extern struct dentry *ceph_finish_lookup(struct ceph_mds_request *req,
					 struct dentry *dentry, int err);

extern void ceph_dentry_lru_add(struct dentry *dn);
extern void ceph_dentry_lru_touch(struct dentry *dn);
extern void ceph_dentry_lru_del(struct dentry *dn);
extern void ceph_invalidate_dentry_lease(struct dentry *dentry);
extern unsigned ceph_dentry_hash(struct inode *dir, struct dentry *dn);
extern void ceph_readdir_cache_release(struct ceph_readdir_cache_control *ctl);

/* ioctl.c */
extern long ceph_ioctl(struct file *file, unsigned int cmd, unsigned long arg);

/* export.c */
extern const struct export_operations ceph_export_ops;

/* locks.c */
extern __init void ceph_flock_init(void);
extern int ceph_lock(struct file *file, int cmd, struct file_lock *fl);
extern int ceph_flock(struct file *file, int cmd, struct file_lock *fl);
extern void ceph_count_locks(struct inode *inode, int *p_num, int *f_num);
extern int ceph_encode_locks_to_buffer(struct inode *inode,
				       struct ceph_filelock *flocks,
				       int num_fcntl_locks,
				       int num_flock_locks);
extern int ceph_locks_to_pagelist(struct ceph_filelock *flocks,
				  struct ceph_pagelist *pagelist,
				  int num_fcntl_locks, int num_flock_locks);

/* debugfs.c */
extern int ceph_fs_debugfs_init(struct ceph_fs_client *client);
extern void ceph_fs_debugfs_cleanup(struct ceph_fs_client *client);

#endif /* _FS_CEPH_SUPER_H */<|MERGE_RESOLUTION|>--- conflicted
+++ resolved
@@ -354,11 +354,7 @@
 	int i_rd_ref, i_rdcache_ref, i_wr_ref, i_wb_ref;
 	int i_wrbuffer_ref, i_wrbuffer_ref_head;
 	atomic_t i_filelock_ref;
-<<<<<<< HEAD
-	u32 i_shared_gen;       /* increment each time we get FILE_SHARED */
-=======
 	atomic_t i_shared_gen;       /* increment each time we get FILE_SHARED */
->>>>>>> 661e50bc
 	u32 i_rdcache_gen;      /* incremented each time we get FILE_CACHE. */
 	u32 i_rdcache_revoking; /* RDCACHE gen to async invalidate, if any */
 
