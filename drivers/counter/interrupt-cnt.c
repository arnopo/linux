// SPDX-License-Identifier: GPL-2.0
/*
 * Copyright (c) 2021 Pengutronix, Oleksij Rempel <kernel@pengutronix.de>
 */

#include <linux/counter.h>
#include <linux/gpio/consumer.h>
#include <linux/interrupt.h>
#include <linux/irq.h>
#include <linux/mod_devicetable.h>
#include <linux/module.h>
#include <linux/platform_device.h>
#include <linux/types.h>

#define INTERRUPT_CNT_NAME "interrupt-cnt"

struct interrupt_cnt_priv {
	atomic_t count;
	struct gpio_desc *gpio;
	int irq;
	bool enabled;
	struct counter_signal signals;
	struct counter_synapse synapses;
	struct counter_count cnts;
};

static irqreturn_t interrupt_cnt_isr(int irq, void *dev_id)
{
	struct interrupt_cnt_priv *priv = dev_id;

	atomic_inc(&priv->count);

	return IRQ_HANDLED;
}

static int interrupt_cnt_enable_read(struct counter_device *counter,
				     struct counter_count *count, u8 *enable)
{
	struct interrupt_cnt_priv *priv = counter_priv(counter);

	*enable = priv->enabled;

	return 0;
}

static int interrupt_cnt_enable_write(struct counter_device *counter,
				      struct counter_count *count, u8 enable)
{
<<<<<<< HEAD
	struct interrupt_cnt_priv *priv = counter->priv;
=======
	struct interrupt_cnt_priv *priv = counter_priv(counter);
>>>>>>> 754e0b0e

	if (priv->enabled == enable)
		return 0;

	if (enable) {
		priv->enabled = true;
		enable_irq(priv->irq);
	} else {
		disable_irq(priv->irq);
		priv->enabled = false;
	}

	return 0;
}

static struct counter_comp interrupt_cnt_ext[] = {
	COUNTER_COMP_ENABLE(interrupt_cnt_enable_read,
			    interrupt_cnt_enable_write),
};

static const enum counter_synapse_action interrupt_cnt_synapse_actions[] = {
	COUNTER_SYNAPSE_ACTION_RISING_EDGE,
};

static int interrupt_cnt_action_read(struct counter_device *counter,
				     struct counter_count *count,
				     struct counter_synapse *synapse,
				     enum counter_synapse_action *action)
{
	*action = COUNTER_SYNAPSE_ACTION_RISING_EDGE;

	return 0;
}

static int interrupt_cnt_read(struct counter_device *counter,
			      struct counter_count *count, u64 *val)
{
	struct interrupt_cnt_priv *priv = counter_priv(counter);

	*val = atomic_read(&priv->count);

	return 0;
}

static int interrupt_cnt_write(struct counter_device *counter,
			       struct counter_count *count, const u64 val)
{
	struct interrupt_cnt_priv *priv = counter_priv(counter);

	if (val != (typeof(priv->count.counter))val)
		return -ERANGE;

	atomic_set(&priv->count, val);

	return 0;
}

static const enum counter_function interrupt_cnt_functions[] = {
	COUNTER_FUNCTION_INCREASE,
};

static int interrupt_cnt_function_read(struct counter_device *counter,
				       struct counter_count *count,
				       enum counter_function *function)
{
	*function = COUNTER_FUNCTION_INCREASE;

	return 0;
}

static int interrupt_cnt_signal_read(struct counter_device *counter,
				     struct counter_signal *signal,
				     enum counter_signal_level *level)
{
	struct interrupt_cnt_priv *priv = counter_priv(counter);
	int ret;

	if (!priv->gpio)
		return -EINVAL;

	ret = gpiod_get_value(priv->gpio);
	if (ret < 0)
		return ret;

	*level = ret ? COUNTER_SIGNAL_LEVEL_HIGH : COUNTER_SIGNAL_LEVEL_LOW;

	return 0;
}

static const struct counter_ops interrupt_cnt_ops = {
	.action_read = interrupt_cnt_action_read,
	.count_read = interrupt_cnt_read,
	.count_write = interrupt_cnt_write,
	.function_read = interrupt_cnt_function_read,
	.signal_read  = interrupt_cnt_signal_read,
};

static int interrupt_cnt_probe(struct platform_device *pdev)
{
	struct device *dev = &pdev->dev;
	struct counter_device *counter;
	struct interrupt_cnt_priv *priv;
	int ret;

	counter = devm_counter_alloc(dev, sizeof(*priv));
	if (!counter)
		return -ENOMEM;
	priv = counter_priv(counter);

	priv->irq = platform_get_irq_optional(pdev,  0);
	if (priv->irq == -ENXIO)
		priv->irq = 0;
	else if (priv->irq < 0)
		return dev_err_probe(dev, priv->irq, "failed to get IRQ\n");

	priv->gpio = devm_gpiod_get_optional(dev, NULL, GPIOD_IN);
	if (IS_ERR(priv->gpio))
		return dev_err_probe(dev, PTR_ERR(priv->gpio), "failed to get GPIO\n");

	if (!priv->irq && !priv->gpio) {
		dev_err(dev, "IRQ and GPIO are not found. At least one source should be provided\n");
		return -ENODEV;
	}

	if (!priv->irq) {
		int irq = gpiod_to_irq(priv->gpio);

		if (irq < 0)
			return dev_err_probe(dev, irq, "failed to get IRQ from GPIO\n");

		priv->irq = irq;
	}

	priv->signals.name = devm_kasprintf(dev, GFP_KERNEL, "IRQ %d",
					    priv->irq);
	if (!priv->signals.name)
		return -ENOMEM;

	counter->signals = &priv->signals;
	counter->num_signals = 1;

	priv->synapses.actions_list = interrupt_cnt_synapse_actions;
	priv->synapses.num_actions = ARRAY_SIZE(interrupt_cnt_synapse_actions);
	priv->synapses.signal = &priv->signals;

	priv->cnts.name = "Channel 0 Count";
	priv->cnts.functions_list = interrupt_cnt_functions;
	priv->cnts.num_functions = ARRAY_SIZE(interrupt_cnt_functions);
	priv->cnts.synapses = &priv->synapses;
	priv->cnts.num_synapses = 1;
	priv->cnts.ext = interrupt_cnt_ext;
	priv->cnts.num_ext = ARRAY_SIZE(interrupt_cnt_ext);

	counter->name = dev_name(dev);
	counter->parent = dev;
	counter->ops = &interrupt_cnt_ops;
	counter->counts = &priv->cnts;
	counter->num_counts = 1;

	irq_set_status_flags(priv->irq, IRQ_NOAUTOEN);
	ret = devm_request_irq(dev, priv->irq, interrupt_cnt_isr,
			       IRQF_TRIGGER_RISING | IRQF_NO_THREAD,
			       dev_name(dev), priv);
	if (ret)
		return ret;

	ret = devm_counter_add(dev, counter);
	if (ret < 0)
		return dev_err_probe(dev, ret, "Failed to add counter\n");

	return 0;
}

static const struct of_device_id interrupt_cnt_of_match[] = {
	{ .compatible = "interrupt-counter", },
	{}
};
MODULE_DEVICE_TABLE(of, interrupt_cnt_of_match);

static struct platform_driver interrupt_cnt_driver = {
	.probe = interrupt_cnt_probe,
	.driver = {
		.name = INTERRUPT_CNT_NAME,
		.of_match_table = interrupt_cnt_of_match,
	},
};
module_platform_driver(interrupt_cnt_driver);

MODULE_ALIAS("platform:interrupt-counter");
MODULE_AUTHOR("Oleksij Rempel <o.rempel@pengutronix.de>");
MODULE_DESCRIPTION("Interrupt counter driver");
MODULE_LICENSE("GPL v2");<|MERGE_RESOLUTION|>--- conflicted
+++ resolved
@@ -46,11 +46,7 @@
 static int interrupt_cnt_enable_write(struct counter_device *counter,
 				      struct counter_count *count, u8 enable)
 {
-<<<<<<< HEAD
-	struct interrupt_cnt_priv *priv = counter->priv;
-=======
-	struct interrupt_cnt_priv *priv = counter_priv(counter);
->>>>>>> 754e0b0e
+	struct interrupt_cnt_priv *priv = counter_priv(counter);
 
 	if (priv->enabled == enable)
 		return 0;
