// SPDX-License-Identifier: GPL-2.0-only
/*
 * Frame buffer driver for Trident TGUI, Blade and Image series
 *
 * Copyright 2001, 2002 - Jani Monoses   <jani@iv.ro>
 * Copyright 2009 Krzysztof Helt <krzysztof.h1@wp.pl>
 *
 * CREDITS:(in order of appearance)
 *	skeletonfb.c by Geert Uytterhoeven and other fb code in drivers/video
 *	Special thanks ;) to Mattia Crivellini <tia@mclink.it>
 *	much inspired by the XFree86 4.x Trident driver sources
 *	by Alan Hourihane the FreeVGA project
 *	Francesco Salvestrini <salvestrini@users.sf.net> XP support,
 *	code, suggestions
 * TODO:
 *	timing value tweaking so it looks good on every monitor in every mode
 */

#include <linux/aperture.h>
#include <linux/module.h>
#include <linux/fb.h>
#include <linux/init.h>
#include <linux/pci.h>
#include <linux/slab.h>

#include <linux/delay.h>
#include <video/vga.h>
#include <video/trident.h>

#include <linux/i2c.h>
#include <linux/i2c-algo-bit.h>

struct tridentfb_par {
	void __iomem *io_virt;	/* iospace virtual memory address */
	u32 pseudo_pal[16];
	int chip_id;
	int flatpanel;
	void (*init_accel) (struct tridentfb_par *, int, int);
	void (*wait_engine) (struct tridentfb_par *);
	void (*fill_rect)
		(struct tridentfb_par *par, u32, u32, u32, u32, u32, u32);
	void (*copy_rect)
		(struct tridentfb_par *par, u32, u32, u32, u32, u32, u32);
	void (*image_blit)
		(struct tridentfb_par *par, const char*,
		 u32, u32, u32, u32, u32, u32);
	unsigned char eng_oper;	/* engine operation... */
	bool ddc_registered;
	struct i2c_adapter ddc_adapter;
	struct i2c_algo_bit_data ddc_algo;
};

static struct fb_fix_screeninfo tridentfb_fix = {
	.id = "Trident",
	.type = FB_TYPE_PACKED_PIXELS,
	.ypanstep = 1,
	.visual = FB_VISUAL_PSEUDOCOLOR,
	.accel = FB_ACCEL_NONE,
};

/* defaults which are normally overriden by user values */

/* video mode */
static char *mode_option;
static int bpp = 8;

static int noaccel;

static int center;
static int stretch;

static int fp;
static int crt;

static int memsize;
static int memdiff;
static int nativex;

module_param(mode_option, charp, 0);
MODULE_PARM_DESC(mode_option, "Initial video mode e.g. '648x480-8@60'");
module_param_named(mode, mode_option, charp, 0);
MODULE_PARM_DESC(mode, "Initial video mode e.g. '648x480-8@60' (deprecated)");
module_param(bpp, int, 0);
module_param(center, int, 0);
module_param(stretch, int, 0);
module_param(noaccel, int, 0);
module_param(memsize, int, 0);
module_param(memdiff, int, 0);
module_param(nativex, int, 0);
module_param(fp, int, 0);
MODULE_PARM_DESC(fp, "Define if flatpanel is connected");
module_param(crt, int, 0);
MODULE_PARM_DESC(crt, "Define if CRT is connected");

static inline int is_oldclock(int id)
{
	return	(id == TGUI9440) ||
		(id == TGUI9660) ||
		(id == CYBER9320);
}

static inline int is_oldprotect(int id)
{
	return	is_oldclock(id) ||
		(id == PROVIDIA9685) ||
		(id == CYBER9382) ||
		(id == CYBER9385);
}

static inline int is_blade(int id)
{
	return	(id == BLADE3D) ||
		(id == CYBERBLADEE4) ||
		(id == CYBERBLADEi7) ||
		(id == CYBERBLADEi7D) ||
		(id == CYBERBLADEi1) ||
		(id == CYBERBLADEi1D) ||
		(id == CYBERBLADEAi1) ||
		(id == CYBERBLADEAi1D);
}

static inline int is_xp(int id)
{
	return	(id == CYBERBLADEXPAi1) ||
		(id == CYBERBLADEXPm8) ||
		(id == CYBERBLADEXPm16);
}

static inline int is3Dchip(int id)
{
	return	is_blade(id) || is_xp(id) ||
		(id == CYBER9397) || (id == CYBER9397DVD) ||
		(id == CYBER9520) || (id == CYBER9525DVD) ||
		(id == IMAGE975) || (id == IMAGE985);
}

static inline int iscyber(int id)
{
	switch (id) {
	case CYBER9388:
	case CYBER9382:
	case CYBER9385:
	case CYBER9397:
	case CYBER9397DVD:
	case CYBER9520:
	case CYBER9525DVD:
	case CYBERBLADEE4:
	case CYBERBLADEi7D:
	case CYBERBLADEi1:
	case CYBERBLADEi1D:
	case CYBERBLADEAi1:
	case CYBERBLADEAi1D:
	case CYBERBLADEXPAi1:
		return 1;

	case CYBER9320:
	case CYBERBLADEi7:	/* VIA MPV4 integrated version */
	default:
		/* case CYBERBLDAEXPm8:  Strange */
		/* case CYBERBLDAEXPm16: Strange */
		return 0;
	}
}

static inline void t_outb(struct tridentfb_par *p, u8 val, u16 reg)
{
	fb_writeb(val, p->io_virt + reg);
}

static inline u8 t_inb(struct tridentfb_par *p, u16 reg)
{
	return fb_readb(p->io_virt + reg);
}

static inline void writemmr(struct tridentfb_par *par, u16 r, u32 v)
{
	fb_writel(v, par->io_virt + r);
}

static inline u32 readmmr(struct tridentfb_par *par, u16 r)
{
	return fb_readl(par->io_virt + r);
}

#define DDC_SDA_TGUI		BIT(0)
#define DDC_SCL_TGUI		BIT(1)
#define DDC_SCL_DRIVE_TGUI	BIT(2)
#define DDC_SDA_DRIVE_TGUI	BIT(3)
#define DDC_MASK_TGUI		(DDC_SCL_DRIVE_TGUI | DDC_SDA_DRIVE_TGUI)

static void tridentfb_ddc_setscl_tgui(void *data, int val)
{
	struct tridentfb_par *par = data;
	u8 reg = vga_mm_rcrt(par->io_virt, I2C) & DDC_MASK_TGUI;

	if (val)
		reg &= ~DDC_SCL_DRIVE_TGUI; /* disable drive - don't drive hi */
	else
		reg |= DDC_SCL_DRIVE_TGUI; /* drive low */

	vga_mm_wcrt(par->io_virt, I2C, reg);
}

static void tridentfb_ddc_setsda_tgui(void *data, int val)
{
	struct tridentfb_par *par = data;
	u8 reg = vga_mm_rcrt(par->io_virt, I2C) & DDC_MASK_TGUI;

	if (val)
		reg &= ~DDC_SDA_DRIVE_TGUI; /* disable drive - don't drive hi */
	else
		reg |= DDC_SDA_DRIVE_TGUI; /* drive low */

	vga_mm_wcrt(par->io_virt, I2C, reg);
}

static int tridentfb_ddc_getsda_tgui(void *data)
{
	struct tridentfb_par *par = data;

	return !!(vga_mm_rcrt(par->io_virt, I2C) & DDC_SDA_TGUI);
}

#define DDC_SDA_IN	BIT(0)
#define DDC_SCL_OUT	BIT(1)
#define DDC_SDA_OUT	BIT(3)
#define DDC_SCL_IN	BIT(6)
#define DDC_MASK	(DDC_SCL_OUT | DDC_SDA_OUT)

static void tridentfb_ddc_setscl(void *data, int val)
{
	struct tridentfb_par *par = data;
	unsigned char reg;

	reg = vga_mm_rcrt(par->io_virt, I2C) & DDC_MASK;
	if (val)
		reg |= DDC_SCL_OUT;
	else
		reg &= ~DDC_SCL_OUT;
	vga_mm_wcrt(par->io_virt, I2C, reg);
}

static void tridentfb_ddc_setsda(void *data, int val)
{
	struct tridentfb_par *par = data;
	unsigned char reg;

	reg = vga_mm_rcrt(par->io_virt, I2C) & DDC_MASK;
	if (!val)
		reg |= DDC_SDA_OUT;
	else
		reg &= ~DDC_SDA_OUT;
	vga_mm_wcrt(par->io_virt, I2C, reg);
}

static int tridentfb_ddc_getscl(void *data)
{
	struct tridentfb_par *par = data;

	return !!(vga_mm_rcrt(par->io_virt, I2C) & DDC_SCL_IN);
}

static int tridentfb_ddc_getsda(void *data)
{
	struct tridentfb_par *par = data;

	return !!(vga_mm_rcrt(par->io_virt, I2C) & DDC_SDA_IN);
}

static int tridentfb_setup_ddc_bus(struct fb_info *info)
{
	struct tridentfb_par *par = info->par;

	strscpy(par->ddc_adapter.name, info->fix.id,
		sizeof(par->ddc_adapter.name));
	par->ddc_adapter.owner		= THIS_MODULE;
	par->ddc_adapter.class		= I2C_CLASS_DDC;
	par->ddc_adapter.algo_data	= &par->ddc_algo;
	par->ddc_adapter.dev.parent	= info->device;
	if (is_oldclock(par->chip_id)) { /* not sure if this check is OK */
		par->ddc_algo.setsda	= tridentfb_ddc_setsda_tgui;
		par->ddc_algo.setscl	= tridentfb_ddc_setscl_tgui;
		par->ddc_algo.getsda	= tridentfb_ddc_getsda_tgui;
		/* no getscl */
	} else {
		par->ddc_algo.setsda	= tridentfb_ddc_setsda;
		par->ddc_algo.setscl	= tridentfb_ddc_setscl;
		par->ddc_algo.getsda	= tridentfb_ddc_getsda;
		par->ddc_algo.getscl	= tridentfb_ddc_getscl;
	}
	par->ddc_algo.udelay		= 10;
	par->ddc_algo.timeout		= 20;
	par->ddc_algo.data		= par;

	i2c_set_adapdata(&par->ddc_adapter, par);

	return i2c_bit_add_bus(&par->ddc_adapter);
}

/*
 * Blade specific acceleration.
 */

#define point(x, y) ((y) << 16 | (x))

static void blade_init_accel(struct tridentfb_par *par, int pitch, int bpp)
{
	int v1 = (pitch >> 3) << 20;
	int tmp = bpp == 24 ? 2 : (bpp >> 4);
	int v2 = v1 | (tmp << 29);

	writemmr(par, 0x21C0, v2);
	writemmr(par, 0x21C4, v2);
	writemmr(par, 0x21B8, v2);
	writemmr(par, 0x21BC, v2);
	writemmr(par, 0x21D0, v1);
	writemmr(par, 0x21D4, v1);
	writemmr(par, 0x21C8, v1);
	writemmr(par, 0x21CC, v1);
	writemmr(par, 0x216C, 0);
}

static void blade_wait_engine(struct tridentfb_par *par)
{
	while (readmmr(par, STATUS) & 0xFA800000)
		cpu_relax();
}

static void blade_fill_rect(struct tridentfb_par *par,
			    u32 x, u32 y, u32 w, u32 h, u32 c, u32 rop)
{
	writemmr(par, COLOR, c);
	writemmr(par, ROP, rop ? ROP_X : ROP_S);
	writemmr(par, CMD, 0x20000000 | 1 << 19 | 1 << 4 | 2 << 2);

	writemmr(par, DST1, point(x, y));
	writemmr(par, DST2, point(x + w - 1, y + h - 1));
}

static void blade_image_blit(struct tridentfb_par *par, const char *data,
			     u32 x, u32 y, u32 w, u32 h, u32 c, u32 b)
{
	unsigned size = ((w + 31) >> 5) * h;

	writemmr(par, COLOR, c);
	writemmr(par, BGCOLOR, b);
	writemmr(par, CMD, 0xa0000000 | 3 << 19);

	writemmr(par, DST1, point(x, y));
	writemmr(par, DST2, point(x + w - 1, y + h - 1));

	iowrite32_rep(par->io_virt + 0x10000, data, size);
}

static void blade_copy_rect(struct tridentfb_par *par,
			    u32 x1, u32 y1, u32 x2, u32 y2, u32 w, u32 h)
{
	int direction = 2;
	u32 s1 = point(x1, y1);
	u32 s2 = point(x1 + w - 1, y1 + h - 1);
	u32 d1 = point(x2, y2);
	u32 d2 = point(x2 + w - 1, y2 + h - 1);

	if ((y1 > y2) || ((y1 == y2) && (x1 > x2)))
		direction = 0;

	writemmr(par, ROP, ROP_S);
	writemmr(par, CMD, 0xE0000000 | 1 << 19 | 1 << 4 | 1 << 2 | direction);

	writemmr(par, SRC1, direction ? s2 : s1);
	writemmr(par, SRC2, direction ? s1 : s2);
	writemmr(par, DST1, direction ? d2 : d1);
	writemmr(par, DST2, direction ? d1 : d2);
}

/*
 * BladeXP specific acceleration functions
 */

static void xp_init_accel(struct tridentfb_par *par, int pitch, int bpp)
{
	unsigned char x = bpp == 24 ? 3 : (bpp >> 4);
	int v1 = pitch << (bpp == 24 ? 20 : (18 + x));

	switch (pitch << (bpp >> 3)) {
	case 8192:
	case 512:
		x |= 0x00;
		break;
	case 1024:
		x |= 0x04;
		break;
	case 2048:
		x |= 0x08;
		break;
	case 4096:
		x |= 0x0C;
		break;
	}

	t_outb(par, x, 0x2125);

	par->eng_oper = x | 0x40;

	writemmr(par, 0x2154, v1);
	writemmr(par, 0x2150, v1);
	t_outb(par, 3, 0x2126);
}

static void xp_wait_engine(struct tridentfb_par *par)
{
	int count = 0;
	int timeout = 0;

	while (t_inb(par, STATUS) & 0x80) {
		count++;
		if (count == 10000000) {
			/* Timeout */
			count = 9990000;
			timeout++;
			if (timeout == 8) {
				/* Reset engine */
				t_outb(par, 0x00, STATUS);
				return;
			}
		}
		cpu_relax();
	}
}

static void xp_fill_rect(struct tridentfb_par *par,
			 u32 x, u32 y, u32 w, u32 h, u32 c, u32 rop)
{
	writemmr(par, 0x2127, ROP_P);
	writemmr(par, 0x2158, c);
	writemmr(par, DRAWFL, 0x4000);
	writemmr(par, OLDDIM, point(h, w));
	writemmr(par, OLDDST, point(y, x));
	t_outb(par, 0x01, OLDCMD);
	t_outb(par, par->eng_oper, 0x2125);
}

static void xp_copy_rect(struct tridentfb_par *par,
			 u32 x1, u32 y1, u32 x2, u32 y2, u32 w, u32 h)
{
	u32 x1_tmp, x2_tmp, y1_tmp, y2_tmp;
	int direction = 0x0004;

	if ((x1 < x2) && (y1 == y2)) {
		direction |= 0x0200;
		x1_tmp = x1 + w - 1;
		x2_tmp = x2 + w - 1;
	} else {
		x1_tmp = x1;
		x2_tmp = x2;
	}

	if (y1 < y2) {
		direction |= 0x0100;
		y1_tmp = y1 + h - 1;
		y2_tmp = y2 + h - 1;
	} else {
		y1_tmp = y1;
		y2_tmp = y2;
	}

	writemmr(par, DRAWFL, direction);
	t_outb(par, ROP_S, 0x2127);
	writemmr(par, OLDSRC, point(y1_tmp, x1_tmp));
	writemmr(par, OLDDST, point(y2_tmp, x2_tmp));
	writemmr(par, OLDDIM, point(h, w));
	t_outb(par, 0x01, OLDCMD);
}

/*
 * Image specific acceleration functions
 */
static void image_init_accel(struct tridentfb_par *par, int pitch, int bpp)
{
	int tmp = bpp == 24 ? 2: (bpp >> 4);

	writemmr(par, 0x2120, 0xF0000000);
	writemmr(par, 0x2120, 0x40000000 | tmp);
	writemmr(par, 0x2120, 0x80000000);
	writemmr(par, 0x2144, 0x00000000);
	writemmr(par, 0x2148, 0x00000000);
	writemmr(par, 0x2150, 0x00000000);
	writemmr(par, 0x2154, 0x00000000);
	writemmr(par, 0x2120, 0x60000000 | (pitch << 16) | pitch);
	writemmr(par, 0x216C, 0x00000000);
	writemmr(par, 0x2170, 0x00000000);
	writemmr(par, 0x217C, 0x00000000);
	writemmr(par, 0x2120, 0x10000000);
	writemmr(par, 0x2130, (2047 << 16) | 2047);
}

static void image_wait_engine(struct tridentfb_par *par)
{
	while (readmmr(par, 0x2164) & 0xF0000000)
		cpu_relax();
}

static void image_fill_rect(struct tridentfb_par *par,
			    u32 x, u32 y, u32 w, u32 h, u32 c, u32 rop)
{
	writemmr(par, 0x2120, 0x80000000);
	writemmr(par, 0x2120, 0x90000000 | ROP_S);

	writemmr(par, 0x2144, c);

	writemmr(par, DST1, point(x, y));
	writemmr(par, DST2, point(x + w - 1, y + h - 1));

	writemmr(par, 0x2124, 0x80000000 | 3 << 22 | 1 << 10 | 1 << 9);
}

static void image_copy_rect(struct tridentfb_par *par,
			    u32 x1, u32 y1, u32 x2, u32 y2, u32 w, u32 h)
{
	int direction = 0x4;
	u32 s1 = point(x1, y1);
	u32 s2 = point(x1 + w - 1, y1 + h - 1);
	u32 d1 = point(x2, y2);
	u32 d2 = point(x2 + w - 1, y2 + h - 1);

	if ((y1 > y2) || ((y1 == y2) && (x1 > x2)))
		direction = 0;

	writemmr(par, 0x2120, 0x80000000);
	writemmr(par, 0x2120, 0x90000000 | ROP_S);

	writemmr(par, SRC1, direction ? s2 : s1);
	writemmr(par, SRC2, direction ? s1 : s2);
	writemmr(par, DST1, direction ? d2 : d1);
	writemmr(par, DST2, direction ? d1 : d2);
	writemmr(par, 0x2124,
		 0x80000000 | 1 << 22 | 1 << 10 | 1 << 7 | direction);
}

/*
 * TGUI 9440/96XX acceleration
 */

static void tgui_init_accel(struct tridentfb_par *par, int pitch, int bpp)
{
	unsigned char x = bpp == 24 ? 3 : (bpp >> 4);

	/* disable clipping */
	writemmr(par, 0x2148, 0);
	writemmr(par, 0x214C, point(4095, 2047));

	switch ((pitch * bpp) / 8) {
	case 8192:
	case 512:
		x |= 0x00;
		break;
	case 1024:
		x |= 0x04;
		break;
	case 2048:
		x |= 0x08;
		break;
	case 4096:
		x |= 0x0C;
		break;
	}

	fb_writew(x, par->io_virt + 0x2122);
}

static void tgui_fill_rect(struct tridentfb_par *par,
			   u32 x, u32 y, u32 w, u32 h, u32 c, u32 rop)
{
	t_outb(par, ROP_P, 0x2127);
	writemmr(par, OLDCLR, c);
	writemmr(par, DRAWFL, 0x4020);
	writemmr(par, OLDDIM, point(w - 1, h - 1));
	writemmr(par, OLDDST, point(x, y));
	t_outb(par, 1, OLDCMD);
}

static void tgui_copy_rect(struct tridentfb_par *par,
			   u32 x1, u32 y1, u32 x2, u32 y2, u32 w, u32 h)
{
	int flags = 0;
	u16 x1_tmp, x2_tmp, y1_tmp, y2_tmp;

	if ((x1 < x2) && (y1 == y2)) {
		flags |= 0x0200;
		x1_tmp = x1 + w - 1;
		x2_tmp = x2 + w - 1;
	} else {
		x1_tmp = x1;
		x2_tmp = x2;
	}

	if (y1 < y2) {
		flags |= 0x0100;
		y1_tmp = y1 + h - 1;
		y2_tmp = y2 + h - 1;
	} else {
		y1_tmp = y1;
		y2_tmp = y2;
	}

	writemmr(par, DRAWFL, 0x4 | flags);
	t_outb(par, ROP_S, 0x2127);
	writemmr(par, OLDSRC, point(x1_tmp, y1_tmp));
	writemmr(par, OLDDST, point(x2_tmp, y2_tmp));
	writemmr(par, OLDDIM, point(w - 1, h - 1));
	t_outb(par, 1, OLDCMD);
}

/*
 * Accel functions called by the upper layers
 */
static void tridentfb_fillrect(struct fb_info *info,
			       const struct fb_fillrect *fr)
{
	struct tridentfb_par *par = info->par;
	int col;

	if (info->flags & FBINFO_HWACCEL_DISABLED) {
		cfb_fillrect(info, fr);
		return;
	}
	if (info->var.bits_per_pixel == 8) {
		col = fr->color;
		col |= col << 8;
		col |= col << 16;
	} else
		col = ((u32 *)(info->pseudo_palette))[fr->color];

	par->wait_engine(par);
	par->fill_rect(par, fr->dx, fr->dy, fr->width,
		       fr->height, col, fr->rop);
}

static void tridentfb_imageblit(struct fb_info *info,
				const struct fb_image *img)
{
	struct tridentfb_par *par = info->par;
	int col, bgcol;

	if ((info->flags & FBINFO_HWACCEL_DISABLED) || img->depth != 1) {
		cfb_imageblit(info, img);
		return;
	}
	if (info->var.bits_per_pixel == 8) {
		col = img->fg_color;
		col |= col << 8;
		col |= col << 16;
		bgcol = img->bg_color;
		bgcol |= bgcol << 8;
		bgcol |= bgcol << 16;
	} else {
		col = ((u32 *)(info->pseudo_palette))[img->fg_color];
		bgcol = ((u32 *)(info->pseudo_palette))[img->bg_color];
	}

	par->wait_engine(par);
	if (par->image_blit)
		par->image_blit(par, img->data, img->dx, img->dy,
				img->width, img->height, col, bgcol);
	else
		cfb_imageblit(info, img);
}

static void tridentfb_copyarea(struct fb_info *info,
			       const struct fb_copyarea *ca)
{
	struct tridentfb_par *par = info->par;

	if (info->flags & FBINFO_HWACCEL_DISABLED) {
		cfb_copyarea(info, ca);
		return;
	}
	par->wait_engine(par);
	par->copy_rect(par, ca->sx, ca->sy, ca->dx, ca->dy,
		       ca->width, ca->height);
}

static int tridentfb_sync(struct fb_info *info)
{
	struct tridentfb_par *par = info->par;

	if (!(info->flags & FBINFO_HWACCEL_DISABLED))
		par->wait_engine(par);
	return 0;
}

/*
 * Hardware access functions
 */

static inline unsigned char read3X4(struct tridentfb_par *par, int reg)
{
	return vga_mm_rcrt(par->io_virt, reg);
}

static inline void write3X4(struct tridentfb_par *par, int reg,
			    unsigned char val)
{
	vga_mm_wcrt(par->io_virt, reg, val);
}

static inline unsigned char read3CE(struct tridentfb_par *par,
				    unsigned char reg)
{
	return vga_mm_rgfx(par->io_virt, reg);
}

static inline void writeAttr(struct tridentfb_par *par, int reg,
			     unsigned char val)
{
	fb_readb(par->io_virt + VGA_IS1_RC);	/* flip-flop to index */
	vga_mm_wattr(par->io_virt, reg, val);
}

static inline void write3CE(struct tridentfb_par *par, int reg,
			    unsigned char val)
{
	vga_mm_wgfx(par->io_virt, reg, val);
}

static void enable_mmio(struct tridentfb_par *par)
{
	/* Goto New Mode */
	vga_io_rseq(0x0B);

	/* Unprotect registers */
	vga_io_wseq(NewMode1, 0x80);
	if (!is_oldprotect(par->chip_id))
		vga_io_wseq(Protection, 0x92);

	/* Enable MMIO */
	outb(PCIReg, 0x3D4);
	outb(inb(0x3D5) | 0x01, 0x3D5);
}

static void disable_mmio(struct tridentfb_par *par)
{
	/* Goto New Mode */
	vga_mm_rseq(par->io_virt, 0x0B);

	/* Unprotect registers */
	vga_mm_wseq(par->io_virt, NewMode1, 0x80);
	if (!is_oldprotect(par->chip_id))
		vga_mm_wseq(par->io_virt, Protection, 0x92);

	/* Disable MMIO */
	t_outb(par, PCIReg, 0x3D4);
	t_outb(par, t_inb(par, 0x3D5) & ~0x01, 0x3D5);
}

static inline void crtc_unlock(struct tridentfb_par *par)
{
	write3X4(par, VGA_CRTC_V_SYNC_END,
		 read3X4(par, VGA_CRTC_V_SYNC_END) & 0x7F);
}

/*  Return flat panel's maximum x resolution */
static int get_nativex(struct tridentfb_par *par)
{
	int x, y, tmp;

	if (nativex)
		return nativex;

	tmp = (read3CE(par, VertStretch) >> 4) & 3;

	switch (tmp) {
	case 0:
		x = 1280; y = 1024;
		break;
	case 2:
		x = 1024; y = 768;
		break;
	case 3:
		x = 800; y = 600;
		break;
	case 1:
	default:
		x = 640;  y = 480;
		break;
	}

	output("%dx%d flat panel found\n", x, y);
	return x;
}

/* Set pitch */
static inline void set_lwidth(struct tridentfb_par *par, int width)
{
	write3X4(par, VGA_CRTC_OFFSET, width & 0xFF);
	/* chips older than TGUI9660 have only 1 width bit in AddColReg */
	/* touching the other one breaks I2C/DDC */
	if (par->chip_id == TGUI9440 || par->chip_id == CYBER9320)
		write3X4(par, AddColReg,
		     (read3X4(par, AddColReg) & 0xEF) | ((width & 0x100) >> 4));
	else
		write3X4(par, AddColReg,
		     (read3X4(par, AddColReg) & 0xCF) | ((width & 0x300) >> 4));
}

/* For resolutions smaller than FP resolution stretch */
static void screen_stretch(struct tridentfb_par *par)
{
	if (par->chip_id != CYBERBLADEXPAi1)
		write3CE(par, BiosReg, 0);
	else
		write3CE(par, BiosReg, 8);
	write3CE(par, VertStretch, (read3CE(par, VertStretch) & 0x7C) | 1);
	write3CE(par, HorStretch, (read3CE(par, HorStretch) & 0x7C) | 1);
}

/* For resolutions smaller than FP resolution center */
static inline void screen_center(struct tridentfb_par *par)
{
	write3CE(par, VertStretch, (read3CE(par, VertStretch) & 0x7C) | 0x80);
	write3CE(par, HorStretch, (read3CE(par, HorStretch) & 0x7C) | 0x80);
}

/* Address of first shown pixel in display memory */
static void set_screen_start(struct tridentfb_par *par, int base)
{
	u8 tmp;
	write3X4(par, VGA_CRTC_START_LO, base & 0xFF);
	write3X4(par, VGA_CRTC_START_HI, (base & 0xFF00) >> 8);
	tmp = read3X4(par, CRTCModuleTest) & 0xDF;
	write3X4(par, CRTCModuleTest, tmp | ((base & 0x10000) >> 11));
	tmp = read3X4(par, CRTHiOrd) & 0xF8;
	write3X4(par, CRTHiOrd, tmp | ((base & 0xE0000) >> 17));
}

/* Set dotclock frequency */
static void set_vclk(struct tridentfb_par *par, unsigned long freq)
{
	int m, n, k;
	unsigned long fi, d, di;
	unsigned char best_m = 0, best_n = 0, best_k = 0;
	unsigned char hi, lo;
	unsigned char shift = !is_oldclock(par->chip_id) ? 2 : 1;

	d = 20000;
	for (k = shift; k >= 0; k--)
		for (m = 1; m < 32; m++) {
			n = ((m + 2) << shift) - 8;
			for (n = (n < 0 ? 0 : n); n < 122; n++) {
				fi = ((14318l * (n + 8)) / (m + 2)) >> k;
				di = abs(fi - freq);
				if (di < d || (di == d && k == best_k)) {
					d = di;
					best_n = n;
					best_m = m;
					best_k = k;
				}
				if (fi > freq)
					break;
			}
		}

	if (is_oldclock(par->chip_id)) {
		lo = best_n | (best_m << 7);
		hi = (best_m >> 1) | (best_k << 4);
	} else {
		lo = best_n;
		hi = best_m | (best_k << 6);
	}

	if (is3Dchip(par->chip_id)) {
		vga_mm_wseq(par->io_virt, ClockHigh, hi);
		vga_mm_wseq(par->io_virt, ClockLow, lo);
	} else {
		t_outb(par, lo, 0x43C8);
		t_outb(par, hi, 0x43C9);
	}
	debug("VCLK = %X %X\n", hi, lo);
}

/* Set number of lines for flat panels*/
static void set_number_of_lines(struct tridentfb_par *par, int lines)
{
	int tmp = read3CE(par, CyberEnhance) & 0x8F;
	if (lines > 1024)
		tmp |= 0x50;
	else if (lines > 768)
		tmp |= 0x30;
	else if (lines > 600)
		tmp |= 0x20;
	else if (lines > 480)
		tmp |= 0x10;
	write3CE(par, CyberEnhance, tmp);
}

/*
 * If we see that FP is active we assume we have one.
 * Otherwise we have a CRT display. User can override.
 */
static int is_flatpanel(struct tridentfb_par *par)
{
	if (fp)
		return 1;
	if (crt || !iscyber(par->chip_id))
		return 0;
	return (read3CE(par, FPConfig) & 0x10) ? 1 : 0;
}

/* Try detecting the video memory size */
static unsigned int get_memsize(struct tridentfb_par *par)
{
	unsigned char tmp, tmp2;
	unsigned int k;

	/* If memory size provided by user */
	if (memsize)
		k = memsize * Kb;
	else
		switch (par->chip_id) {
		case CYBER9525DVD:
			k = 2560 * Kb;
			break;
		default:
			tmp = read3X4(par, SPR) & 0x0F;
			switch (tmp) {

			case 0x01:
				k = 512 * Kb;
				break;
			case 0x02:
				k = 6 * Mb;	/* XP */
				break;
			case 0x03:
				k = 1 * Mb;
				break;
			case 0x04:
				k = 8 * Mb;
				break;
			case 0x06:
				k = 10 * Mb;	/* XP */
				break;
			case 0x07:
				k = 2 * Mb;
				break;
			case 0x08:
				k = 12 * Mb;	/* XP */
				break;
			case 0x0A:
				k = 14 * Mb;	/* XP */
				break;
			case 0x0C:
				k = 16 * Mb;	/* XP */
				break;
			case 0x0E:		/* XP */

				tmp2 = vga_mm_rseq(par->io_virt, 0xC1);
				switch (tmp2) {
				case 0x00:
					k = 20 * Mb;
					break;
				case 0x01:
					k = 24 * Mb;
					break;
				case 0x10:
					k = 28 * Mb;
					break;
				case 0x11:
					k = 32 * Mb;
					break;
				default:
					k = 1 * Mb;
					break;
				}
				break;

			case 0x0F:
				k = 4 * Mb;
				break;
			default:
				k = 1 * Mb;
				break;
			}
		}

	k -= memdiff * Kb;
	output("framebuffer size = %d Kb\n", k / Kb);
	return k;
}

/* See if we can handle the video mode described in var */
static int tridentfb_check_var(struct fb_var_screeninfo *var,
			       struct fb_info *info)
{
	struct tridentfb_par *par = info->par;
	int bpp = var->bits_per_pixel;
	int line_length;
	int ramdac = 230000; /* 230MHz for most 3D chips */
	debug("enter\n");

	if (!var->pixclock)
		return -EINVAL;

	/* check color depth */
	if (bpp == 24)
		bpp = var->bits_per_pixel = 32;
	if (bpp != 8 && bpp != 16 && bpp != 32)
		return -EINVAL;
	if (par->chip_id == TGUI9440 && bpp == 32)
		return -EINVAL;
	/* check whether resolution fits on panel and in memory */
	if (par->flatpanel && nativex && var->xres > nativex)
		return -EINVAL;
	/* various resolution checks */
	var->xres = (var->xres + 7) & ~0x7;
	if (var->xres > var->xres_virtual)
		var->xres_virtual = var->xres;
	if (var->yres > var->yres_virtual)
		var->yres_virtual = var->yres;
	if (var->xres_virtual > 4095 || var->yres > 2048)
		return -EINVAL;
	/* prevent from position overflow for acceleration */
	if (var->yres_virtual > 0xffff)
		return -EINVAL;
	line_length = var->xres_virtual * bpp / 8;

	if (!is3Dchip(par->chip_id) &&
	    !(info->flags & FBINFO_HWACCEL_DISABLED)) {
		/* acceleration requires line length to be power of 2 */
		if (line_length <= 512)
			var->xres_virtual = 512 * 8 / bpp;
		else if (line_length <= 1024)
			var->xres_virtual = 1024 * 8 / bpp;
		else if (line_length <= 2048)
			var->xres_virtual = 2048 * 8 / bpp;
		else if (line_length <= 4096)
			var->xres_virtual = 4096 * 8 / bpp;
		else if (line_length <= 8192)
			var->xres_virtual = 8192 * 8 / bpp;
		else
			return -EINVAL;

		line_length = var->xres_virtual * bpp / 8;
	}

	/* datasheet specifies how to set panning only up to 4 MB */
	if (line_length * (var->yres_virtual - var->yres) > (4 << 20))
		var->yres_virtual = ((4 << 20) / line_length) + var->yres;

	if (line_length * var->yres_virtual > info->fix.smem_len)
		return -EINVAL;

	switch (bpp) {
	case 8:
		var->red.offset = 0;
		var->red.length = 8;
		var->green = var->red;
		var->blue = var->red;
		break;
	case 16:
		var->red.offset = 11;
		var->green.offset = 5;
		var->blue.offset = 0;
		var->red.length = 5;
		var->green.length = 6;
		var->blue.length = 5;
		break;
	case 32:
		var->red.offset = 16;
		var->green.offset = 8;
		var->blue.offset = 0;
		var->red.length = 8;
		var->green.length = 8;
		var->blue.length = 8;
		break;
	default:
		return -EINVAL;
	}

	if (is_xp(par->chip_id))
		ramdac = 350000;

	switch (par->chip_id) {
	case TGUI9440:
		ramdac = (bpp >= 16) ? 45000 : 90000;
		break;
	case CYBER9320:
	case TGUI9660:
		ramdac = 135000;
		break;
	case PROVIDIA9685:
	case CYBER9388:
	case CYBER9382:
	case CYBER9385:
		ramdac = 170000;
		break;
	}

	/* The clock is doubled for 32 bpp */
	if (bpp == 32)
		ramdac /= 2;

	if (PICOS2KHZ(var->pixclock) > ramdac)
		return -EINVAL;

	debug("exit\n");

	return 0;

}

/* Pan the display */
static int tridentfb_pan_display(struct fb_var_screeninfo *var,
				 struct fb_info *info)
{
	struct tridentfb_par *par = info->par;
	unsigned int offset;

	debug("enter\n");
	offset = (var->xoffset + (var->yoffset * info->var.xres_virtual))
		* info->var.bits_per_pixel / 32;
	set_screen_start(par, offset);
	debug("exit\n");
	return 0;
}

static inline void shadowmode_on(struct tridentfb_par *par)
{
	write3CE(par, CyberControl, read3CE(par, CyberControl) | 0x81);
}

/* Set the hardware to the requested video mode */
static int tridentfb_set_par(struct fb_info *info)
{
	struct tridentfb_par *par = info->par;
	u32 htotal, hdispend, hsyncstart, hsyncend, hblankstart, hblankend;
	u32 vtotal, vdispend, vsyncstart, vsyncend, vblankstart, vblankend;
	struct fb_var_screeninfo *var = &info->var;
	int bpp = var->bits_per_pixel;
	unsigned char tmp;
	unsigned long vclk;

	debug("enter\n");
	hdispend = var->xres / 8 - 1;
	hsyncstart = (var->xres + var->right_margin) / 8;
	hsyncend = (var->xres + var->right_margin + var->hsync_len) / 8;
	htotal = (var->xres + var->left_margin + var->right_margin +
		  var->hsync_len) / 8 - 5;
	hblankstart = hdispend + 1;
	hblankend = htotal + 3;

	vdispend = var->yres - 1;
	vsyncstart = var->yres + var->lower_margin;
	vsyncend = vsyncstart + var->vsync_len;
	vtotal = var->upper_margin + vsyncend - 2;
	vblankstart = vdispend + 1;
	vblankend = vtotal;

	if (info->var.vmode & FB_VMODE_INTERLACED) {
		vtotal /= 2;
		vdispend /= 2;
		vsyncstart /= 2;
		vsyncend /= 2;
		vblankstart /= 2;
		vblankend /= 2;
	}

	enable_mmio(par);
	crtc_unlock(par);
	write3CE(par, CyberControl, 8);
	tmp = 0xEB;
	if (var->sync & FB_SYNC_HOR_HIGH_ACT)
		tmp &= ~0x40;
	if (var->sync & FB_SYNC_VERT_HIGH_ACT)
		tmp &= ~0x80;

	if (par->flatpanel && var->xres < nativex) {
		/*
		 * on flat panels with native size larger
		 * than requested resolution decide whether
		 * we stretch or center
		 */
		t_outb(par, tmp | 0xC0, VGA_MIS_W);

		shadowmode_on(par);

		if (center)
			screen_center(par);
		else if (stretch)
			screen_stretch(par);

	} else {
		t_outb(par, tmp, VGA_MIS_W);
		write3CE(par, CyberControl, 8);
	}

	/* vertical timing values */
	write3X4(par, VGA_CRTC_V_TOTAL, vtotal & 0xFF);
	write3X4(par, VGA_CRTC_V_DISP_END, vdispend & 0xFF);
	write3X4(par, VGA_CRTC_V_SYNC_START, vsyncstart & 0xFF);
	write3X4(par, VGA_CRTC_V_SYNC_END, (vsyncend & 0x0F));
	write3X4(par, VGA_CRTC_V_BLANK_START, vblankstart & 0xFF);
	write3X4(par, VGA_CRTC_V_BLANK_END, vblankend & 0xFF);

	/* horizontal timing values */
	write3X4(par, VGA_CRTC_H_TOTAL, htotal & 0xFF);
	write3X4(par, VGA_CRTC_H_DISP, hdispend & 0xFF);
	write3X4(par, VGA_CRTC_H_SYNC_START, hsyncstart & 0xFF);
	write3X4(par, VGA_CRTC_H_SYNC_END,
		 (hsyncend & 0x1F) | ((hblankend & 0x20) << 2));
	write3X4(par, VGA_CRTC_H_BLANK_START, hblankstart & 0xFF);
	write3X4(par, VGA_CRTC_H_BLANK_END, hblankend & 0x1F);

	/* higher bits of vertical timing values */
	tmp = 0x10;
	if (vtotal & 0x100) tmp |= 0x01;
	if (vdispend & 0x100) tmp |= 0x02;
	if (vsyncstart & 0x100) tmp |= 0x04;
	if (vblankstart & 0x100) tmp |= 0x08;

	if (vtotal & 0x200) tmp |= 0x20;
	if (vdispend & 0x200) tmp |= 0x40;
	if (vsyncstart & 0x200) tmp |= 0x80;
	write3X4(par, VGA_CRTC_OVERFLOW, tmp);

	tmp = read3X4(par, CRTHiOrd) & 0x07;
	tmp |= 0x08;	/* line compare bit 10 */
	if (vtotal & 0x400) tmp |= 0x80;
	if (vblankstart & 0x400) tmp |= 0x40;
	if (vsyncstart & 0x400) tmp |= 0x20;
	if (vdispend & 0x400) tmp |= 0x10;
	write3X4(par, CRTHiOrd, tmp);

	tmp = (htotal >> 8) & 0x01;
	tmp |= (hdispend >> 7) & 0x02;
	tmp |= (hsyncstart >> 5) & 0x08;
	tmp |= (hblankstart >> 4) & 0x10;
	write3X4(par, HorizOverflow, tmp);

	tmp = 0x40;
	if (vblankstart & 0x200) tmp |= 0x20;
//FIXME	if (info->var.vmode & FB_VMODE_DOUBLE) tmp |= 0x80;  /* double scan for 200 line modes */
	write3X4(par, VGA_CRTC_MAX_SCAN, tmp);

	write3X4(par, VGA_CRTC_LINE_COMPARE, 0xFF);
	write3X4(par, VGA_CRTC_PRESET_ROW, 0);
	write3X4(par, VGA_CRTC_MODE, 0xC3);

	write3X4(par, LinearAddReg, 0x20);	/* enable linear addressing */

	tmp = (info->var.vmode & FB_VMODE_INTERLACED) ? 0x84 : 0x80;
	/* enable access extended memory */
	write3X4(par, CRTCModuleTest, tmp);
	tmp = read3CE(par, MiscIntContReg) & ~0x4;
	if (info->var.vmode & FB_VMODE_INTERLACED)
		tmp |= 0x4;
	write3CE(par, MiscIntContReg, tmp);

	/* enable GE for text acceleration */
	write3X4(par, GraphEngReg, 0x80);

	switch (bpp) {
	case 8:
		tmp = 0x00;
		break;
	case 16:
		tmp = 0x05;
		break;
	case 24:
		tmp = 0x29;
		break;
	case 32:
		tmp = 0x09;
		break;
	}

	write3X4(par, PixelBusReg, tmp);

	tmp = read3X4(par, DRAMControl);
	if (!is_oldprotect(par->chip_id))
		tmp |= 0x10;
	if (iscyber(par->chip_id))
		tmp |= 0x20;
	write3X4(par, DRAMControl, tmp);	/* both IO, linear enable */

	write3X4(par, InterfaceSel, read3X4(par, InterfaceSel) | 0x40);
	if (!is_xp(par->chip_id))
		write3X4(par, Performance, read3X4(par, Performance) | 0x10);
	/* MMIO & PCI read and write burst enable */
	if (par->chip_id != TGUI9440 && par->chip_id != IMAGE975)
		write3X4(par, PCIReg, read3X4(par, PCIReg) | 0x06);

	vga_mm_wseq(par->io_virt, 0, 3);
	vga_mm_wseq(par->io_virt, 1, 1); /* set char clock 8 dots wide */
	/* enable 4 maps because needed in chain4 mode */
	vga_mm_wseq(par->io_virt, 2, 0x0F);
	vga_mm_wseq(par->io_virt, 3, 0);
	vga_mm_wseq(par->io_virt, 4, 0x0E); /* memory mode enable bitmaps ?? */

	/* convert from picoseconds to kHz */
	vclk = PICOS2KHZ(info->var.pixclock);

	/* divide clock by 2 if 32bpp chain4 mode display and CPU path */
	tmp = read3CE(par, MiscExtFunc) & 0xF0;
	if (bpp == 32 || (par->chip_id == TGUI9440 && bpp == 16)) {
		tmp |= 8;
		vclk *= 2;
	}
	set_vclk(par, vclk);
	write3CE(par, MiscExtFunc, tmp | 0x12);
	write3CE(par, 0x5, 0x40);	/* no CGA compat, allow 256 col */
	write3CE(par, 0x6, 0x05);	/* graphics mode */
	write3CE(par, 0x7, 0x0F);	/* planes? */

	/* graphics mode and support 256 color modes */
	writeAttr(par, 0x10, 0x41);
	writeAttr(par, 0x12, 0x0F);	/* planes */
	writeAttr(par, 0x13, 0);	/* horizontal pel panning */

	/* colors */
	for (tmp = 0; tmp < 0x10; tmp++)
		writeAttr(par, tmp, tmp);
	fb_readb(par->io_virt + VGA_IS1_RC);	/* flip-flop to index */
	t_outb(par, 0x20, VGA_ATT_W);		/* enable attr */

	switch (bpp) {
	case 8:
		tmp = 0;
		break;
	case 16:
		tmp = 0x30;
		break;
	case 24:
	case 32:
		tmp = 0xD0;
		break;
	}

	t_inb(par, VGA_PEL_IW);
	t_inb(par, VGA_PEL_MSK);
	t_inb(par, VGA_PEL_MSK);
	t_inb(par, VGA_PEL_MSK);
	t_inb(par, VGA_PEL_MSK);
	t_outb(par, tmp, VGA_PEL_MSK);
	t_inb(par, VGA_PEL_IW);

	if (par->flatpanel)
		set_number_of_lines(par, info->var.yres);
	info->fix.line_length = info->var.xres_virtual * bpp / 8;
	set_lwidth(par, info->fix.line_length / 8);

	if (!(info->flags & FBINFO_HWACCEL_DISABLED))
		par->init_accel(par, info->var.xres_virtual, bpp);

	info->fix.visual = (bpp == 8) ? FB_VISUAL_PSEUDOCOLOR : FB_VISUAL_TRUECOLOR;
	info->cmap.len = (bpp == 8) ? 256 : 16;
	debug("exit\n");
	return 0;
}

/* Set one color register */
static int tridentfb_setcolreg(unsigned regno, unsigned red, unsigned green,
			       unsigned blue, unsigned transp,
			       struct fb_info *info)
{
	int bpp = info->var.bits_per_pixel;
	struct tridentfb_par *par = info->par;

	if (regno >= info->cmap.len)
		return 1;

	if (bpp == 8) {
		t_outb(par, 0xFF, VGA_PEL_MSK);
		t_outb(par, regno, VGA_PEL_IW);

		t_outb(par, red >> 10, VGA_PEL_D);
		t_outb(par, green >> 10, VGA_PEL_D);
		t_outb(par, blue >> 10, VGA_PEL_D);

	} else if (regno < 16) {
		if (bpp == 16) {	/* RGB 565 */
			u32 col;

			col = (red & 0xF800) | ((green & 0xFC00) >> 5) |
				((blue & 0xF800) >> 11);
			col |= col << 16;
			((u32 *)(info->pseudo_palette))[regno] = col;
		} else if (bpp == 32)		/* ARGB 8888 */
			((u32 *)info->pseudo_palette)[regno] =
				((transp & 0xFF00) << 16)	|
				((red & 0xFF00) << 8)		|
				((green & 0xFF00))		|
				((blue & 0xFF00) >> 8);
	}

	return 0;
}

/* Try blanking the screen. For flat panels it does nothing */
static int tridentfb_blank(int blank_mode, struct fb_info *info)
{
	unsigned char PMCont, DPMSCont;
	struct tridentfb_par *par = info->par;

	debug("enter\n");
	if (par->flatpanel)
		return 0;
	t_outb(par, 0x04, 0x83C8); /* Read DPMS Control */
	PMCont = t_inb(par, 0x83C6) & 0xFC;
	DPMSCont = read3CE(par, PowerStatus) & 0xFC;
	switch (blank_mode) {
	case FB_BLANK_UNBLANK:
		/* Screen: On, HSync: On, VSync: On */
	case FB_BLANK_NORMAL:
		/* Screen: Off, HSync: On, VSync: On */
		PMCont |= 0x03;
		DPMSCont |= 0x00;
		break;
	case FB_BLANK_HSYNC_SUSPEND:
		/* Screen: Off, HSync: Off, VSync: On */
		PMCont |= 0x02;
		DPMSCont |= 0x01;
		break;
	case FB_BLANK_VSYNC_SUSPEND:
		/* Screen: Off, HSync: On, VSync: Off */
		PMCont |= 0x02;
		DPMSCont |= 0x02;
		break;
	case FB_BLANK_POWERDOWN:
		/* Screen: Off, HSync: Off, VSync: Off */
		PMCont |= 0x00;
		DPMSCont |= 0x03;
		break;
	}

	write3CE(par, PowerStatus, DPMSCont);
	t_outb(par, 4, 0x83C8);
	t_outb(par, PMCont, 0x83C6);

	debug("exit\n");

	/* let fbcon do a softblank for us */
	return (blank_mode == FB_BLANK_NORMAL) ? 1 : 0;
}

static const struct fb_ops tridentfb_ops = {
	.owner = THIS_MODULE,
	.fb_setcolreg = tridentfb_setcolreg,
	.fb_pan_display = tridentfb_pan_display,
	.fb_blank = tridentfb_blank,
	.fb_check_var = tridentfb_check_var,
	.fb_set_par = tridentfb_set_par,
	.fb_fillrect = tridentfb_fillrect,
	.fb_copyarea = tridentfb_copyarea,
	.fb_imageblit = tridentfb_imageblit,
	.fb_sync = tridentfb_sync,
};

static int trident_pci_probe(struct pci_dev *dev,
			     const struct pci_device_id *id)
{
	int err;
	unsigned char revision;
	struct fb_info *info;
	struct tridentfb_par *default_par;
	int chip3D;
	int chip_id;
	bool found = false;

<<<<<<< HEAD
	err = aperture_remove_conflicting_pci_devices(dev, "tridentfb");
	if (err)
		return err;

	err = pci_enable_device(dev);
=======
	err = pcim_enable_device(dev);
>>>>>>> d738bf01
	if (err)
		return err;

	info = framebuffer_alloc(sizeof(struct tridentfb_par), &dev->dev);
	if (!info)
		return -ENOMEM;
	default_par = info->par;

	chip_id = id->device;

	/* If PCI id is 0x9660 then further detect chip type */

	if (chip_id == TGUI9660) {
		revision = vga_io_rseq(RevisionID);

		switch (revision) {
		case 0x21:
			chip_id = PROVIDIA9685;
			break;
		case 0x22:
		case 0x23:
			chip_id = CYBER9397;
			break;
		case 0x2A:
			chip_id = CYBER9397DVD;
			break;
		case 0x30:
		case 0x33:
		case 0x34:
		case 0x35:
		case 0x38:
		case 0x3A:
		case 0xB3:
			chip_id = CYBER9385;
			break;
		case 0x40 ... 0x43:
			chip_id = CYBER9382;
			break;
		case 0x4A:
			chip_id = CYBER9388;
			break;
		default:
			break;
		}
	}

	chip3D = is3Dchip(chip_id);

	if (is_xp(chip_id)) {
		default_par->init_accel = xp_init_accel;
		default_par->wait_engine = xp_wait_engine;
		default_par->fill_rect = xp_fill_rect;
		default_par->copy_rect = xp_copy_rect;
		tridentfb_fix.accel = FB_ACCEL_TRIDENT_BLADEXP;
	} else if (is_blade(chip_id)) {
		default_par->init_accel = blade_init_accel;
		default_par->wait_engine = blade_wait_engine;
		default_par->fill_rect = blade_fill_rect;
		default_par->copy_rect = blade_copy_rect;
		default_par->image_blit = blade_image_blit;
		tridentfb_fix.accel = FB_ACCEL_TRIDENT_BLADE3D;
	} else if (chip3D) {			/* 3DImage family left */
		default_par->init_accel = image_init_accel;
		default_par->wait_engine = image_wait_engine;
		default_par->fill_rect = image_fill_rect;
		default_par->copy_rect = image_copy_rect;
		tridentfb_fix.accel = FB_ACCEL_TRIDENT_3DIMAGE;
	} else { 				/* TGUI 9440/96XX family */
		default_par->init_accel = tgui_init_accel;
		default_par->wait_engine = xp_wait_engine;
		default_par->fill_rect = tgui_fill_rect;
		default_par->copy_rect = tgui_copy_rect;
		tridentfb_fix.accel = FB_ACCEL_TRIDENT_TGUI;
	}

	default_par->chip_id = chip_id;

	/* setup MMIO region */
	tridentfb_fix.mmio_start = pci_resource_start(dev, 1);
	tridentfb_fix.mmio_len = pci_resource_len(dev, 1);

	if (!request_mem_region(tridentfb_fix.mmio_start,
				tridentfb_fix.mmio_len, "tridentfb")) {
		debug("request_region failed!\n");
		framebuffer_release(info);
		return -1;
	}

	default_par->io_virt = ioremap(tridentfb_fix.mmio_start,
					       tridentfb_fix.mmio_len);

	if (!default_par->io_virt) {
		debug("ioremap failed\n");
		err = -1;
		goto out_unmap1;
	}

	enable_mmio(default_par);

	/* setup framebuffer memory */
	tridentfb_fix.smem_start = pci_resource_start(dev, 0);
	tridentfb_fix.smem_len = get_memsize(default_par);

	if (!request_mem_region(tridentfb_fix.smem_start,
				tridentfb_fix.smem_len, "tridentfb")) {
		debug("request_mem_region failed!\n");
		disable_mmio(info->par);
		err = -1;
		goto out_unmap1;
	}

	info->screen_base = ioremap(tridentfb_fix.smem_start,
					    tridentfb_fix.smem_len);

	if (!info->screen_base) {
		debug("ioremap failed\n");
		err = -1;
		goto out_unmap2;
	}

	default_par->flatpanel = is_flatpanel(default_par);

	if (default_par->flatpanel)
		nativex = get_nativex(default_par);

	info->fix = tridentfb_fix;
	info->fbops = &tridentfb_ops;
	info->pseudo_palette = default_par->pseudo_pal;

	info->flags = FBINFO_DEFAULT | FBINFO_HWACCEL_YPAN;
	if (!noaccel && default_par->init_accel) {
		info->flags &= ~FBINFO_HWACCEL_DISABLED;
		info->flags |= FBINFO_HWACCEL_COPYAREA;
		info->flags |= FBINFO_HWACCEL_FILLRECT;
	} else
		info->flags |= FBINFO_HWACCEL_DISABLED;

	if (is_blade(chip_id) && chip_id != BLADE3D)
		info->flags |= FBINFO_READS_FAST;

	info->pixmap.addr = kmalloc(4096, GFP_KERNEL);
	if (!info->pixmap.addr) {
		err = -ENOMEM;
		goto out_unmap2;
	}

	info->pixmap.size = 4096;
	info->pixmap.buf_align = 4;
	info->pixmap.scan_align = 1;
	info->pixmap.access_align = 32;
	info->pixmap.flags = FB_PIXMAP_SYSTEM;
	info->var.bits_per_pixel = 8;

	if (default_par->image_blit) {
		info->flags |= FBINFO_HWACCEL_IMAGEBLIT;
		info->pixmap.scan_align = 4;
	}

	if (noaccel) {
		printk(KERN_DEBUG "disabling acceleration\n");
		info->flags |= FBINFO_HWACCEL_DISABLED;
		info->pixmap.scan_align = 1;
	}

	if (tridentfb_setup_ddc_bus(info) == 0) {
		u8 *edid = fb_ddc_read(&default_par->ddc_adapter);

		default_par->ddc_registered = true;
		if (edid) {
			fb_edid_to_monspecs(edid, &info->monspecs);
			kfree(edid);
			if (!info->monspecs.modedb)
				dev_err(info->device, "error getting mode database\n");
			else {
				const struct fb_videomode *m;

				fb_videomode_to_modelist(info->monspecs.modedb,
						 info->monspecs.modedb_len,
						 &info->modelist);
				m = fb_find_best_display(&info->monspecs,
							 &info->modelist);
				if (m) {
					fb_videomode_to_var(&info->var, m);
					/* fill all other info->var's fields */
					if (tridentfb_check_var(&info->var,
								info) == 0)
						found = true;
				}
			}
		}
	}

	if (!mode_option && !found)
		mode_option = "640x480-8@60";

	/* Prepare startup mode */
	if (mode_option) {
		err = fb_find_mode(&info->var, info, mode_option,
				   info->monspecs.modedb,
				   info->monspecs.modedb_len,
				   NULL, info->var.bits_per_pixel);
		if (!err || err == 4) {
			err = -EINVAL;
			dev_err(info->device, "mode %s not found\n",
								mode_option);
			fb_destroy_modedb(info->monspecs.modedb);
			info->monspecs.modedb = NULL;
			goto out_unmap2;
		}
	}

	fb_destroy_modedb(info->monspecs.modedb);
	info->monspecs.modedb = NULL;

	err = fb_alloc_cmap(&info->cmap, 256, 0);
	if (err < 0)
		goto out_unmap2;

	info->var.activate |= FB_ACTIVATE_NOW;
	info->device = &dev->dev;
	if (register_framebuffer(info) < 0) {
		printk(KERN_ERR "tridentfb: could not register framebuffer\n");
		fb_dealloc_cmap(&info->cmap);
		err = -EINVAL;
		goto out_unmap2;
	}
	output("fb%d: %s frame buffer device %dx%d-%dbpp\n",
	   info->node, info->fix.id, info->var.xres,
	   info->var.yres, info->var.bits_per_pixel);

	pci_set_drvdata(dev, info);
	return 0;

out_unmap2:
	if (default_par->ddc_registered)
		i2c_del_adapter(&default_par->ddc_adapter);
	kfree(info->pixmap.addr);
	if (info->screen_base)
		iounmap(info->screen_base);
	disable_mmio(info->par);
out_unmap1:
	if (default_par->io_virt)
		iounmap(default_par->io_virt);
	framebuffer_release(info);
	return err;
}

static void trident_pci_remove(struct pci_dev *dev)
{
	struct fb_info *info = pci_get_drvdata(dev);
	struct tridentfb_par *par = info->par;

	unregister_framebuffer(info);
	if (par->ddc_registered)
		i2c_del_adapter(&par->ddc_adapter);
	iounmap(par->io_virt);
	iounmap(info->screen_base);
	kfree(info->pixmap.addr);
	fb_dealloc_cmap(&info->cmap);
	framebuffer_release(info);
}

/* List of boards that we are trying to support */
static const struct pci_device_id trident_devices[] = {
	{PCI_VENDOR_ID_TRIDENT,	BLADE3D, PCI_ANY_ID, PCI_ANY_ID, 0, 0, 0},
	{PCI_VENDOR_ID_TRIDENT,	CYBERBLADEi7, PCI_ANY_ID, PCI_ANY_ID, 0, 0, 0},
	{PCI_VENDOR_ID_TRIDENT,	CYBERBLADEi7D, PCI_ANY_ID, PCI_ANY_ID, 0, 0, 0},
	{PCI_VENDOR_ID_TRIDENT,	CYBERBLADEi1, PCI_ANY_ID, PCI_ANY_ID, 0, 0, 0},
	{PCI_VENDOR_ID_TRIDENT,	CYBERBLADEi1D, PCI_ANY_ID, PCI_ANY_ID, 0, 0, 0},
	{PCI_VENDOR_ID_TRIDENT,	CYBERBLADEAi1, PCI_ANY_ID, PCI_ANY_ID, 0, 0, 0},
	{PCI_VENDOR_ID_TRIDENT,	CYBERBLADEAi1D, PCI_ANY_ID, PCI_ANY_ID, 0, 0, 0},
	{PCI_VENDOR_ID_TRIDENT,	CYBERBLADEE4, PCI_ANY_ID, PCI_ANY_ID, 0, 0, 0},
	{PCI_VENDOR_ID_TRIDENT,	TGUI9440, PCI_ANY_ID, PCI_ANY_ID, 0, 0, 0},
	{PCI_VENDOR_ID_TRIDENT,	TGUI9660, PCI_ANY_ID, PCI_ANY_ID, 0, 0, 0},
	{PCI_VENDOR_ID_TRIDENT,	IMAGE975, PCI_ANY_ID, PCI_ANY_ID, 0, 0, 0},
	{PCI_VENDOR_ID_TRIDENT,	IMAGE985, PCI_ANY_ID, PCI_ANY_ID, 0, 0, 0},
	{PCI_VENDOR_ID_TRIDENT,	CYBER9320, PCI_ANY_ID, PCI_ANY_ID, 0, 0, 0},
	{PCI_VENDOR_ID_TRIDENT,	CYBER9388, PCI_ANY_ID, PCI_ANY_ID, 0, 0, 0},
	{PCI_VENDOR_ID_TRIDENT,	CYBER9520, PCI_ANY_ID, PCI_ANY_ID, 0, 0, 0},
	{PCI_VENDOR_ID_TRIDENT,	CYBER9525DVD, PCI_ANY_ID, PCI_ANY_ID, 0, 0, 0},
	{PCI_VENDOR_ID_TRIDENT,	CYBER9397, PCI_ANY_ID, PCI_ANY_ID, 0, 0, 0},
	{PCI_VENDOR_ID_TRIDENT,	CYBER9397DVD, PCI_ANY_ID, PCI_ANY_ID, 0, 0, 0},
	{PCI_VENDOR_ID_TRIDENT,	CYBERBLADEXPAi1, PCI_ANY_ID, PCI_ANY_ID, 0, 0, 0},
	{PCI_VENDOR_ID_TRIDENT,	CYBERBLADEXPm8, PCI_ANY_ID, PCI_ANY_ID, 0, 0, 0},
	{PCI_VENDOR_ID_TRIDENT,	CYBERBLADEXPm16, PCI_ANY_ID, PCI_ANY_ID, 0, 0, 0},
	{0,}
};

MODULE_DEVICE_TABLE(pci, trident_devices);

static struct pci_driver tridentfb_pci_driver = {
	.name = "tridentfb",
	.id_table = trident_devices,
	.probe = trident_pci_probe,
	.remove = trident_pci_remove,
};

/*
 * Parse user specified options (`video=trident:')
 * example:
 *	video=trident:800x600,bpp=16,noaccel
 */
#ifndef MODULE
static int __init tridentfb_setup(char *options)
{
	char *opt;
	if (!options || !*options)
		return 0;
	while ((opt = strsep(&options, ",")) != NULL) {
		if (!*opt)
			continue;
		if (!strncmp(opt, "noaccel", 7))
			noaccel = 1;
		else if (!strncmp(opt, "fp", 2))
			fp = 1;
		else if (!strncmp(opt, "crt", 3))
			fp = 0;
		else if (!strncmp(opt, "bpp=", 4))
			bpp = simple_strtoul(opt + 4, NULL, 0);
		else if (!strncmp(opt, "center", 6))
			center = 1;
		else if (!strncmp(opt, "stretch", 7))
			stretch = 1;
		else if (!strncmp(opt, "memsize=", 8))
			memsize = simple_strtoul(opt + 8, NULL, 0);
		else if (!strncmp(opt, "memdiff=", 8))
			memdiff = simple_strtoul(opt + 8, NULL, 0);
		else if (!strncmp(opt, "nativex=", 8))
			nativex = simple_strtoul(opt + 8, NULL, 0);
		else
			mode_option = opt;
	}
	return 0;
}
#endif

static int __init tridentfb_init(void)
{
#ifndef MODULE
	char *option = NULL;

	if (fb_get_options("tridentfb", &option))
		return -ENODEV;
	tridentfb_setup(option);
#endif
	return pci_register_driver(&tridentfb_pci_driver);
}

static void __exit tridentfb_exit(void)
{
	pci_unregister_driver(&tridentfb_pci_driver);
}

module_init(tridentfb_init);
module_exit(tridentfb_exit);

MODULE_AUTHOR("Jani Monoses <jani@iv.ro>");
MODULE_DESCRIPTION("Framebuffer driver for Trident cards");
MODULE_LICENSE("GPL");
MODULE_ALIAS("cyblafb");
<|MERGE_RESOLUTION|>--- conflicted
+++ resolved
@@ -1466,15 +1466,11 @@
 	int chip_id;
 	bool found = false;
 
-<<<<<<< HEAD
 	err = aperture_remove_conflicting_pci_devices(dev, "tridentfb");
 	if (err)
 		return err;
 
-	err = pci_enable_device(dev);
-=======
 	err = pcim_enable_device(dev);
->>>>>>> d738bf01
 	if (err)
 		return err;
 
