menuconfig REGULATOR
	bool "Voltage and Current Regulator Support"
	help
	  Generic Voltage and Current Regulator support.

	  This framework is designed to provide a generic interface to voltage
	  and current regulators within the Linux kernel. It's intended to
	  provide voltage and current control to client or consumer drivers and
	  also provide status information to user space applications through a
	  sysfs interface.

	  The intention is to allow systems to dynamically control regulator
	  output in order to save power and prolong battery life. This applies
	  to both voltage regulators (where voltage output is controllable) and
	  current sinks (where current output is controllable).

	  This framework safely compiles out if not selected so that client
	  drivers can still be used in systems with no software controllable
	  regulators.

	  If unsure, say no.


if REGULATOR

config REGULATOR_DEBUG
	bool "Regulator debug support"
	help
	  Say yes here to enable debugging support.

config REGULATOR_FIXED_VOLTAGE
	tristate "Fixed voltage regulator support"
	help
	  This driver provides support for fixed voltage regulators,
	  useful for systems which use a combination of software
	  managed regulators and simple non-configurable regulators.

config REGULATOR_VIRTUAL_CONSUMER
	tristate "Virtual regulator consumer support"
	help
	  This driver provides a virtual consumer for the voltage and
	  current regulator API which provides sysfs controls for
	  configuring the supplies requested.  This is mainly useful
	  for test purposes.

	  If unsure, say no.

config REGULATOR_USERSPACE_CONSUMER
	tristate "Userspace regulator consumer support"
	help
	  There are some classes of devices that are controlled entirely
	  from user space. Userspace consumer driver provides ability to
	  control power supplies for such devices.

	  If unsure, say no.

config REGULATOR_88PG86X
	tristate "Marvell 88PG86X voltage regulators"
	depends on I2C
	select REGMAP_I2C
	help
	  This driver supports Marvell 88PG867 and 88PG868 voltage regulators.
	  They provide two I2C-controlled DC/DC step-down converters with
	  sleep mode and separate enable pins.

config REGULATOR_88PM800
	tristate "Marvell 88PM800 Power regulators"
	depends on MFD_88PM800
	help
	  This driver supports Marvell 88PM800 voltage regulator chips.
	  It delivers digitally programmable output,
	  the voltage is programmed via I2C interface.
	  It's suitable to support PXA988 chips to control VCC_MAIN and
	  various voltages.

config REGULATOR_88PM8607
	tristate "Marvell 88PM8607 Power regulators"
	depends on MFD_88PM860X=y
	help
	  This driver supports 88PM8607 voltage regulator chips.

config REGULATOR_ACT8865
	tristate "Active-semi act8865 voltage regulator"
	depends on I2C
	select REGMAP_I2C
	help
	  This driver controls a active-semi act8865 voltage output
	  regulator via I2C bus.

config REGULATOR_ACT8945A
	tristate "Active-semi ACT8945A voltage regulator"
	depends on MFD_ACT8945A
	help
	  This driver controls a active-semi ACT8945A voltage regulator
	  via I2C bus. The ACT8945A features three step-down DC/DC converters
	  and four low-dropout linear regulators, along with a ActivePath
	  battery charger.

config REGULATOR_AD5398
	tristate "Analog Devices AD5398/AD5821 regulators"
	depends on I2C
	help
	  This driver supports AD5398 and AD5821 current regulator chips.
	  If building into module, its name is ad5398.ko.

config REGULATOR_ANATOP
	tristate "Freescale i.MX on-chip ANATOP LDO regulators"
	depends on MFD_SYSCON
	help
	  Say y here to support Freescale i.MX on-chip ANATOP LDOs
	  regulators. It is recommended that this option be
	  enabled on i.MX6 platform.

config REGULATOR_AAT2870
	tristate "AnalogicTech AAT2870 Regulators"
	depends on MFD_AAT2870_CORE
	help
	  If you have a AnalogicTech AAT2870 say Y to enable the
	  regulator driver.

config REGULATOR_AB3100
	tristate "ST-Ericsson AB3100 Regulator functions"
	depends on AB3100_CORE
	default y if AB3100_CORE
	help
	 These regulators correspond to functionality in the
	 AB3100 analog baseband dealing with power regulators
	 for the system.

config REGULATOR_AB8500
	bool "ST-Ericsson AB8500 Power Regulators"
	depends on AB8500_CORE
	help
	  This driver supports the regulators found on the ST-Ericsson mixed
	  signal AB8500 PMIC

config REGULATOR_ARIZONA_LDO1
	tristate "Wolfson Arizona class devices LDO1"
	depends on MFD_ARIZONA
	depends on SND_SOC
	help
	  Support for the LDO1 regulators found on Wolfson Arizona class
	  devices.

config REGULATOR_ARIZONA_MICSUPP
	tristate "Wolfson Arizona class devices MICSUPP"
	depends on MFD_ARIZONA
	depends on SND_SOC
	help
	  Support for the MICSUPP regulators found on Wolfson Arizona class
	  devices.

config REGULATOR_AS3711
	tristate "AS3711 PMIC"
	depends on MFD_AS3711
	help
	  This driver provides support for the voltage regulators on the
	  AS3711 PMIC

config REGULATOR_AS3722
	tristate "AMS AS3722 PMIC Regulators"
	depends on MFD_AS3722
	help
	  This driver provides support for the voltage regulators on the
	  AS3722 PMIC. This will enable support for all the software
	  controllable DCDC/LDO regulators.

config REGULATOR_AXP20X
	tristate "X-POWERS AXP20X PMIC Regulators"
	depends on MFD_AXP20X
	help
	  This driver provides support for the voltage regulators on the
	  AXP20X PMIC.

config REGULATOR_BCM590XX
	tristate "Broadcom BCM590xx PMU Regulators"
	depends on MFD_BCM590XX
	help
	  This driver provides support for the voltage regulators on the
	  BCM590xx PMUs. This will enable support for the software
	  controllable LDO/Switching regulators.

config REGULATOR_BD718XX
	tristate "ROHM BD71837 Power Regulator"
	depends on MFD_ROHM_BD718XX
	help
	  This driver supports voltage regulators on ROHM BD71837 PMIC.
	  This will enable support for the software controllable buck
	  and LDO regulators.

	  This driver can also be built as a module. If so, the module
	  will be called bd71837-regulator.

config REGULATOR_BD9571MWV
	tristate "ROHM BD9571MWV Regulators"
	depends on MFD_BD9571MWV
	help
	  This driver provides support for the voltage regulators on the
	  ROHM BD9571MWV PMIC. This will enable support for the software
	  controllable regulator and voltage sampling units.

	  This driver can also be built as a module. If so, the module
	  will be called bd9571mwv-regulator.

config REGULATOR_CPCAP
	tristate "Motorola CPCAP regulator"
	depends on MFD_CPCAP
	help
	  Say y here for CPCAP regulator found on some Motorola phones
	  and tablets such as Droid 4.

config REGULATOR_DA903X
	tristate "Dialog Semiconductor DA9030/DA9034 regulators"
	depends on PMIC_DA903X
	help
	  Say y here to support the BUCKs and LDOs regulators found on
	  Dialog Semiconductor DA9030/DA9034 PMIC.

config REGULATOR_DA9052
	tristate "Dialog Semiconductor DA9052/DA9053 regulators"
	depends on PMIC_DA9052
	help
	  This driver supports the voltage regulators of DA9052-BC and
	  DA9053-AA/Bx PMIC.

config REGULATOR_DA9055
	tristate "Dialog Semiconductor DA9055 regulators"
	depends on MFD_DA9055
	help
	  Say y here to support the BUCKs and LDOs regulators found on
	  Dialog Semiconductor DA9055 PMIC.

	  This driver can also be built as a module. If so, the module
	  will be called da9055-regulator.

config REGULATOR_DA9062
	tristate "Dialog Semiconductor DA9061/62 regulators"
	depends on MFD_DA9062
	help
	  Say y here to support the BUCKs and LDOs regulators found on
	  DA9061 and DA9062 PMICs.

	  This driver can also be built as a module. If so, the module
	  will be called da9062-regulator.

config REGULATOR_DA9063
	tristate "Dialog Semiconductor DA9063 regulators"
	depends on MFD_DA9063
	help
	  Say y here to support the BUCKs and LDOs regulators found on
	  DA9063 PMICs.

	  This driver can also be built as a module. If so, the module
	  will be called da9063-regulator.

config REGULATOR_DA9210
	tristate "Dialog Semiconductor DA9210 regulator"
	depends on I2C
	select REGMAP_I2C
	help
	  Say y here to support for the Dialog Semiconductor DA9210.
	  The DA9210 is a multi-phase synchronous step down
	  converter 12A DC-DC Buck controlled through an I2C
	  interface.

config REGULATOR_DA9211
	tristate "Dialog Semiconductor DA9211/DA9212/DA9213/DA9223/DA9214/DA9224/DA9215/DA9225 regulator"
	depends on I2C
	select REGMAP_I2C
	help
	  Say y here to support for the Dialog Semiconductor DA9211/DA9212
	  /DA9213/DA9214/DA9215.
	  The DA9211/DA9212/DA9213/DA9214/DA9215 is a multi-phase synchronous
	  step down converter 12A or 16A DC-DC Buck controlled through an I2C
	  interface.

config REGULATOR_DBX500_PRCMU
	bool

config REGULATOR_DB8500_PRCMU
	bool "ST-Ericsson DB8500 Voltage Domain Regulators"
	depends on MFD_DB8500_PRCMU
	select REGULATOR_DBX500_PRCMU
	help
	  This driver supports the voltage domain regulators controlled by the
	  DB8500 PRCMU

config REGULATOR_FAN53555
	tristate "Fairchild FAN53555 Regulator"
	depends on I2C
	select REGMAP_I2C
	help
	  This driver supports Fairchild FAN53555 Digitally Programmable
	  TinyBuck Regulator. The FAN53555 is a step-down switching voltage
	  regulator that delivers a digitally programmable output from an
	  input voltage supply of 2.5V to 5.5V. The output voltage is
	  programmed through an I2C interface.

config REGULATOR_GPIO
	tristate "GPIO regulator support"
	depends on GPIOLIB || COMPILE_TEST
	help
	  This driver provides support for regulators that can be
	  controlled via gpios.
	  It is capable of supporting current and voltage regulators
	  and the platform has to provide a mapping of GPIO-states
	  to target volts/amps.

config REGULATOR_HI6421
	tristate "HiSilicon Hi6421 PMIC voltage regulator support"
	depends on MFD_HI6421_PMIC && OF
	help
	  This driver provides support for the voltage regulators on the
	  HiSilicon Hi6421 PMU / Codec IC.
	  Hi6421 is a multi-function device which, on regulator part, provides
	  21 general purpose LDOs, 3 dedicated LDOs, and 5 BUCKs. All
	  of them come with support to either ECO (idle) or sleep mode.

config REGULATOR_HI6421V530
	tristate "HiSilicon Hi6421v530 PMIC voltage regulator support"
	depends on MFD_HI6421_PMIC && OF
	help
	  This driver provides support for the voltage regulators on
	  HiSilicon Hi6421v530 PMU / Codec IC.
	  Hi6421v530 is a multi-function device which, on regulator part,
	  provides 5 general purpose LDOs, and all of them come with support
	  to either ECO (idle) or sleep mode.

config REGULATOR_HI655X
	tristate "Hisilicon HI655X PMIC regulators support"
	depends on ARCH_HISI || COMPILE_TEST
	depends on MFD_HI655X_PMIC && OF
	help
	  This driver provides support for the voltage regulators of the
	  Hisilicon Hi655x PMIC device.

config REGULATOR_ISL9305
	tristate "Intersil ISL9305 regulator"
	depends on I2C
	select REGMAP_I2C
	help
	  This driver supports ISL9305 voltage regulator chip.

config REGULATOR_ISL6271A
	tristate "Intersil ISL6271A Power regulator"
	depends on I2C
	help
	  This driver supports ISL6271A voltage regulator chip.

config REGULATOR_LM363X
	tristate "TI LM363X voltage regulators"
	depends on MFD_TI_LMU
	help
	  This driver supports LM3631 and LM3632 voltage regulators for
	  the LCD bias.
	  One boost output voltage is configurable and always on.
	  Other LDOs are used for the display module.

config REGULATOR_LP3971
	tristate "National Semiconductors LP3971 PMIC regulator driver"
	depends on I2C
	help
	 Say Y here to support the voltage regulators and convertors
	 on National Semiconductors LP3971 PMIC

config REGULATOR_LP3972
	tristate "National Semiconductors LP3972 PMIC regulator driver"
	depends on I2C
	help
	 Say Y here to support the voltage regulators and convertors
	 on National Semiconductors LP3972 PMIC

config REGULATOR_LP872X
	tristate "TI/National Semiconductor LP8720/LP8725 voltage regulators"
	depends on I2C
	select REGMAP_I2C
	help
	  This driver supports LP8720/LP8725 PMIC

config REGULATOR_LP873X
	tristate "TI LP873X Power regulators"
	depends on MFD_TI_LP873X && OF
	help
	  This driver supports LP873X voltage regulator chips. LP873X
	  provides two step-down converters and two general-purpose LDO
	  voltage regulators. It supports software based voltage control
	  for different voltage domains

config REGULATOR_LP8755
	tristate "TI LP8755 High Performance PMU driver"
	depends on I2C
	select REGMAP_I2C
	help
	  This driver supports LP8755 High Performance PMU driver. This
	  chip contains six step-down DC/DC converters which can support
	  9 mode multiphase configuration.

config REGULATOR_LP87565
	tristate "TI LP87565 Power regulators"
	depends on MFD_TI_LP87565 && OF
	help
	  This driver supports LP87565 voltage regulator chips. LP87565
	  provides four step-down converters. It supports software based
	  voltage control for different voltage domains

config REGULATOR_LP8788
	tristate "TI LP8788 Power Regulators"
	depends on MFD_LP8788
	help
	  This driver supports LP8788 voltage regulator chip.

config REGULATOR_LTC3589
	tristate "LTC3589 8-output voltage regulator"
	depends on I2C
	select REGMAP_I2C
	help
	  This enables support for the LTC3589, LTC3589-1, and LTC3589-2
	  8-output regulators controlled via I2C.

config REGULATOR_LTC3676
	tristate "LTC3676 8-output voltage regulator"
	depends on I2C
	select REGMAP_I2C
	help
	  This enables support for the LTC3676
	  8-output regulators controlled via I2C.

config REGULATOR_MAX14577
	tristate "Maxim 14577/77836 regulator"
	depends on MFD_MAX14577
	help
	  This driver controls a Maxim MAX14577/77836 regulator via I2C bus.
	  The MAX14577 regulators include safeout LDO and charger current
	  regulator. The MAX77836 has two additional LDOs.

config REGULATOR_MAX1586
	tristate "Maxim 1586/1587 voltage regulator"
	depends on I2C
	help
	  This driver controls a Maxim 1586 or 1587 voltage output
	  regulator via I2C bus. The provided regulator is suitable
	  for PXA27x chips to control VCC_CORE and VCC_USIM voltages.

config REGULATOR_MAX77620
	tristate "Maxim 77620/MAX20024 voltage regulator"
	depends on MFD_MAX77620
	help
	  This driver controls Maxim MAX77620 voltage output regulator
	  via I2C bus. The provided regulator is suitable for Tegra
	  chip to control Step-Down DC-DC and LDOs. Say Y here to
	  enable the regulator driver.

config REGULATOR_MAX8649
	tristate "Maxim 8649 voltage regulator"
	depends on I2C
	select REGMAP_I2C
	help
	  This driver controls a Maxim 8649 voltage output regulator via
	  I2C bus.

config REGULATOR_MAX8660
	tristate "Maxim 8660/8661 voltage regulator"
	depends on I2C
	help
	  This driver controls a Maxim 8660/8661 voltage output
	  regulator via I2C bus.

config REGULATOR_MAX8907
	tristate "Maxim 8907 voltage regulator"
	depends on MFD_MAX8907
	help
	  This driver controls a Maxim 8907 voltage output regulator
	  via I2C bus. The provided regulator is suitable for Tegra
	  chip to control Step-Down DC-DC and LDOs.

config REGULATOR_MAX8925
	tristate "Maxim MAX8925 Power Management IC"
	depends on MFD_MAX8925
	help
	  Say y here to support the voltage regulaltor of Maxim MAX8925 PMIC.

config REGULATOR_MAX8952
	tristate "Maxim MAX8952 Power Management IC"
	depends on I2C
	help
	  This driver controls a Maxim 8952 voltage output regulator
	  via I2C bus. Maxim 8952 has one voltage output and supports 4 DVS
	  modes ranging from 0.77V to 1.40V by 0.01V steps.

config REGULATOR_MAX8973
	tristate "Maxim MAX8973 voltage regulator "
	depends on I2C
	depends on THERMAL && THERMAL_OF
	select REGMAP_I2C
	help
	  The MAXIM MAX8973 high-efficiency. three phase, DC-DC step-down
	  switching regulator delievers up to 9A of output current. Each
	  phase operates at a 2MHz fixed frequency with a 120 deg shift
	  from the adjacent phase, allowing the use of small magnetic component.

config REGULATOR_MAX8997
	tristate "Maxim 8997/8966 regulator"
	depends on MFD_MAX8997
	help
	  This driver controls a Maxim 8997/8966 regulator
	  via I2C bus. The provided regulator is suitable for S5PC110,
	  S5PV210, and Exynos-4 chips to control VCC_CORE and
	  VCC_USIM voltages.

config REGULATOR_MAX8998
	tristate "Maxim 8998 voltage regulator"
	depends on MFD_MAX8998
	help
	  This driver controls a Maxim 8998 voltage output regulator
	  via I2C bus. The provided regulator is suitable for S3C6410
	  and S5PC1XX chips to control VCC_CORE and VCC_USIM voltages.

config REGULATOR_MAX77686
	tristate "Maxim 77686 regulator"
	depends on MFD_MAX77686
	help
	  This driver controls a Maxim 77686 regulator
	  via I2C bus. The provided regulator is suitable for
	  Exynos-4 chips to control VARM and VINT voltages.

config REGULATOR_MAX77693
	tristate "Maxim 77693/77843 regulator"
	depends on (MFD_MAX77693 || MFD_MAX77843)
	help
	  This driver controls a Maxim 77693/77843 regulators via I2C bus.
	  The regulators include two LDOs, 'SAFEOUT1', 'SAFEOUT2'
	  and one current regulator 'CHARGER'. This is suitable for
	  Exynos-4x12 (MAX77693) or Exynos5433 (MAX77843) SoC chips.

config REGULATOR_MAX77802
	tristate "Maxim 77802 regulator"
	depends on MFD_MAX77686
	help
	  This driver controls a Maxim 77802 regulator
	  via I2C bus. The provided regulator is suitable for
	  Exynos5420/Exynos5800 SoCs to control various voltages.
	  It includes support for control of voltage and ramp speed.

config REGULATOR_MC13XXX_CORE
	tristate

config REGULATOR_MC13783
	tristate "Freescale MC13783 regulator driver"
	depends on MFD_MC13XXX
	select REGULATOR_MC13XXX_CORE
	help
	  Say y here to support the regulators found on the Freescale MC13783
	  PMIC.

config REGULATOR_MC13892
	tristate "Freescale MC13892 regulator driver"
	depends on MFD_MC13XXX
	select REGULATOR_MC13XXX_CORE
	help
	  Say y here to support the regulators found on the Freescale MC13892
	  PMIC.

config REGULATOR_MT6311
	tristate "MediaTek MT6311 PMIC"
	depends on I2C
	select REGMAP_I2C
	help
	  Say y here to select this option to enable the power regulator of
	  MediaTek MT6311 PMIC.
	  This driver supports the control of different power rails of device
	  through regulator interface.

config REGULATOR_MT6323
	tristate "MediaTek MT6323 PMIC"
	depends on MFD_MT6397
	help
	  Say y here to select this option to enable the power regulator of
	  MediaTek MT6323 PMIC.
	  This driver supports the control of different power rails of device
	  through regulator interface.

config REGULATOR_MT6380
	tristate "MediaTek MT6380 PMIC"
	depends on MTK_PMIC_WRAP
	help
	  Say y here to select this option to enable the power regulator of
	  MediaTek MT6380 PMIC.
	  This driver supports the control of different power rails of device
	  through regulator interface.

config REGULATOR_MT6397
	tristate "MediaTek MT6397 PMIC"
	depends on MFD_MT6397
	help
	  Say y here to select this option to enable the power regulator of
	  MediaTek MT6397 PMIC.
	  This driver supports the control of different power rails of device
	  through regulator interface.

config REGULATOR_PALMAS
	tristate "TI Palmas PMIC Regulators"
	depends on MFD_PALMAS
	help
	  If you wish to control the regulators on the Palmas series of
	  chips say Y here. This will enable support for all the software
	  controllable SMPS/LDO regulators.

	  The regulators available on Palmas series chips vary depending
	  on the muxing. This is handled automatically in the driver by
	  reading the mux info from OTP.

config REGULATOR_PBIAS
	tristate "PBIAS OMAP regulator driver"
	depends on (ARCH_OMAP || COMPILE_TEST) && MFD_SYSCON
	help
	 Say y here to support pbias regulator for mmc1:SD card i/o
	 on OMAP SoCs.
	 This driver provides support for OMAP pbias modelled
	 regulators.

config REGULATOR_PCAP
	tristate "Motorola PCAP2 regulator driver"
	depends on EZX_PCAP
	help
	 This driver provides support for the voltage regulators of the
	 PCAP2 PMIC.

config REGULATOR_PCF50633
	tristate "NXP PCF50633 regulator driver"
	depends on MFD_PCF50633
	help
	 Say Y here to support the voltage regulators and convertors
	 on PCF50633

config REGULATOR_PFUZE100
	tristate "Freescale PFUZE100/200/3000/3001 regulator driver"
	depends on I2C
	select REGMAP_I2C
	help
	  Say y here to support the regulators found on the Freescale
	  PFUZE100/200/3000/3001 PMIC.

config REGULATOR_PV88060
	tristate "Powerventure Semiconductor PV88060 regulator"
	depends on I2C
	select REGMAP_I2C
	help
	  Say y here to support the voltage regulators and convertors
	  PV88060

config REGULATOR_PV88080
	tristate "Powerventure Semiconductor PV88080 regulator"
	depends on I2C
	select REGMAP_I2C
	help
	  Say y here to support the buck convertors on PV88080

config REGULATOR_PV88090
	tristate "Powerventure Semiconductor PV88090 regulator"
	depends on I2C
	select REGMAP_I2C
	help
	  Say y here to support the voltage regulators and convertors
	  on PV88090

config REGULATOR_PWM
	tristate "PWM voltage regulator"
	depends on PWM
	help
	  This driver supports PWM controlled voltage regulators. PWM
	  duty cycle can increase or decrease the voltage.

config REGULATOR_QCOM_RPM
	tristate "Qualcomm RPM regulator driver"
	depends on MFD_QCOM_RPM
	help
	  If you say yes to this option, support will be included for the
	  regulators exposed by the Resource Power Manager found in Qualcomm
	  8660, 8960 and 8064 based devices.

	  Say M here if you want to include support for the regulators on the
	  Qualcomm RPM as a module. The module will be named
	  "qcom_rpm-regulator".

config REGULATOR_QCOM_RPMH
	tristate "Qualcomm Technologies, Inc. RPMh regulator driver"
	depends on QCOM_RPMH || COMPILE_TEST
	help
	  This driver supports control of PMIC regulators via the RPMh hardware
	  block found on Qualcomm Technologies Inc. SoCs.  RPMh regulator
	  control allows for voting on regulator state between multiple
	  processors within the SoC.

config REGULATOR_QCOM_SMD_RPM
	tristate "Qualcomm SMD based RPM regulator driver"
	depends on QCOM_SMD_RPM
	help
	  If you say yes to this option, support will be included for the
	  regulators exposed by the Resource Power Manager found in Qualcomm
	  8974 based devices.

	  Say M here if you want to include support for the regulators on the
	  Qualcomm RPM as a module. The module will be named
	  "qcom_smd-regulator".

config REGULATOR_QCOM_SPMI
	tristate "Qualcomm SPMI regulator driver"
	depends on SPMI || COMPILE_TEST
	help
	  If you say yes to this option, support will be included for the
	  regulators found in Qualcomm SPMI PMICs.

	  Say M here if you want to include support for the regulators on the
	  Qualcomm SPMI PMICs as a module. The module will be named
	  "qcom_spmi-regulator".

config REGULATOR_RC5T583
	tristate "RICOH RC5T583 Power regulators"
	depends on MFD_RC5T583
	help
	  Select this option to enable the power regulator of RICOH
	  PMIC RC5T583.
	  This driver supports the control of different power rails of device
	  through regulator interface. The device supports multiple DCDC/LDO
	  outputs which can be controlled by i2c communication.

config REGULATOR_RK808
	tristate "Rockchip RK805/RK808/RK818 Power regulators"
	depends on MFD_RK808
	help
	  Select this option to enable the power regulator of ROCKCHIP
	  PMIC RK805,RK808 and RK818.
	  This driver supports the control of different power rails of device
	  through regulator interface. The device supports multiple DCDC/LDO
	  outputs which can be controlled by i2c communication.

config REGULATOR_RN5T618
	tristate "Ricoh RN5T567/618 voltage regulators"
	depends on MFD_RN5T618
	help
	  Say y here to support the regulators found on Ricoh RN5T567,
	  RN5T618 or RC5T619 PMIC.

config REGULATOR_RT5033
	tristate "Richtek RT5033 Regulators"
	depends on MFD_RT5033
	help
	  This adds support for voltage and current regulators in Richtek
	  RT5033 PMIC. The device supports multiple regulators like
	  current source, LDO and Buck.

config REGULATOR_S2MPA01
	tristate "Samsung S2MPA01 voltage regulator"
	depends on MFD_SEC_CORE
	help
	 This driver controls Samsung S2MPA01 voltage output regulator
	 via I2C bus. S2MPA01 has 10 Bucks and 26 LDO outputs.

config REGULATOR_S2MPS11
	tristate "Samsung S2MPS11/13/14/15/S2MPU02 voltage regulator"
	depends on MFD_SEC_CORE
	help
	 This driver supports a Samsung S2MPS11/13/14/15/S2MPU02 voltage
	 output regulator via I2C bus. The chip is comprised of high efficient
	 Buck converters including Dual-Phase Buck converter, Buck-Boost
	 converter, various LDOs.

config REGULATOR_S5M8767
	tristate "Samsung S5M8767A voltage regulator"
	depends on MFD_SEC_CORE
	help
	 This driver supports a Samsung S5M8767A voltage output regulator
	 via I2C bus. S5M8767A have 9 Bucks and 28 LDOs output and
	 supports DVS mode with 8bits of output voltage control.

config REGULATOR_SC2731
	tristate "Spreadtrum SC2731 power regulator driver"
	depends on MFD_SC27XX_PMIC || COMPILE_TEST
	help
	  This driver provides support for the voltage regulators on the
	  SC2731 PMIC.

config REGULATOR_SKY81452
	tristate "Skyworks Solutions SKY81452 voltage regulator"
	depends on MFD_SKY81452
	help
	  This driver supports Skyworks SKY81452 voltage output regulator
	  via I2C bus. SKY81452 has one voltage linear regulator can be
	  programmed from 4.5V to 20V.

	  This driver can also be built as a module. If so, the module
	  will be called sky81452-regulator.

config REGULATOR_STM32_VREFBUF
	tristate "STMicroelectronics STM32 VREFBUF"
	depends on ARCH_STM32 || COMPILE_TEST
	help
	  This driver supports STMicroelectronics STM32 VREFBUF (voltage
	  reference buffer) which can be used as voltage reference for
	  internal ADCs, DACs and also for external components through
	  dedicated Vref+ pin.

	  This driver can also be built as a module. If so, the module
	  will be called stm32-vrefbuf.

<<<<<<< HEAD
config REGULATOR_STM32_PWR
	bool "STMicroelectronics STM32 PWR"
	depends on ARCH_STM32
	help
	  This driver supports internal regulators (1V1 & 1V8) in the
	  STMicroelectronics STM32 chips.
=======
config REGULATOR_STPMIC1
	tristate "STMicroelectronics STPMIC1 PMIC Regulators"
	depends on MFD_STPMIC1
	help
	  This driver supports STMicroelectronics STPMIC1 PMIC voltage
	  regulators and switches. The STPMIC1 regulators supply power to
	  an application processor as well as to external system
	  peripherals such as DDR, Flash memories and system devices.

	  To compile this driver as a module, choose M here: the
	  module will be called stpmic1_regulator.
>>>>>>> 0369ec36

config REGULATOR_TI_ABB
	tristate "TI Adaptive Body Bias on-chip LDO"
	depends on ARCH_OMAP
	help
	  Select this option to support Texas Instruments' on-chip Adaptive Body
	  Bias (ABB) LDO regulators. It is recommended that this option be
	  enabled on required TI SoC. Certain Operating Performance Points
	  on TI SoCs may be unstable without enabling this as it provides
	  device specific optimized bias to allow/optimize functionality.

config REGULATOR_STW481X_VMMC
	bool "ST Microelectronics STW481X VMMC regulator"
	depends on MFD_STW481X || COMPILE_TEST
	default y if MFD_STW481X
	help
	  This driver supports the internal VMMC regulator in the STw481x
	  PMIC chips.

config REGULATOR_SY8106A
	tristate "Silergy SY8106A regulator"
	depends on I2C && (OF || COMPILE_TEST)
	select REGMAP_I2C
	help
	  This driver supports SY8106A single output regulator.

config REGULATOR_TPS51632
	tristate "TI TPS51632 Power Regulator"
	depends on I2C
	select REGMAP_I2C
	help
	  This driver supports TPS51632 voltage regulator chip.
	  The TPS51632 is 3-2-1 Phase D-Cap+ Step Down Driverless Controller
	  with Serial VID control and DVFS.
	  The voltage output can be configure through I2C interface or PWM
	  interface.

config REGULATOR_TPS6105X
	tristate "TI TPS6105X Power regulators"
	depends on TPS6105X
	default y if TPS6105X
	help
	  This driver supports TPS61050/TPS61052 voltage regulator chips.
	  It is a single boost converter primarily for white LEDs and
	  audio amplifiers.

config REGULATOR_TPS62360
	tristate "TI TPS6236x Power Regulator"
	depends on I2C
	select REGMAP_I2C
	help
	  This driver supports TPS6236x voltage regulator chip. This
	  regulator is meant for processor core supply. This chip is
	  high-frequency synchronous step down dc-dc converter optimized
	  for battery-powered portable applications.

config REGULATOR_TPS65023
	tristate "TI TPS65023 Power regulators"
	depends on I2C
	select REGMAP_I2C
	help
	  This driver supports TPS65023 voltage regulator chips. TPS65023 provides
	  three step-down converters and two general-purpose LDO voltage regulators.
	  It supports TI's software based Class-2 SmartReflex implementation.

config REGULATOR_TPS6507X
	tristate "TI TPS6507X Power regulators"
	depends on I2C
	help
	  This driver supports TPS6507X voltage regulator chips. TPS6507X provides
	  three step-down converters and two general-purpose LDO voltage regulators.
	  It supports TI's software based Class-2 SmartReflex implementation.

config REGULATOR_TPS65086
	tristate "TI TPS65086 Power regulators"
	depends on MFD_TPS65086
	help
	  This driver provides support for the voltage regulators on
	  TI TPS65086 PMICs.

config REGULATOR_TPS65090
	tristate "TI TPS65090 Power regulator"
	depends on MFD_TPS65090
	help
	  This driver provides support for the voltage regulators on the
	  TI TPS65090 PMIC.

config REGULATOR_TPS65132
	tristate "TI TPS65132 Dual Output Power regulators"
	depends on I2C && GPIOLIB
	select REGMAP_I2C
	help
	  This driver supports TPS65132 single inductor - dual output
	  power supply specifcally designed for display panels.

config REGULATOR_TPS65217
	tristate "TI TPS65217 Power regulators"
	depends on MFD_TPS65217
	help
	  This driver supports TPS65217 voltage regulator chips. TPS65217
	  provides three step-down converters and four general-purpose LDO
	  voltage regulators. It supports software based voltage control
	  for different voltage domains

config REGULATOR_TPS65218
	tristate "TI TPS65218 Power regulators"
	depends on MFD_TPS65218 && OF
	help
	  This driver supports TPS65218 voltage regulator chips. TPS65218
	  provides six step-down converters and one general-purpose LDO
	  voltage regulators. It supports software based voltage control
	  for different voltage domains

config REGULATOR_TPS6524X
	tristate "TI TPS6524X Power regulators"
	depends on SPI
	help
	  This driver supports TPS6524X voltage regulator chips. TPS6524X
	  provides three step-down converters and two general-purpose LDO
	  voltage regulators.  This device is interfaced using a customized
	  serial interface currently supported on the sequencer serial
	  port controller.

config REGULATOR_TPS6586X
	tristate "TI TPS6586X Power regulators"
	depends on MFD_TPS6586X
	help
	  This driver supports TPS6586X voltage regulator chips.

config REGULATOR_TPS65910
	tristate "TI TPS65910/TPS65911 Power Regulators"
	depends on MFD_TPS65910
	help
	  This driver supports TPS65910/TPS65911 voltage regulator chips.

config REGULATOR_TPS65912
	tristate "TI TPS65912 Power regulator"
	depends on MFD_TPS65912
	help
	    This driver supports TPS65912 voltage regulator chip.

config REGULATOR_TPS80031
	tristate "TI TPS80031/TPS80032 power regulator driver"
	depends on MFD_TPS80031
	help
	  TPS80031/ TPS80032 Fully Integrated Power Management with Power
	  Path and Battery Charger. It has 5 configurable step-down
	  converters, 11 general purpose LDOs, VBUS generator and digital
	  output to control regulators.

config REGULATOR_TWL4030
	tristate "TI TWL4030/TWL5030/TWL6030/TPS659x0 PMIC"
	depends on TWL4030_CORE
	help
	  This driver supports the voltage regulators provided by
	  this family of companion chips.

config REGULATOR_UNIPHIER
	tristate "UniPhier regulator driver"
	depends on ARCH_UNIPHIER || COMPILE_TEST
	depends on OF && MFD_SYSCON
	default ARCH_UNIPHIER
	help
	  Support for regulators implemented on Socionext UniPhier SoCs.

config REGULATOR_VCTRL
	tristate "Voltage controlled regulators"
	depends on OF
	help
	  This driver provides support for voltage regulators whose output
	  voltage is controlled by the voltage of another regulator.

config REGULATOR_VEXPRESS
	tristate "Versatile Express regulators"
	depends on VEXPRESS_CONFIG
	help
	  This driver provides support for voltage regulators available
	  on the ARM Ltd's Versatile Express platform.

config REGULATOR_WM831X
	tristate "Wolfson Microelectronics WM831x PMIC regulators"
	depends on MFD_WM831X
	help
	  Support the voltage and current regulators of the WM831x series
	  of PMIC devices.

config REGULATOR_WM8350
	tristate "Wolfson Microelectronics WM8350 AudioPlus PMIC"
	depends on MFD_WM8350
	help
	  This driver provides support for the voltage and current regulators
	  of the WM8350 AudioPlus PMIC.

config REGULATOR_WM8400
	tristate "Wolfson Microelectronics WM8400 AudioPlus PMIC"
	depends on MFD_WM8400
	help
	  This driver provides support for the voltage regulators of the
	  WM8400 AudioPlus PMIC.

config REGULATOR_WM8994
	tristate "Wolfson Microelectronics WM8994 CODEC"
	depends on MFD_WM8994
	help
	  This driver provides support for the voltage regulators on the
	  WM8994 CODEC.

endif
<|MERGE_RESOLUTION|>--- conflicted
+++ resolved
@@ -803,14 +803,13 @@
 	  This driver can also be built as a module. If so, the module
 	  will be called stm32-vrefbuf.
 
-<<<<<<< HEAD
 config REGULATOR_STM32_PWR
 	bool "STMicroelectronics STM32 PWR"
 	depends on ARCH_STM32
 	help
 	  This driver supports internal regulators (1V1 & 1V8) in the
 	  STMicroelectronics STM32 chips.
-=======
+
 config REGULATOR_STPMIC1
 	tristate "STMicroelectronics STPMIC1 PMIC Regulators"
 	depends on MFD_STPMIC1
@@ -822,7 +821,6 @@
 
 	  To compile this driver as a module, choose M here: the
 	  module will be called stpmic1_regulator.
->>>>>>> 0369ec36
 
 config REGULATOR_TI_ABB
 	tristate "TI Adaptive Body Bias on-chip LDO"
