// SPDX-License-Identifier: GPL-2.0-or-later
/*
    Copyright (c) 1998 - 2002  Frodo Looijaard <frodol@dds.nl>,
    Philip Edelbrock <phil@netroedge.com>, and Mark D. Studebaker
    <mdsxyz123@yahoo.com>
    Copyright (C) 2007 - 2014  Jean Delvare <jdelvare@suse.de>
    Copyright (C) 2010         Intel Corporation,
                               David Woodhouse <dwmw2@infradead.org>

*/

/*
 * Supports the following Intel I/O Controller Hubs (ICH):
 *
 *					I/O			Block	I2C
 *					region	SMBus	Block	proc.	block
 * Chip name			PCI ID	size	PEC	buffer	call	read
 * ---------------------------------------------------------------------------
 * 82801AA (ICH)		0x2413	16	no	no	no	no
 * 82801AB (ICH0)		0x2423	16	no	no	no	no
 * 82801BA (ICH2)		0x2443	16	no	no	no	no
 * 82801CA (ICH3)		0x2483	32	soft	no	no	no
 * 82801DB (ICH4)		0x24c3	32	hard	yes	no	no
 * 82801E (ICH5)		0x24d3	32	hard	yes	yes	yes
 * 6300ESB			0x25a4	32	hard	yes	yes	yes
 * 82801F (ICH6)		0x266a	32	hard	yes	yes	yes
 * 6310ESB/6320ESB		0x269b	32	hard	yes	yes	yes
 * 82801G (ICH7)		0x27da	32	hard	yes	yes	yes
 * 82801H (ICH8)		0x283e	32	hard	yes	yes	yes
 * 82801I (ICH9)		0x2930	32	hard	yes	yes	yes
 * EP80579 (Tolapai)		0x5032	32	hard	yes	yes	yes
 * ICH10			0x3a30	32	hard	yes	yes	yes
 * ICH10			0x3a60	32	hard	yes	yes	yes
 * 5/3400 Series (PCH)		0x3b30	32	hard	yes	yes	yes
 * 6 Series (PCH)		0x1c22	32	hard	yes	yes	yes
 * Patsburg (PCH)		0x1d22	32	hard	yes	yes	yes
 * Patsburg (PCH) IDF		0x1d70	32	hard	yes	yes	yes
 * Patsburg (PCH) IDF		0x1d71	32	hard	yes	yes	yes
 * Patsburg (PCH) IDF		0x1d72	32	hard	yes	yes	yes
 * DH89xxCC (PCH)		0x2330	32	hard	yes	yes	yes
 * Panther Point (PCH)		0x1e22	32	hard	yes	yes	yes
 * Lynx Point (PCH)		0x8c22	32	hard	yes	yes	yes
 * Lynx Point-LP (PCH)		0x9c22	32	hard	yes	yes	yes
 * Avoton (SOC)			0x1f3c	32	hard	yes	yes	yes
 * Wellsburg (PCH)		0x8d22	32	hard	yes	yes	yes
 * Wellsburg (PCH) MS		0x8d7d	32	hard	yes	yes	yes
 * Wellsburg (PCH) MS		0x8d7e	32	hard	yes	yes	yes
 * Wellsburg (PCH) MS		0x8d7f	32	hard	yes	yes	yes
 * Coleto Creek (PCH)		0x23b0	32	hard	yes	yes	yes
 * Wildcat Point (PCH)		0x8ca2	32	hard	yes	yes	yes
 * Wildcat Point-LP (PCH)	0x9ca2	32	hard	yes	yes	yes
 * BayTrail (SOC)		0x0f12	32	hard	yes	yes	yes
 * Braswell (SOC)		0x2292	32	hard	yes	yes	yes
 * Sunrise Point-H (PCH) 	0xa123  32	hard	yes	yes	yes
 * Sunrise Point-LP (PCH)	0x9d23	32	hard	yes	yes	yes
 * DNV (SOC)			0x19df	32	hard	yes	yes	yes
 * Emmitsburg (PCH)		0x1bc9	32	hard	yes	yes	yes
 * Broxton (SOC)		0x5ad4	32	hard	yes	yes	yes
 * Lewisburg (PCH)		0xa1a3	32	hard	yes	yes	yes
 * Lewisburg Supersku (PCH)	0xa223	32	hard	yes	yes	yes
 * Kaby Lake PCH-H (PCH)	0xa2a3	32	hard	yes	yes	yes
 * Gemini Lake (SOC)		0x31d4	32	hard	yes	yes	yes
 * Cannon Lake-H (PCH)		0xa323	32	hard	yes	yes	yes
 * Cannon Lake-LP (PCH)		0x9da3	32	hard	yes	yes	yes
 * Cedar Fork (PCH)		0x18df	32	hard	yes	yes	yes
 * Ice Lake-LP (PCH)		0x34a3	32	hard	yes	yes	yes
 * Ice Lake-N (PCH)		0x38a3	32	hard	yes	yes	yes
 * Comet Lake (PCH)		0x02a3	32	hard	yes	yes	yes
 * Comet Lake-H (PCH)		0x06a3	32	hard	yes	yes	yes
 * Elkhart Lake (PCH)		0x4b23	32	hard	yes	yes	yes
 * Tiger Lake-LP (PCH)		0xa0a3	32	hard	yes	yes	yes
 * Tiger Lake-H (PCH)		0x43a3	32	hard	yes	yes	yes
 * Jasper Lake (SOC)		0x4da3	32	hard	yes	yes	yes
 * Comet Lake-V (PCH)		0xa3a3	32	hard	yes	yes	yes
 * Alder Lake-S (PCH)		0x7aa3	32	hard	yes	yes	yes
 * Alder Lake-P (PCH)		0x51a3	32	hard	yes	yes	yes
 * Alder Lake-M (PCH)		0x54a3	32	hard	yes	yes	yes
 * Raptor Lake-S (PCH)		0x7a23	32	hard	yes	yes	yes
 * Meteor Lake-P (SOC)		0x7e22	32	hard	yes	yes	yes
 * Meteor Lake SoC-S (SOC)	0xae22	32	hard	yes	yes	yes
 * Meteor Lake PCH-S (PCH)	0x7f23	32	hard	yes	yes	yes
 * Birch Stream (SOC)		0x5796	32	hard	yes	yes	yes
 *
 * Features supported by this driver:
 * Software PEC				no
 * Hardware PEC				yes
 * Block buffer				yes
 * Block process call transaction	yes
 * I2C block read transaction		yes (doesn't use the block buffer)
 * Slave mode				no
 * SMBus Host Notify			yes
 * Interrupt processing			yes
 *
 * See the file Documentation/i2c/busses/i2c-i801.rst for details.
 */

#define DRV_NAME	"i801_smbus"

#include <linux/interrupt.h>
#include <linux/module.h>
#include <linux/pci.h>
#include <linux/kernel.h>
#include <linux/stddef.h>
#include <linux/delay.h>
#include <linux/ioport.h>
#include <linux/init.h>
#include <linux/i2c.h>
#include <linux/i2c-mux.h>
#include <linux/i2c-smbus.h>
#include <linux/acpi.h>
#include <linux/io.h>
#include <linux/dmi.h>
#include <linux/slab.h>
#include <linux/string.h>
#include <linux/completion.h>
#include <linux/err.h>
#include <linux/platform_device.h>
#include <linux/platform_data/itco_wdt.h>
#include <linux/platform_data/x86/p2sb.h>
#include <linux/pm_runtime.h>
#include <linux/mutex.h>

#ifdef CONFIG_I2C_I801_MUX
#include <linux/gpio/machine.h>
#include <linux/platform_data/i2c-mux-gpio.h>
#endif

/* I801 SMBus address offsets */
#define SMBHSTSTS(p)	(0 + (p)->smba)
#define SMBHSTCNT(p)	(2 + (p)->smba)
#define SMBHSTCMD(p)	(3 + (p)->smba)
#define SMBHSTADD(p)	(4 + (p)->smba)
#define SMBHSTDAT0(p)	(5 + (p)->smba)
#define SMBHSTDAT1(p)	(6 + (p)->smba)
#define SMBBLKDAT(p)	(7 + (p)->smba)
#define SMBPEC(p)	(8 + (p)->smba)		/* ICH3 and later */
#define SMBAUXSTS(p)	(12 + (p)->smba)	/* ICH4 and later */
#define SMBAUXCTL(p)	(13 + (p)->smba)	/* ICH4 and later */
#define SMBSLVSTS(p)	(16 + (p)->smba)	/* ICH3 and later */
#define SMBSLVCMD(p)	(17 + (p)->smba)	/* ICH3 and later */
#define SMBNTFDADD(p)	(20 + (p)->smba)	/* ICH3 and later */

/* PCI Address Constants */
#define SMBBAR		4
#define SMBHSTCFG	0x040
#define TCOBASE		0x050
#define TCOCTL		0x054

#define SBREG_SMBCTRL		0xc6000c
#define SBREG_SMBCTRL_DNV	0xcf000c

/* Host configuration bits for SMBHSTCFG */
#define SMBHSTCFG_HST_EN	BIT(0)
#define SMBHSTCFG_SMB_SMI_EN	BIT(1)
#define SMBHSTCFG_I2C_EN	BIT(2)
#define SMBHSTCFG_SPD_WD	BIT(4)

/* TCO configuration bits for TCOCTL */
#define TCOCTL_EN		BIT(8)

/* Auxiliary status register bits, ICH4+ only */
#define SMBAUXSTS_CRCE		BIT(0)
#define SMBAUXSTS_STCO		BIT(1)

/* Auxiliary control register bits, ICH4+ only */
#define SMBAUXCTL_CRC		BIT(0)
#define SMBAUXCTL_E32B		BIT(1)

/* I801 command constants */
#define I801_QUICK		0x00
#define I801_BYTE		0x04
#define I801_BYTE_DATA		0x08
#define I801_WORD_DATA		0x0C
#define I801_PROC_CALL		0x10
#define I801_BLOCK_DATA		0x14
#define I801_I2C_BLOCK_DATA	0x18	/* ICH5 and later */
#define I801_BLOCK_PROC_CALL	0x1C

/* I801 Host Control register bits */
#define SMBHSTCNT_INTREN	BIT(0)
#define SMBHSTCNT_KILL		BIT(1)
#define SMBHSTCNT_LAST_BYTE	BIT(5)
#define SMBHSTCNT_START		BIT(6)
#define SMBHSTCNT_PEC_EN	BIT(7)	/* ICH3 and later */

/* I801 Hosts Status register bits */
#define SMBHSTSTS_BYTE_DONE	BIT(7)
#define SMBHSTSTS_INUSE_STS	BIT(6)
#define SMBHSTSTS_SMBALERT_STS	BIT(5)
#define SMBHSTSTS_FAILED	BIT(4)
#define SMBHSTSTS_BUS_ERR	BIT(3)
#define SMBHSTSTS_DEV_ERR	BIT(2)
#define SMBHSTSTS_INTR		BIT(1)
#define SMBHSTSTS_HOST_BUSY	BIT(0)

/* Host Notify Status register bits */
#define SMBSLVSTS_HST_NTFY_STS	BIT(0)

/* Host Notify Command register bits */
#define SMBSLVCMD_SMBALERT_DISABLE	BIT(2)
#define SMBSLVCMD_HST_NTFY_INTREN	BIT(0)

#define STATUS_ERROR_FLAGS	(SMBHSTSTS_FAILED | SMBHSTSTS_BUS_ERR | \
				 SMBHSTSTS_DEV_ERR)

#define STATUS_FLAGS		(SMBHSTSTS_BYTE_DONE | SMBHSTSTS_INTR | \
				 STATUS_ERROR_FLAGS)

#define SMBUS_LEN_SENTINEL (I2C_SMBUS_BLOCK_MAX + 1)

/* Older devices have their ID defined in <linux/pci_ids.h> */
#define PCI_DEVICE_ID_INTEL_COMETLAKE_SMBUS		0x02a3
#define PCI_DEVICE_ID_INTEL_COMETLAKE_H_SMBUS		0x06a3
#define PCI_DEVICE_ID_INTEL_BAYTRAIL_SMBUS		0x0f12
#define PCI_DEVICE_ID_INTEL_CDF_SMBUS			0x18df
#define PCI_DEVICE_ID_INTEL_DNV_SMBUS			0x19df
#define PCI_DEVICE_ID_INTEL_EBG_SMBUS			0x1bc9
#define PCI_DEVICE_ID_INTEL_COUGARPOINT_SMBUS		0x1c22
#define PCI_DEVICE_ID_INTEL_PATSBURG_SMBUS		0x1d22
/* Patsburg also has three 'Integrated Device Function' SMBus controllers */
#define PCI_DEVICE_ID_INTEL_PATSBURG_SMBUS_IDF0		0x1d70
#define PCI_DEVICE_ID_INTEL_PATSBURG_SMBUS_IDF1		0x1d71
#define PCI_DEVICE_ID_INTEL_PATSBURG_SMBUS_IDF2		0x1d72
#define PCI_DEVICE_ID_INTEL_PANTHERPOINT_SMBUS		0x1e22
#define PCI_DEVICE_ID_INTEL_AVOTON_SMBUS		0x1f3c
#define PCI_DEVICE_ID_INTEL_BRASWELL_SMBUS		0x2292
#define PCI_DEVICE_ID_INTEL_DH89XXCC_SMBUS		0x2330
#define PCI_DEVICE_ID_INTEL_COLETOCREEK_SMBUS		0x23b0
#define PCI_DEVICE_ID_INTEL_GEMINILAKE_SMBUS		0x31d4
#define PCI_DEVICE_ID_INTEL_ICELAKE_LP_SMBUS		0x34a3
#define PCI_DEVICE_ID_INTEL_ICELAKE_N_SMBUS		0x38a3
#define PCI_DEVICE_ID_INTEL_5_3400_SERIES_SMBUS		0x3b30
#define PCI_DEVICE_ID_INTEL_TIGERLAKE_H_SMBUS		0x43a3
#define PCI_DEVICE_ID_INTEL_ELKHART_LAKE_SMBUS		0x4b23
#define PCI_DEVICE_ID_INTEL_JASPER_LAKE_SMBUS		0x4da3
#define PCI_DEVICE_ID_INTEL_ALDER_LAKE_P_SMBUS		0x51a3
#define PCI_DEVICE_ID_INTEL_ALDER_LAKE_M_SMBUS		0x54a3
#define PCI_DEVICE_ID_INTEL_BIRCH_STREAM_SMBUS		0x5796
#define PCI_DEVICE_ID_INTEL_BROXTON_SMBUS		0x5ad4
#define PCI_DEVICE_ID_INTEL_RAPTOR_LAKE_S_SMBUS		0x7a23
#define PCI_DEVICE_ID_INTEL_ALDER_LAKE_S_SMBUS		0x7aa3
#define PCI_DEVICE_ID_INTEL_METEOR_LAKE_P_SMBUS		0x7e22
#define PCI_DEVICE_ID_INTEL_METEOR_LAKE_PCH_S_SMBUS	0x7f23
#define PCI_DEVICE_ID_INTEL_LYNXPOINT_SMBUS		0x8c22
#define PCI_DEVICE_ID_INTEL_WILDCATPOINT_SMBUS		0x8ca2
#define PCI_DEVICE_ID_INTEL_WELLSBURG_SMBUS		0x8d22
#define PCI_DEVICE_ID_INTEL_WELLSBURG_SMBUS_MS0		0x8d7d
#define PCI_DEVICE_ID_INTEL_WELLSBURG_SMBUS_MS1		0x8d7e
#define PCI_DEVICE_ID_INTEL_WELLSBURG_SMBUS_MS2		0x8d7f
#define PCI_DEVICE_ID_INTEL_LYNXPOINT_LP_SMBUS		0x9c22
#define PCI_DEVICE_ID_INTEL_WILDCATPOINT_LP_SMBUS	0x9ca2
#define PCI_DEVICE_ID_INTEL_SUNRISEPOINT_LP_SMBUS	0x9d23
#define PCI_DEVICE_ID_INTEL_CANNONLAKE_LP_SMBUS		0x9da3
#define PCI_DEVICE_ID_INTEL_TIGERLAKE_LP_SMBUS		0xa0a3
#define PCI_DEVICE_ID_INTEL_SUNRISEPOINT_H_SMBUS	0xa123
#define PCI_DEVICE_ID_INTEL_LEWISBURG_SMBUS		0xa1a3
#define PCI_DEVICE_ID_INTEL_LEWISBURG_SSKU_SMBUS	0xa223
#define PCI_DEVICE_ID_INTEL_KABYLAKE_PCH_H_SMBUS	0xa2a3
#define PCI_DEVICE_ID_INTEL_CANNONLAKE_H_SMBUS		0xa323
#define PCI_DEVICE_ID_INTEL_COMETLAKE_V_SMBUS		0xa3a3
#define PCI_DEVICE_ID_INTEL_METEOR_LAKE_SOC_S_SMBUS	0xae22

struct i801_mux_config {
	char *gpio_chip;
	unsigned values[3];
	int n_values;
	unsigned gpios[2];		/* Relative to gpio_chip->base */
	int n_gpios;
};

struct i801_priv {
	struct i2c_adapter adapter;
	unsigned long smba;
	unsigned char original_hstcfg;
	unsigned char original_hstcnt;
	unsigned char original_slvcmd;
	struct pci_dev *pci_dev;
	unsigned int features;

	/* isr processing */
	struct completion done;
	u8 status;

	/* Command state used by isr for byte-by-byte block transactions */
	u8 cmd;
	bool is_read;
	int count;
	int len;
	u8 *data;

<<<<<<< HEAD
#if IS_ENABLED(CONFIG_I2C_MUX_GPIO) && defined CONFIG_DMI
=======
#ifdef CONFIG_I2C_I801_MUX
>>>>>>> 0c383648
	struct platform_device *mux_pdev;
	struct gpiod_lookup_table *lookup;
	struct notifier_block mux_notifier_block;
#endif
	struct platform_device *tco_pdev;

	/*
	 * If set to true the host controller registers are reserved for
	 * ACPI AML use.
	 */
	bool acpi_reserved;
};

#define FEATURE_SMBUS_PEC	BIT(0)
#define FEATURE_BLOCK_BUFFER	BIT(1)
#define FEATURE_BLOCK_PROC	BIT(2)
#define FEATURE_I2C_BLOCK_READ	BIT(3)
#define FEATURE_IRQ		BIT(4)
#define FEATURE_HOST_NOTIFY	BIT(5)
/* Not really a feature, but it's convenient to handle it as such */
#define FEATURE_IDF		BIT(15)
#define FEATURE_TCO_SPT		BIT(16)
#define FEATURE_TCO_CNL		BIT(17)

static const char *i801_feature_names[] = {
	"SMBus PEC",
	"Block buffer",
	"Block process call",
	"I2C block read",
	"Interrupt",
	"SMBus Host Notify",
};

static unsigned int disable_features;
module_param(disable_features, uint, S_IRUGO | S_IWUSR);
MODULE_PARM_DESC(disable_features, "Disable selected driver features:\n"
	"\t\t  0x01  disable SMBus PEC\n"
	"\t\t  0x02  disable the block buffer\n"
	"\t\t  0x08  disable the I2C block read functionality\n"
	"\t\t  0x10  don't use interrupts\n"
	"\t\t  0x20  disable SMBus Host Notify ");

static int i801_get_block_len(struct i801_priv *priv)
{
	u8 len = inb_p(SMBHSTDAT0(priv));

	if (len < 1 || len > I2C_SMBUS_BLOCK_MAX) {
		pci_err(priv->pci_dev, "Illegal SMBus block read size %u\n", len);
		return -EPROTO;
	}

	return len;
}

static int i801_check_and_clear_pec_error(struct i801_priv *priv)
{
	u8 status;

	if (!(priv->features & FEATURE_SMBUS_PEC))
		return 0;

	status = inb_p(SMBAUXSTS(priv)) & SMBAUXSTS_CRCE;
	if (status) {
		outb_p(status, SMBAUXSTS(priv));
		return -EBADMSG;
	}

	return 0;
}

/* Make sure the SMBus host is ready to start transmitting.
   Return 0 if it is, -EBUSY if it is not. */
static int i801_check_pre(struct i801_priv *priv)
{
	int status, result;

	status = inb_p(SMBHSTSTS(priv));
	if (status & SMBHSTSTS_HOST_BUSY) {
		pci_err(priv->pci_dev, "SMBus is busy, can't use it!\n");
		return -EBUSY;
	}

	status &= STATUS_FLAGS;
	if (status) {
		pci_dbg(priv->pci_dev, "Clearing status flags (%02x)\n", status);
		outb_p(status, SMBHSTSTS(priv));
	}

	/*
	 * Clear CRC status if needed.
	 * During normal operation, i801_check_post() takes care
	 * of it after every operation.  We do it here only in case
	 * the hardware was already in this state when the driver
	 * started.
	 */
	result = i801_check_and_clear_pec_error(priv);
	if (result)
		pci_dbg(priv->pci_dev, "Clearing aux status flag CRCE\n");

	return 0;
}

static int i801_check_post(struct i801_priv *priv, int status)
{
	int result = 0;

	/*
	 * If the SMBus is still busy, we give up
	 */
	if (unlikely(status < 0)) {
		/* try to stop the current command */
		outb_p(SMBHSTCNT_KILL, SMBHSTCNT(priv));
		usleep_range(1000, 2000);
		outb_p(0, SMBHSTCNT(priv));

		/* Check if it worked */
		status = inb_p(SMBHSTSTS(priv));
		if ((status & SMBHSTSTS_HOST_BUSY) ||
		    !(status & SMBHSTSTS_FAILED))
			dev_dbg(&priv->pci_dev->dev,
				"Failed terminating the transaction\n");
		return -ETIMEDOUT;
	}

	if (status & SMBHSTSTS_FAILED) {
		result = -EIO;
		dev_err(&priv->pci_dev->dev, "Transaction failed\n");
	}
	if (status & SMBHSTSTS_DEV_ERR) {
		/*
		 * This may be a PEC error, check and clear it.
		 *
		 * AUXSTS is handled differently from HSTSTS.
		 * For HSTSTS, i801_isr() or i801_wait_intr()
		 * has already cleared the error bits in hardware,
		 * and we are passed a copy of the original value
		 * in "status".
		 * For AUXSTS, the hardware register is left
		 * for us to handle here.
		 * This is asymmetric, slightly iffy, but safe,
		 * since all this code is serialized and the CRCE
		 * bit is harmless as long as it's cleared before
		 * the next operation.
		 */
		result = i801_check_and_clear_pec_error(priv);
		if (result) {
			pci_dbg(priv->pci_dev, "PEC error\n");
		} else {
			result = -ENXIO;
			pci_dbg(priv->pci_dev, "No response\n");
		}
	}
	if (status & SMBHSTSTS_BUS_ERR) {
		result = -EAGAIN;
		dev_dbg(&priv->pci_dev->dev, "Lost arbitration\n");
	}

	return result;
}

/* Wait for BUSY being cleared and either INTR or an error flag being set */
static int i801_wait_intr(struct i801_priv *priv)
{
	unsigned long timeout = jiffies + priv->adapter.timeout;
	int status, busy;

	do {
		usleep_range(250, 500);
		status = inb_p(SMBHSTSTS(priv));
		busy = status & SMBHSTSTS_HOST_BUSY;
		status &= STATUS_ERROR_FLAGS | SMBHSTSTS_INTR;
		if (!busy && status)
			return status & STATUS_ERROR_FLAGS;
	} while (time_is_after_eq_jiffies(timeout));

	return -ETIMEDOUT;
}

/* Wait for either BYTE_DONE or an error flag being set */
static int i801_wait_byte_done(struct i801_priv *priv)
{
	unsigned long timeout = jiffies + priv->adapter.timeout;
	int status;

	do {
		usleep_range(250, 500);
		status = inb_p(SMBHSTSTS(priv));
		if (status & (STATUS_ERROR_FLAGS | SMBHSTSTS_BYTE_DONE))
			return status & STATUS_ERROR_FLAGS;
	} while (time_is_after_eq_jiffies(timeout));

	return -ETIMEDOUT;
}

static int i801_transaction(struct i801_priv *priv, int xact)
{
	unsigned long result;
	const struct i2c_adapter *adap = &priv->adapter;

	if (priv->features & FEATURE_IRQ) {
		reinit_completion(&priv->done);
		outb_p(xact | SMBHSTCNT_INTREN | SMBHSTCNT_START,
		       SMBHSTCNT(priv));
		result = wait_for_completion_timeout(&priv->done, adap->timeout);
		return result ? priv->status : -ETIMEDOUT;
	}

	outb_p(xact | SMBHSTCNT_START, SMBHSTCNT(priv));

	return i801_wait_intr(priv);
}

static int i801_block_transaction_by_block(struct i801_priv *priv,
					   union i2c_smbus_data *data,
					   char read_write, int command)
{
	int i, len, status, xact;

	switch (command) {
	case I2C_SMBUS_BLOCK_PROC_CALL:
		xact = I801_BLOCK_PROC_CALL;
		break;
	case I2C_SMBUS_BLOCK_DATA:
		xact = I801_BLOCK_DATA;
		break;
	default:
		return -EOPNOTSUPP;
	}

	/* Set block buffer mode */
	outb_p(inb_p(SMBAUXCTL(priv)) | SMBAUXCTL_E32B, SMBAUXCTL(priv));

	if (read_write == I2C_SMBUS_WRITE) {
		len = data->block[0];
		outb_p(len, SMBHSTDAT0(priv));
		inb_p(SMBHSTCNT(priv));	/* reset the data buffer index */
		for (i = 0; i < len; i++)
			outb_p(data->block[i+1], SMBBLKDAT(priv));
	}

	status = i801_transaction(priv, xact);
	if (status)
		goto out;

	if (read_write == I2C_SMBUS_READ ||
	    command == I2C_SMBUS_BLOCK_PROC_CALL) {
		len = i801_get_block_len(priv);
		if (len < 0) {
			status = len;
			goto out;
		}

		data->block[0] = len;
		inb_p(SMBHSTCNT(priv));	/* reset the data buffer index */
		for (i = 0; i < len; i++)
			data->block[i + 1] = inb_p(SMBBLKDAT(priv));
	}
out:
	outb_p(inb_p(SMBAUXCTL(priv)) & ~SMBAUXCTL_E32B, SMBAUXCTL(priv));
	return status;
}

static void i801_isr_byte_done(struct i801_priv *priv)
{
	if (priv->is_read) {
		/*
		 * At transfer start i801_smbus_block_transaction() marks
		 * the block length as invalid. Check for this sentinel value
		 * and read the block length from SMBHSTDAT0.
		 */
		if (priv->len == SMBUS_LEN_SENTINEL) {
			priv->len = i801_get_block_len(priv);
			if (priv->len < 0)
				/* FIXME: Recover */
				priv->len = I2C_SMBUS_BLOCK_MAX;

			priv->data[-1] = priv->len;
		}

		/* Read next byte */
		if (priv->count < priv->len)
			priv->data[priv->count++] = inb(SMBBLKDAT(priv));
		else
			dev_dbg(&priv->pci_dev->dev,
				"Discarding extra byte on block read\n");

		/* Set LAST_BYTE for last byte of read transaction */
		if (priv->count == priv->len - 1)
			outb_p(priv->cmd | SMBHSTCNT_LAST_BYTE,
			       SMBHSTCNT(priv));
	} else if (priv->count < priv->len - 1) {
		/* Write next byte, except for IRQ after last byte */
		outb_p(priv->data[++priv->count], SMBBLKDAT(priv));
	}
}

static irqreturn_t i801_host_notify_isr(struct i801_priv *priv)
{
	unsigned short addr;

	addr = inb_p(SMBNTFDADD(priv)) >> 1;

	/*
	 * With the tested platforms, reading SMBNTFDDAT (22 + (p)->smba)
	 * always returns 0. Our current implementation doesn't provide
	 * data, so we just ignore it.
	 */
	i2c_handle_smbus_host_notify(&priv->adapter, addr);

	/* clear Host Notify bit and return */
	outb_p(SMBSLVSTS_HST_NTFY_STS, SMBSLVSTS(priv));
	return IRQ_HANDLED;
}

/*
 * There are three kinds of interrupts:
 *
 * 1) i801 signals transaction completion with one of these interrupts:
 *      INTR - Success
 *      DEV_ERR - Invalid command, NAK or communication timeout
 *      BUS_ERR - SMI# transaction collision
 *      FAILED - transaction was canceled due to a KILL request
 *    When any of these occur, update ->status and signal completion.
 *
 * 2) For byte-by-byte (I2C read/write) transactions, one BYTE_DONE interrupt
 *    occurs for each byte of a byte-by-byte to prepare the next byte.
 *
 * 3) Host Notify interrupts
 */
static irqreturn_t i801_isr(int irq, void *dev_id)
{
	struct i801_priv *priv = dev_id;
	u16 pcists;
	u8 status;

	/* Confirm this is our interrupt */
	pci_read_config_word(priv->pci_dev, PCI_STATUS, &pcists);
	if (!(pcists & PCI_STATUS_INTERRUPT))
		return IRQ_NONE;

	if (priv->features & FEATURE_HOST_NOTIFY) {
		status = inb_p(SMBSLVSTS(priv));
		if (status & SMBSLVSTS_HST_NTFY_STS)
			return i801_host_notify_isr(priv);
	}

	status = inb_p(SMBHSTSTS(priv));
	if ((status & (SMBHSTSTS_BYTE_DONE | STATUS_ERROR_FLAGS)) == SMBHSTSTS_BYTE_DONE)
		i801_isr_byte_done(priv);

	/*
	 * Clear IRQ sources: SMB_ALERT status is set after signal assertion
	 * independently of the interrupt generation being blocked or not
	 * so clear it always when the status is set.
	 */
	status &= STATUS_FLAGS | SMBHSTSTS_SMBALERT_STS;
	outb_p(status, SMBHSTSTS(priv));

	status &= STATUS_ERROR_FLAGS | SMBHSTSTS_INTR;
	if (status) {
		priv->status = status & STATUS_ERROR_FLAGS;
		complete(&priv->done);
	}

	return IRQ_HANDLED;
}

/*
 * For "byte-by-byte" block transactions:
 *   I2C write uses cmd=I801_BLOCK_DATA, I2C_EN=1
 *   I2C read uses cmd=I801_I2C_BLOCK_DATA
 */
static int i801_block_transaction_byte_by_byte(struct i801_priv *priv,
					       union i2c_smbus_data *data,
					       char read_write, int command)
{
	int i, len;
	int smbcmd;
	int status;
	unsigned long result;
	const struct i2c_adapter *adap = &priv->adapter;

	if (command == I2C_SMBUS_BLOCK_PROC_CALL)
		return -EOPNOTSUPP;

	len = data->block[0];

	if (read_write == I2C_SMBUS_WRITE) {
		outb_p(len, SMBHSTDAT0(priv));
		outb_p(data->block[1], SMBBLKDAT(priv));
	}

	if (command == I2C_SMBUS_I2C_BLOCK_DATA &&
	    read_write == I2C_SMBUS_READ)
		smbcmd = I801_I2C_BLOCK_DATA;
	else
		smbcmd = I801_BLOCK_DATA;

	if (priv->features & FEATURE_IRQ) {
		priv->is_read = (read_write == I2C_SMBUS_READ);
		if (len == 1 && priv->is_read)
			smbcmd |= SMBHSTCNT_LAST_BYTE;
		priv->cmd = smbcmd | SMBHSTCNT_INTREN;
		priv->len = len;
		priv->count = 0;
		priv->data = &data->block[1];

		reinit_completion(&priv->done);
		outb_p(priv->cmd | SMBHSTCNT_START, SMBHSTCNT(priv));
		result = wait_for_completion_timeout(&priv->done, adap->timeout);
		return result ? priv->status : -ETIMEDOUT;
	}

	if (len == 1 && read_write == I2C_SMBUS_READ)
		smbcmd |= SMBHSTCNT_LAST_BYTE;
	outb_p(smbcmd | SMBHSTCNT_START, SMBHSTCNT(priv));

	for (i = 1; i <= len; i++) {
		status = i801_wait_byte_done(priv);
		if (status)
			return status;

		/*
		 * At transfer start i801_smbus_block_transaction() marks
		 * the block length as invalid. Check for this sentinel value
		 * and read the block length from SMBHSTDAT0.
		 */
		if (len == SMBUS_LEN_SENTINEL) {
			len = i801_get_block_len(priv);
			if (len < 0) {
				/* Recover */
				while (inb_p(SMBHSTSTS(priv)) &
				       SMBHSTSTS_HOST_BUSY)
					outb_p(SMBHSTSTS_BYTE_DONE,
					       SMBHSTSTS(priv));
				outb_p(SMBHSTSTS_INTR, SMBHSTSTS(priv));
				return -EPROTO;
			}
			data->block[0] = len;
		}

		if (read_write == I2C_SMBUS_READ) {
			data->block[i] = inb_p(SMBBLKDAT(priv));
			if (i == len - 1)
				outb_p(smbcmd | SMBHSTCNT_LAST_BYTE, SMBHSTCNT(priv));
		}

		if (read_write == I2C_SMBUS_WRITE && i+1 <= len)
			outb_p(data->block[i+1], SMBBLKDAT(priv));

		/* signals SMBBLKDAT ready */
		outb_p(SMBHSTSTS_BYTE_DONE, SMBHSTSTS(priv));
	}

	return i801_wait_intr(priv);
}

static void i801_set_hstadd(struct i801_priv *priv, u8 addr, char read_write)
{
	outb_p((addr << 1) | (read_write & 0x01), SMBHSTADD(priv));
}

/* Single value transaction function */
static int i801_simple_transaction(struct i801_priv *priv, union i2c_smbus_data *data,
				   u8 addr, u8 hstcmd, char read_write, int command)
{
	int xact, ret;

	switch (command) {
	case I2C_SMBUS_QUICK:
		i801_set_hstadd(priv, addr, read_write);
		xact = I801_QUICK;
		break;
	case I2C_SMBUS_BYTE:
		i801_set_hstadd(priv, addr, read_write);
		if (read_write == I2C_SMBUS_WRITE)
			outb_p(hstcmd, SMBHSTCMD(priv));
		xact = I801_BYTE;
		break;
	case I2C_SMBUS_BYTE_DATA:
		i801_set_hstadd(priv, addr, read_write);
		if (read_write == I2C_SMBUS_WRITE)
			outb_p(data->byte, SMBHSTDAT0(priv));
		outb_p(hstcmd, SMBHSTCMD(priv));
		xact = I801_BYTE_DATA;
		break;
	case I2C_SMBUS_WORD_DATA:
		i801_set_hstadd(priv, addr, read_write);
		if (read_write == I2C_SMBUS_WRITE) {
			outb_p(data->word & 0xff, SMBHSTDAT0(priv));
			outb_p((data->word & 0xff00) >> 8, SMBHSTDAT1(priv));
		}
		outb_p(hstcmd, SMBHSTCMD(priv));
		xact = I801_WORD_DATA;
		break;
	case I2C_SMBUS_PROC_CALL:
		i801_set_hstadd(priv, addr, I2C_SMBUS_WRITE);
		outb_p(data->word & 0xff, SMBHSTDAT0(priv));
		outb_p((data->word & 0xff00) >> 8, SMBHSTDAT1(priv));
		outb_p(hstcmd, SMBHSTCMD(priv));
		read_write = I2C_SMBUS_READ;
		xact = I801_PROC_CALL;
		break;
	default:
		pci_err(priv->pci_dev, "Unsupported transaction %d\n", command);
		return -EOPNOTSUPP;
	}

	ret = i801_transaction(priv, xact);
	if (ret || read_write == I2C_SMBUS_WRITE)
		return ret;

	switch (command) {
	case I2C_SMBUS_BYTE:
	case I2C_SMBUS_BYTE_DATA:
		data->byte = inb_p(SMBHSTDAT0(priv));
		break;
	case I2C_SMBUS_WORD_DATA:
	case I2C_SMBUS_PROC_CALL:
		data->word = inb_p(SMBHSTDAT0(priv)) +
			     (inb_p(SMBHSTDAT1(priv)) << 8);
		break;
	}

	return 0;
}

static int i801_smbus_block_transaction(struct i801_priv *priv, union i2c_smbus_data *data,
					u8 addr, u8 hstcmd, char read_write, int command)
{
	if (read_write == I2C_SMBUS_READ && command == I2C_SMBUS_BLOCK_DATA)
		/* Mark block length as invalid */
		data->block[0] = SMBUS_LEN_SENTINEL;
	else if (data->block[0] < 1 || data->block[0] > I2C_SMBUS_BLOCK_MAX)
		return -EPROTO;

	if (command == I2C_SMBUS_BLOCK_PROC_CALL)
		/* Needs to be flagged as write transaction */
		i801_set_hstadd(priv, addr, I2C_SMBUS_WRITE);
	else
		i801_set_hstadd(priv, addr, read_write);
	outb_p(hstcmd, SMBHSTCMD(priv));

	if (priv->features & FEATURE_BLOCK_BUFFER)
		return i801_block_transaction_by_block(priv, data, read_write, command);
	else
		return i801_block_transaction_byte_by_byte(priv, data, read_write, command);
}

static int i801_i2c_block_transaction(struct i801_priv *priv, union i2c_smbus_data *data,
				      u8 addr, u8 hstcmd, char read_write, int command)
{
	int result;
	u8 hostc;

	if (data->block[0] < 1 || data->block[0] > I2C_SMBUS_BLOCK_MAX)
		return -EPROTO;
	/*
	 * NB: page 240 of ICH5 datasheet shows that the R/#W bit should be cleared here,
	 * even when reading. However if SPD Write Disable is set (Lynx Point and later),
	 * the read will fail if we don't set the R/#W bit.
	 */
	i801_set_hstadd(priv, addr,
			priv->original_hstcfg & SMBHSTCFG_SPD_WD ? read_write : I2C_SMBUS_WRITE);

	/* NB: page 240 of ICH5 datasheet shows that DATA1 is the cmd field when reading */
	if (read_write == I2C_SMBUS_READ)
		outb_p(hstcmd, SMBHSTDAT1(priv));
	else
		outb_p(hstcmd, SMBHSTCMD(priv));

	if (read_write == I2C_SMBUS_WRITE) {
		/* set I2C_EN bit in configuration register */
		pci_read_config_byte(priv->pci_dev, SMBHSTCFG, &hostc);
		pci_write_config_byte(priv->pci_dev, SMBHSTCFG, hostc | SMBHSTCFG_I2C_EN);
	} else if (!(priv->features & FEATURE_I2C_BLOCK_READ)) {
		pci_err(priv->pci_dev, "I2C block read is unsupported!\n");
		return -EOPNOTSUPP;
	}

	/* Block buffer isn't supported for I2C block transactions */
	result = i801_block_transaction_byte_by_byte(priv, data, read_write, command);

	/* restore saved configuration register value */
	if (read_write == I2C_SMBUS_WRITE)
		pci_write_config_byte(priv->pci_dev, SMBHSTCFG, hostc);

	return result;
}

/* Return negative errno on error. */
static s32 i801_access(struct i2c_adapter *adap, u16 addr,
		       unsigned short flags, char read_write, u8 command,
		       int size, union i2c_smbus_data *data)
{
	int hwpec, ret;
	struct i801_priv *priv = i2c_get_adapdata(adap);

	if (priv->acpi_reserved)
		return -EBUSY;

	pm_runtime_get_sync(&priv->pci_dev->dev);

	ret = i801_check_pre(priv);
	if (ret)
		goto out;

	hwpec = (priv->features & FEATURE_SMBUS_PEC) && (flags & I2C_CLIENT_PEC)
		&& size != I2C_SMBUS_QUICK
		&& size != I2C_SMBUS_I2C_BLOCK_DATA;

	if (hwpec)	/* enable/disable hardware PEC */
		outb_p(inb_p(SMBAUXCTL(priv)) | SMBAUXCTL_CRC, SMBAUXCTL(priv));
	else
		outb_p(inb_p(SMBAUXCTL(priv)) & (~SMBAUXCTL_CRC),
		       SMBAUXCTL(priv));

	if (size == I2C_SMBUS_BLOCK_DATA || size == I2C_SMBUS_BLOCK_PROC_CALL)
		ret = i801_smbus_block_transaction(priv, data, addr, command, read_write, size);
	else if (size == I2C_SMBUS_I2C_BLOCK_DATA)
		ret = i801_i2c_block_transaction(priv, data, addr, command, read_write, size);
	else
		ret = i801_simple_transaction(priv, data, addr, command, read_write, size);

	ret = i801_check_post(priv, ret);

	/* Some BIOSes don't like it when PEC is enabled at reboot or resume
	 * time, so we forcibly disable it after every transaction.
	 */
	if (hwpec)
		outb_p(inb_p(SMBAUXCTL(priv)) & ~SMBAUXCTL_CRC, SMBAUXCTL(priv));
out:
	/*
	 * Unlock the SMBus device for use by BIOS/ACPI,
	 * and clear status flags if not done already.
	 */
	outb_p(SMBHSTSTS_INUSE_STS | STATUS_FLAGS, SMBHSTSTS(priv));

	pm_runtime_mark_last_busy(&priv->pci_dev->dev);
	pm_runtime_put_autosuspend(&priv->pci_dev->dev);
	return ret;
}


static u32 i801_func(struct i2c_adapter *adapter)
{
	struct i801_priv *priv = i2c_get_adapdata(adapter);

	return I2C_FUNC_SMBUS_QUICK | I2C_FUNC_SMBUS_BYTE |
	       I2C_FUNC_SMBUS_BYTE_DATA | I2C_FUNC_SMBUS_WORD_DATA |
	       I2C_FUNC_SMBUS_PROC_CALL |
	       I2C_FUNC_SMBUS_BLOCK_DATA | I2C_FUNC_SMBUS_WRITE_I2C_BLOCK |
	       ((priv->features & FEATURE_SMBUS_PEC) ? I2C_FUNC_SMBUS_PEC : 0) |
	       ((priv->features & FEATURE_BLOCK_PROC) ?
		I2C_FUNC_SMBUS_BLOCK_PROC_CALL : 0) |
	       ((priv->features & FEATURE_I2C_BLOCK_READ) ?
		I2C_FUNC_SMBUS_READ_I2C_BLOCK : 0) |
	       ((priv->features & FEATURE_HOST_NOTIFY) ?
		I2C_FUNC_SMBUS_HOST_NOTIFY : 0);
}

static void i801_enable_host_notify(struct i2c_adapter *adapter)
{
	struct i801_priv *priv = i2c_get_adapdata(adapter);

	if (!(priv->features & FEATURE_HOST_NOTIFY))
		return;

	/*
	 * Enable host notify interrupt and block the generation of interrupt
	 * from the SMB_ALERT signal because the driver does not support
	 * SMBus Alert.
	 */
	outb_p(SMBSLVCMD_HST_NTFY_INTREN | SMBSLVCMD_SMBALERT_DISABLE |
	       priv->original_slvcmd, SMBSLVCMD(priv));

	/* clear Host Notify bit to allow a new notification */
	outb_p(SMBSLVSTS_HST_NTFY_STS, SMBSLVSTS(priv));
}

static void i801_disable_host_notify(struct i801_priv *priv)
{
	if (!(priv->features & FEATURE_HOST_NOTIFY))
		return;

	outb_p(priv->original_slvcmd, SMBSLVCMD(priv));
}

static const struct i2c_algorithm smbus_algorithm = {
	.smbus_xfer	= i801_access,
	.functionality	= i801_func,
};

#define FEATURES_ICH4	(FEATURE_SMBUS_PEC | FEATURE_BLOCK_BUFFER | \
			 FEATURE_HOST_NOTIFY)
#define FEATURES_ICH5	(FEATURES_ICH4 | FEATURE_BLOCK_PROC | \
			 FEATURE_I2C_BLOCK_READ | FEATURE_IRQ)

static const struct pci_device_id i801_ids[] = {
	{ PCI_DEVICE_DATA(INTEL, 82801AA_3,			0)				 },
	{ PCI_DEVICE_DATA(INTEL, 82801AB_3,			0)				 },
	{ PCI_DEVICE_DATA(INTEL, 82801BA_2,			0)				 },
	{ PCI_DEVICE_DATA(INTEL, 82801CA_3,			FEATURE_HOST_NOTIFY)		 },
	{ PCI_DEVICE_DATA(INTEL, 82801DB_3,			FEATURES_ICH4)			 },
	{ PCI_DEVICE_DATA(INTEL, 82801EB_3,			FEATURES_ICH5)			 },
	{ PCI_DEVICE_DATA(INTEL, ESB_4,				FEATURES_ICH5)			 },
	{ PCI_DEVICE_DATA(INTEL, ICH6_16,			FEATURES_ICH5)			 },
	{ PCI_DEVICE_DATA(INTEL, ICH7_17,			FEATURES_ICH5)			 },
	{ PCI_DEVICE_DATA(INTEL, ESB2_17,			FEATURES_ICH5)			 },
	{ PCI_DEVICE_DATA(INTEL, ICH8_5,			FEATURES_ICH5)			 },
	{ PCI_DEVICE_DATA(INTEL, ICH9_6,			FEATURES_ICH5)			 },
	{ PCI_DEVICE_DATA(INTEL, EP80579_1,			FEATURES_ICH5)			 },
	{ PCI_DEVICE_DATA(INTEL, ICH10_4,			FEATURES_ICH5)			 },
	{ PCI_DEVICE_DATA(INTEL, ICH10_5,			FEATURES_ICH5)			 },
	{ PCI_DEVICE_DATA(INTEL, 5_3400_SERIES_SMBUS,		FEATURES_ICH5)			 },
	{ PCI_DEVICE_DATA(INTEL, COUGARPOINT_SMBUS,		FEATURES_ICH5)			 },
	{ PCI_DEVICE_DATA(INTEL, PATSBURG_SMBUS,		FEATURES_ICH5)			 },
	{ PCI_DEVICE_DATA(INTEL, PATSBURG_SMBUS_IDF0,		FEATURES_ICH5 | FEATURE_IDF)	 },
	{ PCI_DEVICE_DATA(INTEL, PATSBURG_SMBUS_IDF1,		FEATURES_ICH5 | FEATURE_IDF)	 },
	{ PCI_DEVICE_DATA(INTEL, PATSBURG_SMBUS_IDF2,		FEATURES_ICH5 | FEATURE_IDF)	 },
	{ PCI_DEVICE_DATA(INTEL, DH89XXCC_SMBUS,		FEATURES_ICH5)			 },
	{ PCI_DEVICE_DATA(INTEL, PANTHERPOINT_SMBUS,		FEATURES_ICH5)			 },
	{ PCI_DEVICE_DATA(INTEL, LYNXPOINT_SMBUS,		FEATURES_ICH5)			 },
	{ PCI_DEVICE_DATA(INTEL, LYNXPOINT_LP_SMBUS,		FEATURES_ICH5)			 },
	{ PCI_DEVICE_DATA(INTEL, AVOTON_SMBUS,			FEATURES_ICH5)			 },
	{ PCI_DEVICE_DATA(INTEL, WELLSBURG_SMBUS,		FEATURES_ICH5)			 },
	{ PCI_DEVICE_DATA(INTEL, WELLSBURG_SMBUS_MS0,		FEATURES_ICH5 | FEATURE_IDF)	 },
	{ PCI_DEVICE_DATA(INTEL, WELLSBURG_SMBUS_MS1,		FEATURES_ICH5 | FEATURE_IDF)	 },
	{ PCI_DEVICE_DATA(INTEL, WELLSBURG_SMBUS_MS2,		FEATURES_ICH5 | FEATURE_IDF)	 },
	{ PCI_DEVICE_DATA(INTEL, COLETOCREEK_SMBUS,		FEATURES_ICH5)			 },
	{ PCI_DEVICE_DATA(INTEL, GEMINILAKE_SMBUS,		FEATURES_ICH5)			 },
	{ PCI_DEVICE_DATA(INTEL, WILDCATPOINT_SMBUS,		FEATURES_ICH5)			 },
	{ PCI_DEVICE_DATA(INTEL, WILDCATPOINT_LP_SMBUS,		FEATURES_ICH5)			 },
	{ PCI_DEVICE_DATA(INTEL, BAYTRAIL_SMBUS,		FEATURES_ICH5)			 },
	{ PCI_DEVICE_DATA(INTEL, BRASWELL_SMBUS,		FEATURES_ICH5)			 },
	{ PCI_DEVICE_DATA(INTEL, SUNRISEPOINT_H_SMBUS,		FEATURES_ICH5 | FEATURE_TCO_SPT) },
	{ PCI_DEVICE_DATA(INTEL, SUNRISEPOINT_LP_SMBUS,		FEATURES_ICH5 | FEATURE_TCO_SPT) },
	{ PCI_DEVICE_DATA(INTEL, CDF_SMBUS,			FEATURES_ICH5 | FEATURE_TCO_CNL) },
	{ PCI_DEVICE_DATA(INTEL, DNV_SMBUS,			FEATURES_ICH5 | FEATURE_TCO_SPT) },
	{ PCI_DEVICE_DATA(INTEL, EBG_SMBUS,			FEATURES_ICH5 | FEATURE_TCO_CNL) },
	{ PCI_DEVICE_DATA(INTEL, BROXTON_SMBUS,			FEATURES_ICH5)			 },
	{ PCI_DEVICE_DATA(INTEL, LEWISBURG_SMBUS,		FEATURES_ICH5 | FEATURE_TCO_SPT) },
	{ PCI_DEVICE_DATA(INTEL, LEWISBURG_SSKU_SMBUS,		FEATURES_ICH5 | FEATURE_TCO_SPT) },
	{ PCI_DEVICE_DATA(INTEL, KABYLAKE_PCH_H_SMBUS,		FEATURES_ICH5 | FEATURE_TCO_SPT) },
	{ PCI_DEVICE_DATA(INTEL, CANNONLAKE_H_SMBUS,		FEATURES_ICH5 | FEATURE_TCO_CNL) },
	{ PCI_DEVICE_DATA(INTEL, CANNONLAKE_LP_SMBUS,		FEATURES_ICH5 | FEATURE_TCO_CNL) },
	{ PCI_DEVICE_DATA(INTEL, ICELAKE_LP_SMBUS,		FEATURES_ICH5 | FEATURE_TCO_CNL) },
	{ PCI_DEVICE_DATA(INTEL, ICELAKE_N_SMBUS,		FEATURES_ICH5 | FEATURE_TCO_CNL) },
	{ PCI_DEVICE_DATA(INTEL, COMETLAKE_SMBUS,		FEATURES_ICH5 | FEATURE_TCO_CNL) },
	{ PCI_DEVICE_DATA(INTEL, COMETLAKE_H_SMBUS,		FEATURES_ICH5 | FEATURE_TCO_CNL) },
	{ PCI_DEVICE_DATA(INTEL, COMETLAKE_V_SMBUS,		FEATURES_ICH5 | FEATURE_TCO_SPT) },
	{ PCI_DEVICE_DATA(INTEL, ELKHART_LAKE_SMBUS,		FEATURES_ICH5 | FEATURE_TCO_CNL) },
	{ PCI_DEVICE_DATA(INTEL, TIGERLAKE_LP_SMBUS,		FEATURES_ICH5 | FEATURE_TCO_CNL) },
	{ PCI_DEVICE_DATA(INTEL, TIGERLAKE_H_SMBUS,		FEATURES_ICH5 | FEATURE_TCO_CNL) },
	{ PCI_DEVICE_DATA(INTEL, JASPER_LAKE_SMBUS,		FEATURES_ICH5 | FEATURE_TCO_CNL) },
	{ PCI_DEVICE_DATA(INTEL, ALDER_LAKE_S_SMBUS,		FEATURES_ICH5 | FEATURE_TCO_CNL) },
	{ PCI_DEVICE_DATA(INTEL, ALDER_LAKE_P_SMBUS,		FEATURES_ICH5 | FEATURE_TCO_CNL) },
	{ PCI_DEVICE_DATA(INTEL, ALDER_LAKE_M_SMBUS,		FEATURES_ICH5 | FEATURE_TCO_CNL) },
	{ PCI_DEVICE_DATA(INTEL, RAPTOR_LAKE_S_SMBUS,		FEATURES_ICH5 | FEATURE_TCO_CNL) },
	{ PCI_DEVICE_DATA(INTEL, METEOR_LAKE_P_SMBUS,		FEATURES_ICH5 | FEATURE_TCO_CNL) },
	{ PCI_DEVICE_DATA(INTEL, METEOR_LAKE_SOC_S_SMBUS,	FEATURES_ICH5 | FEATURE_TCO_CNL) },
	{ PCI_DEVICE_DATA(INTEL, METEOR_LAKE_PCH_S_SMBUS,	FEATURES_ICH5 | FEATURE_TCO_CNL) },
	{ PCI_DEVICE_DATA(INTEL, BIRCH_STREAM_SMBUS,		FEATURES_ICH5 | FEATURE_TCO_CNL) },
	{ 0, }
};

MODULE_DEVICE_TABLE(pci, i801_ids);

#if defined CONFIG_X86 && defined CONFIG_DMI
static unsigned char apanel_addr __ro_after_init;

/* Scan the system ROM for the signature "FJKEYINF" */
static __init const void __iomem *bios_signature(const void __iomem *bios)
{
	ssize_t offset;
	const unsigned char signature[] = "FJKEYINF";

	for (offset = 0; offset < 0x10000; offset += 0x10) {
		if (check_signature(bios + offset, signature,
				    sizeof(signature)-1))
			return bios + offset;
	}
	return NULL;
}

static void __init input_apanel_init(void)
{
	void __iomem *bios;
	const void __iomem *p;

	bios = ioremap(0xF0000, 0x10000); /* Can't fail */
	p = bios_signature(bios);
	if (p) {
		/* just use the first address */
		apanel_addr = readb(p + 8 + 3) >> 1;
	}
	iounmap(bios);
}

struct dmi_onboard_device_info {
	const char *name;
	u8 type;
	unsigned short i2c_addr;
	const char *i2c_type;
};

static const struct dmi_onboard_device_info dmi_devices[] = {
	{ "Syleus", DMI_DEV_TYPE_OTHER, 0x73, "fscsyl" },
	{ "Hermes", DMI_DEV_TYPE_OTHER, 0x73, "fscher" },
	{ "Hades",  DMI_DEV_TYPE_OTHER, 0x73, "fschds" },
};

static void dmi_check_onboard_device(u8 type, const char *name,
				     struct i2c_adapter *adap)
{
	int i;
	struct i2c_board_info info;

	for (i = 0; i < ARRAY_SIZE(dmi_devices); i++) {
		/* & ~0x80, ignore enabled/disabled bit */
		if ((type & ~0x80) != dmi_devices[i].type)
			continue;
		if (strcasecmp(name, dmi_devices[i].name))
			continue;

		memset(&info, 0, sizeof(struct i2c_board_info));
		info.addr = dmi_devices[i].i2c_addr;
		strscpy(info.type, dmi_devices[i].i2c_type, I2C_NAME_SIZE);
		i2c_new_client_device(adap, &info);
		break;
	}
}

/* We use our own function to check for onboard devices instead of
   dmi_find_device() as some buggy BIOS's have the devices we are interested
   in marked as disabled */
static void dmi_check_onboard_devices(const struct dmi_header *dm, void *adap)
{
	int i, count;

	if (dm->type != DMI_ENTRY_ONBOARD_DEVICE)
		return;

	count = (dm->length - sizeof(struct dmi_header)) / 2;
	for (i = 0; i < count; i++) {
		const u8 *d = (char *)(dm + 1) + (i * 2);
		const char *name = ((char *) dm) + dm->length;
		u8 type = d[0];
		u8 s = d[1];

		if (!s)
			continue;
		s--;
		while (s > 0 && name[0]) {
			name += strlen(name) + 1;
			s--;
		}
		if (name[0] == 0) /* Bogus string reference */
			continue;

		dmi_check_onboard_device(type, name, adap);
	}
}

/* NOTE: Keep this list in sync with drivers/platform/x86/dell-smo8800.c */
static const char *const acpi_smo8800_ids[] = {
	"SMO8800",
	"SMO8801",
	"SMO8810",
	"SMO8811",
	"SMO8820",
	"SMO8821",
	"SMO8830",
	"SMO8831",
};

static acpi_status check_acpi_smo88xx_device(acpi_handle obj_handle,
					     u32 nesting_level,
					     void *context,
					     void **return_value)
{
	struct acpi_device_info *info;
	acpi_status status;
	char *hid;
	int i;

	status = acpi_get_object_info(obj_handle, &info);
	if (ACPI_FAILURE(status))
		return AE_OK;

	if (!(info->valid & ACPI_VALID_HID))
		goto smo88xx_not_found;

	hid = info->hardware_id.string;
	if (!hid)
		goto smo88xx_not_found;

	i = match_string(acpi_smo8800_ids, ARRAY_SIZE(acpi_smo8800_ids), hid);
	if (i < 0)
		goto smo88xx_not_found;

	kfree(info);

	*return_value = NULL;
	return AE_CTRL_TERMINATE;

smo88xx_not_found:
	kfree(info);
	return AE_OK;
}

static bool is_dell_system_with_lis3lv02d(void)
{
	void *err = ERR_PTR(-ENOENT);

	if (!dmi_match(DMI_SYS_VENDOR, "Dell Inc."))
		return false;

	/*
	 * Check that ACPI device SMO88xx is present and is functioning.
	 * Function acpi_get_devices() already filters all ACPI devices
	 * which are not present or are not functioning.
	 * ACPI device SMO88xx represents our ST microelectronics lis3lv02d
	 * accelerometer but unfortunately ACPI does not provide any other
	 * information (like I2C address).
	 */
	acpi_get_devices(NULL, check_acpi_smo88xx_device, NULL, &err);

	return !IS_ERR(err);
}

/*
 * Accelerometer's I2C address is not specified in DMI nor ACPI,
 * so it is needed to define mapping table based on DMI product names.
 */
static const struct {
	const char *dmi_product_name;
	unsigned short i2c_addr;
} dell_lis3lv02d_devices[] = {
	/*
	 * Dell platform team told us that these Latitude devices have
	 * ST microelectronics accelerometer at I2C address 0x29.
	 */
	{ "Latitude E5250",     0x29 },
	{ "Latitude E5450",     0x29 },
	{ "Latitude E5550",     0x29 },
	{ "Latitude E6440",     0x29 },
	{ "Latitude E6440 ATG", 0x29 },
	{ "Latitude E6540",     0x29 },
	/*
	 * Additional individual entries were added after verification.
	 */
	{ "Latitude 5480",      0x29 },
	{ "Precision 3540",     0x29 },
	{ "Vostro V131",        0x1d },
	{ "Vostro 5568",        0x29 },
	{ "XPS 15 7590",        0x29 },
};

static void register_dell_lis3lv02d_i2c_device(struct i801_priv *priv)
{
	struct i2c_board_info info;
	const char *dmi_product_name;
	int i;

	dmi_product_name = dmi_get_system_info(DMI_PRODUCT_NAME);
	for (i = 0; i < ARRAY_SIZE(dell_lis3lv02d_devices); ++i) {
		if (strcmp(dmi_product_name,
			   dell_lis3lv02d_devices[i].dmi_product_name) == 0)
			break;
	}

	if (i == ARRAY_SIZE(dell_lis3lv02d_devices)) {
		dev_warn(&priv->pci_dev->dev,
			 "Accelerometer lis3lv02d is present on SMBus but its"
			 " address is unknown, skipping registration\n");
		return;
	}

	memset(&info, 0, sizeof(struct i2c_board_info));
	info.addr = dell_lis3lv02d_devices[i].i2c_addr;
	strscpy(info.type, "lis3lv02d", I2C_NAME_SIZE);
	i2c_new_client_device(&priv->adapter, &info);
}

/* Register optional slaves */
static void i801_probe_optional_slaves(struct i801_priv *priv)
{
	/* Only register slaves on main SMBus channel */
	if (priv->features & FEATURE_IDF)
		return;

	if (apanel_addr) {
		struct i2c_board_info info = {
			.addr = apanel_addr,
			.type = "fujitsu_apanel",
		};

		i2c_new_client_device(&priv->adapter, &info);
	}

	if (dmi_name_in_vendors("FUJITSU"))
		dmi_walk(dmi_check_onboard_devices, &priv->adapter);

	if (is_dell_system_with_lis3lv02d())
		register_dell_lis3lv02d_i2c_device(priv);

	/* Instantiate SPD EEPROMs unless the SMBus is multiplexed */
<<<<<<< HEAD
#if IS_ENABLED(CONFIG_I2C_MUX_GPIO)
=======
#ifdef CONFIG_I2C_I801_MUX
>>>>>>> 0c383648
	if (!priv->mux_pdev)
#endif
		i2c_register_spd(&priv->adapter);
}
#else
static void __init input_apanel_init(void) {}
static void i801_probe_optional_slaves(struct i801_priv *priv) {}
#endif	/* CONFIG_X86 && CONFIG_DMI */

#ifdef CONFIG_I2C_I801_MUX
static struct i801_mux_config i801_mux_config_asus_z8_d12 = {
	.gpio_chip = "gpio_ich",
	.values = { 0x02, 0x03 },
	.n_values = 2,
	.gpios = { 52, 53 },
	.n_gpios = 2,
};

static struct i801_mux_config i801_mux_config_asus_z8_d18 = {
	.gpio_chip = "gpio_ich",
	.values = { 0x02, 0x03, 0x01 },
	.n_values = 3,
	.gpios = { 52, 53 },
	.n_gpios = 2,
};

static const struct dmi_system_id mux_dmi_table[] = {
	{
		.matches = {
			DMI_MATCH(DMI_BOARD_VENDOR, "ASUSTeK Computer INC."),
			DMI_MATCH(DMI_BOARD_NAME, "Z8NA-D6(C)"),
		},
		.driver_data = &i801_mux_config_asus_z8_d12,
	},
	{
		.matches = {
			DMI_MATCH(DMI_BOARD_VENDOR, "ASUSTeK Computer INC."),
			DMI_MATCH(DMI_BOARD_NAME, "Z8P(N)E-D12(X)"),
		},
		.driver_data = &i801_mux_config_asus_z8_d12,
	},
	{
		.matches = {
			DMI_MATCH(DMI_BOARD_VENDOR, "ASUSTeK Computer INC."),
			DMI_MATCH(DMI_BOARD_NAME, "Z8NH-D12"),
		},
		.driver_data = &i801_mux_config_asus_z8_d12,
	},
	{
		.matches = {
			DMI_MATCH(DMI_BOARD_VENDOR, "ASUSTeK Computer INC."),
			DMI_MATCH(DMI_BOARD_NAME, "Z8PH-D12/IFB"),
		},
		.driver_data = &i801_mux_config_asus_z8_d12,
	},
	{
		.matches = {
			DMI_MATCH(DMI_BOARD_VENDOR, "ASUSTeK Computer INC."),
			DMI_MATCH(DMI_BOARD_NAME, "Z8NR-D12"),
		},
		.driver_data = &i801_mux_config_asus_z8_d12,
	},
	{
		.matches = {
			DMI_MATCH(DMI_BOARD_VENDOR, "ASUSTeK Computer INC."),
			DMI_MATCH(DMI_BOARD_NAME, "Z8P(N)H-D12"),
		},
		.driver_data = &i801_mux_config_asus_z8_d12,
	},
	{
		.matches = {
			DMI_MATCH(DMI_BOARD_VENDOR, "ASUSTeK Computer INC."),
			DMI_MATCH(DMI_BOARD_NAME, "Z8PG-D18"),
		},
		.driver_data = &i801_mux_config_asus_z8_d18,
	},
	{
		.matches = {
			DMI_MATCH(DMI_BOARD_VENDOR, "ASUSTeK Computer INC."),
			DMI_MATCH(DMI_BOARD_NAME, "Z8PE-D18"),
		},
		.driver_data = &i801_mux_config_asus_z8_d18,
	},
	{
		.matches = {
			DMI_MATCH(DMI_BOARD_VENDOR, "ASUSTeK Computer INC."),
			DMI_MATCH(DMI_BOARD_NAME, "Z8PS-D12"),
		},
		.driver_data = &i801_mux_config_asus_z8_d12,
	},
	{ }
};

static int i801_notifier_call(struct notifier_block *nb, unsigned long action,
			      void *data)
{
	struct i801_priv *priv = container_of(nb, struct i801_priv, mux_notifier_block);
	struct device *dev = data;

	if (action != BUS_NOTIFY_ADD_DEVICE ||
	    dev->type != &i2c_adapter_type ||
	    i2c_root_adapter(dev) != &priv->adapter)
		return NOTIFY_DONE;

	/* Call i2c_register_spd for muxed child segments */
	i2c_register_spd(to_i2c_adapter(dev));

	return NOTIFY_OK;
}

/* Setup multiplexing if needed */
static void i801_add_mux(struct i801_priv *priv)
{
	struct device *dev = &priv->adapter.dev;
	const struct i801_mux_config *mux_config;
	struct i2c_mux_gpio_platform_data gpio_data;
	struct gpiod_lookup_table *lookup;
	const struct dmi_system_id *id;
	int i;

	id = dmi_first_match(mux_dmi_table);
	if (!id)
		return;

	mux_config = id->driver_data;

	/* Prepare the platform data */
	memset(&gpio_data, 0, sizeof(struct i2c_mux_gpio_platform_data));
	gpio_data.parent = priv->adapter.nr;
	gpio_data.values = mux_config->values;
	gpio_data.n_values = mux_config->n_values;
	gpio_data.idle = I2C_MUX_GPIO_NO_IDLE;

	/* Register GPIO descriptor lookup table */
	lookup = devm_kzalloc(dev,
			      struct_size(lookup, table, mux_config->n_gpios + 1),
			      GFP_KERNEL);
	if (!lookup)
		return;
	lookup->dev_id = "i2c-mux-gpio";
	for (i = 0; i < mux_config->n_gpios; i++)
		lookup->table[i] = GPIO_LOOKUP(mux_config->gpio_chip,
					       mux_config->gpios[i], "mux", 0);
	gpiod_add_lookup_table(lookup);

	priv->mux_notifier_block.notifier_call = i801_notifier_call;
	if (bus_register_notifier(&i2c_bus_type, &priv->mux_notifier_block))
		return;
	/*
	 * Register the mux device, we use PLATFORM_DEVID_NONE here
	 * because since we are referring to the GPIO chip by name we are
	 * anyways in deep trouble if there is more than one of these
	 * devices, and there should likely only be one platform controller
	 * hub.
	 */
	priv->mux_pdev = platform_device_register_data(dev, "i2c-mux-gpio",
				PLATFORM_DEVID_NONE, &gpio_data,
				sizeof(struct i2c_mux_gpio_platform_data));
	if (IS_ERR(priv->mux_pdev)) {
		gpiod_remove_lookup_table(lookup);
		devm_kfree(dev, lookup);
		dev_err(dev, "Failed to register i2c-mux-gpio device\n");
	} else {
		priv->lookup = lookup;
	}
}

static void i801_del_mux(struct i801_priv *priv)
{
	bus_unregister_notifier(&i2c_bus_type, &priv->mux_notifier_block);
	platform_device_unregister(priv->mux_pdev);
	gpiod_remove_lookup_table(priv->lookup);
}
#else
static inline void i801_add_mux(struct i801_priv *priv) { }
static inline void i801_del_mux(struct i801_priv *priv) { }
#endif

static struct platform_device *
i801_add_tco_spt(struct pci_dev *pci_dev, struct resource *tco_res)
{
	static const struct itco_wdt_platform_data pldata = {
		.name = "Intel PCH",
		.version = 4,
	};
	struct resource *res;
	int ret;

	/*
	 * We must access the NO_REBOOT bit over the Primary to Sideband
	 * (P2SB) bridge.
	 */

	res = &tco_res[1];
	ret = p2sb_bar(pci_dev->bus, 0, res);
	if (ret)
		return ERR_PTR(ret);

	if (pci_dev->device == PCI_DEVICE_ID_INTEL_DNV_SMBUS)
		res->start += SBREG_SMBCTRL_DNV;
	else
		res->start += SBREG_SMBCTRL;

	res->end = res->start + 3;

	return platform_device_register_resndata(&pci_dev->dev, "iTCO_wdt", -1,
					tco_res, 2, &pldata, sizeof(pldata));
}

static struct platform_device *
i801_add_tco_cnl(struct pci_dev *pci_dev, struct resource *tco_res)
{
	static const struct itco_wdt_platform_data pldata = {
		.name = "Intel PCH",
		.version = 6,
	};

	return platform_device_register_resndata(&pci_dev->dev, "iTCO_wdt", -1,
						 tco_res, 1, &pldata, sizeof(pldata));
}

static void i801_add_tco(struct i801_priv *priv)
{
	struct pci_dev *pci_dev = priv->pci_dev;
	struct resource tco_res[2], *res;
	u32 tco_base, tco_ctl;

	/* If we have ACPI based watchdog use that instead */
	if (acpi_has_watchdog())
		return;

	if (!(priv->features & (FEATURE_TCO_SPT | FEATURE_TCO_CNL)))
		return;

	pci_read_config_dword(pci_dev, TCOBASE, &tco_base);
	pci_read_config_dword(pci_dev, TCOCTL, &tco_ctl);
	if (!(tco_ctl & TCOCTL_EN))
		return;

	memset(tco_res, 0, sizeof(tco_res));
	/*
	 * Always populate the main iTCO IO resource here. The second entry
	 * for NO_REBOOT MMIO is filled by the SPT specific function.
	 */
	res = &tco_res[0];
	res->start = tco_base & ~1;
	res->end = res->start + 32 - 1;
	res->flags = IORESOURCE_IO;

	if (priv->features & FEATURE_TCO_CNL)
		priv->tco_pdev = i801_add_tco_cnl(pci_dev, tco_res);
	else
		priv->tco_pdev = i801_add_tco_spt(pci_dev, tco_res);

	if (IS_ERR(priv->tco_pdev))
		dev_warn(&pci_dev->dev, "failed to create iTCO device\n");
}

#ifdef CONFIG_ACPI
static bool i801_acpi_is_smbus_ioport(const struct i801_priv *priv,
				      acpi_physical_address address)
{
	return address >= priv->smba &&
	       address <= pci_resource_end(priv->pci_dev, SMBBAR);
}

static acpi_status
i801_acpi_io_handler(u32 function, acpi_physical_address address, u32 bits,
		     u64 *value, void *handler_context, void *region_context)
{
	struct i801_priv *priv = handler_context;
	struct pci_dev *pdev = priv->pci_dev;
	acpi_status status;

	/*
	 * Once BIOS AML code touches the OpRegion we warn and inhibit any
	 * further access from the driver itself. This device is now owned
	 * by the system firmware.
	 */
	i2c_lock_bus(&priv->adapter, I2C_LOCK_SEGMENT);

	if (!priv->acpi_reserved && i801_acpi_is_smbus_ioport(priv, address)) {
		priv->acpi_reserved = true;

		dev_warn(&pdev->dev, "BIOS is accessing SMBus registers\n");
		dev_warn(&pdev->dev, "Driver SMBus register access inhibited\n");

		/*
		 * BIOS is accessing the host controller so prevent it from
		 * suspending automatically from now on.
		 */
		pm_runtime_get_sync(&pdev->dev);
	}

	if ((function & ACPI_IO_MASK) == ACPI_READ)
		status = acpi_os_read_port(address, (u32 *)value, bits);
	else
		status = acpi_os_write_port(address, (u32)*value, bits);

	i2c_unlock_bus(&priv->adapter, I2C_LOCK_SEGMENT);

	return status;
}

static int i801_acpi_probe(struct i801_priv *priv)
{
	acpi_handle ah = ACPI_HANDLE(&priv->pci_dev->dev);
	acpi_status status;

	status = acpi_install_address_space_handler(ah, ACPI_ADR_SPACE_SYSTEM_IO,
						    i801_acpi_io_handler, NULL, priv);
	if (ACPI_SUCCESS(status))
		return 0;

	return acpi_check_resource_conflict(&priv->pci_dev->resource[SMBBAR]);
}

static void i801_acpi_remove(struct i801_priv *priv)
{
	acpi_handle ah = ACPI_HANDLE(&priv->pci_dev->dev);

	acpi_remove_address_space_handler(ah, ACPI_ADR_SPACE_SYSTEM_IO, i801_acpi_io_handler);
}
#else
static inline int i801_acpi_probe(struct i801_priv *priv) { return 0; }
static inline void i801_acpi_remove(struct i801_priv *priv) { }
#endif

static void i801_setup_hstcfg(struct i801_priv *priv)
{
	unsigned char hstcfg = priv->original_hstcfg;

	hstcfg &= ~SMBHSTCFG_I2C_EN;	/* SMBus timing */
	hstcfg |= SMBHSTCFG_HST_EN;
	pci_write_config_byte(priv->pci_dev, SMBHSTCFG, hstcfg);
}

static void i801_restore_regs(struct i801_priv *priv)
{
	outb_p(priv->original_hstcnt, SMBHSTCNT(priv));
	pci_write_config_byte(priv->pci_dev, SMBHSTCFG, priv->original_hstcfg);
}

static int i801_probe(struct pci_dev *dev, const struct pci_device_id *id)
{
	int err, i;
	struct i801_priv *priv;

	priv = devm_kzalloc(&dev->dev, sizeof(*priv), GFP_KERNEL);
	if (!priv)
		return -ENOMEM;

	i2c_set_adapdata(&priv->adapter, priv);
	priv->adapter.owner = THIS_MODULE;
	priv->adapter.class = I2C_CLASS_HWMON;
	priv->adapter.algo = &smbus_algorithm;
	priv->adapter.dev.parent = &dev->dev;
	acpi_use_parent_companion(&priv->adapter.dev);
	priv->adapter.retries = 3;

	priv->pci_dev = dev;
	priv->features = id->driver_data;

	/* Disable features on user request */
	for (i = 0; i < ARRAY_SIZE(i801_feature_names); i++) {
		if (priv->features & disable_features & (1 << i))
			dev_notice(&dev->dev, "%s disabled by user\n",
				   i801_feature_names[i]);
	}
	priv->features &= ~disable_features;

	/* The block process call uses block buffer mode */
	if (!(priv->features & FEATURE_BLOCK_BUFFER))
		priv->features &= ~FEATURE_BLOCK_PROC;

	err = pcim_enable_device(dev);
	if (err) {
		dev_err(&dev->dev, "Failed to enable SMBus PCI device (%d)\n",
			err);
		return err;
	}
	pcim_pin_device(dev);

	/* Determine the address of the SMBus area */
	priv->smba = pci_resource_start(dev, SMBBAR);
	if (!priv->smba) {
		dev_err(&dev->dev,
			"SMBus base address uninitialized, upgrade BIOS\n");
		return -ENODEV;
	}

	if (i801_acpi_probe(priv))
		return -ENODEV;

	err = pcim_iomap_regions(dev, 1 << SMBBAR, DRV_NAME);
	if (err) {
		dev_err(&dev->dev,
			"Failed to request SMBus region 0x%lx-0x%Lx\n",
			priv->smba,
			(unsigned long long)pci_resource_end(dev, SMBBAR));
		i801_acpi_remove(priv);
		return err;
	}

	pci_read_config_byte(priv->pci_dev, SMBHSTCFG, &priv->original_hstcfg);
	i801_setup_hstcfg(priv);
	if (!(priv->original_hstcfg & SMBHSTCFG_HST_EN))
		dev_info(&dev->dev, "Enabling SMBus device\n");

	if (priv->original_hstcfg & SMBHSTCFG_SMB_SMI_EN) {
		dev_dbg(&dev->dev, "SMBus using interrupt SMI#\n");
		/* Disable SMBus interrupt feature if SMBus using SMI# */
		priv->features &= ~FEATURE_IRQ;
	}
	if (priv->original_hstcfg & SMBHSTCFG_SPD_WD)
		dev_info(&dev->dev, "SPD Write Disable is set\n");

	/* Clear special mode bits */
	if (priv->features & (FEATURE_SMBUS_PEC | FEATURE_BLOCK_BUFFER))
		outb_p(inb_p(SMBAUXCTL(priv)) &
		       ~(SMBAUXCTL_CRC | SMBAUXCTL_E32B), SMBAUXCTL(priv));

	/* Default timeout in interrupt mode: 200 ms */
	priv->adapter.timeout = HZ / 5;

	if (dev->irq == IRQ_NOTCONNECTED)
		priv->features &= ~FEATURE_IRQ;

	if (priv->features & FEATURE_IRQ) {
		u16 pcists;

		/* Complain if an interrupt is already pending */
		pci_read_config_word(priv->pci_dev, PCI_STATUS, &pcists);
		if (pcists & PCI_STATUS_INTERRUPT)
			dev_warn(&dev->dev, "An interrupt is pending!\n");
	}

	if (priv->features & FEATURE_IRQ) {
		init_completion(&priv->done);

		err = devm_request_irq(&dev->dev, dev->irq, i801_isr,
				       IRQF_SHARED, DRV_NAME, priv);
		if (err) {
			dev_err(&dev->dev, "Failed to allocate irq %d: %d\n",
				dev->irq, err);
			priv->features &= ~FEATURE_IRQ;
		}
	}
	dev_info(&dev->dev, "SMBus using %s\n",
		 priv->features & FEATURE_IRQ ? "PCI interrupt" : "polling");

	/* Host notification uses an interrupt */
	if (!(priv->features & FEATURE_IRQ))
		priv->features &= ~FEATURE_HOST_NOTIFY;

	/* Remember original Interrupt and Host Notify settings */
	priv->original_hstcnt = inb_p(SMBHSTCNT(priv)) & ~SMBHSTCNT_KILL;
	if (priv->features & FEATURE_HOST_NOTIFY)
		priv->original_slvcmd = inb_p(SMBSLVCMD(priv));

	i801_add_tco(priv);

	snprintf(priv->adapter.name, sizeof(priv->adapter.name),
		"SMBus I801 adapter at %04lx", priv->smba);
	err = i2c_add_adapter(&priv->adapter);
	if (err) {
		platform_device_unregister(priv->tco_pdev);
		i801_acpi_remove(priv);
		i801_restore_regs(priv);
		return err;
	}

	i801_enable_host_notify(&priv->adapter);

	/* We ignore errors - multiplexing is optional */
	i801_add_mux(priv);
	i801_probe_optional_slaves(priv);

	pci_set_drvdata(dev, priv);

	dev_pm_set_driver_flags(&dev->dev, DPM_FLAG_NO_DIRECT_COMPLETE);
	pm_runtime_set_autosuspend_delay(&dev->dev, 1000);
	pm_runtime_use_autosuspend(&dev->dev);
	pm_runtime_put_autosuspend(&dev->dev);
	pm_runtime_allow(&dev->dev);

	return 0;
}

static void i801_remove(struct pci_dev *dev)
{
	struct i801_priv *priv = pci_get_drvdata(dev);

	i801_disable_host_notify(priv);
	i801_del_mux(priv);
	i2c_del_adapter(&priv->adapter);
	i801_acpi_remove(priv);

	platform_device_unregister(priv->tco_pdev);

	/* if acpi_reserved is set then usage_count is incremented already */
	if (!priv->acpi_reserved)
		pm_runtime_get_noresume(&dev->dev);

	i801_restore_regs(priv);

	/*
	 * do not call pci_disable_device(dev) since it can cause hard hangs on
	 * some systems during power-off (eg. Fujitsu-Siemens Lifebook E8010)
	 */
}

static void i801_shutdown(struct pci_dev *dev)
{
	struct i801_priv *priv = pci_get_drvdata(dev);

	i801_disable_host_notify(priv);
	/* Restore config registers to avoid hard hang on some systems */
	i801_restore_regs(priv);
}

static int i801_suspend(struct device *dev)
{
	struct i801_priv *priv = dev_get_drvdata(dev);

	i2c_mark_adapter_suspended(&priv->adapter);
	i801_restore_regs(priv);

	return 0;
}

static int i801_resume(struct device *dev)
{
	struct i801_priv *priv = dev_get_drvdata(dev);

	i801_setup_hstcfg(priv);
	i801_enable_host_notify(&priv->adapter);
	i2c_mark_adapter_resumed(&priv->adapter);

	return 0;
}

static DEFINE_SIMPLE_DEV_PM_OPS(i801_pm_ops, i801_suspend, i801_resume);

static struct pci_driver i801_driver = {
	.name		= DRV_NAME,
	.id_table	= i801_ids,
	.probe		= i801_probe,
	.remove		= i801_remove,
	.shutdown	= i801_shutdown,
	.driver		= {
		.pm	= pm_sleep_ptr(&i801_pm_ops),
		.probe_type = PROBE_PREFER_ASYNCHRONOUS,
	},
};

static int __init i2c_i801_init(struct pci_driver *drv)
{
	if (dmi_name_in_vendors("FUJITSU"))
		input_apanel_init();
	return pci_register_driver(drv);
}

MODULE_AUTHOR("Mark D. Studebaker <mdsxyz123@yahoo.com>");
MODULE_AUTHOR("Jean Delvare <jdelvare@suse.de>");
MODULE_DESCRIPTION("I801 SMBus driver");
MODULE_LICENSE("GPL");

module_driver(i801_driver, i2c_i801_init, pci_unregister_driver);<|MERGE_RESOLUTION|>--- conflicted
+++ resolved
@@ -288,11 +288,7 @@
 	int len;
 	u8 *data;
 
-<<<<<<< HEAD
-#if IS_ENABLED(CONFIG_I2C_MUX_GPIO) && defined CONFIG_DMI
-=======
 #ifdef CONFIG_I2C_I801_MUX
->>>>>>> 0c383648
 	struct platform_device *mux_pdev;
 	struct gpiod_lookup_table *lookup;
 	struct notifier_block mux_notifier_block;
@@ -1301,11 +1297,7 @@
 		register_dell_lis3lv02d_i2c_device(priv);
 
 	/* Instantiate SPD EEPROMs unless the SMBus is multiplexed */
-<<<<<<< HEAD
-#if IS_ENABLED(CONFIG_I2C_MUX_GPIO)
-=======
 #ifdef CONFIG_I2C_I801_MUX
->>>>>>> 0c383648
 	if (!priv->mux_pdev)
 #endif
 		i2c_register_spd(&priv->adapter);
