--- conflicted
+++ resolved
@@ -180,11 +180,6 @@
 	/* Batch of SBALs that we processed while polling the queue: */
 	unsigned int batch_start;
 	unsigned int batch_count;
-<<<<<<< HEAD
-	/* last time of noticing incoming data */
-	u64 timestamp;
-=======
->>>>>>> 547bbf7d
 };
 
 struct qdio_output_q {
