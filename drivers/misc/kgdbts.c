// SPDX-License-Identifier: GPL-2.0-only
/*
 * kgdbts is a test suite for kgdb for the sole purpose of validating
 * that key pieces of the kgdb internals are working properly such as
 * HW/SW breakpoints, single stepping, and NMI.
 *
 * Created by: Jason Wessel <jason.wessel@windriver.com>
 *
 * Copyright (c) 2008 Wind River Systems, Inc.
 */
/* Information about the kgdb test suite.
 * -------------------------------------
 *
 * The kgdb test suite is designed as a KGDB I/O module which
 * simulates the communications that a debugger would have with kgdb.
 * The tests are broken up in to a line by line and referenced here as
 * a "get" which is kgdb requesting input and "put" which is kgdb
 * sending a response.
 *
 * The kgdb suite can be invoked from the kernel command line
 * arguments system or executed dynamically at run time.  The test
 * suite uses the variable "kgdbts" to obtain the information about
 * which tests to run and to configure the verbosity level.  The
 * following are the various characters you can use with the kgdbts=
 * line:
 *
 * When using the "kgdbts=" you only choose one of the following core
 * test types:
 * A = Run all the core tests silently
 * V1 = Run all the core tests with minimal output
 * V2 = Run all the core tests in debug mode
 *
 * You can also specify optional tests:
 * N## = Go to sleep with interrupts of for ## seconds
 *       to test the HW NMI watchdog
 * F## = Break at kernel_clone for ## iterations
 * S## = Break at sys_open for ## iterations
 * I## = Run the single step test ## iterations
 *
 * NOTE: that the kernel_clone and sys_open tests are mutually exclusive.
 *
 * To invoke the kgdb test suite from boot you use a kernel start
 * argument as follows:
 * 	kgdbts=V1 kgdbwait
 * Or if you wanted to perform the NMI test for 6 seconds and kernel_clone
 * test for 100 forks, you could use:
 * 	kgdbts=V1N6F100 kgdbwait
 *
 * The test suite can also be invoked at run time with:
 *	echo kgdbts=V1N6F100 > /sys/module/kgdbts/parameters/kgdbts
 * Or as another example:
 *	echo kgdbts=V2 > /sys/module/kgdbts/parameters/kgdbts
 *
 * When developing a new kgdb arch specific implementation or
 * using these tests for the purpose of regression testing,
 * several invocations are required.
 *
 * 1) Boot with the test suite enabled by using the kernel arguments
 *       "kgdbts=V1F100 kgdbwait"
 *    ## If kgdb arch specific implementation has NMI use
 *       "kgdbts=V1N6F100
 *
 * 2) After the system boot run the basic test.
 * echo kgdbts=V1 > /sys/module/kgdbts/parameters/kgdbts
 *
 * 3) Run the concurrency tests.  It is best to use n+1
 *    while loops where n is the number of cpus you have
 *    in your system.  The example below uses only two
 *    loops.
 *
 * ## This tests break points on sys_open
 * while [ 1 ] ; do find / > /dev/null 2>&1 ; done &
 * while [ 1 ] ; do find / > /dev/null 2>&1 ; done &
 * echo kgdbts=V1S10000 > /sys/module/kgdbts/parameters/kgdbts
 * fg # and hit control-c
 * fg # and hit control-c
 * ## This tests break points on kernel_clone
 * while [ 1 ] ; do date > /dev/null ; done &
 * while [ 1 ] ; do date > /dev/null ; done &
 * echo kgdbts=V1F1000 > /sys/module/kgdbts/parameters/kgdbts
 * fg # and hit control-c
 *
 */

#include <linux/kernel.h>
#include <linux/kgdb.h>
#include <linux/ctype.h>
#include <linux/uaccess.h>
#include <linux/syscalls.h>
#include <linux/nmi.h>
#include <linux/delay.h>
#include <linux/kthread.h>
#include <linux/module.h>
#include <linux/sched/task.h>
#include <linux/kallsyms.h>

#include <asm/sections.h>

#define v1printk(a...) do {		\
	if (verbose)			\
		printk(KERN_INFO a);	\
} while (0)
#define v2printk(a...) do {		\
<<<<<<< HEAD
	if (verbose > 1)		\
		printk(KERN_INFO a);	\
=======
	if (verbose > 1) {		\
		printk(KERN_INFO a);	\
	}				\
>>>>>>> 8e0eb2fb
	touch_nmi_watchdog();		\
} while (0)
#define eprintk(a...) do {		\
	printk(KERN_ERR a);		\
	WARN_ON(1);			\
} while (0)
#define MAX_CONFIG_LEN		40

static struct kgdb_io kgdbts_io_ops;
static char get_buf[BUFMAX];
static int get_buf_cnt;
static char put_buf[BUFMAX];
static int put_buf_cnt;
static char scratch_buf[BUFMAX];
static int verbose;
static int repeat_test;
static int test_complete;
static int send_ack;
static int final_ack;
static int force_hwbrks;
static int hwbreaks_ok;
static int hw_break_val;
static int hw_break_val2;
static int cont_instead_of_sstep;
static unsigned long cont_thread_id;
static unsigned long sstep_thread_id;
#if defined(CONFIG_ARM) || defined(CONFIG_MIPS) || defined(CONFIG_SPARC)
static int arch_needs_sstep_emulation = 1;
#else
static int arch_needs_sstep_emulation;
#endif
static unsigned long cont_addr;
static unsigned long sstep_addr;
static int restart_from_top_after_write;
static int sstep_state;

/* Storage for the registers, in GDB format. */
static unsigned long kgdbts_gdb_regs[(NUMREGBYTES +
					sizeof(unsigned long) - 1) /
					sizeof(unsigned long)];
static struct pt_regs kgdbts_regs;

/* -1 = init not run yet, 0 = unconfigured, 1 = configured. */
static int configured		= -1;

#ifdef CONFIG_KGDB_TESTS_BOOT_STRING
static char config[MAX_CONFIG_LEN] = CONFIG_KGDB_TESTS_BOOT_STRING;
#else
static char config[MAX_CONFIG_LEN];
#endif
static struct kparam_string kps = {
	.string			= config,
	.maxlen			= MAX_CONFIG_LEN,
};

static void fill_get_buf(char *buf);

struct test_struct {
	char *get;
	char *put;
	void (*get_handler)(char *);
	int (*put_handler)(char *, char *);
};

struct test_state {
	char *name;
	struct test_struct *tst;
	int idx;
	int (*run_test) (int, int);
	int (*validate_put) (char *);
};

static struct test_state ts;

static int kgdbts_unreg_thread(void *ptr)
{
	/* Wait until the tests are complete and then ungresiter the I/O
	 * driver.
	 */
	while (!final_ack)
		msleep_interruptible(1500);
	/* Pause for any other threads to exit after final ack. */
	msleep_interruptible(1000);
	if (configured)
		kgdb_unregister_io_module(&kgdbts_io_ops);
	configured = 0;

	return 0;
}

/* This is noinline such that it can be used for a single location to
 * place a breakpoint
 */
static noinline void kgdbts_break_test(void)
{
	v2printk("kgdbts: breakpoint complete\n");
}

/*
 * This is a cached wrapper for kallsyms_lookup_name().
 *
 * The cache is a big win for several tests. For example it more the doubles
 * the cycles per second during the sys_open test. This is not theoretic,
 * the performance improvement shows up at human scale, especially when
 * testing using emulators.
 *
 * Obviously neither re-entrant nor thread-safe but that is OK since it
 * can only be called from the debug trap (and therefore all other CPUs
 * are halted).
 */
static unsigned long lookup_addr(char *arg)
{
	static char cached_arg[KSYM_NAME_LEN];
	static unsigned long cached_addr;

	if (strcmp(arg, cached_arg)) {
		strscpy(cached_arg, arg, KSYM_NAME_LEN);
		cached_addr = kallsyms_lookup_name(arg);
	}

	return (unsigned long)dereference_function_descriptor(
			(void *)cached_addr);
}

static void break_helper(char *bp_type, char *arg, unsigned long vaddr)
{
	unsigned long addr;

	if (arg)
		addr = lookup_addr(arg);
	else
		addr = vaddr;

	sprintf(scratch_buf, "%s,%lx,%i", bp_type, addr,
		BREAK_INSTR_SIZE);
	fill_get_buf(scratch_buf);
}

static void sw_break(char *arg)
{
	break_helper(force_hwbrks ? "Z1" : "Z0", arg, 0);
}

static void sw_rem_break(char *arg)
{
	break_helper(force_hwbrks ? "z1" : "z0", arg, 0);
}

static void hw_break(char *arg)
{
	break_helper("Z1", arg, 0);
}

static void hw_rem_break(char *arg)
{
	break_helper("z1", arg, 0);
}

static void hw_write_break(char *arg)
{
	break_helper("Z2", arg, 0);
}

static void hw_rem_write_break(char *arg)
{
	break_helper("z2", arg, 0);
}

static void hw_access_break(char *arg)
{
	break_helper("Z4", arg, 0);
}

static void hw_rem_access_break(char *arg)
{
	break_helper("z4", arg, 0);
}

static void hw_break_val_access(void)
{
	hw_break_val2 = hw_break_val;
}

static void hw_break_val_write(void)
{
	hw_break_val++;
}

static int get_thread_id_continue(char *put_str, char *arg)
{
	char *ptr = &put_str[11];

	if (put_str[1] != 'T' || put_str[2] != '0')
		return 1;
	kgdb_hex2long(&ptr, &cont_thread_id);
	return 0;
}

static int check_and_rewind_pc(char *put_str, char *arg)
{
	unsigned long addr = lookup_addr(arg);
	unsigned long ip;
	int offset = 0;

	kgdb_hex2mem(&put_str[1], (char *)kgdbts_gdb_regs,
		 NUMREGBYTES);
	gdb_regs_to_pt_regs(kgdbts_gdb_regs, &kgdbts_regs);
	ip = instruction_pointer(&kgdbts_regs);
	v2printk("Stopped at IP: %lx\n", ip);
#ifdef GDB_ADJUSTS_BREAK_OFFSET
	/* On some arches, a breakpoint stop requires it to be decremented */
	if (addr + BREAK_INSTR_SIZE == ip)
		offset = -BREAK_INSTR_SIZE;
#endif

	if (arch_needs_sstep_emulation && sstep_addr &&
	    ip + offset == sstep_addr &&
	    ((!strcmp(arg, "do_sys_openat2") || !strcmp(arg, "kernel_clone")))) {
		/* This is special case for emulated single step */
		v2printk("Emul: rewind hit single step bp\n");
		restart_from_top_after_write = 1;
	} else if (strcmp(arg, "silent") && ip + offset != addr) {
		eprintk("kgdbts: BP mismatch %lx expected %lx\n",
			   ip + offset, addr);
		return 1;
	}
	/* Readjust the instruction pointer if needed */
	ip += offset;
	cont_addr = ip;
#ifdef GDB_ADJUSTS_BREAK_OFFSET
	instruction_pointer_set(&kgdbts_regs, ip);
#endif
	return 0;
}

static int check_single_step(char *put_str, char *arg)
{
	unsigned long addr = lookup_addr(arg);
	static int matched_id;

	/*
	 * From an arch indepent point of view the instruction pointer
	 * should be on a different instruction
	 */
	kgdb_hex2mem(&put_str[1], (char *)kgdbts_gdb_regs,
		 NUMREGBYTES);
	gdb_regs_to_pt_regs(kgdbts_gdb_regs, &kgdbts_regs);
	v2printk("Singlestep stopped at IP: %lx\n",
		   instruction_pointer(&kgdbts_regs));

	if (sstep_thread_id != cont_thread_id) {
		/*
		 * Ensure we stopped in the same thread id as before, else the
		 * debugger should continue until the original thread that was
		 * single stepped is scheduled again, emulating gdb's behavior.
		 */
		v2printk("ThrID does not match: %lx\n", cont_thread_id);
		if (arch_needs_sstep_emulation) {
			if (matched_id &&
			    instruction_pointer(&kgdbts_regs) != addr)
				goto continue_test;
			matched_id++;
			ts.idx -= 2;
			sstep_state = 0;
			return 0;
		}
		cont_instead_of_sstep = 1;
		ts.idx -= 4;
		return 0;
	}
continue_test:
	matched_id = 0;
	if (instruction_pointer(&kgdbts_regs) == addr) {
		eprintk("kgdbts: SingleStep failed at %lx\n",
			   instruction_pointer(&kgdbts_regs));
		return 1;
	}

	return 0;
}

static void write_regs(char *arg)
{
	memset(scratch_buf, 0, sizeof(scratch_buf));
	scratch_buf[0] = 'G';
	pt_regs_to_gdb_regs(kgdbts_gdb_regs, &kgdbts_regs);
	kgdb_mem2hex((char *)kgdbts_gdb_regs, &scratch_buf[1], NUMREGBYTES);
	fill_get_buf(scratch_buf);
}

static void skip_back_repeat_test(char *arg)
{
	int go_back = simple_strtol(arg, NULL, 10);

	repeat_test--;
	if (repeat_test <= 0) {
		ts.idx++;
	} else {
		if (repeat_test % 100 == 0)
			v1printk("kgdbts:RUN ... %d remaining\n", repeat_test);

		ts.idx -= go_back;
	}
	fill_get_buf(ts.tst[ts.idx].get);
}

static int got_break(char *put_str, char *arg)
{
	test_complete = 1;
	if (!strncmp(put_str+1, arg, 2)) {
		if (!strncmp(arg, "T0", 2))
			test_complete = 2;
		return 0;
	}
	return 1;
}

static void get_cont_catch(char *arg)
{
	/* Always send detach because the test is completed at this point */
	fill_get_buf("D");
}

static int put_cont_catch(char *put_str, char *arg)
{
	/* This is at the end of the test and we catch any and all input */
	v2printk("kgdbts: cleanup task: %lx\n", sstep_thread_id);
	ts.idx--;
	return 0;
}

static int emul_reset(char *put_str, char *arg)
{
	if (strncmp(put_str, "$OK", 3))
		return 1;
	if (restart_from_top_after_write) {
		restart_from_top_after_write = 0;
		ts.idx = -1;
	}
	return 0;
}

static void emul_sstep_get(char *arg)
{
	if (!arch_needs_sstep_emulation) {
		if (cont_instead_of_sstep) {
			cont_instead_of_sstep = 0;
			fill_get_buf("c");
		} else {
			fill_get_buf(arg);
		}
		return;
	}
	switch (sstep_state) {
	case 0:
		v2printk("Emulate single step\n");
		/* Start by looking at the current PC */
		fill_get_buf("g");
		break;
	case 1:
		/* set breakpoint */
		break_helper("Z0", NULL, sstep_addr);
		break;
	case 2:
		/* Continue */
		fill_get_buf("c");
		break;
	case 3:
		/* Clear breakpoint */
		break_helper("z0", NULL, sstep_addr);
		break;
	default:
		eprintk("kgdbts: ERROR failed sstep get emulation\n");
	}
	sstep_state++;
}

static int emul_sstep_put(char *put_str, char *arg)
{
	if (!arch_needs_sstep_emulation) {
		char *ptr = &put_str[11];
		if (put_str[1] != 'T' || put_str[2] != '0')
			return 1;
		kgdb_hex2long(&ptr, &sstep_thread_id);
		return 0;
	}
	switch (sstep_state) {
	case 1:
		/* validate the "g" packet to get the IP */
		kgdb_hex2mem(&put_str[1], (char *)kgdbts_gdb_regs,
			 NUMREGBYTES);
		gdb_regs_to_pt_regs(kgdbts_gdb_regs, &kgdbts_regs);
		v2printk("Stopped at IP: %lx\n",
			 instruction_pointer(&kgdbts_regs));
		/* Want to stop at IP + break instruction size by default */
		sstep_addr = cont_addr + BREAK_INSTR_SIZE;
		break;
	case 2:
		if (strncmp(put_str, "$OK", 3)) {
			eprintk("kgdbts: failed sstep break set\n");
			return 1;
		}
		break;
	case 3:
		if (strncmp(put_str, "$T0", 3)) {
			eprintk("kgdbts: failed continue sstep\n");
			return 1;
		} else {
			char *ptr = &put_str[11];
			kgdb_hex2long(&ptr, &sstep_thread_id);
		}
		break;
	case 4:
		if (strncmp(put_str, "$OK", 3)) {
			eprintk("kgdbts: failed sstep break unset\n");
			return 1;
		}
		/* Single step is complete so continue on! */
		sstep_state = 0;
		return 0;
	default:
		eprintk("kgdbts: ERROR failed sstep put emulation\n");
	}

	/* Continue on the same test line until emulation is complete */
	ts.idx--;
	return 0;
}

static int final_ack_set(char *put_str, char *arg)
{
	if (strncmp(put_str+1, arg, 2))
		return 1;
	final_ack = 1;
	return 0;
}
/*
 * Test to plant a breakpoint and detach, which should clear out the
 * breakpoint and restore the original instruction.
 */
static struct test_struct plant_and_detach_test[] = {
	{ "?", "S0*" }, /* Clear break points */
	{ "kgdbts_break_test", "OK", sw_break, }, /* set sw breakpoint */
	{ "D", "OK" }, /* Detach */
	{ "", "" },
};

/*
 * Simple test to write in a software breakpoint, check for the
 * correct stop location and detach.
 */
static struct test_struct sw_breakpoint_test[] = {
	{ "?", "S0*" }, /* Clear break points */
	{ "kgdbts_break_test", "OK", sw_break, }, /* set sw breakpoint */
	{ "c", "T0*", }, /* Continue */
	{ "g", "kgdbts_break_test", NULL, check_and_rewind_pc },
	{ "write", "OK", write_regs },
	{ "kgdbts_break_test", "OK", sw_rem_break }, /*remove breakpoint */
	{ "D", "OK" }, /* Detach */
	{ "D", "OK", NULL,  got_break }, /* On success we made it here */
	{ "", "" },
};

/*
 * Test a known bad memory read location to test the fault handler and
 * read bytes 1-8 at the bad address
 */
static struct test_struct bad_read_test[] = {
	{ "?", "S0*" }, /* Clear break points */
	{ "m0,1", "E*" }, /* read 1 byte at address 1 */
	{ "m0,2", "E*" }, /* read 1 byte at address 2 */
	{ "m0,3", "E*" }, /* read 1 byte at address 3 */
	{ "m0,4", "E*" }, /* read 1 byte at address 4 */
	{ "m0,5", "E*" }, /* read 1 byte at address 5 */
	{ "m0,6", "E*" }, /* read 1 byte at address 6 */
	{ "m0,7", "E*" }, /* read 1 byte at address 7 */
	{ "m0,8", "E*" }, /* read 1 byte at address 8 */
	{ "D", "OK" }, /* Detach which removes all breakpoints and continues */
	{ "", "" },
};

/*
 * Test for hitting a breakpoint, remove it, single step, plant it
 * again and detach.
 */
static struct test_struct singlestep_break_test[] = {
	{ "?", "S0*" }, /* Clear break points */
	{ "kgdbts_break_test", "OK", sw_break, }, /* set sw breakpoint */
	{ "c", "T0*", NULL, get_thread_id_continue }, /* Continue */
	{ "kgdbts_break_test", "OK", sw_rem_break }, /*remove breakpoint */
	{ "g", "kgdbts_break_test", NULL, check_and_rewind_pc },
	{ "write", "OK", write_regs }, /* Write registers */
	{ "s", "T0*", emul_sstep_get, emul_sstep_put }, /* Single step */
	{ "g", "kgdbts_break_test", NULL, check_single_step },
	{ "kgdbts_break_test", "OK", sw_break, }, /* set sw breakpoint */
	{ "c", "T0*", }, /* Continue */
	{ "g", "kgdbts_break_test", NULL, check_and_rewind_pc },
	{ "write", "OK", write_regs }, /* Write registers */
	{ "D", "OK" }, /* Remove all breakpoints and continues */
	{ "", "" },
};

/*
 * Test for hitting a breakpoint at kernel_clone for what ever the number
 * of iterations required by the variable repeat_test.
 */
static struct test_struct do_kernel_clone_test[] = {
	{ "?", "S0*" }, /* Clear break points */
	{ "kernel_clone", "OK", sw_break, }, /* set sw breakpoint */
	{ "c", "T0*", NULL, get_thread_id_continue }, /* Continue */
	{ "kernel_clone", "OK", sw_rem_break }, /*remove breakpoint */
	{ "g", "kernel_clone", NULL, check_and_rewind_pc }, /* check location */
	{ "write", "OK", write_regs, emul_reset }, /* Write registers */
	{ "s", "T0*", emul_sstep_get, emul_sstep_put }, /* Single step */
	{ "g", "kernel_clone", NULL, check_single_step },
	{ "kernel_clone", "OK", sw_break, }, /* set sw breakpoint */
	{ "7", "T0*", skip_back_repeat_test }, /* Loop based on repeat_test */
	{ "D", "OK", NULL, final_ack_set }, /* detach and unregister I/O */
	{ "", "", get_cont_catch, put_cont_catch },
};

/* Test for hitting a breakpoint at sys_open for what ever the number
 * of iterations required by the variable repeat_test.
 */
static struct test_struct sys_open_test[] = {
	{ "?", "S0*" }, /* Clear break points */
	{ "do_sys_openat2", "OK", sw_break, }, /* set sw breakpoint */
	{ "c", "T0*", NULL, get_thread_id_continue }, /* Continue */
	{ "do_sys_openat2", "OK", sw_rem_break }, /*remove breakpoint */
	{ "g", "do_sys_openat2", NULL, check_and_rewind_pc }, /* check location */
	{ "write", "OK", write_regs, emul_reset }, /* Write registers */
	{ "s", "T0*", emul_sstep_get, emul_sstep_put }, /* Single step */
	{ "g", "do_sys_openat2", NULL, check_single_step },
	{ "do_sys_openat2", "OK", sw_break, }, /* set sw breakpoint */
	{ "7", "T0*", skip_back_repeat_test }, /* Loop based on repeat_test */
	{ "D", "OK", NULL, final_ack_set }, /* detach and unregister I/O */
	{ "", "", get_cont_catch, put_cont_catch },
};

/*
 * Test for hitting a simple hw breakpoint
 */
static struct test_struct hw_breakpoint_test[] = {
	{ "?", "S0*" }, /* Clear break points */
	{ "kgdbts_break_test", "OK", hw_break, }, /* set hw breakpoint */
	{ "c", "T0*", }, /* Continue */
	{ "g", "kgdbts_break_test", NULL, check_and_rewind_pc },
	{ "write", "OK", write_regs },
	{ "kgdbts_break_test", "OK", hw_rem_break }, /*remove breakpoint */
	{ "D", "OK" }, /* Detach */
	{ "D", "OK", NULL,  got_break }, /* On success we made it here */
	{ "", "" },
};

/*
 * Test for hitting a hw write breakpoint
 */
static struct test_struct hw_write_break_test[] = {
	{ "?", "S0*" }, /* Clear break points */
	{ "hw_break_val", "OK", hw_write_break, }, /* set hw breakpoint */
	{ "c", "T0*", NULL, got_break }, /* Continue */
	{ "g", "silent", NULL, check_and_rewind_pc },
	{ "write", "OK", write_regs },
	{ "hw_break_val", "OK", hw_rem_write_break }, /*remove breakpoint */
	{ "D", "OK" }, /* Detach */
	{ "D", "OK", NULL,  got_break }, /* On success we made it here */
	{ "", "" },
};

/*
 * Test for hitting a hw access breakpoint
 */
static struct test_struct hw_access_break_test[] = {
	{ "?", "S0*" }, /* Clear break points */
	{ "hw_break_val", "OK", hw_access_break, }, /* set hw breakpoint */
	{ "c", "T0*", NULL, got_break }, /* Continue */
	{ "g", "silent", NULL, check_and_rewind_pc },
	{ "write", "OK", write_regs },
	{ "hw_break_val", "OK", hw_rem_access_break }, /*remove breakpoint */
	{ "D", "OK" }, /* Detach */
	{ "D", "OK", NULL,  got_break }, /* On success we made it here */
	{ "", "" },
};

/*
 * Test for hitting a hw access breakpoint
 */
static struct test_struct nmi_sleep_test[] = {
	{ "?", "S0*" }, /* Clear break points */
	{ "c", "T0*", NULL, got_break }, /* Continue */
	{ "D", "OK" }, /* Detach */
	{ "D", "OK", NULL,  got_break }, /* On success we made it here */
	{ "", "" },
};

static void fill_get_buf(char *buf)
{
	unsigned char checksum = 0;
	int count = 0;
	char ch;

	strcpy(get_buf, "$");
	strcat(get_buf, buf);
	while ((ch = buf[count])) {
		checksum += ch;
		count++;
	}
	strcat(get_buf, "#");
	get_buf[count + 2] = hex_asc_hi(checksum);
	get_buf[count + 3] = hex_asc_lo(checksum);
	get_buf[count + 4] = '\0';
	v2printk("get%i: %s\n", ts.idx, get_buf);
}

static int validate_simple_test(char *put_str)
{
	char *chk_str;

	if (ts.tst[ts.idx].put_handler)
		return ts.tst[ts.idx].put_handler(put_str,
			ts.tst[ts.idx].put);

	chk_str = ts.tst[ts.idx].put;
	if (*put_str == '$')
		put_str++;

	while (*chk_str != '\0' && *put_str != '\0') {
		/* If someone does a * to match the rest of the string, allow
		 * it, or stop if the received string is complete.
		 */
		if (*put_str == '#' || *chk_str == '*')
			return 0;
		if (*put_str != *chk_str)
			return 1;

		chk_str++;
		put_str++;
	}
	if (*chk_str == '\0' && (*put_str == '\0' || *put_str == '#'))
		return 0;

	return 1;
}

static int run_simple_test(int is_get_char, int chr)
{
	int ret = 0;
	if (is_get_char) {
		/* Send an ACK on the get if a prior put completed and set the
		 * send ack variable
		 */
		if (send_ack) {
			send_ack = 0;
			return '+';
		}
		/* On the first get char, fill the transmit buffer and then
		 * take from the get_string.
		 */
		if (get_buf_cnt == 0) {
			if (ts.tst[ts.idx].get_handler)
				ts.tst[ts.idx].get_handler(ts.tst[ts.idx].get);
			else
				fill_get_buf(ts.tst[ts.idx].get);
		}

		if (get_buf[get_buf_cnt] == '\0') {
			eprintk("kgdbts: ERROR GET: EOB on '%s' at %i\n",
			   ts.name, ts.idx);
			get_buf_cnt = 0;
			fill_get_buf("D");
		}
		ret = get_buf[get_buf_cnt];
		get_buf_cnt++;
		return ret;
	}

	/* This callback is a put char which is when kgdb sends data to
	 * this I/O module.
	 */
	if (ts.tst[ts.idx].get[0] == '\0' && ts.tst[ts.idx].put[0] == '\0' &&
	    !ts.tst[ts.idx].get_handler) {
		eprintk("kgdbts: ERROR: beyond end of test on"
			   " '%s' line %i\n", ts.name, ts.idx);
		return 0;
	}

	if (put_buf_cnt >= BUFMAX) {
		eprintk("kgdbts: ERROR: put buffer overflow on"
			   " '%s' line %i\n", ts.name, ts.idx);
		put_buf_cnt = 0;
		return 0;
	}
	/* Ignore everything until the first valid packet start '$' */
	if (put_buf_cnt == 0 && chr != '$')
		return 0;

	put_buf[put_buf_cnt] = chr;
	put_buf_cnt++;

	/* End of packet == #XX so look for the '#' */
	if (put_buf_cnt > 3 && put_buf[put_buf_cnt - 3] == '#') {
		if (put_buf_cnt >= BUFMAX) {
			eprintk("kgdbts: ERROR: put buffer overflow on"
				" '%s' line %i\n", ts.name, ts.idx);
			put_buf_cnt = 0;
			return 0;
		}
		put_buf[put_buf_cnt] = '\0';
		v2printk("put%i: %s\n", ts.idx, put_buf);
		/* Trigger check here */
		if (ts.validate_put && ts.validate_put(put_buf)) {
			eprintk("kgdbts: ERROR PUT: end of test "
			   "buffer on '%s' line %i expected %s got %s\n",
			   ts.name, ts.idx, ts.tst[ts.idx].put, put_buf);
		}
		ts.idx++;
		put_buf_cnt = 0;
		get_buf_cnt = 0;
		send_ack = 1;
	}
	return 0;
}

static void init_simple_test(void)
{
	memset(&ts, 0, sizeof(ts));
	ts.run_test = run_simple_test;
	ts.validate_put = validate_simple_test;
}

static void run_plant_and_detach_test(int is_early)
{
	char before[BREAK_INSTR_SIZE];
	char after[BREAK_INSTR_SIZE];

	copy_from_kernel_nofault(before, (char *)kgdbts_break_test,
	  BREAK_INSTR_SIZE);
	init_simple_test();
	ts.tst = plant_and_detach_test;
	ts.name = "plant_and_detach_test";
	/* Activate test with initial breakpoint */
	if (!is_early)
		kgdb_breakpoint();
	copy_from_kernel_nofault(after, (char *)kgdbts_break_test,
			BREAK_INSTR_SIZE);
	if (memcmp(before, after, BREAK_INSTR_SIZE)) {
		printk(KERN_CRIT "kgdbts: ERROR kgdb corrupted memory\n");
		panic("kgdb memory corruption");
	}

	/* complete the detach test */
	if (!is_early)
		kgdbts_break_test();
}

static void run_breakpoint_test(int is_hw_breakpoint)
{
	test_complete = 0;
	init_simple_test();
	if (is_hw_breakpoint) {
		ts.tst = hw_breakpoint_test;
		ts.name = "hw_breakpoint_test";
	} else {
		ts.tst = sw_breakpoint_test;
		ts.name = "sw_breakpoint_test";
	}
	/* Activate test with initial breakpoint */
	kgdb_breakpoint();
	/* run code with the break point in it */
	kgdbts_break_test();
	kgdb_breakpoint();

	if (test_complete)
		return;

	eprintk("kgdbts: ERROR %s test failed\n", ts.name);
	if (is_hw_breakpoint)
		hwbreaks_ok = 0;
}

static void run_hw_break_test(int is_write_test)
{
	test_complete = 0;
	init_simple_test();
	if (is_write_test) {
		ts.tst = hw_write_break_test;
		ts.name = "hw_write_break_test";
	} else {
		ts.tst = hw_access_break_test;
		ts.name = "hw_access_break_test";
	}
	/* Activate test with initial breakpoint */
	kgdb_breakpoint();
	hw_break_val_access();
	if (is_write_test) {
		if (test_complete == 2) {
			eprintk("kgdbts: ERROR %s broke on access\n",
				ts.name);
			hwbreaks_ok = 0;
		}
		hw_break_val_write();
	}
	kgdb_breakpoint();

	if (test_complete == 1)
		return;

	eprintk("kgdbts: ERROR %s test failed\n", ts.name);
	hwbreaks_ok = 0;
}

static void run_nmi_sleep_test(int nmi_sleep)
{
	unsigned long flags;

	init_simple_test();
	ts.tst = nmi_sleep_test;
	ts.name = "nmi_sleep_test";
	/* Activate test with initial breakpoint */
	kgdb_breakpoint();
	local_irq_save(flags);
	mdelay(nmi_sleep*1000);
	touch_nmi_watchdog();
	local_irq_restore(flags);
	if (test_complete != 2)
		eprintk("kgdbts: ERROR nmi_test did not hit nmi\n");
	kgdb_breakpoint();
	if (test_complete == 1)
		return;

	eprintk("kgdbts: ERROR %s test failed\n", ts.name);
}

static void run_bad_read_test(void)
{
	init_simple_test();
	ts.tst = bad_read_test;
	ts.name = "bad_read_test";
	/* Activate test with initial breakpoint */
	kgdb_breakpoint();
}

static void run_kernel_clone_test(void)
{
	init_simple_test();
	ts.tst = do_kernel_clone_test;
	ts.name = "do_kernel_clone_test";
	/* Activate test with initial breakpoint */
	kgdb_breakpoint();
}

static void run_sys_open_test(void)
{
	init_simple_test();
	ts.tst = sys_open_test;
	ts.name = "sys_open_test";
	/* Activate test with initial breakpoint */
	kgdb_breakpoint();
}

static void run_singlestep_break_test(void)
{
	init_simple_test();
	ts.tst = singlestep_break_test;
	ts.name = "singlestep_breakpoint_test";
	/* Activate test with initial breakpoint */
	kgdb_breakpoint();
	kgdbts_break_test();
	kgdbts_break_test();
}

static void kgdbts_run_tests(void)
{
	char *ptr;
	int clone_test = 0;
	int do_sys_open_test = 0;
	int sstep_test = 1000;
	int nmi_sleep = 0;
	int i;

	verbose = 0;
	if (strstr(config, "V1"))
		verbose = 1;
	if (strstr(config, "V2"))
		verbose = 2;

	ptr = strchr(config, 'F');
	if (ptr)
		clone_test = simple_strtol(ptr + 1, NULL, 10);
	ptr = strchr(config, 'S');
	if (ptr)
		do_sys_open_test = simple_strtol(ptr + 1, NULL, 10);
	ptr = strchr(config, 'N');
	if (ptr)
		nmi_sleep = simple_strtol(ptr+1, NULL, 10);
	ptr = strchr(config, 'I');
	if (ptr)
		sstep_test = simple_strtol(ptr+1, NULL, 10);

	/* All HW break point tests */
	if (arch_kgdb_ops.flags & KGDB_HW_BREAKPOINT) {
		hwbreaks_ok = 1;
		v1printk("kgdbts:RUN hw breakpoint test\n");
		run_breakpoint_test(1);
		v1printk("kgdbts:RUN hw write breakpoint test\n");
		run_hw_break_test(1);
		v1printk("kgdbts:RUN access write breakpoint test\n");
		run_hw_break_test(0);
	}

	/* required internal KGDB tests */
	v1printk("kgdbts:RUN plant and detach test\n");
	run_plant_and_detach_test(0);
	v1printk("kgdbts:RUN sw breakpoint test\n");
	run_breakpoint_test(0);
	v1printk("kgdbts:RUN bad memory access test\n");
	run_bad_read_test();
	v1printk("kgdbts:RUN singlestep test %i iterations\n", sstep_test);
	for (i = 0; i < sstep_test; i++) {
		run_singlestep_break_test();
		if (i % 100 == 0)
			v1printk("kgdbts:RUN singlestep [%i/%i]\n",
				 i, sstep_test);
	}

	/* ===Optional tests=== */

	if (nmi_sleep) {
		v1printk("kgdbts:RUN NMI sleep %i seconds test\n", nmi_sleep);
		run_nmi_sleep_test(nmi_sleep);
	}

	/* If the kernel_clone test is run it will be the last test that is
	 * executed because a kernel thread will be spawned at the very
	 * end to unregister the debug hooks.
	 */
	if (clone_test) {
		repeat_test = clone_test;
		printk(KERN_INFO "kgdbts:RUN kernel_clone for %i breakpoints\n",
			repeat_test);
		kthread_run(kgdbts_unreg_thread, NULL, "kgdbts_unreg");
		run_kernel_clone_test();
		return;
	}

	/* If the sys_open test is run it will be the last test that is
	 * executed because a kernel thread will be spawned at the very
	 * end to unregister the debug hooks.
	 */
	if (do_sys_open_test) {
		repeat_test = do_sys_open_test;
		printk(KERN_INFO "kgdbts:RUN sys_open for %i breakpoints\n",
			repeat_test);
		kthread_run(kgdbts_unreg_thread, NULL, "kgdbts_unreg");
		run_sys_open_test();
		return;
	}
	/* Shutdown and unregister */
	kgdb_unregister_io_module(&kgdbts_io_ops);
	configured = 0;
}

static int kgdbts_option_setup(char *opt)
{
	if (strlen(opt) >= MAX_CONFIG_LEN) {
		printk(KERN_ERR "kgdbts: config string too long\n");
		return -ENOSPC;
	}
	strcpy(config, opt);
	return 0;
}

__setup("kgdbts=", kgdbts_option_setup);

static int configure_kgdbts(void)
{
	int err = 0;

	if (!strlen(config) || isspace(config[0]))
		goto noconfig;

	final_ack = 0;
	run_plant_and_detach_test(1);

	err = kgdb_register_io_module(&kgdbts_io_ops);
	if (err) {
		configured = 0;
		return err;
	}
	configured = 1;
	kgdbts_run_tests();

	return err;

noconfig:
	config[0] = 0;
	configured = 0;

	return err;
}

static int __init init_kgdbts(void)
{
	/* Already configured? */
	if (configured == 1)
		return 0;

	return configure_kgdbts();
}
device_initcall(init_kgdbts);

static int kgdbts_get_char(void)
{
	int val = 0;

	if (ts.run_test)
		val = ts.run_test(1, 0);

	return val;
}

static void kgdbts_put_char(u8 chr)
{
	if (ts.run_test)
		ts.run_test(0, chr);
}

static int param_set_kgdbts_var(const char *kmessage,
				const struct kernel_param *kp)
{
	size_t len = strlen(kmessage);

	if (len >= MAX_CONFIG_LEN) {
		printk(KERN_ERR "kgdbts: config string too long\n");
		return -ENOSPC;
	}

	/* Only copy in the string if the init function has not run yet */
	if (configured < 0) {
		strcpy(config, kmessage);
		return 0;
	}

	if (configured == 1) {
		printk(KERN_ERR "kgdbts: ERROR: Already configured and running.\n");
		return -EBUSY;
	}

	strcpy(config, kmessage);
	/* Chop out \n char as a result of echo */
	if (len && config[len - 1] == '\n')
		config[len - 1] = '\0';

	/* Go and configure with the new params. */
	return configure_kgdbts();
}

static void kgdbts_pre_exp_handler(void)
{
	/* Increment the module count when the debugger is active */
	if (!kgdb_connected)
		try_module_get(THIS_MODULE);
}

static void kgdbts_post_exp_handler(void)
{
	/* decrement the module count when the debugger detaches */
	if (!kgdb_connected)
		module_put(THIS_MODULE);
}

static struct kgdb_io kgdbts_io_ops = {
	.name			= "kgdbts",
	.read_char		= kgdbts_get_char,
	.write_char		= kgdbts_put_char,
	.pre_exception		= kgdbts_pre_exp_handler,
	.post_exception		= kgdbts_post_exp_handler,
};

/*
 * not really modular, but the easiest way to keep compat with existing
 * bootargs behaviour is to continue using module_param here.
 */
module_param_call(kgdbts, param_set_kgdbts_var, param_get_string, &kps, 0644);
MODULE_PARM_DESC(kgdbts, "<A|V1|V2>[F#|S#][N#]");<|MERGE_RESOLUTION|>--- conflicted
+++ resolved
@@ -101,14 +101,9 @@
 		printk(KERN_INFO a);	\
 } while (0)
 #define v2printk(a...) do {		\
-<<<<<<< HEAD
-	if (verbose > 1)		\
-		printk(KERN_INFO a);	\
-=======
 	if (verbose > 1) {		\
 		printk(KERN_INFO a);	\
 	}				\
->>>>>>> 8e0eb2fb
 	touch_nmi_watchdog();		\
 } while (0)
 #define eprintk(a...) do {		\
