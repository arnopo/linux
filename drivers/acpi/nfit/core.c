/*
 * Copyright(c) 2013-2015 Intel Corporation. All rights reserved.
 *
 * This program is free software; you can redistribute it and/or modify
 * it under the terms of version 2 of the GNU General Public License as
 * published by the Free Software Foundation.
 *
 * This program is distributed in the hope that it will be useful, but
 * WITHOUT ANY WARRANTY; without even the implied warranty of
 * MERCHANTABILITY or FITNESS FOR A PARTICULAR PURPOSE.  See the GNU
 * General Public License for more details.
 */
#include <linux/list_sort.h>
#include <linux/libnvdimm.h>
#include <linux/module.h>
#include <linux/mutex.h>
#include <linux/ndctl.h>
#include <linux/sysfs.h>
#include <linux/delay.h>
#include <linux/list.h>
#include <linux/acpi.h>
#include <linux/sort.h>
#include <linux/io.h>
#include <linux/nd.h>
#include <asm/cacheflush.h>
#include <acpi/nfit.h>
#include "nfit.h"
#include "intel.h"

/*
 * For readq() and writeq() on 32-bit builds, the hi-lo, lo-hi order is
 * irrelevant.
 */
#include <linux/io-64-nonatomic-hi-lo.h>

static bool force_enable_dimms;
module_param(force_enable_dimms, bool, S_IRUGO|S_IWUSR);
MODULE_PARM_DESC(force_enable_dimms, "Ignore _STA (ACPI DIMM device) status");

static bool disable_vendor_specific;
module_param(disable_vendor_specific, bool, S_IRUGO);
MODULE_PARM_DESC(disable_vendor_specific,
		"Limit commands to the publicly specified set");

static unsigned long override_dsm_mask;
module_param(override_dsm_mask, ulong, S_IRUGO);
MODULE_PARM_DESC(override_dsm_mask, "Bitmask of allowed NVDIMM DSM functions");

static int default_dsm_family = -1;
module_param(default_dsm_family, int, S_IRUGO);
MODULE_PARM_DESC(default_dsm_family,
		"Try this DSM type first when identifying NVDIMM family");

static bool no_init_ars;
module_param(no_init_ars, bool, 0644);
MODULE_PARM_DESC(no_init_ars, "Skip ARS run at nfit init time");

LIST_HEAD(acpi_descs);
DEFINE_MUTEX(acpi_desc_lock);

static struct workqueue_struct *nfit_wq;

struct nfit_table_prev {
	struct list_head spas;
	struct list_head memdevs;
	struct list_head dcrs;
	struct list_head bdws;
	struct list_head idts;
	struct list_head flushes;
};

static guid_t nfit_uuid[NFIT_UUID_MAX];

const guid_t *to_nfit_uuid(enum nfit_uuids id)
{
	return &nfit_uuid[id];
}
EXPORT_SYMBOL(to_nfit_uuid);

static struct acpi_nfit_desc *to_acpi_nfit_desc(
		struct nvdimm_bus_descriptor *nd_desc)
{
	return container_of(nd_desc, struct acpi_nfit_desc, nd_desc);
}

static struct acpi_device *to_acpi_dev(struct acpi_nfit_desc *acpi_desc)
{
	struct nvdimm_bus_descriptor *nd_desc = &acpi_desc->nd_desc;

	/*
	 * If provider == 'ACPI.NFIT' we can assume 'dev' is a struct
	 * acpi_device.
	 */
	if (!nd_desc->provider_name
			|| strcmp(nd_desc->provider_name, "ACPI.NFIT") != 0)
		return NULL;

	return to_acpi_device(acpi_desc->dev);
}

static int xlat_bus_status(void *buf, unsigned int cmd, u32 status)
{
	struct nd_cmd_clear_error *clear_err;
	struct nd_cmd_ars_status *ars_status;
	u16 flags;

	switch (cmd) {
	case ND_CMD_ARS_CAP:
		if ((status & 0xffff) == NFIT_ARS_CAP_NONE)
			return -ENOTTY;

		/* Command failed */
		if (status & 0xffff)
			return -EIO;

		/* No supported scan types for this range */
		flags = ND_ARS_PERSISTENT | ND_ARS_VOLATILE;
		if ((status >> 16 & flags) == 0)
			return -ENOTTY;
		return 0;
	case ND_CMD_ARS_START:
		/* ARS is in progress */
		if ((status & 0xffff) == NFIT_ARS_START_BUSY)
			return -EBUSY;

		/* Command failed */
		if (status & 0xffff)
			return -EIO;
		return 0;
	case ND_CMD_ARS_STATUS:
		ars_status = buf;
		/* Command failed */
		if (status & 0xffff)
			return -EIO;
		/* Check extended status (Upper two bytes) */
		if (status == NFIT_ARS_STATUS_DONE)
			return 0;

		/* ARS is in progress */
		if (status == NFIT_ARS_STATUS_BUSY)
			return -EBUSY;

		/* No ARS performed for the current boot */
		if (status == NFIT_ARS_STATUS_NONE)
			return -EAGAIN;

		/*
		 * ARS interrupted, either we overflowed or some other
		 * agent wants the scan to stop.  If we didn't overflow
		 * then just continue with the returned results.
		 */
		if (status == NFIT_ARS_STATUS_INTR) {
			if (ars_status->out_length >= 40 && (ars_status->flags
						& NFIT_ARS_F_OVERFLOW))
				return -ENOSPC;
			return 0;
		}

		/* Unknown status */
		if (status >> 16)
			return -EIO;
		return 0;
	case ND_CMD_CLEAR_ERROR:
		clear_err = buf;
		if (status & 0xffff)
			return -EIO;
		if (!clear_err->cleared)
			return -EIO;
		if (clear_err->length > clear_err->cleared)
			return clear_err->cleared;
		return 0;
	default:
		break;
	}

	/* all other non-zero status results in an error */
	if (status)
		return -EIO;
	return 0;
}

#define ACPI_LABELS_LOCKED 3

static int xlat_nvdimm_status(struct nvdimm *nvdimm, void *buf, unsigned int cmd,
		u32 status)
{
	struct nfit_mem *nfit_mem = nvdimm_provider_data(nvdimm);

	switch (cmd) {
	case ND_CMD_GET_CONFIG_SIZE:
		/*
		 * In the _LSI, _LSR, _LSW case the locked status is
		 * communicated via the read/write commands
		 */
		if (test_bit(NFIT_MEM_LSR, &nfit_mem->flags))
			break;

		if (status >> 16 & ND_CONFIG_LOCKED)
			return -EACCES;
		break;
	case ND_CMD_GET_CONFIG_DATA:
		if (test_bit(NFIT_MEM_LSR, &nfit_mem->flags)
				&& status == ACPI_LABELS_LOCKED)
			return -EACCES;
		break;
	case ND_CMD_SET_CONFIG_DATA:
		if (test_bit(NFIT_MEM_LSW, &nfit_mem->flags)
				&& status == ACPI_LABELS_LOCKED)
			return -EACCES;
		break;
	default:
		break;
	}

	/* all other non-zero status results in an error */
	if (status)
		return -EIO;
	return 0;
}

static int xlat_status(struct nvdimm *nvdimm, void *buf, unsigned int cmd,
		u32 status)
{
	if (!nvdimm)
		return xlat_bus_status(buf, cmd, status);
	return xlat_nvdimm_status(nvdimm, buf, cmd, status);
}

/* convert _LS{I,R} packages to the buffer object acpi_nfit_ctl expects */
static union acpi_object *pkg_to_buf(union acpi_object *pkg)
{
	int i;
	void *dst;
	size_t size = 0;
	union acpi_object *buf = NULL;

	if (pkg->type != ACPI_TYPE_PACKAGE) {
		WARN_ONCE(1, "BIOS bug, unexpected element type: %d\n",
				pkg->type);
		goto err;
	}

	for (i = 0; i < pkg->package.count; i++) {
		union acpi_object *obj = &pkg->package.elements[i];

		if (obj->type == ACPI_TYPE_INTEGER)
			size += 4;
		else if (obj->type == ACPI_TYPE_BUFFER)
			size += obj->buffer.length;
		else {
			WARN_ONCE(1, "BIOS bug, unexpected element type: %d\n",
					obj->type);
			goto err;
		}
	}

	buf = ACPI_ALLOCATE(sizeof(*buf) + size);
	if (!buf)
		goto err;

	dst = buf + 1;
	buf->type = ACPI_TYPE_BUFFER;
	buf->buffer.length = size;
	buf->buffer.pointer = dst;
	for (i = 0; i < pkg->package.count; i++) {
		union acpi_object *obj = &pkg->package.elements[i];

		if (obj->type == ACPI_TYPE_INTEGER) {
			memcpy(dst, &obj->integer.value, 4);
			dst += 4;
		} else if (obj->type == ACPI_TYPE_BUFFER) {
			memcpy(dst, obj->buffer.pointer, obj->buffer.length);
			dst += obj->buffer.length;
		}
	}
err:
	ACPI_FREE(pkg);
	return buf;
}

static union acpi_object *int_to_buf(union acpi_object *integer)
{
	union acpi_object *buf = ACPI_ALLOCATE(sizeof(*buf) + 4);
	void *dst = NULL;

	if (!buf)
		goto err;

	if (integer->type != ACPI_TYPE_INTEGER) {
		WARN_ONCE(1, "BIOS bug, unexpected element type: %d\n",
				integer->type);
		goto err;
	}

	dst = buf + 1;
	buf->type = ACPI_TYPE_BUFFER;
	buf->buffer.length = 4;
	buf->buffer.pointer = dst;
	memcpy(dst, &integer->integer.value, 4);
err:
	ACPI_FREE(integer);
	return buf;
}

static union acpi_object *acpi_label_write(acpi_handle handle, u32 offset,
		u32 len, void *data)
{
	acpi_status rc;
	struct acpi_buffer buf = { ACPI_ALLOCATE_BUFFER, NULL };
	struct acpi_object_list input = {
		.count = 3,
		.pointer = (union acpi_object []) {
			[0] = {
				.integer.type = ACPI_TYPE_INTEGER,
				.integer.value = offset,
			},
			[1] = {
				.integer.type = ACPI_TYPE_INTEGER,
				.integer.value = len,
			},
			[2] = {
				.buffer.type = ACPI_TYPE_BUFFER,
				.buffer.pointer = data,
				.buffer.length = len,
			},
		},
	};

	rc = acpi_evaluate_object(handle, "_LSW", &input, &buf);
	if (ACPI_FAILURE(rc))
		return NULL;
	return int_to_buf(buf.pointer);
}

static union acpi_object *acpi_label_read(acpi_handle handle, u32 offset,
		u32 len)
{
	acpi_status rc;
	struct acpi_buffer buf = { ACPI_ALLOCATE_BUFFER, NULL };
	struct acpi_object_list input = {
		.count = 2,
		.pointer = (union acpi_object []) {
			[0] = {
				.integer.type = ACPI_TYPE_INTEGER,
				.integer.value = offset,
			},
			[1] = {
				.integer.type = ACPI_TYPE_INTEGER,
				.integer.value = len,
			},
		},
	};

	rc = acpi_evaluate_object(handle, "_LSR", &input, &buf);
	if (ACPI_FAILURE(rc))
		return NULL;
	return pkg_to_buf(buf.pointer);
}

static union acpi_object *acpi_label_info(acpi_handle handle)
{
	acpi_status rc;
	struct acpi_buffer buf = { ACPI_ALLOCATE_BUFFER, NULL };

	rc = acpi_evaluate_object(handle, "_LSI", NULL, &buf);
	if (ACPI_FAILURE(rc))
		return NULL;
	return pkg_to_buf(buf.pointer);
}

static u8 nfit_dsm_revid(unsigned family, unsigned func)
{
	static const u8 revid_table[NVDIMM_FAMILY_MAX+1][32] = {
		[NVDIMM_FAMILY_INTEL] = {
			[NVDIMM_INTEL_GET_MODES] = 2,
			[NVDIMM_INTEL_GET_FWINFO] = 2,
			[NVDIMM_INTEL_START_FWUPDATE] = 2,
			[NVDIMM_INTEL_SEND_FWUPDATE] = 2,
			[NVDIMM_INTEL_FINISH_FWUPDATE] = 2,
			[NVDIMM_INTEL_QUERY_FWUPDATE] = 2,
			[NVDIMM_INTEL_SET_THRESHOLD] = 2,
			[NVDIMM_INTEL_INJECT_ERROR] = 2,
		},
	};
	u8 id;

	if (family > NVDIMM_FAMILY_MAX)
		return 0;
	if (func > 31)
		return 0;
	id = revid_table[family][func];
	if (id == 0)
		return 1; /* default */
	return id;
}

int acpi_nfit_ctl(struct nvdimm_bus_descriptor *nd_desc, struct nvdimm *nvdimm,
		unsigned int cmd, void *buf, unsigned int buf_len, int *cmd_rc)
{
	struct acpi_nfit_desc *acpi_desc = to_acpi_nfit_desc(nd_desc);
	struct nfit_mem *nfit_mem = nvdimm_provider_data(nvdimm);
	union acpi_object in_obj, in_buf, *out_obj;
	const struct nd_cmd_desc *desc = NULL;
	struct device *dev = acpi_desc->dev;
	struct nd_cmd_pkg *call_pkg = NULL;
	const char *cmd_name, *dimm_name;
	unsigned long cmd_mask, dsm_mask;
	u32 offset, fw_status = 0;
	acpi_handle handle;
	unsigned int func;
	const guid_t *guid;
	int rc, i;

	if (cmd_rc)
		*cmd_rc = -EINVAL;
	func = cmd;
	if (cmd == ND_CMD_CALL) {
		call_pkg = buf;
		func = call_pkg->nd_command;

		for (i = 0; i < ARRAY_SIZE(call_pkg->nd_reserved2); i++)
			if (call_pkg->nd_reserved2[i])
				return -EINVAL;
	}

	if (nvdimm) {
		struct acpi_device *adev = nfit_mem->adev;

		if (!adev)
			return -ENOTTY;
		if (call_pkg && nfit_mem->family != call_pkg->nd_family)
			return -ENOTTY;

		dimm_name = nvdimm_name(nvdimm);
		cmd_name = nvdimm_cmd_name(cmd);
		cmd_mask = nvdimm_cmd_mask(nvdimm);
		dsm_mask = nfit_mem->dsm_mask;
		desc = nd_cmd_dimm_desc(cmd);
		guid = to_nfit_uuid(nfit_mem->family);
		handle = adev->handle;
	} else {
		struct acpi_device *adev = to_acpi_dev(acpi_desc);

		cmd_name = nvdimm_bus_cmd_name(cmd);
		cmd_mask = nd_desc->cmd_mask;
		dsm_mask = cmd_mask;
		if (cmd == ND_CMD_CALL)
			dsm_mask = nd_desc->bus_dsm_mask;
		desc = nd_cmd_bus_desc(cmd);
		guid = to_nfit_uuid(NFIT_DEV_BUS);
		handle = adev->handle;
		dimm_name = "bus";
	}

	if (!desc || (cmd && (desc->out_num + desc->in_num == 0)))
		return -ENOTTY;

	if (!test_bit(cmd, &cmd_mask) || !test_bit(func, &dsm_mask))
		return -ENOTTY;

	in_obj.type = ACPI_TYPE_PACKAGE;
	in_obj.package.count = 1;
	in_obj.package.elements = &in_buf;
	in_buf.type = ACPI_TYPE_BUFFER;
	in_buf.buffer.pointer = buf;
	in_buf.buffer.length = 0;

	/* libnvdimm has already validated the input envelope */
	for (i = 0; i < desc->in_num; i++)
		in_buf.buffer.length += nd_cmd_in_size(nvdimm, cmd, desc,
				i, buf);

	if (call_pkg) {
		/* skip over package wrapper */
		in_buf.buffer.pointer = (void *) &call_pkg->nd_payload;
		in_buf.buffer.length = call_pkg->nd_size_in;
	}

	dev_dbg(dev, "%s cmd: %d: func: %d input length: %d\n",
		dimm_name, cmd, func, in_buf.buffer.length);
	print_hex_dump_debug("nvdimm in  ", DUMP_PREFIX_OFFSET, 4, 4,
			in_buf.buffer.pointer,
			min_t(u32, 256, in_buf.buffer.length), true);

	/* call the BIOS, prefer the named methods over _DSM if available */
	if (nvdimm && cmd == ND_CMD_GET_CONFIG_SIZE
			&& test_bit(NFIT_MEM_LSR, &nfit_mem->flags))
		out_obj = acpi_label_info(handle);
	else if (nvdimm && cmd == ND_CMD_GET_CONFIG_DATA
			&& test_bit(NFIT_MEM_LSR, &nfit_mem->flags)) {
		struct nd_cmd_get_config_data_hdr *p = buf;

		out_obj = acpi_label_read(handle, p->in_offset, p->in_length);
	} else if (nvdimm && cmd == ND_CMD_SET_CONFIG_DATA
			&& test_bit(NFIT_MEM_LSW, &nfit_mem->flags)) {
		struct nd_cmd_set_config_hdr *p = buf;

		out_obj = acpi_label_write(handle, p->in_offset, p->in_length,
				p->in_buf);
	} else {
		u8 revid;

		if (nvdimm)
			revid = nfit_dsm_revid(nfit_mem->family, func);
		else
			revid = 1;
		out_obj = acpi_evaluate_dsm(handle, guid, revid, func, &in_obj);
	}

	if (!out_obj) {
		dev_dbg(dev, "%s _DSM failed cmd: %s\n", dimm_name, cmd_name);
		return -EINVAL;
	}

	if (call_pkg) {
		call_pkg->nd_fw_size = out_obj->buffer.length;
		memcpy(call_pkg->nd_payload + call_pkg->nd_size_in,
			out_obj->buffer.pointer,
			min(call_pkg->nd_fw_size, call_pkg->nd_size_out));

		ACPI_FREE(out_obj);
		/*
		 * Need to support FW function w/o known size in advance.
		 * Caller can determine required size based upon nd_fw_size.
		 * If we return an error (like elsewhere) then caller wouldn't
		 * be able to rely upon data returned to make calculation.
		 */
		if (cmd_rc)
			*cmd_rc = 0;
		return 0;
	}

	if (out_obj->package.type != ACPI_TYPE_BUFFER) {
		dev_dbg(dev, "%s unexpected output object type cmd: %s type: %d\n",
				dimm_name, cmd_name, out_obj->type);
		rc = -EINVAL;
		goto out;
	}

	dev_dbg(dev, "%s cmd: %s output length: %d\n", dimm_name,
			cmd_name, out_obj->buffer.length);
	print_hex_dump_debug(cmd_name, DUMP_PREFIX_OFFSET, 4, 4,
			out_obj->buffer.pointer,
			min_t(u32, 128, out_obj->buffer.length), true);

	for (i = 0, offset = 0; i < desc->out_num; i++) {
		u32 out_size = nd_cmd_out_size(nvdimm, cmd, desc, i, buf,
				(u32 *) out_obj->buffer.pointer,
				out_obj->buffer.length - offset);

		if (offset + out_size > out_obj->buffer.length) {
			dev_dbg(dev, "%s output object underflow cmd: %s field: %d\n",
					dimm_name, cmd_name, i);
			break;
		}

		if (in_buf.buffer.length + offset + out_size > buf_len) {
			dev_dbg(dev, "%s output overrun cmd: %s field: %d\n",
					dimm_name, cmd_name, i);
			rc = -ENXIO;
			goto out;
		}
		memcpy(buf + in_buf.buffer.length + offset,
				out_obj->buffer.pointer + offset, out_size);
		offset += out_size;
	}

	/*
	 * Set fw_status for all the commands with a known format to be
	 * later interpreted by xlat_status().
	 */
	if (i >= 1 && ((!nvdimm && cmd >= ND_CMD_ARS_CAP
					&& cmd <= ND_CMD_CLEAR_ERROR)
				|| (nvdimm && cmd >= ND_CMD_SMART
					&& cmd <= ND_CMD_VENDOR)))
		fw_status = *(u32 *) out_obj->buffer.pointer;

	if (offset + in_buf.buffer.length < buf_len) {
		if (i >= 1) {
			/*
			 * status valid, return the number of bytes left
			 * unfilled in the output buffer
			 */
			rc = buf_len - offset - in_buf.buffer.length;
			if (cmd_rc)
				*cmd_rc = xlat_status(nvdimm, buf, cmd,
						fw_status);
		} else {
			dev_err(dev, "%s:%s underrun cmd: %s buf_len: %d out_len: %d\n",
					__func__, dimm_name, cmd_name, buf_len,
					offset);
			rc = -ENXIO;
		}
	} else {
		rc = 0;
		if (cmd_rc)
			*cmd_rc = xlat_status(nvdimm, buf, cmd, fw_status);
	}

 out:
	ACPI_FREE(out_obj);

	return rc;
}
EXPORT_SYMBOL_GPL(acpi_nfit_ctl);

static const char *spa_type_name(u16 type)
{
	static const char *to_name[] = {
		[NFIT_SPA_VOLATILE] = "volatile",
		[NFIT_SPA_PM] = "pmem",
		[NFIT_SPA_DCR] = "dimm-control-region",
		[NFIT_SPA_BDW] = "block-data-window",
		[NFIT_SPA_VDISK] = "volatile-disk",
		[NFIT_SPA_VCD] = "volatile-cd",
		[NFIT_SPA_PDISK] = "persistent-disk",
		[NFIT_SPA_PCD] = "persistent-cd",

	};

	if (type > NFIT_SPA_PCD)
		return "unknown";

	return to_name[type];
}

int nfit_spa_type(struct acpi_nfit_system_address *spa)
{
	int i;

	for (i = 0; i < NFIT_UUID_MAX; i++)
		if (guid_equal(to_nfit_uuid(i), (guid_t *)&spa->range_guid))
			return i;
	return -1;
}

static bool add_spa(struct acpi_nfit_desc *acpi_desc,
		struct nfit_table_prev *prev,
		struct acpi_nfit_system_address *spa)
{
	struct device *dev = acpi_desc->dev;
	struct nfit_spa *nfit_spa;

	if (spa->header.length != sizeof(*spa))
		return false;

	list_for_each_entry(nfit_spa, &prev->spas, list) {
		if (memcmp(nfit_spa->spa, spa, sizeof(*spa)) == 0) {
			list_move_tail(&nfit_spa->list, &acpi_desc->spas);
			return true;
		}
	}

	nfit_spa = devm_kzalloc(dev, sizeof(*nfit_spa) + sizeof(*spa),
			GFP_KERNEL);
	if (!nfit_spa)
		return false;
	INIT_LIST_HEAD(&nfit_spa->list);
	memcpy(nfit_spa->spa, spa, sizeof(*spa));
	list_add_tail(&nfit_spa->list, &acpi_desc->spas);
	dev_dbg(dev, "spa index: %d type: %s\n",
			spa->range_index,
			spa_type_name(nfit_spa_type(spa)));
	return true;
}

static bool add_memdev(struct acpi_nfit_desc *acpi_desc,
		struct nfit_table_prev *prev,
		struct acpi_nfit_memory_map *memdev)
{
	struct device *dev = acpi_desc->dev;
	struct nfit_memdev *nfit_memdev;

	if (memdev->header.length != sizeof(*memdev))
		return false;

	list_for_each_entry(nfit_memdev, &prev->memdevs, list)
		if (memcmp(nfit_memdev->memdev, memdev, sizeof(*memdev)) == 0) {
			list_move_tail(&nfit_memdev->list, &acpi_desc->memdevs);
			return true;
		}

	nfit_memdev = devm_kzalloc(dev, sizeof(*nfit_memdev) + sizeof(*memdev),
			GFP_KERNEL);
	if (!nfit_memdev)
		return false;
	INIT_LIST_HEAD(&nfit_memdev->list);
	memcpy(nfit_memdev->memdev, memdev, sizeof(*memdev));
	list_add_tail(&nfit_memdev->list, &acpi_desc->memdevs);
	dev_dbg(dev, "memdev handle: %#x spa: %d dcr: %d flags: %#x\n",
			memdev->device_handle, memdev->range_index,
			memdev->region_index, memdev->flags);
	return true;
}

int nfit_get_smbios_id(u32 device_handle, u16 *flags)
{
	struct acpi_nfit_memory_map *memdev;
	struct acpi_nfit_desc *acpi_desc;
	struct nfit_mem *nfit_mem;

	mutex_lock(&acpi_desc_lock);
	list_for_each_entry(acpi_desc, &acpi_descs, list) {
		mutex_lock(&acpi_desc->init_mutex);
		list_for_each_entry(nfit_mem, &acpi_desc->dimms, list) {
			memdev = __to_nfit_memdev(nfit_mem);
			if (memdev->device_handle == device_handle) {
				mutex_unlock(&acpi_desc->init_mutex);
				mutex_unlock(&acpi_desc_lock);
				*flags = memdev->flags;
				return memdev->physical_id;
			}
		}
		mutex_unlock(&acpi_desc->init_mutex);
	}
	mutex_unlock(&acpi_desc_lock);

	return -ENODEV;
}
EXPORT_SYMBOL_GPL(nfit_get_smbios_id);

/*
 * An implementation may provide a truncated control region if no block windows
 * are defined.
 */
static size_t sizeof_dcr(struct acpi_nfit_control_region *dcr)
{
	if (dcr->header.length < offsetof(struct acpi_nfit_control_region,
				window_size))
		return 0;
	if (dcr->windows)
		return sizeof(*dcr);
	return offsetof(struct acpi_nfit_control_region, window_size);
}

static bool add_dcr(struct acpi_nfit_desc *acpi_desc,
		struct nfit_table_prev *prev,
		struct acpi_nfit_control_region *dcr)
{
	struct device *dev = acpi_desc->dev;
	struct nfit_dcr *nfit_dcr;

	if (!sizeof_dcr(dcr))
		return false;

	list_for_each_entry(nfit_dcr, &prev->dcrs, list)
		if (memcmp(nfit_dcr->dcr, dcr, sizeof_dcr(dcr)) == 0) {
			list_move_tail(&nfit_dcr->list, &acpi_desc->dcrs);
			return true;
		}

	nfit_dcr = devm_kzalloc(dev, sizeof(*nfit_dcr) + sizeof(*dcr),
			GFP_KERNEL);
	if (!nfit_dcr)
		return false;
	INIT_LIST_HEAD(&nfit_dcr->list);
	memcpy(nfit_dcr->dcr, dcr, sizeof_dcr(dcr));
	list_add_tail(&nfit_dcr->list, &acpi_desc->dcrs);
	dev_dbg(dev, "dcr index: %d windows: %d\n",
			dcr->region_index, dcr->windows);
	return true;
}

static bool add_bdw(struct acpi_nfit_desc *acpi_desc,
		struct nfit_table_prev *prev,
		struct acpi_nfit_data_region *bdw)
{
	struct device *dev = acpi_desc->dev;
	struct nfit_bdw *nfit_bdw;

	if (bdw->header.length != sizeof(*bdw))
		return false;
	list_for_each_entry(nfit_bdw, &prev->bdws, list)
		if (memcmp(nfit_bdw->bdw, bdw, sizeof(*bdw)) == 0) {
			list_move_tail(&nfit_bdw->list, &acpi_desc->bdws);
			return true;
		}

	nfit_bdw = devm_kzalloc(dev, sizeof(*nfit_bdw) + sizeof(*bdw),
			GFP_KERNEL);
	if (!nfit_bdw)
		return false;
	INIT_LIST_HEAD(&nfit_bdw->list);
	memcpy(nfit_bdw->bdw, bdw, sizeof(*bdw));
	list_add_tail(&nfit_bdw->list, &acpi_desc->bdws);
	dev_dbg(dev, "bdw dcr: %d windows: %d\n",
			bdw->region_index, bdw->windows);
	return true;
}

static size_t sizeof_idt(struct acpi_nfit_interleave *idt)
{
	if (idt->header.length < sizeof(*idt))
		return 0;
	return sizeof(*idt) + sizeof(u32) * (idt->line_count - 1);
}

static bool add_idt(struct acpi_nfit_desc *acpi_desc,
		struct nfit_table_prev *prev,
		struct acpi_nfit_interleave *idt)
{
	struct device *dev = acpi_desc->dev;
	struct nfit_idt *nfit_idt;

	if (!sizeof_idt(idt))
		return false;

	list_for_each_entry(nfit_idt, &prev->idts, list) {
		if (sizeof_idt(nfit_idt->idt) != sizeof_idt(idt))
			continue;

		if (memcmp(nfit_idt->idt, idt, sizeof_idt(idt)) == 0) {
			list_move_tail(&nfit_idt->list, &acpi_desc->idts);
			return true;
		}
	}

	nfit_idt = devm_kzalloc(dev, sizeof(*nfit_idt) + sizeof_idt(idt),
			GFP_KERNEL);
	if (!nfit_idt)
		return false;
	INIT_LIST_HEAD(&nfit_idt->list);
	memcpy(nfit_idt->idt, idt, sizeof_idt(idt));
	list_add_tail(&nfit_idt->list, &acpi_desc->idts);
	dev_dbg(dev, "idt index: %d num_lines: %d\n",
			idt->interleave_index, idt->line_count);
	return true;
}

static size_t sizeof_flush(struct acpi_nfit_flush_address *flush)
{
	if (flush->header.length < sizeof(*flush))
		return 0;
	return sizeof(*flush) + sizeof(u64) * (flush->hint_count - 1);
}

static bool add_flush(struct acpi_nfit_desc *acpi_desc,
		struct nfit_table_prev *prev,
		struct acpi_nfit_flush_address *flush)
{
	struct device *dev = acpi_desc->dev;
	struct nfit_flush *nfit_flush;

	if (!sizeof_flush(flush))
		return false;

	list_for_each_entry(nfit_flush, &prev->flushes, list) {
		if (sizeof_flush(nfit_flush->flush) != sizeof_flush(flush))
			continue;

		if (memcmp(nfit_flush->flush, flush,
					sizeof_flush(flush)) == 0) {
			list_move_tail(&nfit_flush->list, &acpi_desc->flushes);
			return true;
		}
	}

	nfit_flush = devm_kzalloc(dev, sizeof(*nfit_flush)
			+ sizeof_flush(flush), GFP_KERNEL);
	if (!nfit_flush)
		return false;
	INIT_LIST_HEAD(&nfit_flush->list);
	memcpy(nfit_flush->flush, flush, sizeof_flush(flush));
	list_add_tail(&nfit_flush->list, &acpi_desc->flushes);
	dev_dbg(dev, "nfit_flush handle: %d hint_count: %d\n",
			flush->device_handle, flush->hint_count);
	return true;
}

static bool add_platform_cap(struct acpi_nfit_desc *acpi_desc,
		struct acpi_nfit_capabilities *pcap)
{
	struct device *dev = acpi_desc->dev;
	u32 mask;

	mask = (1 << (pcap->highest_capability + 1)) - 1;
	acpi_desc->platform_cap = pcap->capabilities & mask;
	dev_dbg(dev, "cap: %#x\n", acpi_desc->platform_cap);
	return true;
}

static void *add_table(struct acpi_nfit_desc *acpi_desc,
		struct nfit_table_prev *prev, void *table, const void *end)
{
	struct device *dev = acpi_desc->dev;
	struct acpi_nfit_header *hdr;
	void *err = ERR_PTR(-ENOMEM);

	if (table >= end)
		return NULL;

	hdr = table;
	if (!hdr->length) {
		dev_warn(dev, "found a zero length table '%d' parsing nfit\n",
			hdr->type);
		return NULL;
	}

	switch (hdr->type) {
	case ACPI_NFIT_TYPE_SYSTEM_ADDRESS:
		if (!add_spa(acpi_desc, prev, table))
			return err;
		break;
	case ACPI_NFIT_TYPE_MEMORY_MAP:
		if (!add_memdev(acpi_desc, prev, table))
			return err;
		break;
	case ACPI_NFIT_TYPE_CONTROL_REGION:
		if (!add_dcr(acpi_desc, prev, table))
			return err;
		break;
	case ACPI_NFIT_TYPE_DATA_REGION:
		if (!add_bdw(acpi_desc, prev, table))
			return err;
		break;
	case ACPI_NFIT_TYPE_INTERLEAVE:
		if (!add_idt(acpi_desc, prev, table))
			return err;
		break;
	case ACPI_NFIT_TYPE_FLUSH_ADDRESS:
		if (!add_flush(acpi_desc, prev, table))
			return err;
		break;
	case ACPI_NFIT_TYPE_SMBIOS:
		dev_dbg(dev, "smbios\n");
		break;
	case ACPI_NFIT_TYPE_CAPABILITIES:
		if (!add_platform_cap(acpi_desc, table))
			return err;
		break;
	default:
		dev_err(dev, "unknown table '%d' parsing nfit\n", hdr->type);
		break;
	}

	return table + hdr->length;
}

static void nfit_mem_find_spa_bdw(struct acpi_nfit_desc *acpi_desc,
		struct nfit_mem *nfit_mem)
{
	u32 device_handle = __to_nfit_memdev(nfit_mem)->device_handle;
	u16 dcr = nfit_mem->dcr->region_index;
	struct nfit_spa *nfit_spa;

	list_for_each_entry(nfit_spa, &acpi_desc->spas, list) {
		u16 range_index = nfit_spa->spa->range_index;
		int type = nfit_spa_type(nfit_spa->spa);
		struct nfit_memdev *nfit_memdev;

		if (type != NFIT_SPA_BDW)
			continue;

		list_for_each_entry(nfit_memdev, &acpi_desc->memdevs, list) {
			if (nfit_memdev->memdev->range_index != range_index)
				continue;
			if (nfit_memdev->memdev->device_handle != device_handle)
				continue;
			if (nfit_memdev->memdev->region_index != dcr)
				continue;

			nfit_mem->spa_bdw = nfit_spa->spa;
			return;
		}
	}

	dev_dbg(acpi_desc->dev, "SPA-BDW not found for SPA-DCR %d\n",
			nfit_mem->spa_dcr->range_index);
	nfit_mem->bdw = NULL;
}

static void nfit_mem_init_bdw(struct acpi_nfit_desc *acpi_desc,
		struct nfit_mem *nfit_mem, struct acpi_nfit_system_address *spa)
{
	u16 dcr = __to_nfit_memdev(nfit_mem)->region_index;
	struct nfit_memdev *nfit_memdev;
	struct nfit_bdw *nfit_bdw;
	struct nfit_idt *nfit_idt;
	u16 idt_idx, range_index;

	list_for_each_entry(nfit_bdw, &acpi_desc->bdws, list) {
		if (nfit_bdw->bdw->region_index != dcr)
			continue;
		nfit_mem->bdw = nfit_bdw->bdw;
		break;
	}

	if (!nfit_mem->bdw)
		return;

	nfit_mem_find_spa_bdw(acpi_desc, nfit_mem);

	if (!nfit_mem->spa_bdw)
		return;

	range_index = nfit_mem->spa_bdw->range_index;
	list_for_each_entry(nfit_memdev, &acpi_desc->memdevs, list) {
		if (nfit_memdev->memdev->range_index != range_index ||
				nfit_memdev->memdev->region_index != dcr)
			continue;
		nfit_mem->memdev_bdw = nfit_memdev->memdev;
		idt_idx = nfit_memdev->memdev->interleave_index;
		list_for_each_entry(nfit_idt, &acpi_desc->idts, list) {
			if (nfit_idt->idt->interleave_index != idt_idx)
				continue;
			nfit_mem->idt_bdw = nfit_idt->idt;
			break;
		}
		break;
	}
}

static int __nfit_mem_init(struct acpi_nfit_desc *acpi_desc,
		struct acpi_nfit_system_address *spa)
{
	struct nfit_mem *nfit_mem, *found;
	struct nfit_memdev *nfit_memdev;
	int type = spa ? nfit_spa_type(spa) : 0;

	switch (type) {
	case NFIT_SPA_DCR:
	case NFIT_SPA_PM:
		break;
	default:
		if (spa)
			return 0;
	}

	/*
	 * This loop runs in two modes, when a dimm is mapped the loop
	 * adds memdev associations to an existing dimm, or creates a
	 * dimm. In the unmapped dimm case this loop sweeps for memdev
	 * instances with an invalid / zero range_index and adds those
	 * dimms without spa associations.
	 */
	list_for_each_entry(nfit_memdev, &acpi_desc->memdevs, list) {
		struct nfit_flush *nfit_flush;
		struct nfit_dcr *nfit_dcr;
		u32 device_handle;
		u16 dcr;

		if (spa && nfit_memdev->memdev->range_index != spa->range_index)
			continue;
		if (!spa && nfit_memdev->memdev->range_index)
			continue;
		found = NULL;
		dcr = nfit_memdev->memdev->region_index;
		device_handle = nfit_memdev->memdev->device_handle;
		list_for_each_entry(nfit_mem, &acpi_desc->dimms, list)
			if (__to_nfit_memdev(nfit_mem)->device_handle
					== device_handle) {
				found = nfit_mem;
				break;
			}

		if (found)
			nfit_mem = found;
		else {
			nfit_mem = devm_kzalloc(acpi_desc->dev,
					sizeof(*nfit_mem), GFP_KERNEL);
			if (!nfit_mem)
				return -ENOMEM;
			INIT_LIST_HEAD(&nfit_mem->list);
			nfit_mem->acpi_desc = acpi_desc;
			list_add(&nfit_mem->list, &acpi_desc->dimms);
		}

		list_for_each_entry(nfit_dcr, &acpi_desc->dcrs, list) {
			if (nfit_dcr->dcr->region_index != dcr)
				continue;
			/*
			 * Record the control region for the dimm.  For
			 * the ACPI 6.1 case, where there are separate
			 * control regions for the pmem vs blk
			 * interfaces, be sure to record the extended
			 * blk details.
			 */
			if (!nfit_mem->dcr)
				nfit_mem->dcr = nfit_dcr->dcr;
			else if (nfit_mem->dcr->windows == 0
					&& nfit_dcr->dcr->windows)
				nfit_mem->dcr = nfit_dcr->dcr;
			break;
		}

		list_for_each_entry(nfit_flush, &acpi_desc->flushes, list) {
			struct acpi_nfit_flush_address *flush;
			u16 i;

			if (nfit_flush->flush->device_handle != device_handle)
				continue;
			nfit_mem->nfit_flush = nfit_flush;
			flush = nfit_flush->flush;
			nfit_mem->flush_wpq = devm_kcalloc(acpi_desc->dev,
					flush->hint_count,
					sizeof(struct resource),
					GFP_KERNEL);
			if (!nfit_mem->flush_wpq)
				return -ENOMEM;
			for (i = 0; i < flush->hint_count; i++) {
				struct resource *res = &nfit_mem->flush_wpq[i];

				res->start = flush->hint_address[i];
				res->end = res->start + 8 - 1;
			}
			break;
		}

		if (dcr && !nfit_mem->dcr) {
			dev_err(acpi_desc->dev, "SPA %d missing DCR %d\n",
					spa->range_index, dcr);
			return -ENODEV;
		}

		if (type == NFIT_SPA_DCR) {
			struct nfit_idt *nfit_idt;
			u16 idt_idx;

			/* multiple dimms may share a SPA when interleaved */
			nfit_mem->spa_dcr = spa;
			nfit_mem->memdev_dcr = nfit_memdev->memdev;
			idt_idx = nfit_memdev->memdev->interleave_index;
			list_for_each_entry(nfit_idt, &acpi_desc->idts, list) {
				if (nfit_idt->idt->interleave_index != idt_idx)
					continue;
				nfit_mem->idt_dcr = nfit_idt->idt;
				break;
			}
			nfit_mem_init_bdw(acpi_desc, nfit_mem, spa);
		} else if (type == NFIT_SPA_PM) {
			/*
			 * A single dimm may belong to multiple SPA-PM
			 * ranges, record at least one in addition to
			 * any SPA-DCR range.
			 */
			nfit_mem->memdev_pmem = nfit_memdev->memdev;
		} else
			nfit_mem->memdev_dcr = nfit_memdev->memdev;
	}

	return 0;
}

static int nfit_mem_cmp(void *priv, struct list_head *_a, struct list_head *_b)
{
	struct nfit_mem *a = container_of(_a, typeof(*a), list);
	struct nfit_mem *b = container_of(_b, typeof(*b), list);
	u32 handleA, handleB;

	handleA = __to_nfit_memdev(a)->device_handle;
	handleB = __to_nfit_memdev(b)->device_handle;
	if (handleA < handleB)
		return -1;
	else if (handleA > handleB)
		return 1;
	return 0;
}

static int nfit_mem_init(struct acpi_nfit_desc *acpi_desc)
{
	struct nfit_spa *nfit_spa;
	int rc;


	/*
	 * For each SPA-DCR or SPA-PMEM address range find its
	 * corresponding MEMDEV(s).  From each MEMDEV find the
	 * corresponding DCR.  Then, if we're operating on a SPA-DCR,
	 * try to find a SPA-BDW and a corresponding BDW that references
	 * the DCR.  Throw it all into an nfit_mem object.  Note, that
	 * BDWs are optional.
	 */
	list_for_each_entry(nfit_spa, &acpi_desc->spas, list) {
		rc = __nfit_mem_init(acpi_desc, nfit_spa->spa);
		if (rc)
			return rc;
	}

	/*
	 * If a DIMM has failed to be mapped into SPA there will be no
	 * SPA entries above. Find and register all the unmapped DIMMs
	 * for reporting and recovery purposes.
	 */
	rc = __nfit_mem_init(acpi_desc, NULL);
	if (rc)
		return rc;

	list_sort(NULL, &acpi_desc->dimms, nfit_mem_cmp);

	return 0;
}

static ssize_t bus_dsm_mask_show(struct device *dev,
		struct device_attribute *attr, char *buf)
{
	struct nvdimm_bus *nvdimm_bus = to_nvdimm_bus(dev);
	struct nvdimm_bus_descriptor *nd_desc = to_nd_desc(nvdimm_bus);

	return sprintf(buf, "%#lx\n", nd_desc->bus_dsm_mask);
}
static struct device_attribute dev_attr_bus_dsm_mask =
		__ATTR(dsm_mask, 0444, bus_dsm_mask_show, NULL);

static ssize_t revision_show(struct device *dev,
		struct device_attribute *attr, char *buf)
{
	struct nvdimm_bus *nvdimm_bus = to_nvdimm_bus(dev);
	struct nvdimm_bus_descriptor *nd_desc = to_nd_desc(nvdimm_bus);
	struct acpi_nfit_desc *acpi_desc = to_acpi_desc(nd_desc);

	return sprintf(buf, "%d\n", acpi_desc->acpi_header.revision);
}
static DEVICE_ATTR_RO(revision);

static ssize_t hw_error_scrub_show(struct device *dev,
		struct device_attribute *attr, char *buf)
{
	struct nvdimm_bus *nvdimm_bus = to_nvdimm_bus(dev);
	struct nvdimm_bus_descriptor *nd_desc = to_nd_desc(nvdimm_bus);
	struct acpi_nfit_desc *acpi_desc = to_acpi_desc(nd_desc);

	return sprintf(buf, "%d\n", acpi_desc->scrub_mode);
}

/*
 * The 'hw_error_scrub' attribute can have the following values written to it:
 * '0': Switch to the default mode where an exception will only insert
 *      the address of the memory error into the poison and badblocks lists.
 * '1': Enable a full scrub to happen if an exception for a memory error is
 *      received.
 */
static ssize_t hw_error_scrub_store(struct device *dev,
		struct device_attribute *attr, const char *buf, size_t size)
{
	struct nvdimm_bus_descriptor *nd_desc;
	ssize_t rc;
	long val;

	rc = kstrtol(buf, 0, &val);
	if (rc)
		return rc;

	device_lock(dev);
	nd_desc = dev_get_drvdata(dev);
	if (nd_desc) {
		struct acpi_nfit_desc *acpi_desc = to_acpi_desc(nd_desc);

		switch (val) {
		case HW_ERROR_SCRUB_ON:
			acpi_desc->scrub_mode = HW_ERROR_SCRUB_ON;
			break;
		case HW_ERROR_SCRUB_OFF:
			acpi_desc->scrub_mode = HW_ERROR_SCRUB_OFF;
			break;
		default:
			rc = -EINVAL;
			break;
		}
	}
	device_unlock(dev);
	if (rc)
		return rc;
	return size;
}
static DEVICE_ATTR_RW(hw_error_scrub);

/*
 * This shows the number of full Address Range Scrubs that have been
 * completed since driver load time. Userspace can wait on this using
 * select/poll etc. A '+' at the end indicates an ARS is in progress
 */
static ssize_t scrub_show(struct device *dev,
		struct device_attribute *attr, char *buf)
{
	struct nvdimm_bus_descriptor *nd_desc;
	ssize_t rc = -ENXIO;

	device_lock(dev);
	nd_desc = dev_get_drvdata(dev);
	if (nd_desc) {
		struct acpi_nfit_desc *acpi_desc = to_acpi_desc(nd_desc);

		mutex_lock(&acpi_desc->init_mutex);
		rc = sprintf(buf, "%d%s", acpi_desc->scrub_count,
				acpi_desc->scrub_busy
				&& !acpi_desc->cancel ? "+\n" : "\n");
		mutex_unlock(&acpi_desc->init_mutex);
	}
	device_unlock(dev);
	return rc;
}

static ssize_t scrub_store(struct device *dev,
		struct device_attribute *attr, const char *buf, size_t size)
{
	struct nvdimm_bus_descriptor *nd_desc;
	ssize_t rc;
	long val;

	rc = kstrtol(buf, 0, &val);
	if (rc)
		return rc;
	if (val != 1)
		return -EINVAL;

	device_lock(dev);
	nd_desc = dev_get_drvdata(dev);
	if (nd_desc) {
		struct acpi_nfit_desc *acpi_desc = to_acpi_desc(nd_desc);

		rc = acpi_nfit_ars_rescan(acpi_desc, 0);
	}
	device_unlock(dev);
	if (rc)
		return rc;
	return size;
}
static DEVICE_ATTR_RW(scrub);

static bool ars_supported(struct nvdimm_bus *nvdimm_bus)
{
	struct nvdimm_bus_descriptor *nd_desc = to_nd_desc(nvdimm_bus);
	const unsigned long mask = 1 << ND_CMD_ARS_CAP | 1 << ND_CMD_ARS_START
		| 1 << ND_CMD_ARS_STATUS;

	return (nd_desc->cmd_mask & mask) == mask;
}

static umode_t nfit_visible(struct kobject *kobj, struct attribute *a, int n)
{
	struct device *dev = container_of(kobj, struct device, kobj);
	struct nvdimm_bus *nvdimm_bus = to_nvdimm_bus(dev);

	if (a == &dev_attr_scrub.attr && !ars_supported(nvdimm_bus))
		return 0;
	return a->mode;
}

static struct attribute *acpi_nfit_attributes[] = {
	&dev_attr_revision.attr,
	&dev_attr_scrub.attr,
	&dev_attr_hw_error_scrub.attr,
	&dev_attr_bus_dsm_mask.attr,
	NULL,
};

static const struct attribute_group acpi_nfit_attribute_group = {
	.name = "nfit",
	.attrs = acpi_nfit_attributes,
	.is_visible = nfit_visible,
};

static const struct attribute_group *acpi_nfit_attribute_groups[] = {
	&nvdimm_bus_attribute_group,
	&acpi_nfit_attribute_group,
	NULL,
};

static struct acpi_nfit_memory_map *to_nfit_memdev(struct device *dev)
{
	struct nvdimm *nvdimm = to_nvdimm(dev);
	struct nfit_mem *nfit_mem = nvdimm_provider_data(nvdimm);

	return __to_nfit_memdev(nfit_mem);
}

static struct acpi_nfit_control_region *to_nfit_dcr(struct device *dev)
{
	struct nvdimm *nvdimm = to_nvdimm(dev);
	struct nfit_mem *nfit_mem = nvdimm_provider_data(nvdimm);

	return nfit_mem->dcr;
}

static ssize_t handle_show(struct device *dev,
		struct device_attribute *attr, char *buf)
{
	struct acpi_nfit_memory_map *memdev = to_nfit_memdev(dev);

	return sprintf(buf, "%#x\n", memdev->device_handle);
}
static DEVICE_ATTR_RO(handle);

static ssize_t phys_id_show(struct device *dev,
		struct device_attribute *attr, char *buf)
{
	struct acpi_nfit_memory_map *memdev = to_nfit_memdev(dev);

	return sprintf(buf, "%#x\n", memdev->physical_id);
}
static DEVICE_ATTR_RO(phys_id);

static ssize_t vendor_show(struct device *dev,
		struct device_attribute *attr, char *buf)
{
	struct acpi_nfit_control_region *dcr = to_nfit_dcr(dev);

	return sprintf(buf, "0x%04x\n", be16_to_cpu(dcr->vendor_id));
}
static DEVICE_ATTR_RO(vendor);

static ssize_t rev_id_show(struct device *dev,
		struct device_attribute *attr, char *buf)
{
	struct acpi_nfit_control_region *dcr = to_nfit_dcr(dev);

	return sprintf(buf, "0x%04x\n", be16_to_cpu(dcr->revision_id));
}
static DEVICE_ATTR_RO(rev_id);

static ssize_t device_show(struct device *dev,
		struct device_attribute *attr, char *buf)
{
	struct acpi_nfit_control_region *dcr = to_nfit_dcr(dev);

	return sprintf(buf, "0x%04x\n", be16_to_cpu(dcr->device_id));
}
static DEVICE_ATTR_RO(device);

static ssize_t subsystem_vendor_show(struct device *dev,
		struct device_attribute *attr, char *buf)
{
	struct acpi_nfit_control_region *dcr = to_nfit_dcr(dev);

	return sprintf(buf, "0x%04x\n", be16_to_cpu(dcr->subsystem_vendor_id));
}
static DEVICE_ATTR_RO(subsystem_vendor);

static ssize_t subsystem_rev_id_show(struct device *dev,
		struct device_attribute *attr, char *buf)
{
	struct acpi_nfit_control_region *dcr = to_nfit_dcr(dev);

	return sprintf(buf, "0x%04x\n",
			be16_to_cpu(dcr->subsystem_revision_id));
}
static DEVICE_ATTR_RO(subsystem_rev_id);

static ssize_t subsystem_device_show(struct device *dev,
		struct device_attribute *attr, char *buf)
{
	struct acpi_nfit_control_region *dcr = to_nfit_dcr(dev);

	return sprintf(buf, "0x%04x\n", be16_to_cpu(dcr->subsystem_device_id));
}
static DEVICE_ATTR_RO(subsystem_device);

static int num_nvdimm_formats(struct nvdimm *nvdimm)
{
	struct nfit_mem *nfit_mem = nvdimm_provider_data(nvdimm);
	int formats = 0;

	if (nfit_mem->memdev_pmem)
		formats++;
	if (nfit_mem->memdev_bdw)
		formats++;
	return formats;
}

static ssize_t format_show(struct device *dev,
		struct device_attribute *attr, char *buf)
{
	struct acpi_nfit_control_region *dcr = to_nfit_dcr(dev);

	return sprintf(buf, "0x%04x\n", le16_to_cpu(dcr->code));
}
static DEVICE_ATTR_RO(format);

static ssize_t format1_show(struct device *dev,
		struct device_attribute *attr, char *buf)
{
	u32 handle;
	ssize_t rc = -ENXIO;
	struct nfit_mem *nfit_mem;
	struct nfit_memdev *nfit_memdev;
	struct acpi_nfit_desc *acpi_desc;
	struct nvdimm *nvdimm = to_nvdimm(dev);
	struct acpi_nfit_control_region *dcr = to_nfit_dcr(dev);

	nfit_mem = nvdimm_provider_data(nvdimm);
	acpi_desc = nfit_mem->acpi_desc;
	handle = to_nfit_memdev(dev)->device_handle;

	/* assumes DIMMs have at most 2 published interface codes */
	mutex_lock(&acpi_desc->init_mutex);
	list_for_each_entry(nfit_memdev, &acpi_desc->memdevs, list) {
		struct acpi_nfit_memory_map *memdev = nfit_memdev->memdev;
		struct nfit_dcr *nfit_dcr;

		if (memdev->device_handle != handle)
			continue;

		list_for_each_entry(nfit_dcr, &acpi_desc->dcrs, list) {
			if (nfit_dcr->dcr->region_index != memdev->region_index)
				continue;
			if (nfit_dcr->dcr->code == dcr->code)
				continue;
			rc = sprintf(buf, "0x%04x\n",
					le16_to_cpu(nfit_dcr->dcr->code));
			break;
		}
		if (rc != ENXIO)
			break;
	}
	mutex_unlock(&acpi_desc->init_mutex);
	return rc;
}
static DEVICE_ATTR_RO(format1);

static ssize_t formats_show(struct device *dev,
		struct device_attribute *attr, char *buf)
{
	struct nvdimm *nvdimm = to_nvdimm(dev);

	return sprintf(buf, "%d\n", num_nvdimm_formats(nvdimm));
}
static DEVICE_ATTR_RO(formats);

static ssize_t serial_show(struct device *dev,
		struct device_attribute *attr, char *buf)
{
	struct acpi_nfit_control_region *dcr = to_nfit_dcr(dev);

	return sprintf(buf, "0x%08x\n", be32_to_cpu(dcr->serial_number));
}
static DEVICE_ATTR_RO(serial);

static ssize_t family_show(struct device *dev,
		struct device_attribute *attr, char *buf)
{
	struct nvdimm *nvdimm = to_nvdimm(dev);
	struct nfit_mem *nfit_mem = nvdimm_provider_data(nvdimm);

	if (nfit_mem->family < 0)
		return -ENXIO;
	return sprintf(buf, "%d\n", nfit_mem->family);
}
static DEVICE_ATTR_RO(family);

static ssize_t dsm_mask_show(struct device *dev,
		struct device_attribute *attr, char *buf)
{
	struct nvdimm *nvdimm = to_nvdimm(dev);
	struct nfit_mem *nfit_mem = nvdimm_provider_data(nvdimm);

	if (nfit_mem->family < 0)
		return -ENXIO;
	return sprintf(buf, "%#lx\n", nfit_mem->dsm_mask);
}
static DEVICE_ATTR_RO(dsm_mask);

static ssize_t flags_show(struct device *dev,
		struct device_attribute *attr, char *buf)
{
	struct nvdimm *nvdimm = to_nvdimm(dev);
	struct nfit_mem *nfit_mem = nvdimm_provider_data(nvdimm);
	u16 flags = __to_nfit_memdev(nfit_mem)->flags;

	if (test_bit(NFIT_MEM_DIRTY, &nfit_mem->flags))
		flags |= ACPI_NFIT_MEM_FLUSH_FAILED;

	return sprintf(buf, "%s%s%s%s%s%s%s\n",
		flags & ACPI_NFIT_MEM_SAVE_FAILED ? "save_fail " : "",
		flags & ACPI_NFIT_MEM_RESTORE_FAILED ? "restore_fail " : "",
		flags & ACPI_NFIT_MEM_FLUSH_FAILED ? "flush_fail " : "",
		flags & ACPI_NFIT_MEM_NOT_ARMED ? "not_armed " : "",
		flags & ACPI_NFIT_MEM_HEALTH_OBSERVED ? "smart_event " : "",
		flags & ACPI_NFIT_MEM_MAP_FAILED ? "map_fail " : "",
		flags & ACPI_NFIT_MEM_HEALTH_ENABLED ? "smart_notify " : "");
}
static DEVICE_ATTR_RO(flags);

static ssize_t id_show(struct device *dev,
		struct device_attribute *attr, char *buf)
{
	struct acpi_nfit_control_region *dcr = to_nfit_dcr(dev);

	if (dcr->valid_fields & ACPI_NFIT_CONTROL_MFG_INFO_VALID)
		return sprintf(buf, "%04x-%02x-%04x-%08x\n",
				be16_to_cpu(dcr->vendor_id),
				dcr->manufacturing_location,
				be16_to_cpu(dcr->manufacturing_date),
				be32_to_cpu(dcr->serial_number));
	else
		return sprintf(buf, "%04x-%08x\n",
				be16_to_cpu(dcr->vendor_id),
				be32_to_cpu(dcr->serial_number));
}
static DEVICE_ATTR_RO(id);

static ssize_t dirty_shutdown_show(struct device *dev,
		struct device_attribute *attr, char *buf)
{
	struct nvdimm *nvdimm = to_nvdimm(dev);
	struct nfit_mem *nfit_mem = nvdimm_provider_data(nvdimm);

	return sprintf(buf, "%d\n", nfit_mem->dirty_shutdown);
}
static DEVICE_ATTR_RO(dirty_shutdown);

static struct attribute *acpi_nfit_dimm_attributes[] = {
	&dev_attr_handle.attr,
	&dev_attr_phys_id.attr,
	&dev_attr_vendor.attr,
	&dev_attr_device.attr,
	&dev_attr_rev_id.attr,
	&dev_attr_subsystem_vendor.attr,
	&dev_attr_subsystem_device.attr,
	&dev_attr_subsystem_rev_id.attr,
	&dev_attr_format.attr,
	&dev_attr_formats.attr,
	&dev_attr_format1.attr,
	&dev_attr_serial.attr,
	&dev_attr_flags.attr,
	&dev_attr_id.attr,
	&dev_attr_family.attr,
	&dev_attr_dsm_mask.attr,
	&dev_attr_dirty_shutdown.attr,
	NULL,
};

static umode_t acpi_nfit_dimm_attr_visible(struct kobject *kobj,
		struct attribute *a, int n)
{
	struct device *dev = container_of(kobj, struct device, kobj);
	struct nvdimm *nvdimm = to_nvdimm(dev);
	struct nfit_mem *nfit_mem = nvdimm_provider_data(nvdimm);

	if (!to_nfit_dcr(dev)) {
		/* Without a dcr only the memdev attributes can be surfaced */
		if (a == &dev_attr_handle.attr || a == &dev_attr_phys_id.attr
				|| a == &dev_attr_flags.attr
				|| a == &dev_attr_family.attr
				|| a == &dev_attr_dsm_mask.attr)
			return a->mode;
		return 0;
	}

	if (a == &dev_attr_format1.attr && num_nvdimm_formats(nvdimm) <= 1)
		return 0;

	if (!test_bit(NFIT_MEM_DIRTY_COUNT, &nfit_mem->flags)
			&& a == &dev_attr_dirty_shutdown.attr)
		return 0;

	return a->mode;
}

static const struct attribute_group acpi_nfit_dimm_attribute_group = {
	.name = "nfit",
	.attrs = acpi_nfit_dimm_attributes,
	.is_visible = acpi_nfit_dimm_attr_visible,
};

static const struct attribute_group *acpi_nfit_dimm_attribute_groups[] = {
	&nvdimm_attribute_group,
	&nd_device_attribute_group,
	&acpi_nfit_dimm_attribute_group,
	NULL,
};

static struct nvdimm *acpi_nfit_dimm_by_handle(struct acpi_nfit_desc *acpi_desc,
		u32 device_handle)
{
	struct nfit_mem *nfit_mem;

	list_for_each_entry(nfit_mem, &acpi_desc->dimms, list)
		if (__to_nfit_memdev(nfit_mem)->device_handle == device_handle)
			return nfit_mem->nvdimm;

	return NULL;
}

void __acpi_nvdimm_notify(struct device *dev, u32 event)
{
	struct nfit_mem *nfit_mem;
	struct acpi_nfit_desc *acpi_desc;

	dev_dbg(dev->parent, "%s: event: %d\n", dev_name(dev),
			event);

	if (event != NFIT_NOTIFY_DIMM_HEALTH) {
		dev_dbg(dev->parent, "%s: unknown event: %d\n", dev_name(dev),
				event);
		return;
	}

	acpi_desc = dev_get_drvdata(dev->parent);
	if (!acpi_desc)
		return;

	/*
	 * If we successfully retrieved acpi_desc, then we know nfit_mem data
	 * is still valid.
	 */
	nfit_mem = dev_get_drvdata(dev);
	if (nfit_mem && nfit_mem->flags_attr)
		sysfs_notify_dirent(nfit_mem->flags_attr);
}
EXPORT_SYMBOL_GPL(__acpi_nvdimm_notify);

static void acpi_nvdimm_notify(acpi_handle handle, u32 event, void *data)
{
	struct acpi_device *adev = data;
	struct device *dev = &adev->dev;

	device_lock(dev->parent);
	__acpi_nvdimm_notify(dev, event);
	device_unlock(dev->parent);
}

static bool acpi_nvdimm_has_method(struct acpi_device *adev, char *method)
{
	acpi_handle handle;
	acpi_status status;

	status = acpi_get_handle(adev->handle, method, &handle);

	if (ACPI_SUCCESS(status))
		return true;
	return false;
}

__weak void nfit_intel_shutdown_status(struct nfit_mem *nfit_mem)
{
	struct nd_intel_smart smart = { 0 };
	union acpi_object in_buf = {
		.type = ACPI_TYPE_BUFFER,
		.buffer.pointer = (char *) &smart,
		.buffer.length = sizeof(smart),
	};
	union acpi_object in_obj = {
		.type = ACPI_TYPE_PACKAGE,
		.package.count = 1,
		.package.elements = &in_buf,
	};
	const u8 func = ND_INTEL_SMART;
	const guid_t *guid = to_nfit_uuid(nfit_mem->family);
	u8 revid = nfit_dsm_revid(nfit_mem->family, func);
	struct acpi_device *adev = nfit_mem->adev;
	acpi_handle handle = adev->handle;
	union acpi_object *out_obj;

	if ((nfit_mem->dsm_mask & (1 << func)) == 0)
		return;

	out_obj = acpi_evaluate_dsm(handle, guid, revid, func, &in_obj);
	if (!out_obj)
		return;

	if (smart.flags & ND_INTEL_SMART_SHUTDOWN_VALID) {
		if (smart.shutdown_state)
			set_bit(NFIT_MEM_DIRTY, &nfit_mem->flags);
	}

	if (smart.flags & ND_INTEL_SMART_SHUTDOWN_COUNT_VALID) {
		set_bit(NFIT_MEM_DIRTY_COUNT, &nfit_mem->flags);
		nfit_mem->dirty_shutdown = smart.shutdown_count;
	}
	ACPI_FREE(out_obj);
}

static void populate_shutdown_status(struct nfit_mem *nfit_mem)
{
	/*
	 * For DIMMs that provide a dynamic facility to retrieve a
	 * dirty-shutdown status and/or a dirty-shutdown count, cache
	 * these values in nfit_mem.
	 */
	if (nfit_mem->family == NVDIMM_FAMILY_INTEL)
		nfit_intel_shutdown_status(nfit_mem);
}

static int acpi_nfit_add_dimm(struct acpi_nfit_desc *acpi_desc,
		struct nfit_mem *nfit_mem, u32 device_handle)
{
	struct acpi_device *adev, *adev_dimm;
	struct device *dev = acpi_desc->dev;
	unsigned long dsm_mask, label_mask;
	const guid_t *guid;
	int i;
	int family = -1;

	/* nfit test assumes 1:1 relationship between commands and dsms */
	nfit_mem->dsm_mask = acpi_desc->dimm_cmd_force_en;
	nfit_mem->family = NVDIMM_FAMILY_INTEL;
	adev = to_acpi_dev(acpi_desc);
	if (!adev) {
		/* unit test case */
		populate_shutdown_status(nfit_mem);
		return 0;
	}

	adev_dimm = acpi_find_child_device(adev, device_handle, false);
	nfit_mem->adev = adev_dimm;
	if (!adev_dimm) {
		dev_err(dev, "no ACPI.NFIT device with _ADR %#x, disabling...\n",
				device_handle);
		return force_enable_dimms ? 0 : -ENODEV;
	}

	if (ACPI_FAILURE(acpi_install_notify_handler(adev_dimm->handle,
		ACPI_DEVICE_NOTIFY, acpi_nvdimm_notify, adev_dimm))) {
		dev_err(dev, "%s: notification registration failed\n",
				dev_name(&adev_dimm->dev));
		return -ENXIO;
	}
	/*
	 * Record nfit_mem for the notification path to track back to
	 * the nfit sysfs attributes for this dimm device object.
	 */
	dev_set_drvdata(&adev_dimm->dev, nfit_mem);

	/*
	 * Until standardization materializes we need to consider 4
	 * different command sets.  Note, that checking for function0 (bit0)
	 * tells us if any commands are reachable through this GUID.
	 */
	for (i = 0; i <= NVDIMM_FAMILY_MAX; i++)
		if (acpi_check_dsm(adev_dimm->handle, to_nfit_uuid(i), 1, 1))
			if (family < 0 || i == default_dsm_family)
				family = i;

	/* limit the supported commands to those that are publicly documented */
	nfit_mem->family = family;
	if (override_dsm_mask && !disable_vendor_specific)
		dsm_mask = override_dsm_mask;
	else if (nfit_mem->family == NVDIMM_FAMILY_INTEL) {
		dsm_mask = NVDIMM_INTEL_CMDMASK;
		if (disable_vendor_specific)
			dsm_mask &= ~(1 << ND_CMD_VENDOR);
	} else if (nfit_mem->family == NVDIMM_FAMILY_HPE1) {
		dsm_mask = 0x1c3c76;
	} else if (nfit_mem->family == NVDIMM_FAMILY_HPE2) {
		dsm_mask = 0x1fe;
		if (disable_vendor_specific)
			dsm_mask &= ~(1 << 8);
	} else if (nfit_mem->family == NVDIMM_FAMILY_MSFT) {
		dsm_mask = 0xffffffff;
	} else {
		dev_dbg(dev, "unknown dimm command family\n");
		nfit_mem->family = -1;
		/* DSMs are optional, continue loading the driver... */
		return 0;
	}

	guid = to_nfit_uuid(nfit_mem->family);
	for_each_set_bit(i, &dsm_mask, BITS_PER_LONG)
		if (acpi_check_dsm(adev_dimm->handle, guid,
					nfit_dsm_revid(nfit_mem->family, i),
					1ULL << i))
			set_bit(i, &nfit_mem->dsm_mask);

	/*
	 * Prefer the NVDIMM_FAMILY_INTEL label read commands if present
	 * due to their better semantics handling locked capacity.
	 */
	label_mask = 1 << ND_CMD_GET_CONFIG_SIZE | 1 << ND_CMD_GET_CONFIG_DATA
		| 1 << ND_CMD_SET_CONFIG_DATA;
	if (family == NVDIMM_FAMILY_INTEL
			&& (dsm_mask & label_mask) == label_mask)
		return 0;

	if (acpi_nvdimm_has_method(adev_dimm, "_LSI")
			&& acpi_nvdimm_has_method(adev_dimm, "_LSR")) {
		dev_dbg(dev, "%s: has _LSR\n", dev_name(&adev_dimm->dev));
		set_bit(NFIT_MEM_LSR, &nfit_mem->flags);
	}

	if (test_bit(NFIT_MEM_LSR, &nfit_mem->flags)
			&& acpi_nvdimm_has_method(adev_dimm, "_LSW")) {
		dev_dbg(dev, "%s: has _LSW\n", dev_name(&adev_dimm->dev));
		set_bit(NFIT_MEM_LSW, &nfit_mem->flags);
	}

	populate_shutdown_status(nfit_mem);

	return 0;
}

static void shutdown_dimm_notify(void *data)
{
	struct acpi_nfit_desc *acpi_desc = data;
	struct nfit_mem *nfit_mem;

	mutex_lock(&acpi_desc->init_mutex);
	/*
	 * Clear out the nfit_mem->flags_attr and shut down dimm event
	 * notifications.
	 */
	list_for_each_entry(nfit_mem, &acpi_desc->dimms, list) {
		struct acpi_device *adev_dimm = nfit_mem->adev;

		if (nfit_mem->flags_attr) {
			sysfs_put(nfit_mem->flags_attr);
			nfit_mem->flags_attr = NULL;
		}
		if (adev_dimm) {
			acpi_remove_notify_handler(adev_dimm->handle,
					ACPI_DEVICE_NOTIFY, acpi_nvdimm_notify);
			dev_set_drvdata(&adev_dimm->dev, NULL);
		}
	}
	mutex_unlock(&acpi_desc->init_mutex);
}

static int acpi_nfit_register_dimms(struct acpi_nfit_desc *acpi_desc)
{
	struct nfit_mem *nfit_mem;
	int dimm_count = 0, rc;
	struct nvdimm *nvdimm;

	list_for_each_entry(nfit_mem, &acpi_desc->dimms, list) {
		struct acpi_nfit_flush_address *flush;
		unsigned long flags = 0, cmd_mask;
		struct nfit_memdev *nfit_memdev;
		u32 device_handle;
		u16 mem_flags;

		device_handle = __to_nfit_memdev(nfit_mem)->device_handle;
		nvdimm = acpi_nfit_dimm_by_handle(acpi_desc, device_handle);
		if (nvdimm) {
			dimm_count++;
			continue;
		}

		if (nfit_mem->bdw && nfit_mem->memdev_pmem)
			set_bit(NDD_ALIASING, &flags);

		/* collate flags across all memdevs for this dimm */
		list_for_each_entry(nfit_memdev, &acpi_desc->memdevs, list) {
			struct acpi_nfit_memory_map *dimm_memdev;

			dimm_memdev = __to_nfit_memdev(nfit_mem);
			if (dimm_memdev->device_handle
					!= nfit_memdev->memdev->device_handle)
				continue;
			dimm_memdev->flags |= nfit_memdev->memdev->flags;
		}

		mem_flags = __to_nfit_memdev(nfit_mem)->flags;
		if (mem_flags & ACPI_NFIT_MEM_NOT_ARMED)
			set_bit(NDD_UNARMED, &flags);

		rc = acpi_nfit_add_dimm(acpi_desc, nfit_mem, device_handle);
		if (rc)
			continue;

		/*
		 * TODO: provide translation for non-NVDIMM_FAMILY_INTEL
		 * devices (i.e. from nd_cmd to acpi_dsm) to standardize the
		 * userspace interface.
		 */
		cmd_mask = 1UL << ND_CMD_CALL;
		if (nfit_mem->family == NVDIMM_FAMILY_INTEL) {
			/*
			 * These commands have a 1:1 correspondence
			 * between DSM payload and libnvdimm ioctl
			 * payload format.
			 */
			cmd_mask |= nfit_mem->dsm_mask & NVDIMM_STANDARD_CMDMASK;
		}

		if (test_bit(NFIT_MEM_LSR, &nfit_mem->flags)) {
			set_bit(ND_CMD_GET_CONFIG_SIZE, &cmd_mask);
			set_bit(ND_CMD_GET_CONFIG_DATA, &cmd_mask);
		}
		if (test_bit(NFIT_MEM_LSW, &nfit_mem->flags))
			set_bit(ND_CMD_SET_CONFIG_DATA, &cmd_mask);

		flush = nfit_mem->nfit_flush ? nfit_mem->nfit_flush->flush
			: NULL;
		nvdimm = nvdimm_create(acpi_desc->nvdimm_bus, nfit_mem,
				acpi_nfit_dimm_attribute_groups,
				flags, cmd_mask, flush ? flush->hint_count : 0,
				nfit_mem->flush_wpq);
		if (!nvdimm)
			return -ENOMEM;

		nfit_mem->nvdimm = nvdimm;
		dimm_count++;

		if ((mem_flags & ACPI_NFIT_MEM_FAILED_MASK) == 0)
			continue;

		dev_info(acpi_desc->dev, "%s flags:%s%s%s%s%s\n",
				nvdimm_name(nvdimm),
		  mem_flags & ACPI_NFIT_MEM_SAVE_FAILED ? " save_fail" : "",
		  mem_flags & ACPI_NFIT_MEM_RESTORE_FAILED ? " restore_fail":"",
		  mem_flags & ACPI_NFIT_MEM_FLUSH_FAILED ? " flush_fail" : "",
		  mem_flags & ACPI_NFIT_MEM_NOT_ARMED ? " not_armed" : "",
		  mem_flags & ACPI_NFIT_MEM_MAP_FAILED ? " map_fail" : "");

	}

	rc = nvdimm_bus_check_dimm_count(acpi_desc->nvdimm_bus, dimm_count);
	if (rc)
		return rc;

	/*
	 * Now that dimms are successfully registered, and async registration
	 * is flushed, attempt to enable event notification.
	 */
	list_for_each_entry(nfit_mem, &acpi_desc->dimms, list) {
		struct kernfs_node *nfit_kernfs;

		nvdimm = nfit_mem->nvdimm;
		if (!nvdimm)
			continue;

		nfit_kernfs = sysfs_get_dirent(nvdimm_kobj(nvdimm)->sd, "nfit");
		if (nfit_kernfs)
			nfit_mem->flags_attr = sysfs_get_dirent(nfit_kernfs,
					"flags");
		sysfs_put(nfit_kernfs);
		if (!nfit_mem->flags_attr)
			dev_warn(acpi_desc->dev, "%s: notifications disabled\n",
					nvdimm_name(nvdimm));
	}

	return devm_add_action_or_reset(acpi_desc->dev, shutdown_dimm_notify,
			acpi_desc);
}

/*
 * These constants are private because there are no kernel consumers of
 * these commands.
 */
enum nfit_aux_cmds {
        NFIT_CMD_TRANSLATE_SPA = 5,
        NFIT_CMD_ARS_INJECT_SET = 7,
        NFIT_CMD_ARS_INJECT_CLEAR = 8,
        NFIT_CMD_ARS_INJECT_GET = 9,
};

static void acpi_nfit_init_dsms(struct acpi_nfit_desc *acpi_desc)
{
	struct nvdimm_bus_descriptor *nd_desc = &acpi_desc->nd_desc;
	const guid_t *guid = to_nfit_uuid(NFIT_DEV_BUS);
	struct acpi_device *adev;
	unsigned long dsm_mask;
	int i;

	nd_desc->cmd_mask = acpi_desc->bus_cmd_force_en;
	nd_desc->bus_dsm_mask = acpi_desc->bus_nfit_cmd_force_en;
	adev = to_acpi_dev(acpi_desc);
	if (!adev)
		return;

	for (i = ND_CMD_ARS_CAP; i <= ND_CMD_CLEAR_ERROR; i++)
		if (acpi_check_dsm(adev->handle, guid, 1, 1ULL << i))
			set_bit(i, &nd_desc->cmd_mask);
	set_bit(ND_CMD_CALL, &nd_desc->cmd_mask);

	dsm_mask =
		(1 << ND_CMD_ARS_CAP) |
		(1 << ND_CMD_ARS_START) |
		(1 << ND_CMD_ARS_STATUS) |
		(1 << ND_CMD_CLEAR_ERROR) |
		(1 << NFIT_CMD_TRANSLATE_SPA) |
		(1 << NFIT_CMD_ARS_INJECT_SET) |
		(1 << NFIT_CMD_ARS_INJECT_CLEAR) |
		(1 << NFIT_CMD_ARS_INJECT_GET);
	for_each_set_bit(i, &dsm_mask, BITS_PER_LONG)
		if (acpi_check_dsm(adev->handle, guid, 1, 1ULL << i))
			set_bit(i, &nd_desc->bus_dsm_mask);
}

static ssize_t range_index_show(struct device *dev,
		struct device_attribute *attr, char *buf)
{
	struct nd_region *nd_region = to_nd_region(dev);
	struct nfit_spa *nfit_spa = nd_region_provider_data(nd_region);

	return sprintf(buf, "%d\n", nfit_spa->spa->range_index);
}
static DEVICE_ATTR_RO(range_index);

static struct attribute *acpi_nfit_region_attributes[] = {
	&dev_attr_range_index.attr,
	NULL,
};

static const struct attribute_group acpi_nfit_region_attribute_group = {
	.name = "nfit",
	.attrs = acpi_nfit_region_attributes,
};

static const struct attribute_group *acpi_nfit_region_attribute_groups[] = {
	&nd_region_attribute_group,
	&nd_mapping_attribute_group,
	&nd_device_attribute_group,
	&nd_numa_attribute_group,
	&acpi_nfit_region_attribute_group,
	NULL,
};

/* enough info to uniquely specify an interleave set */
struct nfit_set_info {
	struct nfit_set_info_map {
		u64 region_offset;
		u32 serial_number;
		u32 pad;
	} mapping[0];
};

struct nfit_set_info2 {
	struct nfit_set_info_map2 {
		u64 region_offset;
		u32 serial_number;
		u16 vendor_id;
		u16 manufacturing_date;
		u8  manufacturing_location;
		u8  reserved[31];
	} mapping[0];
};

static size_t sizeof_nfit_set_info(int num_mappings)
{
	return sizeof(struct nfit_set_info)
		+ num_mappings * sizeof(struct nfit_set_info_map);
}

static size_t sizeof_nfit_set_info2(int num_mappings)
{
	return sizeof(struct nfit_set_info2)
		+ num_mappings * sizeof(struct nfit_set_info_map2);
}

static int cmp_map_compat(const void *m0, const void *m1)
{
	const struct nfit_set_info_map *map0 = m0;
	const struct nfit_set_info_map *map1 = m1;

	return memcmp(&map0->region_offset, &map1->region_offset,
			sizeof(u64));
}

static int cmp_map(const void *m0, const void *m1)
{
	const struct nfit_set_info_map *map0 = m0;
	const struct nfit_set_info_map *map1 = m1;

	if (map0->region_offset < map1->region_offset)
		return -1;
	else if (map0->region_offset > map1->region_offset)
		return 1;
	return 0;
}

static int cmp_map2(const void *m0, const void *m1)
{
	const struct nfit_set_info_map2 *map0 = m0;
	const struct nfit_set_info_map2 *map1 = m1;

	if (map0->region_offset < map1->region_offset)
		return -1;
	else if (map0->region_offset > map1->region_offset)
		return 1;
	return 0;
}

/* Retrieve the nth entry referencing this spa */
static struct acpi_nfit_memory_map *memdev_from_spa(
		struct acpi_nfit_desc *acpi_desc, u16 range_index, int n)
{
	struct nfit_memdev *nfit_memdev;

	list_for_each_entry(nfit_memdev, &acpi_desc->memdevs, list)
		if (nfit_memdev->memdev->range_index == range_index)
			if (n-- == 0)
				return nfit_memdev->memdev;
	return NULL;
}

static int acpi_nfit_init_interleave_set(struct acpi_nfit_desc *acpi_desc,
		struct nd_region_desc *ndr_desc,
		struct acpi_nfit_system_address *spa)
{
	struct device *dev = acpi_desc->dev;
	struct nd_interleave_set *nd_set;
	u16 nr = ndr_desc->num_mappings;
	struct nfit_set_info2 *info2;
	struct nfit_set_info *info;
	int i;

	nd_set = devm_kzalloc(dev, sizeof(*nd_set), GFP_KERNEL);
	if (!nd_set)
		return -ENOMEM;
	ndr_desc->nd_set = nd_set;
	guid_copy(&nd_set->type_guid, (guid_t *) spa->range_guid);

	info = devm_kzalloc(dev, sizeof_nfit_set_info(nr), GFP_KERNEL);
	if (!info)
		return -ENOMEM;

	info2 = devm_kzalloc(dev, sizeof_nfit_set_info2(nr), GFP_KERNEL);
	if (!info2)
		return -ENOMEM;

	for (i = 0; i < nr; i++) {
		struct nd_mapping_desc *mapping = &ndr_desc->mapping[i];
		struct nfit_set_info_map *map = &info->mapping[i];
		struct nfit_set_info_map2 *map2 = &info2->mapping[i];
		struct nvdimm *nvdimm = mapping->nvdimm;
		struct nfit_mem *nfit_mem = nvdimm_provider_data(nvdimm);
		struct acpi_nfit_memory_map *memdev = memdev_from_spa(acpi_desc,
				spa->range_index, i);
		struct acpi_nfit_control_region *dcr = nfit_mem->dcr;

		if (!memdev || !nfit_mem->dcr) {
			dev_err(dev, "%s: failed to find DCR\n", __func__);
			return -ENODEV;
		}

		map->region_offset = memdev->region_offset;
		map->serial_number = dcr->serial_number;

		map2->region_offset = memdev->region_offset;
		map2->serial_number = dcr->serial_number;
		map2->vendor_id = dcr->vendor_id;
		map2->manufacturing_date = dcr->manufacturing_date;
		map2->manufacturing_location = dcr->manufacturing_location;
	}

	/* v1.1 namespaces */
	sort(&info->mapping[0], nr, sizeof(struct nfit_set_info_map),
			cmp_map, NULL);
	nd_set->cookie1 = nd_fletcher64(info, sizeof_nfit_set_info(nr), 0);

	/* v1.2 namespaces */
	sort(&info2->mapping[0], nr, sizeof(struct nfit_set_info_map2),
			cmp_map2, NULL);
	nd_set->cookie2 = nd_fletcher64(info2, sizeof_nfit_set_info2(nr), 0);

	/* support v1.1 namespaces created with the wrong sort order */
	sort(&info->mapping[0], nr, sizeof(struct nfit_set_info_map),
			cmp_map_compat, NULL);
	nd_set->altcookie = nd_fletcher64(info, sizeof_nfit_set_info(nr), 0);

	/* record the result of the sort for the mapping position */
	for (i = 0; i < nr; i++) {
		struct nfit_set_info_map2 *map2 = &info2->mapping[i];
		int j;

		for (j = 0; j < nr; j++) {
			struct nd_mapping_desc *mapping = &ndr_desc->mapping[j];
			struct nvdimm *nvdimm = mapping->nvdimm;
			struct nfit_mem *nfit_mem = nvdimm_provider_data(nvdimm);
			struct acpi_nfit_control_region *dcr = nfit_mem->dcr;

			if (map2->serial_number == dcr->serial_number &&
			    map2->vendor_id == dcr->vendor_id &&
			    map2->manufacturing_date == dcr->manufacturing_date &&
			    map2->manufacturing_location
				    == dcr->manufacturing_location) {
				mapping->position = i;
				break;
			}
		}
	}

	ndr_desc->nd_set = nd_set;
	devm_kfree(dev, info);
	devm_kfree(dev, info2);

	return 0;
}

static u64 to_interleave_offset(u64 offset, struct nfit_blk_mmio *mmio)
{
	struct acpi_nfit_interleave *idt = mmio->idt;
	u32 sub_line_offset, line_index, line_offset;
	u64 line_no, table_skip_count, table_offset;

	line_no = div_u64_rem(offset, mmio->line_size, &sub_line_offset);
	table_skip_count = div_u64_rem(line_no, mmio->num_lines, &line_index);
	line_offset = idt->line_offset[line_index]
		* mmio->line_size;
	table_offset = table_skip_count * mmio->table_size;

	return mmio->base_offset + line_offset + table_offset + sub_line_offset;
}

static u32 read_blk_stat(struct nfit_blk *nfit_blk, unsigned int bw)
{
	struct nfit_blk_mmio *mmio = &nfit_blk->mmio[DCR];
	u64 offset = nfit_blk->stat_offset + mmio->size * bw;
	const u32 STATUS_MASK = 0x80000037;

	if (mmio->num_lines)
		offset = to_interleave_offset(offset, mmio);

	return readl(mmio->addr.base + offset) & STATUS_MASK;
}

static void write_blk_ctl(struct nfit_blk *nfit_blk, unsigned int bw,
		resource_size_t dpa, unsigned int len, unsigned int write)
{
	u64 cmd, offset;
	struct nfit_blk_mmio *mmio = &nfit_blk->mmio[DCR];

	enum {
		BCW_OFFSET_MASK = (1ULL << 48)-1,
		BCW_LEN_SHIFT = 48,
		BCW_LEN_MASK = (1ULL << 8) - 1,
		BCW_CMD_SHIFT = 56,
	};

	cmd = (dpa >> L1_CACHE_SHIFT) & BCW_OFFSET_MASK;
	len = len >> L1_CACHE_SHIFT;
	cmd |= ((u64) len & BCW_LEN_MASK) << BCW_LEN_SHIFT;
	cmd |= ((u64) write) << BCW_CMD_SHIFT;

	offset = nfit_blk->cmd_offset + mmio->size * bw;
	if (mmio->num_lines)
		offset = to_interleave_offset(offset, mmio);

	writeq(cmd, mmio->addr.base + offset);
	nvdimm_flush(nfit_blk->nd_region);

	if (nfit_blk->dimm_flags & NFIT_BLK_DCR_LATCH)
		readq(mmio->addr.base + offset);
}

static int acpi_nfit_blk_single_io(struct nfit_blk *nfit_blk,
		resource_size_t dpa, void *iobuf, size_t len, int rw,
		unsigned int lane)
{
	struct nfit_blk_mmio *mmio = &nfit_blk->mmio[BDW];
	unsigned int copied = 0;
	u64 base_offset;
	int rc;

	base_offset = nfit_blk->bdw_offset + dpa % L1_CACHE_BYTES
		+ lane * mmio->size;
	write_blk_ctl(nfit_blk, lane, dpa, len, rw);
	while (len) {
		unsigned int c;
		u64 offset;

		if (mmio->num_lines) {
			u32 line_offset;

			offset = to_interleave_offset(base_offset + copied,
					mmio);
			div_u64_rem(offset, mmio->line_size, &line_offset);
			c = min_t(size_t, len, mmio->line_size - line_offset);
		} else {
			offset = base_offset + nfit_blk->bdw_offset;
			c = len;
		}

		if (rw)
			memcpy_flushcache(mmio->addr.aperture + offset, iobuf + copied, c);
		else {
			if (nfit_blk->dimm_flags & NFIT_BLK_READ_FLUSH)
				arch_invalidate_pmem((void __force *)
					mmio->addr.aperture + offset, c);

			memcpy(iobuf + copied, mmio->addr.aperture + offset, c);
		}

		copied += c;
		len -= c;
	}

	if (rw)
		nvdimm_flush(nfit_blk->nd_region);

	rc = read_blk_stat(nfit_blk, lane) ? -EIO : 0;
	return rc;
}

static int acpi_nfit_blk_region_do_io(struct nd_blk_region *ndbr,
		resource_size_t dpa, void *iobuf, u64 len, int rw)
{
	struct nfit_blk *nfit_blk = nd_blk_region_provider_data(ndbr);
	struct nfit_blk_mmio *mmio = &nfit_blk->mmio[BDW];
	struct nd_region *nd_region = nfit_blk->nd_region;
	unsigned int lane, copied = 0;
	int rc = 0;

	lane = nd_region_acquire_lane(nd_region);
	while (len) {
		u64 c = min(len, mmio->size);

		rc = acpi_nfit_blk_single_io(nfit_blk, dpa + copied,
				iobuf + copied, c, rw, lane);
		if (rc)
			break;

		copied += c;
		len -= c;
	}
	nd_region_release_lane(nd_region, lane);

	return rc;
}

static int nfit_blk_init_interleave(struct nfit_blk_mmio *mmio,
		struct acpi_nfit_interleave *idt, u16 interleave_ways)
{
	if (idt) {
		mmio->num_lines = idt->line_count;
		mmio->line_size = idt->line_size;
		if (interleave_ways == 0)
			return -ENXIO;
		mmio->table_size = mmio->num_lines * interleave_ways
			* mmio->line_size;
	}

	return 0;
}

static int acpi_nfit_blk_get_flags(struct nvdimm_bus_descriptor *nd_desc,
		struct nvdimm *nvdimm, struct nfit_blk *nfit_blk)
{
	struct nd_cmd_dimm_flags flags;
	int rc;

	memset(&flags, 0, sizeof(flags));
	rc = nd_desc->ndctl(nd_desc, nvdimm, ND_CMD_DIMM_FLAGS, &flags,
			sizeof(flags), NULL);

	if (rc >= 0 && flags.status == 0)
		nfit_blk->dimm_flags = flags.flags;
	else if (rc == -ENOTTY) {
		/* fall back to a conservative default */
		nfit_blk->dimm_flags = NFIT_BLK_DCR_LATCH | NFIT_BLK_READ_FLUSH;
		rc = 0;
	} else
		rc = -ENXIO;

	return rc;
}

static int acpi_nfit_blk_region_enable(struct nvdimm_bus *nvdimm_bus,
		struct device *dev)
{
	struct nvdimm_bus_descriptor *nd_desc = to_nd_desc(nvdimm_bus);
	struct nd_blk_region *ndbr = to_nd_blk_region(dev);
	struct nfit_blk_mmio *mmio;
	struct nfit_blk *nfit_blk;
	struct nfit_mem *nfit_mem;
	struct nvdimm *nvdimm;
	int rc;

	nvdimm = nd_blk_region_to_dimm(ndbr);
	nfit_mem = nvdimm_provider_data(nvdimm);
	if (!nfit_mem || !nfit_mem->dcr || !nfit_mem->bdw) {
		dev_dbg(dev, "missing%s%s%s\n",
				nfit_mem ? "" : " nfit_mem",
				(nfit_mem && nfit_mem->dcr) ? "" : " dcr",
				(nfit_mem && nfit_mem->bdw) ? "" : " bdw");
		return -ENXIO;
	}

	nfit_blk = devm_kzalloc(dev, sizeof(*nfit_blk), GFP_KERNEL);
	if (!nfit_blk)
		return -ENOMEM;
	nd_blk_region_set_provider_data(ndbr, nfit_blk);
	nfit_blk->nd_region = to_nd_region(dev);

	/* map block aperture memory */
	nfit_blk->bdw_offset = nfit_mem->bdw->offset;
	mmio = &nfit_blk->mmio[BDW];
	mmio->addr.base = devm_nvdimm_memremap(dev, nfit_mem->spa_bdw->address,
                        nfit_mem->spa_bdw->length, nd_blk_memremap_flags(ndbr));
	if (!mmio->addr.base) {
		dev_dbg(dev, "%s failed to map bdw\n",
				nvdimm_name(nvdimm));
		return -ENOMEM;
	}
	mmio->size = nfit_mem->bdw->size;
	mmio->base_offset = nfit_mem->memdev_bdw->region_offset;
	mmio->idt = nfit_mem->idt_bdw;
	mmio->spa = nfit_mem->spa_bdw;
	rc = nfit_blk_init_interleave(mmio, nfit_mem->idt_bdw,
			nfit_mem->memdev_bdw->interleave_ways);
	if (rc) {
		dev_dbg(dev, "%s failed to init bdw interleave\n",
				nvdimm_name(nvdimm));
		return rc;
	}

	/* map block control memory */
	nfit_blk->cmd_offset = nfit_mem->dcr->command_offset;
	nfit_blk->stat_offset = nfit_mem->dcr->status_offset;
	mmio = &nfit_blk->mmio[DCR];
	mmio->addr.base = devm_nvdimm_ioremap(dev, nfit_mem->spa_dcr->address,
			nfit_mem->spa_dcr->length);
	if (!mmio->addr.base) {
		dev_dbg(dev, "%s failed to map dcr\n",
				nvdimm_name(nvdimm));
		return -ENOMEM;
	}
	mmio->size = nfit_mem->dcr->window_size;
	mmio->base_offset = nfit_mem->memdev_dcr->region_offset;
	mmio->idt = nfit_mem->idt_dcr;
	mmio->spa = nfit_mem->spa_dcr;
	rc = nfit_blk_init_interleave(mmio, nfit_mem->idt_dcr,
			nfit_mem->memdev_dcr->interleave_ways);
	if (rc) {
		dev_dbg(dev, "%s failed to init dcr interleave\n",
				nvdimm_name(nvdimm));
		return rc;
	}

	rc = acpi_nfit_blk_get_flags(nd_desc, nvdimm, nfit_blk);
	if (rc < 0) {
		dev_dbg(dev, "%s failed get DIMM flags\n",
				nvdimm_name(nvdimm));
		return rc;
	}

	if (nvdimm_has_flush(nfit_blk->nd_region) < 0)
		dev_warn(dev, "unable to guarantee persistence of writes\n");

	if (mmio->line_size == 0)
		return 0;

	if ((u32) nfit_blk->cmd_offset % mmio->line_size
			+ 8 > mmio->line_size) {
		dev_dbg(dev, "cmd_offset crosses interleave boundary\n");
		return -ENXIO;
	} else if ((u32) nfit_blk->stat_offset % mmio->line_size
			+ 8 > mmio->line_size) {
		dev_dbg(dev, "stat_offset crosses interleave boundary\n");
		return -ENXIO;
	}

	return 0;
}

static int ars_get_cap(struct acpi_nfit_desc *acpi_desc,
		struct nd_cmd_ars_cap *cmd, struct nfit_spa *nfit_spa)
{
	struct nvdimm_bus_descriptor *nd_desc = &acpi_desc->nd_desc;
	struct acpi_nfit_system_address *spa = nfit_spa->spa;
	int cmd_rc, rc;

	cmd->address = spa->address;
	cmd->length = spa->length;
	rc = nd_desc->ndctl(nd_desc, NULL, ND_CMD_ARS_CAP, cmd,
			sizeof(*cmd), &cmd_rc);
	if (rc < 0)
		return rc;
	return cmd_rc;
}

static int ars_start(struct acpi_nfit_desc *acpi_desc,
		struct nfit_spa *nfit_spa, enum nfit_ars_state req_type)
{
	int rc;
	int cmd_rc;
	struct nd_cmd_ars_start ars_start;
	struct acpi_nfit_system_address *spa = nfit_spa->spa;
	struct nvdimm_bus_descriptor *nd_desc = &acpi_desc->nd_desc;

	memset(&ars_start, 0, sizeof(ars_start));
	ars_start.address = spa->address;
	ars_start.length = spa->length;
	if (req_type == ARS_REQ_SHORT)
		ars_start.flags = ND_ARS_RETURN_PREV_DATA;
	if (nfit_spa_type(spa) == NFIT_SPA_PM)
		ars_start.type = ND_ARS_PERSISTENT;
	else if (nfit_spa_type(spa) == NFIT_SPA_VOLATILE)
		ars_start.type = ND_ARS_VOLATILE;
	else
		return -ENOTTY;

	rc = nd_desc->ndctl(nd_desc, NULL, ND_CMD_ARS_START, &ars_start,
			sizeof(ars_start), &cmd_rc);

	if (rc < 0)
		return rc;
	return cmd_rc;
}

static int ars_continue(struct acpi_nfit_desc *acpi_desc)
{
	int rc, cmd_rc;
	struct nd_cmd_ars_start ars_start;
	struct nvdimm_bus_descriptor *nd_desc = &acpi_desc->nd_desc;
	struct nd_cmd_ars_status *ars_status = acpi_desc->ars_status;

	memset(&ars_start, 0, sizeof(ars_start));
	ars_start.address = ars_status->restart_address;
	ars_start.length = ars_status->restart_length;
	ars_start.type = ars_status->type;
	ars_start.flags = acpi_desc->ars_start_flags;
	rc = nd_desc->ndctl(nd_desc, NULL, ND_CMD_ARS_START, &ars_start,
			sizeof(ars_start), &cmd_rc);
	if (rc < 0)
		return rc;
	return cmd_rc;
}

static int ars_get_status(struct acpi_nfit_desc *acpi_desc)
{
	struct nvdimm_bus_descriptor *nd_desc = &acpi_desc->nd_desc;
	struct nd_cmd_ars_status *ars_status = acpi_desc->ars_status;
	int rc, cmd_rc;

	rc = nd_desc->ndctl(nd_desc, NULL, ND_CMD_ARS_STATUS, ars_status,
			acpi_desc->max_ars, &cmd_rc);
	if (rc < 0)
		return rc;
	return cmd_rc;
}

static void ars_complete(struct acpi_nfit_desc *acpi_desc,
		struct nfit_spa *nfit_spa)
{
	struct nd_cmd_ars_status *ars_status = acpi_desc->ars_status;
	struct acpi_nfit_system_address *spa = nfit_spa->spa;
	struct nd_region *nd_region = nfit_spa->nd_region;
	struct device *dev;

	lockdep_assert_held(&acpi_desc->init_mutex);
	/*
	 * Only advance the ARS state for ARS runs initiated by the
	 * kernel, ignore ARS results from BIOS initiated runs for scrub
	 * completion tracking.
	 */
	if (acpi_desc->scrub_spa != nfit_spa)
		return;

	if ((ars_status->address >= spa->address && ars_status->address
				< spa->address + spa->length)
			|| (ars_status->address < spa->address)) {
		/*
		 * Assume that if a scrub starts at an offset from the
		 * start of nfit_spa that we are in the continuation
		 * case.
		 *
		 * Otherwise, if the scrub covers the spa range, mark
		 * any pending request complete.
		 */
		if (ars_status->address + ars_status->length
				>= spa->address + spa->length)
				/* complete */;
		else
			return;
	} else
		return;

	acpi_desc->scrub_spa = NULL;
	if (nd_region) {
		dev = nd_region_dev(nd_region);
		nvdimm_region_notify(nd_region, NVDIMM_REVALIDATE_POISON);
	} else
		dev = acpi_desc->dev;
<<<<<<< HEAD

	dev_dbg(dev, "ARS: range %d %s complete\n", spa->range_index,
			test_bit(ARS_SHORT, &nfit_spa->ars_state)
			? "short" : "long");
	clear_bit(ARS_SHORT, &nfit_spa->ars_state);
	if (test_and_clear_bit(ARS_REQ_REDO, &nfit_spa->ars_state)) {
		set_bit(ARS_SHORT, &nfit_spa->ars_state);
		set_bit(ARS_REQ, &nfit_spa->ars_state);
		dev_dbg(dev, "ARS: processing scrub request received while in progress\n");
	} else
		set_bit(ARS_DONE, &nfit_spa->ars_state);
=======
	dev_dbg(dev, "ARS: range %d complete\n", spa->range_index);
>>>>>>> 0fd79184
}

static int ars_status_process_records(struct acpi_nfit_desc *acpi_desc)
{
	struct nvdimm_bus *nvdimm_bus = acpi_desc->nvdimm_bus;
	struct nd_cmd_ars_status *ars_status = acpi_desc->ars_status;
	int rc;
	u32 i;

	/*
	 * First record starts at 44 byte offset from the start of the
	 * payload.
	 */
	if (ars_status->out_length < 44)
		return 0;
	for (i = 0; i < ars_status->num_records; i++) {
		/* only process full records */
		if (ars_status->out_length
				< 44 + sizeof(struct nd_ars_record) * (i + 1))
			break;
		rc = nvdimm_bus_add_badrange(nvdimm_bus,
				ars_status->records[i].err_address,
				ars_status->records[i].length);
		if (rc)
			return rc;
	}
	if (i < ars_status->num_records)
		dev_warn(acpi_desc->dev, "detected truncated ars results\n");

	return 0;
}

static void acpi_nfit_remove_resource(void *data)
{
	struct resource *res = data;

	remove_resource(res);
}

static int acpi_nfit_insert_resource(struct acpi_nfit_desc *acpi_desc,
		struct nd_region_desc *ndr_desc)
{
	struct resource *res, *nd_res = ndr_desc->res;
	int is_pmem, ret;

	/* No operation if the region is already registered as PMEM */
	is_pmem = region_intersects(nd_res->start, resource_size(nd_res),
				IORESOURCE_MEM, IORES_DESC_PERSISTENT_MEMORY);
	if (is_pmem == REGION_INTERSECTS)
		return 0;

	res = devm_kzalloc(acpi_desc->dev, sizeof(*res), GFP_KERNEL);
	if (!res)
		return -ENOMEM;

	res->name = "Persistent Memory";
	res->start = nd_res->start;
	res->end = nd_res->end;
	res->flags = IORESOURCE_MEM;
	res->desc = IORES_DESC_PERSISTENT_MEMORY;

	ret = insert_resource(&iomem_resource, res);
	if (ret)
		return ret;

	ret = devm_add_action_or_reset(acpi_desc->dev,
					acpi_nfit_remove_resource,
					res);
	if (ret)
		return ret;

	return 0;
}

static int acpi_nfit_init_mapping(struct acpi_nfit_desc *acpi_desc,
		struct nd_mapping_desc *mapping, struct nd_region_desc *ndr_desc,
		struct acpi_nfit_memory_map *memdev,
		struct nfit_spa *nfit_spa)
{
	struct nvdimm *nvdimm = acpi_nfit_dimm_by_handle(acpi_desc,
			memdev->device_handle);
	struct acpi_nfit_system_address *spa = nfit_spa->spa;
	struct nd_blk_region_desc *ndbr_desc;
	struct nfit_mem *nfit_mem;
	int rc;

	if (!nvdimm) {
		dev_err(acpi_desc->dev, "spa%d dimm: %#x not found\n",
				spa->range_index, memdev->device_handle);
		return -ENODEV;
	}

	mapping->nvdimm = nvdimm;
	switch (nfit_spa_type(spa)) {
	case NFIT_SPA_PM:
	case NFIT_SPA_VOLATILE:
		mapping->start = memdev->address;
		mapping->size = memdev->region_size;
		break;
	case NFIT_SPA_DCR:
		nfit_mem = nvdimm_provider_data(nvdimm);
		if (!nfit_mem || !nfit_mem->bdw) {
			dev_dbg(acpi_desc->dev, "spa%d %s missing bdw\n",
					spa->range_index, nvdimm_name(nvdimm));
			break;
		}

		mapping->size = nfit_mem->bdw->capacity;
		mapping->start = nfit_mem->bdw->start_address;
		ndr_desc->num_lanes = nfit_mem->bdw->windows;
		ndr_desc->mapping = mapping;
		ndr_desc->num_mappings = 1;
		ndbr_desc = to_blk_region_desc(ndr_desc);
		ndbr_desc->enable = acpi_nfit_blk_region_enable;
		ndbr_desc->do_io = acpi_desc->blk_do_io;
		rc = acpi_nfit_init_interleave_set(acpi_desc, ndr_desc, spa);
		if (rc)
			return rc;
		nfit_spa->nd_region = nvdimm_blk_region_create(acpi_desc->nvdimm_bus,
				ndr_desc);
		if (!nfit_spa->nd_region)
			return -ENOMEM;
		break;
	}

	return 0;
}

static bool nfit_spa_is_virtual(struct acpi_nfit_system_address *spa)
{
	return (nfit_spa_type(spa) == NFIT_SPA_VDISK ||
		nfit_spa_type(spa) == NFIT_SPA_VCD   ||
		nfit_spa_type(spa) == NFIT_SPA_PDISK ||
		nfit_spa_type(spa) == NFIT_SPA_PCD);
}

static bool nfit_spa_is_volatile(struct acpi_nfit_system_address *spa)
{
	return (nfit_spa_type(spa) == NFIT_SPA_VDISK ||
		nfit_spa_type(spa) == NFIT_SPA_VCD   ||
		nfit_spa_type(spa) == NFIT_SPA_VOLATILE);
}

static int acpi_nfit_register_region(struct acpi_nfit_desc *acpi_desc,
		struct nfit_spa *nfit_spa)
{
	static struct nd_mapping_desc mappings[ND_MAX_MAPPINGS];
	struct acpi_nfit_system_address *spa = nfit_spa->spa;
	struct nd_blk_region_desc ndbr_desc;
	struct nd_region_desc *ndr_desc;
	struct nfit_memdev *nfit_memdev;
	struct nvdimm_bus *nvdimm_bus;
	struct resource res;
	int count = 0, rc;

	if (nfit_spa->nd_region)
		return 0;

	if (spa->range_index == 0 && !nfit_spa_is_virtual(spa)) {
		dev_dbg(acpi_desc->dev, "detected invalid spa index\n");
		return 0;
	}

	memset(&res, 0, sizeof(res));
	memset(&mappings, 0, sizeof(mappings));
	memset(&ndbr_desc, 0, sizeof(ndbr_desc));
	res.start = spa->address;
	res.end = res.start + spa->length - 1;
	ndr_desc = &ndbr_desc.ndr_desc;
	ndr_desc->res = &res;
	ndr_desc->provider_data = nfit_spa;
	ndr_desc->attr_groups = acpi_nfit_region_attribute_groups;
	if (spa->flags & ACPI_NFIT_PROXIMITY_VALID)
		ndr_desc->numa_node = acpi_map_pxm_to_online_node(
						spa->proximity_domain);
	else
		ndr_desc->numa_node = NUMA_NO_NODE;

	/*
	 * Persistence domain bits are hierarchical, if
	 * ACPI_NFIT_CAPABILITY_CACHE_FLUSH is set then
	 * ACPI_NFIT_CAPABILITY_MEM_FLUSH is implied.
	 */
	if (acpi_desc->platform_cap & ACPI_NFIT_CAPABILITY_CACHE_FLUSH)
		set_bit(ND_REGION_PERSIST_CACHE, &ndr_desc->flags);
	else if (acpi_desc->platform_cap & ACPI_NFIT_CAPABILITY_MEM_FLUSH)
		set_bit(ND_REGION_PERSIST_MEMCTRL, &ndr_desc->flags);

	list_for_each_entry(nfit_memdev, &acpi_desc->memdevs, list) {
		struct acpi_nfit_memory_map *memdev = nfit_memdev->memdev;
		struct nd_mapping_desc *mapping;

		if (memdev->range_index != spa->range_index)
			continue;
		if (count >= ND_MAX_MAPPINGS) {
			dev_err(acpi_desc->dev, "spa%d exceeds max mappings %d\n",
					spa->range_index, ND_MAX_MAPPINGS);
			return -ENXIO;
		}
		mapping = &mappings[count++];
		rc = acpi_nfit_init_mapping(acpi_desc, mapping, ndr_desc,
				memdev, nfit_spa);
		if (rc)
			goto out;
	}

	ndr_desc->mapping = mappings;
	ndr_desc->num_mappings = count;
	rc = acpi_nfit_init_interleave_set(acpi_desc, ndr_desc, spa);
	if (rc)
		goto out;

	nvdimm_bus = acpi_desc->nvdimm_bus;
	if (nfit_spa_type(spa) == NFIT_SPA_PM) {
		rc = acpi_nfit_insert_resource(acpi_desc, ndr_desc);
		if (rc) {
			dev_warn(acpi_desc->dev,
				"failed to insert pmem resource to iomem: %d\n",
				rc);
			goto out;
		}

		nfit_spa->nd_region = nvdimm_pmem_region_create(nvdimm_bus,
				ndr_desc);
		if (!nfit_spa->nd_region)
			rc = -ENOMEM;
	} else if (nfit_spa_is_volatile(spa)) {
		nfit_spa->nd_region = nvdimm_volatile_region_create(nvdimm_bus,
				ndr_desc);
		if (!nfit_spa->nd_region)
			rc = -ENOMEM;
	} else if (nfit_spa_is_virtual(spa)) {
		nfit_spa->nd_region = nvdimm_pmem_region_create(nvdimm_bus,
				ndr_desc);
		if (!nfit_spa->nd_region)
			rc = -ENOMEM;
	}

 out:
	if (rc)
		dev_err(acpi_desc->dev, "failed to register spa range %d\n",
				nfit_spa->spa->range_index);
	return rc;
}

static int ars_status_alloc(struct acpi_nfit_desc *acpi_desc)
{
	struct device *dev = acpi_desc->dev;
	struct nd_cmd_ars_status *ars_status;

	if (acpi_desc->ars_status) {
		memset(acpi_desc->ars_status, 0, acpi_desc->max_ars);
		return 0;
	}

	ars_status = devm_kzalloc(dev, acpi_desc->max_ars, GFP_KERNEL);
	if (!ars_status)
		return -ENOMEM;
	acpi_desc->ars_status = ars_status;
	return 0;
}

static int acpi_nfit_query_poison(struct acpi_nfit_desc *acpi_desc)
{
	int rc;

	if (ars_status_alloc(acpi_desc))
		return -ENOMEM;

	rc = ars_get_status(acpi_desc);

	if (rc < 0 && rc != -ENOSPC)
		return rc;

	if (ars_status_process_records(acpi_desc))
		return -ENOMEM;

	return 0;
}

static int ars_register(struct acpi_nfit_desc *acpi_desc,
		struct nfit_spa *nfit_spa)
{
	int rc;

	if (no_init_ars || test_bit(ARS_FAILED, &nfit_spa->ars_state))
		return acpi_nfit_register_region(acpi_desc, nfit_spa);

	set_bit(ARS_REQ_SHORT, &nfit_spa->ars_state);
	set_bit(ARS_REQ_LONG, &nfit_spa->ars_state);

	switch (acpi_nfit_query_poison(acpi_desc)) {
	case 0:
	case -EAGAIN:
		rc = ars_start(acpi_desc, nfit_spa, ARS_REQ_SHORT);
		/* shouldn't happen, try again later */
		if (rc == -EBUSY)
			break;
		if (rc) {
			set_bit(ARS_FAILED, &nfit_spa->ars_state);
			break;
		}
		clear_bit(ARS_REQ_SHORT, &nfit_spa->ars_state);
		rc = acpi_nfit_query_poison(acpi_desc);
		if (rc)
			break;
		acpi_desc->scrub_spa = nfit_spa;
		ars_complete(acpi_desc, nfit_spa);
		/*
		 * If ars_complete() says we didn't complete the
		 * short scrub, we'll try again with a long
		 * request.
		 */
		acpi_desc->scrub_spa = NULL;
		break;
	case -EBUSY:
	case -ENOMEM:
	case -ENOSPC:
		/*
		 * BIOS was using ARS, wait for it to complete (or
		 * resources to become available) and then perform our
		 * own scrubs.
		 */
		break;
	default:
		set_bit(ARS_FAILED, &nfit_spa->ars_state);
		break;
	}

	return acpi_nfit_register_region(acpi_desc, nfit_spa);
}

static void ars_complete_all(struct acpi_nfit_desc *acpi_desc)
{
	struct nfit_spa *nfit_spa;

	list_for_each_entry(nfit_spa, &acpi_desc->spas, list) {
		if (test_bit(ARS_FAILED, &nfit_spa->ars_state))
			continue;
		ars_complete(acpi_desc, nfit_spa);
	}
}

static unsigned int __acpi_nfit_scrub(struct acpi_nfit_desc *acpi_desc,
		int query_rc)
{
	unsigned int tmo = acpi_desc->scrub_tmo;
	struct device *dev = acpi_desc->dev;
	struct nfit_spa *nfit_spa;

	lockdep_assert_held(&acpi_desc->init_mutex);

	if (acpi_desc->cancel)
		return 0;

	if (query_rc == -EBUSY) {
		dev_dbg(dev, "ARS: ARS busy\n");
		return min(30U * 60U, tmo * 2);
	}
	if (query_rc == -ENOSPC) {
		dev_dbg(dev, "ARS: ARS continue\n");
		ars_continue(acpi_desc);
		return 1;
	}
	if (query_rc && query_rc != -EAGAIN) {
		unsigned long long addr, end;

		addr = acpi_desc->ars_status->address;
		end = addr + acpi_desc->ars_status->length;
		dev_dbg(dev, "ARS: %llx-%llx failed (%d)\n", addr, end,
				query_rc);
	}

	ars_complete_all(acpi_desc);
	list_for_each_entry(nfit_spa, &acpi_desc->spas, list) {
		enum nfit_ars_state req_type;
		int rc;

		if (test_bit(ARS_FAILED, &nfit_spa->ars_state))
			continue;

		/* prefer short ARS requests first */
		if (test_bit(ARS_REQ_SHORT, &nfit_spa->ars_state))
			req_type = ARS_REQ_SHORT;
		else if (test_bit(ARS_REQ_LONG, &nfit_spa->ars_state))
			req_type = ARS_REQ_LONG;
		else
			continue;
		rc = ars_start(acpi_desc, nfit_spa, req_type);

		dev = nd_region_dev(nfit_spa->nd_region);
		dev_dbg(dev, "ARS: range %d ARS start %s (%d)\n",
				nfit_spa->spa->range_index,
				req_type == ARS_REQ_SHORT ? "short" : "long",
				rc);
		/*
		 * Hmm, we raced someone else starting ARS? Try again in
		 * a bit.
		 */
		if (rc == -EBUSY)
			return 1;
		if (rc == 0) {
			dev_WARN_ONCE(dev, acpi_desc->scrub_spa,
					"scrub start while range %d active\n",
					acpi_desc->scrub_spa->spa->range_index);
			clear_bit(req_type, &nfit_spa->ars_state);
			acpi_desc->scrub_spa = nfit_spa;
			/*
			 * Consider this spa last for future scrub
			 * requests
			 */
			list_move_tail(&nfit_spa->list, &acpi_desc->spas);
			return 1;
		}

		dev_err(dev, "ARS: range %d ARS failed (%d)\n",
				nfit_spa->spa->range_index, rc);
		set_bit(ARS_FAILED, &nfit_spa->ars_state);
	}
	return 0;
}

static void __sched_ars(struct acpi_nfit_desc *acpi_desc, unsigned int tmo)
{
	lockdep_assert_held(&acpi_desc->init_mutex);

	acpi_desc->scrub_busy = 1;
	/* note this should only be set from within the workqueue */
	if (tmo)
		acpi_desc->scrub_tmo = tmo;
	queue_delayed_work(nfit_wq, &acpi_desc->dwork, tmo * HZ);
}

static void sched_ars(struct acpi_nfit_desc *acpi_desc)
{
	__sched_ars(acpi_desc, 0);
}

static void notify_ars_done(struct acpi_nfit_desc *acpi_desc)
{
	lockdep_assert_held(&acpi_desc->init_mutex);

	acpi_desc->scrub_busy = 0;
	acpi_desc->scrub_count++;
	if (acpi_desc->scrub_count_state)
		sysfs_notify_dirent(acpi_desc->scrub_count_state);
}

static void acpi_nfit_scrub(struct work_struct *work)
{
	struct acpi_nfit_desc *acpi_desc;
	unsigned int tmo;
	int query_rc;

	acpi_desc = container_of(work, typeof(*acpi_desc), dwork.work);
	mutex_lock(&acpi_desc->init_mutex);
	query_rc = acpi_nfit_query_poison(acpi_desc);
	tmo = __acpi_nfit_scrub(acpi_desc, query_rc);
	if (tmo)
		__sched_ars(acpi_desc, tmo);
	else
		notify_ars_done(acpi_desc);
	memset(acpi_desc->ars_status, 0, acpi_desc->max_ars);
	mutex_unlock(&acpi_desc->init_mutex);
}

static void acpi_nfit_init_ars(struct acpi_nfit_desc *acpi_desc,
		struct nfit_spa *nfit_spa)
{
	int type = nfit_spa_type(nfit_spa->spa);
	struct nd_cmd_ars_cap ars_cap;
	int rc;

	set_bit(ARS_FAILED, &nfit_spa->ars_state);
	memset(&ars_cap, 0, sizeof(ars_cap));
	rc = ars_get_cap(acpi_desc, &ars_cap, nfit_spa);
	if (rc < 0)
		return;
	/* check that the supported scrub types match the spa type */
	if (type == NFIT_SPA_VOLATILE && ((ars_cap.status >> 16)
				& ND_ARS_VOLATILE) == 0)
		return;
	if (type == NFIT_SPA_PM && ((ars_cap.status >> 16)
				& ND_ARS_PERSISTENT) == 0)
		return;

	nfit_spa->max_ars = ars_cap.max_ars_out;
	nfit_spa->clear_err_unit = ars_cap.clear_err_unit;
	acpi_desc->max_ars = max(nfit_spa->max_ars, acpi_desc->max_ars);
	clear_bit(ARS_FAILED, &nfit_spa->ars_state);
}

static int acpi_nfit_register_regions(struct acpi_nfit_desc *acpi_desc)
{
	struct nfit_spa *nfit_spa;
	int rc;

	list_for_each_entry(nfit_spa, &acpi_desc->spas, list) {
		switch (nfit_spa_type(nfit_spa->spa)) {
		case NFIT_SPA_VOLATILE:
		case NFIT_SPA_PM:
			acpi_nfit_init_ars(acpi_desc, nfit_spa);
			break;
		}
	}

	list_for_each_entry(nfit_spa, &acpi_desc->spas, list)
		switch (nfit_spa_type(nfit_spa->spa)) {
		case NFIT_SPA_VOLATILE:
		case NFIT_SPA_PM:
			/* register regions and kick off initial ARS run */
			rc = ars_register(acpi_desc, nfit_spa);
			if (rc)
				return rc;
			break;
		case NFIT_SPA_BDW:
			/* nothing to register */
			break;
		case NFIT_SPA_DCR:
		case NFIT_SPA_VDISK:
		case NFIT_SPA_VCD:
		case NFIT_SPA_PDISK:
		case NFIT_SPA_PCD:
			/* register known regions that don't support ARS */
			rc = acpi_nfit_register_region(acpi_desc, nfit_spa);
			if (rc)
				return rc;
			break;
		default:
			/* don't register unknown regions */
			break;
		}

	sched_ars(acpi_desc);
	return 0;
}

static int acpi_nfit_check_deletions(struct acpi_nfit_desc *acpi_desc,
		struct nfit_table_prev *prev)
{
	struct device *dev = acpi_desc->dev;

	if (!list_empty(&prev->spas) ||
			!list_empty(&prev->memdevs) ||
			!list_empty(&prev->dcrs) ||
			!list_empty(&prev->bdws) ||
			!list_empty(&prev->idts) ||
			!list_empty(&prev->flushes)) {
		dev_err(dev, "new nfit deletes entries (unsupported)\n");
		return -ENXIO;
	}
	return 0;
}

static int acpi_nfit_desc_init_scrub_attr(struct acpi_nfit_desc *acpi_desc)
{
	struct device *dev = acpi_desc->dev;
	struct kernfs_node *nfit;
	struct device *bus_dev;

	if (!ars_supported(acpi_desc->nvdimm_bus))
		return 0;

	bus_dev = to_nvdimm_bus_dev(acpi_desc->nvdimm_bus);
	nfit = sysfs_get_dirent(bus_dev->kobj.sd, "nfit");
	if (!nfit) {
		dev_err(dev, "sysfs_get_dirent 'nfit' failed\n");
		return -ENODEV;
	}
	acpi_desc->scrub_count_state = sysfs_get_dirent(nfit, "scrub");
	sysfs_put(nfit);
	if (!acpi_desc->scrub_count_state) {
		dev_err(dev, "sysfs_get_dirent 'scrub' failed\n");
		return -ENODEV;
	}

	return 0;
}

static void acpi_nfit_unregister(void *data)
{
	struct acpi_nfit_desc *acpi_desc = data;

	nvdimm_bus_unregister(acpi_desc->nvdimm_bus);
}

int acpi_nfit_init(struct acpi_nfit_desc *acpi_desc, void *data, acpi_size sz)
{
	struct device *dev = acpi_desc->dev;
	struct nfit_table_prev prev;
	const void *end;
	int rc;

	if (!acpi_desc->nvdimm_bus) {
		acpi_nfit_init_dsms(acpi_desc);

		acpi_desc->nvdimm_bus = nvdimm_bus_register(dev,
				&acpi_desc->nd_desc);
		if (!acpi_desc->nvdimm_bus)
			return -ENOMEM;

		rc = devm_add_action_or_reset(dev, acpi_nfit_unregister,
				acpi_desc);
		if (rc)
			return rc;

		rc = acpi_nfit_desc_init_scrub_attr(acpi_desc);
		if (rc)
			return rc;

		/* register this acpi_desc for mce notifications */
		mutex_lock(&acpi_desc_lock);
		list_add_tail(&acpi_desc->list, &acpi_descs);
		mutex_unlock(&acpi_desc_lock);
	}

	mutex_lock(&acpi_desc->init_mutex);

	INIT_LIST_HEAD(&prev.spas);
	INIT_LIST_HEAD(&prev.memdevs);
	INIT_LIST_HEAD(&prev.dcrs);
	INIT_LIST_HEAD(&prev.bdws);
	INIT_LIST_HEAD(&prev.idts);
	INIT_LIST_HEAD(&prev.flushes);

	list_cut_position(&prev.spas, &acpi_desc->spas,
				acpi_desc->spas.prev);
	list_cut_position(&prev.memdevs, &acpi_desc->memdevs,
				acpi_desc->memdevs.prev);
	list_cut_position(&prev.dcrs, &acpi_desc->dcrs,
				acpi_desc->dcrs.prev);
	list_cut_position(&prev.bdws, &acpi_desc->bdws,
				acpi_desc->bdws.prev);
	list_cut_position(&prev.idts, &acpi_desc->idts,
				acpi_desc->idts.prev);
	list_cut_position(&prev.flushes, &acpi_desc->flushes,
				acpi_desc->flushes.prev);

	end = data + sz;
	while (!IS_ERR_OR_NULL(data))
		data = add_table(acpi_desc, &prev, data, end);

	if (IS_ERR(data)) {
		dev_dbg(dev, "nfit table parsing error: %ld\n",	PTR_ERR(data));
		rc = PTR_ERR(data);
		goto out_unlock;
	}

	rc = acpi_nfit_check_deletions(acpi_desc, &prev);
	if (rc)
		goto out_unlock;

	rc = nfit_mem_init(acpi_desc);
	if (rc)
		goto out_unlock;

	rc = acpi_nfit_register_dimms(acpi_desc);
	if (rc)
		goto out_unlock;

	rc = acpi_nfit_register_regions(acpi_desc);

 out_unlock:
	mutex_unlock(&acpi_desc->init_mutex);
	return rc;
}
EXPORT_SYMBOL_GPL(acpi_nfit_init);

static int acpi_nfit_flush_probe(struct nvdimm_bus_descriptor *nd_desc)
{
	struct acpi_nfit_desc *acpi_desc = to_acpi_nfit_desc(nd_desc);
	struct device *dev = acpi_desc->dev;

	/* Bounce the device lock to flush acpi_nfit_add / acpi_nfit_notify */
	device_lock(dev);
	device_unlock(dev);

	/* Bounce the init_mutex to complete initial registration */
	mutex_lock(&acpi_desc->init_mutex);
	mutex_unlock(&acpi_desc->init_mutex);

	return 0;
}

static int acpi_nfit_clear_to_send(struct nvdimm_bus_descriptor *nd_desc,
		struct nvdimm *nvdimm, unsigned int cmd)
{
	struct acpi_nfit_desc *acpi_desc = to_acpi_nfit_desc(nd_desc);
	struct nfit_spa *nfit_spa;
	int rc = 0;

	if (nvdimm)
		return 0;
	if (cmd != ND_CMD_ARS_START)
		return 0;

	/*
	 * The kernel and userspace may race to initiate a scrub, but
	 * the scrub thread is prepared to lose that initial race.  It
	 * just needs guarantees that any ARS it initiates are not
	 * interrupted by any intervening start requests from userspace.
	 */
	mutex_lock(&acpi_desc->init_mutex);
	list_for_each_entry(nfit_spa, &acpi_desc->spas, list)
		if (acpi_desc->scrub_spa
				|| test_bit(ARS_REQ_SHORT, &nfit_spa->ars_state)
				|| test_bit(ARS_REQ_LONG, &nfit_spa->ars_state)) {
			rc = -EBUSY;
			break;
		}
	mutex_unlock(&acpi_desc->init_mutex);

	return rc;
}

int acpi_nfit_ars_rescan(struct acpi_nfit_desc *acpi_desc,
		enum nfit_ars_state req_type)
{
	struct device *dev = acpi_desc->dev;
	int scheduled = 0, busy = 0;
	struct nfit_spa *nfit_spa;

	mutex_lock(&acpi_desc->init_mutex);
	if (acpi_desc->cancel) {
		mutex_unlock(&acpi_desc->init_mutex);
		return 0;
	}

	list_for_each_entry(nfit_spa, &acpi_desc->spas, list) {
		int type = nfit_spa_type(nfit_spa->spa);

		if (type != NFIT_SPA_PM && type != NFIT_SPA_VOLATILE)
			continue;
		if (test_bit(ARS_FAILED, &nfit_spa->ars_state))
			continue;

<<<<<<< HEAD
		if (test_and_set_bit(ARS_REQ, &nfit_spa->ars_state)) {
			busy++;
			set_bit(ARS_REQ_REDO, &nfit_spa->ars_state);
		} else {
			if (test_bit(ARS_SHORT, &flags))
				set_bit(ARS_SHORT, &nfit_spa->ars_state);
=======
		if (test_and_set_bit(req_type, &nfit_spa->ars_state))
			busy++;
		else
>>>>>>> 0fd79184
			scheduled++;
	}
	if (scheduled) {
		sched_ars(acpi_desc);
		dev_dbg(dev, "ars_scan triggered\n");
	}
	mutex_unlock(&acpi_desc->init_mutex);

	if (scheduled)
		return 0;
	if (busy)
		return -EBUSY;
	return -ENOTTY;
}

void acpi_nfit_desc_init(struct acpi_nfit_desc *acpi_desc, struct device *dev)
{
	struct nvdimm_bus_descriptor *nd_desc;

	dev_set_drvdata(dev, acpi_desc);
	acpi_desc->dev = dev;
	acpi_desc->blk_do_io = acpi_nfit_blk_region_do_io;
	nd_desc = &acpi_desc->nd_desc;
	nd_desc->provider_name = "ACPI.NFIT";
	nd_desc->module = THIS_MODULE;
	nd_desc->ndctl = acpi_nfit_ctl;
	nd_desc->flush_probe = acpi_nfit_flush_probe;
	nd_desc->clear_to_send = acpi_nfit_clear_to_send;
	nd_desc->attr_groups = acpi_nfit_attribute_groups;

	INIT_LIST_HEAD(&acpi_desc->spas);
	INIT_LIST_HEAD(&acpi_desc->dcrs);
	INIT_LIST_HEAD(&acpi_desc->bdws);
	INIT_LIST_HEAD(&acpi_desc->idts);
	INIT_LIST_HEAD(&acpi_desc->flushes);
	INIT_LIST_HEAD(&acpi_desc->memdevs);
	INIT_LIST_HEAD(&acpi_desc->dimms);
	INIT_LIST_HEAD(&acpi_desc->list);
	mutex_init(&acpi_desc->init_mutex);
	acpi_desc->scrub_tmo = 1;
	INIT_DELAYED_WORK(&acpi_desc->dwork, acpi_nfit_scrub);
}
EXPORT_SYMBOL_GPL(acpi_nfit_desc_init);

static void acpi_nfit_put_table(void *table)
{
	acpi_put_table(table);
}

void acpi_nfit_shutdown(void *data)
{
	struct acpi_nfit_desc *acpi_desc = data;
	struct device *bus_dev = to_nvdimm_bus_dev(acpi_desc->nvdimm_bus);

	/*
	 * Destruct under acpi_desc_lock so that nfit_handle_mce does not
	 * race teardown
	 */
	mutex_lock(&acpi_desc_lock);
	list_del(&acpi_desc->list);
	mutex_unlock(&acpi_desc_lock);

	mutex_lock(&acpi_desc->init_mutex);
	acpi_desc->cancel = 1;
	cancel_delayed_work_sync(&acpi_desc->dwork);
	mutex_unlock(&acpi_desc->init_mutex);

	/*
	 * Bounce the nvdimm bus lock to make sure any in-flight
	 * acpi_nfit_ars_rescan() submissions have had a chance to
	 * either submit or see ->cancel set.
	 */
	device_lock(bus_dev);
	device_unlock(bus_dev);

	flush_workqueue(nfit_wq);
}
EXPORT_SYMBOL_GPL(acpi_nfit_shutdown);

static int acpi_nfit_add(struct acpi_device *adev)
{
	struct acpi_buffer buf = { ACPI_ALLOCATE_BUFFER, NULL };
	struct acpi_nfit_desc *acpi_desc;
	struct device *dev = &adev->dev;
	struct acpi_table_header *tbl;
	acpi_status status = AE_OK;
	acpi_size sz;
	int rc = 0;

	status = acpi_get_table(ACPI_SIG_NFIT, 0, &tbl);
	if (ACPI_FAILURE(status)) {
		/* This is ok, we could have an nvdimm hotplugged later */
		dev_dbg(dev, "failed to find NFIT at startup\n");
		return 0;
	}

	rc = devm_add_action_or_reset(dev, acpi_nfit_put_table, tbl);
	if (rc)
		return rc;
	sz = tbl->length;

	acpi_desc = devm_kzalloc(dev, sizeof(*acpi_desc), GFP_KERNEL);
	if (!acpi_desc)
		return -ENOMEM;
	acpi_nfit_desc_init(acpi_desc, &adev->dev);

	/* Save the acpi header for exporting the revision via sysfs */
	acpi_desc->acpi_header = *tbl;

	/* Evaluate _FIT and override with that if present */
	status = acpi_evaluate_object(adev->handle, "_FIT", NULL, &buf);
	if (ACPI_SUCCESS(status) && buf.length > 0) {
		union acpi_object *obj = buf.pointer;

		if (obj->type == ACPI_TYPE_BUFFER)
			rc = acpi_nfit_init(acpi_desc, obj->buffer.pointer,
					obj->buffer.length);
		else
			dev_dbg(dev, "invalid type %d, ignoring _FIT\n",
				(int) obj->type);
		kfree(buf.pointer);
	} else
		/* skip over the lead-in header table */
		rc = acpi_nfit_init(acpi_desc, (void *) tbl
				+ sizeof(struct acpi_table_nfit),
				sz - sizeof(struct acpi_table_nfit));

	if (rc)
		return rc;
	return devm_add_action_or_reset(dev, acpi_nfit_shutdown, acpi_desc);
}

static int acpi_nfit_remove(struct acpi_device *adev)
{
	/* see acpi_nfit_unregister */
	return 0;
}

static void acpi_nfit_update_notify(struct device *dev, acpi_handle handle)
{
	struct acpi_nfit_desc *acpi_desc = dev_get_drvdata(dev);
	struct acpi_buffer buf = { ACPI_ALLOCATE_BUFFER, NULL };
	union acpi_object *obj;
	acpi_status status;
	int ret;

	if (!dev->driver) {
		/* dev->driver may be null if we're being removed */
		dev_dbg(dev, "no driver found for dev\n");
		return;
	}

	if (!acpi_desc) {
		acpi_desc = devm_kzalloc(dev, sizeof(*acpi_desc), GFP_KERNEL);
		if (!acpi_desc)
			return;
		acpi_nfit_desc_init(acpi_desc, dev);
	} else {
		/*
		 * Finish previous registration before considering new
		 * regions.
		 */
		flush_workqueue(nfit_wq);
	}

	/* Evaluate _FIT */
	status = acpi_evaluate_object(handle, "_FIT", NULL, &buf);
	if (ACPI_FAILURE(status)) {
		dev_err(dev, "failed to evaluate _FIT\n");
		return;
	}

	obj = buf.pointer;
	if (obj->type == ACPI_TYPE_BUFFER) {
		ret = acpi_nfit_init(acpi_desc, obj->buffer.pointer,
				obj->buffer.length);
		if (ret)
			dev_err(dev, "failed to merge updated NFIT\n");
	} else
		dev_err(dev, "Invalid _FIT\n");
	kfree(buf.pointer);
}

static void acpi_nfit_uc_error_notify(struct device *dev, acpi_handle handle)
{
	struct acpi_nfit_desc *acpi_desc = dev_get_drvdata(dev);

	if (acpi_desc->scrub_mode == HW_ERROR_SCRUB_ON)
		acpi_nfit_ars_rescan(acpi_desc, ARS_REQ_LONG);
	else
		acpi_nfit_ars_rescan(acpi_desc, ARS_REQ_SHORT);
}

void __acpi_nfit_notify(struct device *dev, acpi_handle handle, u32 event)
{
	dev_dbg(dev, "event: 0x%x\n", event);

	switch (event) {
	case NFIT_NOTIFY_UPDATE:
		return acpi_nfit_update_notify(dev, handle);
	case NFIT_NOTIFY_UC_MEMORY_ERROR:
		return acpi_nfit_uc_error_notify(dev, handle);
	default:
		return;
	}
}
EXPORT_SYMBOL_GPL(__acpi_nfit_notify);

static void acpi_nfit_notify(struct acpi_device *adev, u32 event)
{
	device_lock(&adev->dev);
	__acpi_nfit_notify(&adev->dev, adev->handle, event);
	device_unlock(&adev->dev);
}

static const struct acpi_device_id acpi_nfit_ids[] = {
	{ "ACPI0012", 0 },
	{ "", 0 },
};
MODULE_DEVICE_TABLE(acpi, acpi_nfit_ids);

static struct acpi_driver acpi_nfit_driver = {
	.name = KBUILD_MODNAME,
	.ids = acpi_nfit_ids,
	.ops = {
		.add = acpi_nfit_add,
		.remove = acpi_nfit_remove,
		.notify = acpi_nfit_notify,
	},
};

static __init int nfit_init(void)
{
	int ret;

	BUILD_BUG_ON(sizeof(struct acpi_table_nfit) != 40);
	BUILD_BUG_ON(sizeof(struct acpi_nfit_system_address) != 56);
	BUILD_BUG_ON(sizeof(struct acpi_nfit_memory_map) != 48);
	BUILD_BUG_ON(sizeof(struct acpi_nfit_interleave) != 20);
	BUILD_BUG_ON(sizeof(struct acpi_nfit_smbios) != 9);
	BUILD_BUG_ON(sizeof(struct acpi_nfit_control_region) != 80);
	BUILD_BUG_ON(sizeof(struct acpi_nfit_data_region) != 40);
	BUILD_BUG_ON(sizeof(struct acpi_nfit_capabilities) != 16);

	guid_parse(UUID_VOLATILE_MEMORY, &nfit_uuid[NFIT_SPA_VOLATILE]);
	guid_parse(UUID_PERSISTENT_MEMORY, &nfit_uuid[NFIT_SPA_PM]);
	guid_parse(UUID_CONTROL_REGION, &nfit_uuid[NFIT_SPA_DCR]);
	guid_parse(UUID_DATA_REGION, &nfit_uuid[NFIT_SPA_BDW]);
	guid_parse(UUID_VOLATILE_VIRTUAL_DISK, &nfit_uuid[NFIT_SPA_VDISK]);
	guid_parse(UUID_VOLATILE_VIRTUAL_CD, &nfit_uuid[NFIT_SPA_VCD]);
	guid_parse(UUID_PERSISTENT_VIRTUAL_DISK, &nfit_uuid[NFIT_SPA_PDISK]);
	guid_parse(UUID_PERSISTENT_VIRTUAL_CD, &nfit_uuid[NFIT_SPA_PCD]);
	guid_parse(UUID_NFIT_BUS, &nfit_uuid[NFIT_DEV_BUS]);
	guid_parse(UUID_NFIT_DIMM, &nfit_uuid[NFIT_DEV_DIMM]);
	guid_parse(UUID_NFIT_DIMM_N_HPE1, &nfit_uuid[NFIT_DEV_DIMM_N_HPE1]);
	guid_parse(UUID_NFIT_DIMM_N_HPE2, &nfit_uuid[NFIT_DEV_DIMM_N_HPE2]);
	guid_parse(UUID_NFIT_DIMM_N_MSFT, &nfit_uuid[NFIT_DEV_DIMM_N_MSFT]);

	nfit_wq = create_singlethread_workqueue("nfit");
	if (!nfit_wq)
		return -ENOMEM;

	nfit_mce_register();
	ret = acpi_bus_register_driver(&acpi_nfit_driver);
	if (ret) {
		nfit_mce_unregister();
		destroy_workqueue(nfit_wq);
	}

	return ret;

}

static __exit void nfit_exit(void)
{
	nfit_mce_unregister();
	acpi_bus_unregister_driver(&acpi_nfit_driver);
	destroy_workqueue(nfit_wq);
	WARN_ON(!list_empty(&acpi_descs));
}

module_init(nfit_init);
module_exit(nfit_exit);
MODULE_LICENSE("GPL v2");
MODULE_AUTHOR("Intel Corporation");<|MERGE_RESOLUTION|>--- conflicted
+++ resolved
@@ -2652,21 +2652,7 @@
 		nvdimm_region_notify(nd_region, NVDIMM_REVALIDATE_POISON);
 	} else
 		dev = acpi_desc->dev;
-<<<<<<< HEAD
-
-	dev_dbg(dev, "ARS: range %d %s complete\n", spa->range_index,
-			test_bit(ARS_SHORT, &nfit_spa->ars_state)
-			? "short" : "long");
-	clear_bit(ARS_SHORT, &nfit_spa->ars_state);
-	if (test_and_clear_bit(ARS_REQ_REDO, &nfit_spa->ars_state)) {
-		set_bit(ARS_SHORT, &nfit_spa->ars_state);
-		set_bit(ARS_REQ, &nfit_spa->ars_state);
-		dev_dbg(dev, "ARS: processing scrub request received while in progress\n");
-	} else
-		set_bit(ARS_DONE, &nfit_spa->ars_state);
-=======
 	dev_dbg(dev, "ARS: range %d complete\n", spa->range_index);
->>>>>>> 0fd79184
 }
 
 static int ars_status_process_records(struct acpi_nfit_desc *acpi_desc)
@@ -3403,18 +3389,9 @@
 		if (test_bit(ARS_FAILED, &nfit_spa->ars_state))
 			continue;
 
-<<<<<<< HEAD
-		if (test_and_set_bit(ARS_REQ, &nfit_spa->ars_state)) {
-			busy++;
-			set_bit(ARS_REQ_REDO, &nfit_spa->ars_state);
-		} else {
-			if (test_bit(ARS_SHORT, &flags))
-				set_bit(ARS_SHORT, &nfit_spa->ars_state);
-=======
 		if (test_and_set_bit(req_type, &nfit_spa->ars_state))
 			busy++;
 		else
->>>>>>> 0fd79184
 			scheduled++;
 	}
 	if (scheduled) {
