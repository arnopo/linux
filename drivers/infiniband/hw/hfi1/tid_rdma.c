// SPDX-License-Identifier: (GPL-2.0 OR BSD-3-Clause)
/*
 * Copyright(c) 2018 Intel Corporation.
 *
 */

#include "hfi.h"
#include "qp.h"
#include "rc.h"
#include "verbs.h"
#include "tid_rdma.h"
#include "exp_rcv.h"
#include "trace.h"

/**
 * DOC: TID RDMA READ protocol
 *
 * This is an end-to-end protocol at the hfi1 level between two nodes that
 * improves performance by avoiding data copy on the requester side. It
 * converts a qualified RDMA READ request into a TID RDMA READ request on
 * the requester side and thereafter handles the request and response
 * differently. To be qualified, the RDMA READ request should meet the
 * following:
 * -- The total data length should be greater than 256K;
 * -- The total data length should be a multiple of 4K page size;
 * -- Each local scatter-gather entry should be 4K page aligned;
 * -- Each local scatter-gather entry should be a multiple of 4K page size;
 */

#define RCV_TID_FLOW_TABLE_CTRL_FLOW_VALID_SMASK BIT_ULL(32)
#define RCV_TID_FLOW_TABLE_CTRL_HDR_SUPP_EN_SMASK BIT_ULL(33)
#define RCV_TID_FLOW_TABLE_CTRL_KEEP_AFTER_SEQ_ERR_SMASK BIT_ULL(34)
#define RCV_TID_FLOW_TABLE_CTRL_KEEP_ON_GEN_ERR_SMASK BIT_ULL(35)
#define RCV_TID_FLOW_TABLE_STATUS_SEQ_MISMATCH_SMASK BIT_ULL(37)
#define RCV_TID_FLOW_TABLE_STATUS_GEN_MISMATCH_SMASK BIT_ULL(38)

/* Maximum number of packets within a flow generation. */
#define MAX_TID_FLOW_PSN BIT(HFI1_KDETH_BTH_SEQ_SHIFT)

#define GENERATION_MASK 0xFFFFF

static u32 mask_generation(u32 a)
{
	return a & GENERATION_MASK;
}

/* Reserved generation value to set to unused flows for kernel contexts */
#define KERN_GENERATION_RESERVED mask_generation(U32_MAX)

/*
 * J_KEY for kernel contexts when TID RDMA is used.
 * See generate_jkey() in hfi.h for more information.
 */
#define TID_RDMA_JKEY                   32
#define HFI1_KERNEL_MIN_JKEY HFI1_ADMIN_JKEY_RANGE
#define HFI1_KERNEL_MAX_JKEY (2 * HFI1_ADMIN_JKEY_RANGE - 1)

/* Maximum number of segments in flight per QP request. */
#define TID_RDMA_MAX_READ_SEGS_PER_REQ  6
#define TID_RDMA_MAX_WRITE_SEGS_PER_REQ 4
#define MAX_REQ max_t(u16, TID_RDMA_MAX_READ_SEGS_PER_REQ, \
			TID_RDMA_MAX_WRITE_SEGS_PER_REQ)
#define MAX_FLOWS roundup_pow_of_two(MAX_REQ + 1)

#define MAX_EXPECTED_PAGES     (MAX_EXPECTED_BUFFER / PAGE_SIZE)

#define TID_RDMA_DESTQP_FLOW_SHIFT      11
#define TID_RDMA_DESTQP_FLOW_MASK       0x1f

#define TID_FLOW_SW_PSN BIT(0)

#define TID_OPFN_QP_CTXT_MASK 0xff
#define TID_OPFN_QP_CTXT_SHIFT 56
#define TID_OPFN_QP_KDETH_MASK 0xff
#define TID_OPFN_QP_KDETH_SHIFT 48
#define TID_OPFN_MAX_LEN_MASK 0x7ff
#define TID_OPFN_MAX_LEN_SHIFT 37
#define TID_OPFN_TIMEOUT_MASK 0x1f
#define TID_OPFN_TIMEOUT_SHIFT 32
#define TID_OPFN_RESERVED_MASK 0x3f
#define TID_OPFN_RESERVED_SHIFT 26
#define TID_OPFN_URG_MASK 0x1
#define TID_OPFN_URG_SHIFT 25
#define TID_OPFN_VER_MASK 0x7
#define TID_OPFN_VER_SHIFT 22
#define TID_OPFN_JKEY_MASK 0x3f
#define TID_OPFN_JKEY_SHIFT 16
#define TID_OPFN_MAX_READ_MASK 0x3f
#define TID_OPFN_MAX_READ_SHIFT 10
#define TID_OPFN_MAX_WRITE_MASK 0x3f
#define TID_OPFN_MAX_WRITE_SHIFT 4

/*
 * OPFN TID layout
 *
 * 63               47               31               15
 * NNNNNNNNKKKKKKKK MMMMMMMMMMMTTTTT DDDDDDUVVVJJJJJJ RRRRRRWWWWWWCCCC
 * 3210987654321098 7654321098765432 1098765432109876 5432109876543210
 * N - the context Number
 * K - the Kdeth_qp
 * M - Max_len
 * T - Timeout
 * D - reserveD
 * V - version
 * U - Urg capable
 * J - Jkey
 * R - max_Read
 * W - max_Write
 * C - Capcode
 */

static u32 tid_rdma_flow_wt;

static void tid_rdma_trigger_resume(struct work_struct *work);
static void hfi1_kern_exp_rcv_free_flows(struct tid_rdma_request *req);
static int hfi1_kern_exp_rcv_alloc_flows(struct tid_rdma_request *req,
					 gfp_t gfp);
static void hfi1_init_trdma_req(struct rvt_qp *qp,
				struct tid_rdma_request *req);
static void hfi1_tid_write_alloc_resources(struct rvt_qp *qp, bool intr_ctx);
static void hfi1_tid_timeout(struct timer_list *t);
static void hfi1_add_tid_reap_timer(struct rvt_qp *qp);
static void hfi1_mod_tid_reap_timer(struct rvt_qp *qp);
static void hfi1_mod_tid_retry_timer(struct rvt_qp *qp);
static int hfi1_stop_tid_retry_timer(struct rvt_qp *qp);
static void hfi1_tid_retry_timeout(struct timer_list *t);
static int make_tid_rdma_ack(struct rvt_qp *qp,
			     struct ib_other_headers *ohdr,
			     struct hfi1_pkt_state *ps);
static void hfi1_do_tid_send(struct rvt_qp *qp);

static u64 tid_rdma_opfn_encode(struct tid_rdma_params *p)
{
	return
		(((u64)p->qp & TID_OPFN_QP_CTXT_MASK) <<
			TID_OPFN_QP_CTXT_SHIFT) |
		((((u64)p->qp >> 16) & TID_OPFN_QP_KDETH_MASK) <<
			TID_OPFN_QP_KDETH_SHIFT) |
		(((u64)((p->max_len >> PAGE_SHIFT) - 1) &
			TID_OPFN_MAX_LEN_MASK) << TID_OPFN_MAX_LEN_SHIFT) |
		(((u64)p->timeout & TID_OPFN_TIMEOUT_MASK) <<
			TID_OPFN_TIMEOUT_SHIFT) |
		(((u64)p->urg & TID_OPFN_URG_MASK) << TID_OPFN_URG_SHIFT) |
		(((u64)p->jkey & TID_OPFN_JKEY_MASK) << TID_OPFN_JKEY_SHIFT) |
		(((u64)p->max_read & TID_OPFN_MAX_READ_MASK) <<
			TID_OPFN_MAX_READ_SHIFT) |
		(((u64)p->max_write & TID_OPFN_MAX_WRITE_MASK) <<
			TID_OPFN_MAX_WRITE_SHIFT);
}

static void tid_rdma_opfn_decode(struct tid_rdma_params *p, u64 data)
{
	p->max_len = (((data >> TID_OPFN_MAX_LEN_SHIFT) &
		TID_OPFN_MAX_LEN_MASK) + 1) << PAGE_SHIFT;
	p->jkey = (data >> TID_OPFN_JKEY_SHIFT) & TID_OPFN_JKEY_MASK;
	p->max_write = (data >> TID_OPFN_MAX_WRITE_SHIFT) &
		TID_OPFN_MAX_WRITE_MASK;
	p->max_read = (data >> TID_OPFN_MAX_READ_SHIFT) &
		TID_OPFN_MAX_READ_MASK;
	p->qp =
		((((data >> TID_OPFN_QP_KDETH_SHIFT) & TID_OPFN_QP_KDETH_MASK)
			<< 16) |
		((data >> TID_OPFN_QP_CTXT_SHIFT) & TID_OPFN_QP_CTXT_MASK));
	p->urg = (data >> TID_OPFN_URG_SHIFT) & TID_OPFN_URG_MASK;
	p->timeout = (data >> TID_OPFN_TIMEOUT_SHIFT) & TID_OPFN_TIMEOUT_MASK;
}

void tid_rdma_opfn_init(struct rvt_qp *qp, struct tid_rdma_params *p)
{
	struct hfi1_qp_priv *priv = qp->priv;

	p->qp = (kdeth_qp << 16) | priv->rcd->ctxt;
	p->max_len = TID_RDMA_MAX_SEGMENT_SIZE;
	p->jkey = priv->rcd->jkey;
	p->max_read = TID_RDMA_MAX_READ_SEGS_PER_REQ;
	p->max_write = TID_RDMA_MAX_WRITE_SEGS_PER_REQ;
	p->timeout = qp->timeout;
	p->urg = is_urg_masked(priv->rcd);
}

bool tid_rdma_conn_req(struct rvt_qp *qp, u64 *data)
{
	struct hfi1_qp_priv *priv = qp->priv;

	*data = tid_rdma_opfn_encode(&priv->tid_rdma.local);
	return true;
}

bool tid_rdma_conn_reply(struct rvt_qp *qp, u64 data)
{
	struct hfi1_qp_priv *priv = qp->priv;
	struct tid_rdma_params *remote, *old;
	bool ret = true;

	old = rcu_dereference_protected(priv->tid_rdma.remote,
					lockdep_is_held(&priv->opfn.lock));
	data &= ~0xfULL;
	/*
	 * If data passed in is zero, return true so as not to continue the
	 * negotiation process
	 */
	if (!data || !HFI1_CAP_IS_KSET(TID_RDMA))
		goto null;
	/*
	 * If kzalloc fails, return false. This will result in:
	 * * at the requester a new OPFN request being generated to retry
	 *   the negotiation
	 * * at the responder, 0 being returned to the requester so as to
	 *   disable TID RDMA at both the requester and the responder
	 */
	remote = kzalloc(sizeof(*remote), GFP_ATOMIC);
	if (!remote) {
		ret = false;
		goto null;
	}

	tid_rdma_opfn_decode(remote, data);
	priv->tid_timer_timeout_jiffies =
		usecs_to_jiffies((((4096UL * (1UL << remote->timeout)) /
				   1000UL) << 3) * 7);
	trace_hfi1_opfn_param(qp, 0, &priv->tid_rdma.local);
	trace_hfi1_opfn_param(qp, 1, remote);
	rcu_assign_pointer(priv->tid_rdma.remote, remote);
	/*
	 * A TID RDMA READ request's segment size is not equal to
	 * remote->max_len only when the request's data length is smaller
	 * than remote->max_len. In that case, there will be only one segment.
	 * Therefore, when priv->pkts_ps is used to calculate req->cur_seg
	 * during retry, it will lead to req->cur_seg = 0, which is exactly
	 * what is expected.
	 */
	priv->pkts_ps = (u16)rvt_div_mtu(qp, remote->max_len);
	priv->timeout_shift = ilog2(priv->pkts_ps - 1) + 1;
	goto free;
null:
	RCU_INIT_POINTER(priv->tid_rdma.remote, NULL);
	priv->timeout_shift = 0;
free:
	if (old)
		kfree_rcu(old, rcu_head);
	return ret;
}

bool tid_rdma_conn_resp(struct rvt_qp *qp, u64 *data)
{
	bool ret;

	ret = tid_rdma_conn_reply(qp, *data);
	*data = 0;
	/*
	 * If tid_rdma_conn_reply() returns error, set *data as 0 to indicate
	 * TID RDMA could not be enabled. This will result in TID RDMA being
	 * disabled at the requester too.
	 */
	if (ret)
		(void)tid_rdma_conn_req(qp, data);
	return ret;
}

void tid_rdma_conn_error(struct rvt_qp *qp)
{
	struct hfi1_qp_priv *priv = qp->priv;
	struct tid_rdma_params *old;

	old = rcu_dereference_protected(priv->tid_rdma.remote,
					lockdep_is_held(&priv->opfn.lock));
	RCU_INIT_POINTER(priv->tid_rdma.remote, NULL);
	if (old)
		kfree_rcu(old, rcu_head);
}

/* This is called at context initialization time */
int hfi1_kern_exp_rcv_init(struct hfi1_ctxtdata *rcd, int reinit)
{
	if (reinit)
		return 0;

	BUILD_BUG_ON(TID_RDMA_JKEY < HFI1_KERNEL_MIN_JKEY);
	BUILD_BUG_ON(TID_RDMA_JKEY > HFI1_KERNEL_MAX_JKEY);
	rcd->jkey = TID_RDMA_JKEY;
	hfi1_set_ctxt_jkey(rcd->dd, rcd, rcd->jkey);
	return hfi1_alloc_ctxt_rcv_groups(rcd);
}

/**
 * qp_to_rcd - determine the receive context used by a qp
 * @qp - the qp
 *
 * This routine returns the receive context associated
 * with a a qp's qpn.
 *
 * Returns the context.
 */
static struct hfi1_ctxtdata *qp_to_rcd(struct rvt_dev_info *rdi,
				       struct rvt_qp *qp)
{
	struct hfi1_ibdev *verbs_dev = container_of(rdi,
						    struct hfi1_ibdev,
						    rdi);
	struct hfi1_devdata *dd = container_of(verbs_dev,
					       struct hfi1_devdata,
					       verbs_dev);
	unsigned int ctxt;

	if (qp->ibqp.qp_num == 0)
		ctxt = 0;
	else
		ctxt = ((qp->ibqp.qp_num >> dd->qos_shift) %
			(dd->n_krcv_queues - 1)) + 1;

	return dd->rcd[ctxt];
}

int hfi1_qp_priv_init(struct rvt_dev_info *rdi, struct rvt_qp *qp,
		      struct ib_qp_init_attr *init_attr)
{
	struct hfi1_qp_priv *qpriv = qp->priv;
	int i, ret;

	qpriv->rcd = qp_to_rcd(rdi, qp);

	spin_lock_init(&qpriv->opfn.lock);
	INIT_WORK(&qpriv->opfn.opfn_work, opfn_send_conn_request);
	INIT_WORK(&qpriv->tid_rdma.trigger_work, tid_rdma_trigger_resume);
	qpriv->flow_state.psn = 0;
	qpriv->flow_state.index = RXE_NUM_TID_FLOWS;
	qpriv->flow_state.last_index = RXE_NUM_TID_FLOWS;
	qpriv->flow_state.generation = KERN_GENERATION_RESERVED;
	qpriv->s_state = TID_OP(WRITE_RESP);
	qpriv->s_tid_cur = HFI1_QP_WQE_INVALID;
	qpriv->s_tid_head = HFI1_QP_WQE_INVALID;
	qpriv->s_tid_tail = HFI1_QP_WQE_INVALID;
	qpriv->rnr_nak_state = TID_RNR_NAK_INIT;
	qpriv->r_tid_head = HFI1_QP_WQE_INVALID;
	qpriv->r_tid_tail = HFI1_QP_WQE_INVALID;
	qpriv->r_tid_ack = HFI1_QP_WQE_INVALID;
	qpriv->r_tid_alloc = HFI1_QP_WQE_INVALID;
	atomic_set(&qpriv->n_requests, 0);
	atomic_set(&qpriv->n_tid_requests, 0);
	timer_setup(&qpriv->s_tid_timer, hfi1_tid_timeout, 0);
	timer_setup(&qpriv->s_tid_retry_timer, hfi1_tid_retry_timeout, 0);
	INIT_LIST_HEAD(&qpriv->tid_wait);

	if (init_attr->qp_type == IB_QPT_RC && HFI1_CAP_IS_KSET(TID_RDMA)) {
		struct hfi1_devdata *dd = qpriv->rcd->dd;

		qpriv->pages = kzalloc_node(TID_RDMA_MAX_PAGES *
						sizeof(*qpriv->pages),
					    GFP_KERNEL, dd->node);
		if (!qpriv->pages)
			return -ENOMEM;
		for (i = 0; i < qp->s_size; i++) {
			struct hfi1_swqe_priv *priv;
			struct rvt_swqe *wqe = rvt_get_swqe_ptr(qp, i);

			priv = kzalloc_node(sizeof(*priv), GFP_KERNEL,
					    dd->node);
			if (!priv)
				return -ENOMEM;

			hfi1_init_trdma_req(qp, &priv->tid_req);
			priv->tid_req.e.swqe = wqe;
			wqe->priv = priv;
		}
		for (i = 0; i < rvt_max_atomic(rdi); i++) {
			struct hfi1_ack_priv *priv;

			priv = kzalloc_node(sizeof(*priv), GFP_KERNEL,
					    dd->node);
			if (!priv)
				return -ENOMEM;

			hfi1_init_trdma_req(qp, &priv->tid_req);
			priv->tid_req.e.ack = &qp->s_ack_queue[i];

			ret = hfi1_kern_exp_rcv_alloc_flows(&priv->tid_req,
							    GFP_KERNEL);
			if (ret) {
				kfree(priv);
				return ret;
			}
			qp->s_ack_queue[i].priv = priv;
		}
	}

	return 0;
}

void hfi1_qp_priv_tid_free(struct rvt_dev_info *rdi, struct rvt_qp *qp)
{
	struct hfi1_qp_priv *qpriv = qp->priv;
	struct rvt_swqe *wqe;
	u32 i;

	if (qp->ibqp.qp_type == IB_QPT_RC && HFI1_CAP_IS_KSET(TID_RDMA)) {
		for (i = 0; i < qp->s_size; i++) {
			wqe = rvt_get_swqe_ptr(qp, i);
			kfree(wqe->priv);
			wqe->priv = NULL;
		}
		for (i = 0; i < rvt_max_atomic(rdi); i++) {
			struct hfi1_ack_priv *priv = qp->s_ack_queue[i].priv;

			if (priv)
				hfi1_kern_exp_rcv_free_flows(&priv->tid_req);
			kfree(priv);
			qp->s_ack_queue[i].priv = NULL;
		}
		cancel_work_sync(&qpriv->opfn.opfn_work);
		kfree(qpriv->pages);
		qpriv->pages = NULL;
	}
}

/* Flow and tid waiter functions */
/**
 * DOC: lock ordering
 *
 * There are two locks involved with the queuing
 * routines: the qp s_lock and the exp_lock.
 *
 * Since the tid space allocation is called from
 * the send engine, the qp s_lock is already held.
 *
 * The allocation routines will get the exp_lock.
 *
 * The first_qp() call is provided to allow the head of
 * the rcd wait queue to be fetched under the exp_lock and
 * followed by a drop of the exp_lock.
 *
 * Any qp in the wait list will have the qp reference count held
 * to hold the qp in memory.
 */

/*
 * return head of rcd wait list
 *
 * Must hold the exp_lock.
 *
 * Get a reference to the QP to hold the QP in memory.
 *
 * The caller must release the reference when the local
 * is no longer being used.
 */
static struct rvt_qp *first_qp(struct hfi1_ctxtdata *rcd,
			       struct tid_queue *queue)
	__must_hold(&rcd->exp_lock)
{
	struct hfi1_qp_priv *priv;

	lockdep_assert_held(&rcd->exp_lock);
	priv = list_first_entry_or_null(&queue->queue_head,
					struct hfi1_qp_priv,
					tid_wait);
	if (!priv)
		return NULL;
	rvt_get_qp(priv->owner);
	return priv->owner;
}

/**
 * kernel_tid_waiters - determine rcd wait
 * @rcd: the receive context
 * @qp: the head of the qp being processed
 *
 * This routine will return false IFF
 * the list is NULL or the head of the
 * list is the indicated qp.
 *
 * Must hold the qp s_lock and the exp_lock.
 *
 * Return:
 * false if either of the conditions below are statisfied:
 * 1. The list is empty or
 * 2. The indicated qp is at the head of the list and the
 *    HFI1_S_WAIT_TID_SPACE bit is set in qp->s_flags.
 * true is returned otherwise.
 */
static bool kernel_tid_waiters(struct hfi1_ctxtdata *rcd,
			       struct tid_queue *queue, struct rvt_qp *qp)
	__must_hold(&rcd->exp_lock) __must_hold(&qp->s_lock)
{
	struct rvt_qp *fqp;
	bool ret = true;

	lockdep_assert_held(&qp->s_lock);
	lockdep_assert_held(&rcd->exp_lock);
	fqp = first_qp(rcd, queue);
	if (!fqp || (fqp == qp && (qp->s_flags & HFI1_S_WAIT_TID_SPACE)))
		ret = false;
	rvt_put_qp(fqp);
	return ret;
}

/**
 * dequeue_tid_waiter - dequeue the qp from the list
 * @qp - the qp to remove the wait list
 *
 * This routine removes the indicated qp from the
 * wait list if it is there.
 *
 * This should be done after the hardware flow and
 * tid array resources have been allocated.
 *
 * Must hold the qp s_lock and the rcd exp_lock.
 *
 * It assumes the s_lock to protect the s_flags
 * field and to reliably test the HFI1_S_WAIT_TID_SPACE flag.
 */
static void dequeue_tid_waiter(struct hfi1_ctxtdata *rcd,
			       struct tid_queue *queue, struct rvt_qp *qp)
	__must_hold(&rcd->exp_lock) __must_hold(&qp->s_lock)
{
	struct hfi1_qp_priv *priv = qp->priv;

	lockdep_assert_held(&qp->s_lock);
	lockdep_assert_held(&rcd->exp_lock);
	if (list_empty(&priv->tid_wait))
		return;
	list_del_init(&priv->tid_wait);
	qp->s_flags &= ~HFI1_S_WAIT_TID_SPACE;
	queue->dequeue++;
	rvt_put_qp(qp);
}

/**
 * queue_qp_for_tid_wait - suspend QP on tid space
 * @rcd: the receive context
 * @qp: the qp
 *
 * The qp is inserted at the tail of the rcd
 * wait queue and the HFI1_S_WAIT_TID_SPACE s_flag is set.
 *
 * Must hold the qp s_lock and the exp_lock.
 */
static void queue_qp_for_tid_wait(struct hfi1_ctxtdata *rcd,
				  struct tid_queue *queue, struct rvt_qp *qp)
	__must_hold(&rcd->exp_lock) __must_hold(&qp->s_lock)
{
	struct hfi1_qp_priv *priv = qp->priv;

	lockdep_assert_held(&qp->s_lock);
	lockdep_assert_held(&rcd->exp_lock);
	if (list_empty(&priv->tid_wait)) {
		qp->s_flags |= HFI1_S_WAIT_TID_SPACE;
		list_add_tail(&priv->tid_wait, &queue->queue_head);
		priv->tid_enqueue = ++queue->enqueue;
		rcd->dd->verbs_dev.n_tidwait++;
		trace_hfi1_qpsleep(qp, HFI1_S_WAIT_TID_SPACE);
		rvt_get_qp(qp);
	}
}

/**
 * __trigger_tid_waiter - trigger tid waiter
 * @qp: the qp
 *
 * This is a private entrance to schedule the qp
 * assuming the caller is holding the qp->s_lock.
 */
static void __trigger_tid_waiter(struct rvt_qp *qp)
	__must_hold(&qp->s_lock)
{
	lockdep_assert_held(&qp->s_lock);
	if (!(qp->s_flags & HFI1_S_WAIT_TID_SPACE))
		return;
	trace_hfi1_qpwakeup(qp, HFI1_S_WAIT_TID_SPACE);
	hfi1_schedule_send(qp);
}

/**
 * tid_rdma_schedule_tid_wakeup - schedule wakeup for a qp
 * @qp - the qp
 *
 * trigger a schedule or a waiting qp in a deadlock
 * safe manner.  The qp reference is held prior
 * to this call via first_qp().
 *
 * If the qp trigger was already scheduled (!rval)
 * the the reference is dropped, otherwise the resume
 * or the destroy cancel will dispatch the reference.
 */
static void tid_rdma_schedule_tid_wakeup(struct rvt_qp *qp)
{
	struct hfi1_qp_priv *priv;
	struct hfi1_ibport *ibp;
	struct hfi1_pportdata *ppd;
	struct hfi1_devdata *dd;
	bool rval;

	if (!qp)
		return;

	priv = qp->priv;
	ibp = to_iport(qp->ibqp.device, qp->port_num);
	ppd = ppd_from_ibp(ibp);
	dd = dd_from_ibdev(qp->ibqp.device);

	rval = queue_work_on(priv->s_sde ?
			     priv->s_sde->cpu :
			     cpumask_first(cpumask_of_node(dd->node)),
			     ppd->hfi1_wq,
			     &priv->tid_rdma.trigger_work);
	if (!rval)
		rvt_put_qp(qp);
}

/**
 * tid_rdma_trigger_resume - field a trigger work request
 * @work - the work item
 *
 * Complete the off qp trigger processing by directly
 * calling the progress routine.
 */
static void tid_rdma_trigger_resume(struct work_struct *work)
{
	struct tid_rdma_qp_params *tr;
	struct hfi1_qp_priv *priv;
	struct rvt_qp *qp;

	tr = container_of(work, struct tid_rdma_qp_params, trigger_work);
	priv = container_of(tr, struct hfi1_qp_priv, tid_rdma);
	qp = priv->owner;
	spin_lock_irq(&qp->s_lock);
	if (qp->s_flags & HFI1_S_WAIT_TID_SPACE) {
		spin_unlock_irq(&qp->s_lock);
		hfi1_do_send(priv->owner, true);
	} else {
		spin_unlock_irq(&qp->s_lock);
	}
	rvt_put_qp(qp);
}

/**
 * tid_rdma_flush_wait - unwind any tid space wait
 *
 * This is called when resetting a qp to
 * allow a destroy or reset to get rid
 * of any tid space linkage and reference counts.
 */
static void _tid_rdma_flush_wait(struct rvt_qp *qp, struct tid_queue *queue)
	__must_hold(&qp->s_lock)
{
	struct hfi1_qp_priv *priv;

	if (!qp)
		return;
	lockdep_assert_held(&qp->s_lock);
	priv = qp->priv;
	qp->s_flags &= ~HFI1_S_WAIT_TID_SPACE;
	spin_lock(&priv->rcd->exp_lock);
	if (!list_empty(&priv->tid_wait)) {
		list_del_init(&priv->tid_wait);
		qp->s_flags &= ~HFI1_S_WAIT_TID_SPACE;
		queue->dequeue++;
		rvt_put_qp(qp);
	}
	spin_unlock(&priv->rcd->exp_lock);
}

void hfi1_tid_rdma_flush_wait(struct rvt_qp *qp)
	__must_hold(&qp->s_lock)
{
	struct hfi1_qp_priv *priv = qp->priv;

	_tid_rdma_flush_wait(qp, &priv->rcd->flow_queue);
	_tid_rdma_flush_wait(qp, &priv->rcd->rarr_queue);
}

/* Flow functions */
/**
 * kern_reserve_flow - allocate a hardware flow
 * @rcd - the context to use for allocation
 * @last - the index of the preferred flow. Use RXE_NUM_TID_FLOWS to
 *         signify "don't care".
 *
 * Use a bit mask based allocation to reserve a hardware
 * flow for use in receiving KDETH data packets. If a preferred flow is
 * specified the function will attempt to reserve that flow again, if
 * available.
 *
 * The exp_lock must be held.
 *
 * Return:
 * On success: a value postive value between 0 and RXE_NUM_TID_FLOWS - 1
 * On failure: -EAGAIN
 */
static int kern_reserve_flow(struct hfi1_ctxtdata *rcd, int last)
	__must_hold(&rcd->exp_lock)
{
	int nr;

	/* Attempt to reserve the preferred flow index */
	if (last >= 0 && last < RXE_NUM_TID_FLOWS &&
	    !test_and_set_bit(last, &rcd->flow_mask))
		return last;

	nr = ffz(rcd->flow_mask);
	BUILD_BUG_ON(RXE_NUM_TID_FLOWS >=
		     (sizeof(rcd->flow_mask) * BITS_PER_BYTE));
	if (nr > (RXE_NUM_TID_FLOWS - 1))
		return -EAGAIN;
	set_bit(nr, &rcd->flow_mask);
	return nr;
}

static void kern_set_hw_flow(struct hfi1_ctxtdata *rcd, u32 generation,
			     u32 flow_idx)
{
	u64 reg;

	reg = ((u64)generation << HFI1_KDETH_BTH_SEQ_SHIFT) |
		RCV_TID_FLOW_TABLE_CTRL_FLOW_VALID_SMASK |
		RCV_TID_FLOW_TABLE_CTRL_KEEP_AFTER_SEQ_ERR_SMASK |
		RCV_TID_FLOW_TABLE_CTRL_KEEP_ON_GEN_ERR_SMASK |
		RCV_TID_FLOW_TABLE_STATUS_SEQ_MISMATCH_SMASK |
		RCV_TID_FLOW_TABLE_STATUS_GEN_MISMATCH_SMASK;

	if (generation != KERN_GENERATION_RESERVED)
		reg |= RCV_TID_FLOW_TABLE_CTRL_HDR_SUPP_EN_SMASK;

	write_uctxt_csr(rcd->dd, rcd->ctxt,
			RCV_TID_FLOW_TABLE + 8 * flow_idx, reg);
}

static u32 kern_setup_hw_flow(struct hfi1_ctxtdata *rcd, u32 flow_idx)
	__must_hold(&rcd->exp_lock)
{
	u32 generation = rcd->flows[flow_idx].generation;

	kern_set_hw_flow(rcd, generation, flow_idx);
	return generation;
}

static u32 kern_flow_generation_next(u32 gen)
{
	u32 generation = mask_generation(gen + 1);

	if (generation == KERN_GENERATION_RESERVED)
		generation = mask_generation(generation + 1);
	return generation;
}

static void kern_clear_hw_flow(struct hfi1_ctxtdata *rcd, u32 flow_idx)
	__must_hold(&rcd->exp_lock)
{
	rcd->flows[flow_idx].generation =
		kern_flow_generation_next(rcd->flows[flow_idx].generation);
	kern_set_hw_flow(rcd, KERN_GENERATION_RESERVED, flow_idx);
}

int hfi1_kern_setup_hw_flow(struct hfi1_ctxtdata *rcd, struct rvt_qp *qp)
{
	struct hfi1_qp_priv *qpriv = (struct hfi1_qp_priv *)qp->priv;
	struct tid_flow_state *fs = &qpriv->flow_state;
	struct rvt_qp *fqp;
	unsigned long flags;
	int ret = 0;

	/* The QP already has an allocated flow */
	if (fs->index != RXE_NUM_TID_FLOWS)
		return ret;

	spin_lock_irqsave(&rcd->exp_lock, flags);
	if (kernel_tid_waiters(rcd, &rcd->flow_queue, qp))
		goto queue;

	ret = kern_reserve_flow(rcd, fs->last_index);
	if (ret < 0)
		goto queue;
	fs->index = ret;
	fs->last_index = fs->index;

	/* Generation received in a RESYNC overrides default flow generation */
	if (fs->generation != KERN_GENERATION_RESERVED)
		rcd->flows[fs->index].generation = fs->generation;
	fs->generation = kern_setup_hw_flow(rcd, fs->index);
	fs->psn = 0;
	fs->flags = 0;
	dequeue_tid_waiter(rcd, &rcd->flow_queue, qp);
	/* get head before dropping lock */
	fqp = first_qp(rcd, &rcd->flow_queue);
	spin_unlock_irqrestore(&rcd->exp_lock, flags);

	tid_rdma_schedule_tid_wakeup(fqp);
	return 0;
queue:
	queue_qp_for_tid_wait(rcd, &rcd->flow_queue, qp);
	spin_unlock_irqrestore(&rcd->exp_lock, flags);
	return -EAGAIN;
}

void hfi1_kern_clear_hw_flow(struct hfi1_ctxtdata *rcd, struct rvt_qp *qp)
{
	struct hfi1_qp_priv *qpriv = (struct hfi1_qp_priv *)qp->priv;
	struct tid_flow_state *fs = &qpriv->flow_state;
	struct rvt_qp *fqp;
	unsigned long flags;

	if (fs->index >= RXE_NUM_TID_FLOWS)
		return;
	spin_lock_irqsave(&rcd->exp_lock, flags);
	kern_clear_hw_flow(rcd, fs->index);
	clear_bit(fs->index, &rcd->flow_mask);
	fs->index = RXE_NUM_TID_FLOWS;
	fs->psn = 0;
	fs->generation = KERN_GENERATION_RESERVED;

	/* get head before dropping lock */
	fqp = first_qp(rcd, &rcd->flow_queue);
	spin_unlock_irqrestore(&rcd->exp_lock, flags);

	if (fqp == qp) {
		__trigger_tid_waiter(fqp);
		rvt_put_qp(fqp);
	} else {
		tid_rdma_schedule_tid_wakeup(fqp);
	}
}

void hfi1_kern_init_ctxt_generations(struct hfi1_ctxtdata *rcd)
{
	int i;

	for (i = 0; i < RXE_NUM_TID_FLOWS; i++) {
		rcd->flows[i].generation = mask_generation(prandom_u32());
		kern_set_hw_flow(rcd, KERN_GENERATION_RESERVED, i);
	}
}

/* TID allocation functions */
static u8 trdma_pset_order(struct tid_rdma_pageset *s)
{
	u8 count = s->count;

	return ilog2(count) + 1;
}

/**
 * tid_rdma_find_phys_blocks_4k - get groups base on mr info
 * @npages - number of pages
 * @pages - pointer to an array of page structs
 * @list - page set array to return
 *
 * This routine returns the number of groups associated with
 * the current sge information.  This implementation is based
 * on the expected receive find_phys_blocks() adjusted to
 * use the MR information vs. the pfn.
 *
 * Return:
 * the number of RcvArray entries
 */
static u32 tid_rdma_find_phys_blocks_4k(struct tid_rdma_flow *flow,
					struct page **pages,
					u32 npages,
					struct tid_rdma_pageset *list)
{
	u32 pagecount, pageidx, setcount = 0, i;
	void *vaddr, *this_vaddr;

	if (!npages)
		return 0;

	/*
	 * Look for sets of physically contiguous pages in the user buffer.
	 * This will allow us to optimize Expected RcvArray entry usage by
	 * using the bigger supported sizes.
	 */
	vaddr = page_address(pages[0]);
	trace_hfi1_tid_flow_page(flow->req->qp, flow, 0, 0, 0, vaddr);
	for (pageidx = 0, pagecount = 1, i = 1; i <= npages; i++) {
		this_vaddr = i < npages ? page_address(pages[i]) : NULL;
		trace_hfi1_tid_flow_page(flow->req->qp, flow, i, 0, 0,
					 this_vaddr);
		/*
		 * If the vaddr's are not sequential, pages are not physically
		 * contiguous.
		 */
		if (this_vaddr != (vaddr + PAGE_SIZE)) {
			/*
			 * At this point we have to loop over the set of
			 * physically contiguous pages and break them down it
			 * sizes supported by the HW.
			 * There are two main constraints:
			 *     1. The max buffer size is MAX_EXPECTED_BUFFER.
			 *        If the total set size is bigger than that
			 *        program only a MAX_EXPECTED_BUFFER chunk.
			 *     2. The buffer size has to be a power of two. If
			 *        it is not, round down to the closes power of
			 *        2 and program that size.
			 */
			while (pagecount) {
				int maxpages = pagecount;
				u32 bufsize = pagecount * PAGE_SIZE;

				if (bufsize > MAX_EXPECTED_BUFFER)
					maxpages =
						MAX_EXPECTED_BUFFER >>
						PAGE_SHIFT;
				else if (!is_power_of_2(bufsize))
					maxpages =
						rounddown_pow_of_two(bufsize) >>
						PAGE_SHIFT;

				list[setcount].idx = pageidx;
				list[setcount].count = maxpages;
				trace_hfi1_tid_pageset(flow->req->qp, setcount,
						       list[setcount].idx,
						       list[setcount].count);
				pagecount -= maxpages;
				pageidx += maxpages;
				setcount++;
			}
			pageidx = i;
			pagecount = 1;
			vaddr = this_vaddr;
		} else {
			vaddr += PAGE_SIZE;
			pagecount++;
		}
	}
	/* insure we always return an even number of sets */
	if (setcount & 1)
		list[setcount++].count = 0;
	return setcount;
}

/**
 * tid_flush_pages - dump out pages into pagesets
 * @list - list of pagesets
 * @idx - pointer to current page index
 * @pages - number of pages to dump
 * @sets - current number of pagesset
 *
 * This routine flushes out accumuated pages.
 *
 * To insure an even number of sets the
 * code may add a filler.
 *
 * This can happen with when pages is not
 * a power of 2 or pages is a power of 2
 * less than the maximum pages.
 *
 * Return:
 * The new number of sets
 */

static u32 tid_flush_pages(struct tid_rdma_pageset *list,
			   u32 *idx, u32 pages, u32 sets)
{
	while (pages) {
		u32 maxpages = pages;

		if (maxpages > MAX_EXPECTED_PAGES)
			maxpages = MAX_EXPECTED_PAGES;
		else if (!is_power_of_2(maxpages))
			maxpages = rounddown_pow_of_two(maxpages);
		list[sets].idx = *idx;
		list[sets++].count = maxpages;
		*idx += maxpages;
		pages -= maxpages;
	}
	/* might need a filler */
	if (sets & 1)
		list[sets++].count = 0;
	return sets;
}

/**
 * tid_rdma_find_phys_blocks_8k - get groups base on mr info
 * @pages - pointer to an array of page structs
 * @npages - number of pages
 * @list - page set array to return
 *
 * This routine parses an array of pages to compute pagesets
 * in an 8k compatible way.
 *
 * pages are tested two at a time, i, i + 1 for contiguous
 * pages and i - 1 and i contiguous pages.
 *
 * If any condition is false, any accumlated pages are flushed and
 * v0,v1 are emitted as separate PAGE_SIZE pagesets
 *
 * Otherwise, the current 8k is totaled for a future flush.
 *
 * Return:
 * The number of pagesets
 * list set with the returned number of pagesets
 *
 */
static u32 tid_rdma_find_phys_blocks_8k(struct tid_rdma_flow *flow,
					struct page **pages,
					u32 npages,
					struct tid_rdma_pageset *list)
{
	u32 idx, sets = 0, i;
	u32 pagecnt = 0;
	void *v0, *v1, *vm1;

	if (!npages)
		return 0;
	for (idx = 0, i = 0, vm1 = NULL; i < npages; i += 2) {
		/* get a new v0 */
		v0 = page_address(pages[i]);
		trace_hfi1_tid_flow_page(flow->req->qp, flow, i, 1, 0, v0);
		v1 = i + 1 < npages ?
				page_address(pages[i + 1]) : NULL;
		trace_hfi1_tid_flow_page(flow->req->qp, flow, i, 1, 1, v1);
		/* compare i, i + 1 vaddr */
		if (v1 != (v0 + PAGE_SIZE)) {
			/* flush out pages */
			sets = tid_flush_pages(list, &idx, pagecnt, sets);
			/* output v0,v1 as two pagesets */
			list[sets].idx = idx++;
			list[sets++].count = 1;
			if (v1) {
				list[sets].count = 1;
				list[sets++].idx = idx++;
			} else {
				list[sets++].count = 0;
			}
			vm1 = NULL;
			pagecnt = 0;
			continue;
		}
		/* i,i+1 consecutive, look at i-1,i */
		if (vm1 && v0 != (vm1 + PAGE_SIZE)) {
			/* flush out pages */
			sets = tid_flush_pages(list, &idx, pagecnt, sets);
			pagecnt = 0;
		}
		/* pages will always be a multiple of 8k */
		pagecnt += 2;
		/* save i-1 */
		vm1 = v1;
		/* move to next pair */
	}
	/* dump residual pages at end */
	sets = tid_flush_pages(list, &idx, npages - idx, sets);
	/* by design cannot be odd sets */
	WARN_ON(sets & 1);
	return sets;
}

/**
 * Find pages for one segment of a sge array represented by @ss. The function
 * does not check the sge, the sge must have been checked for alignment with a
 * prior call to hfi1_kern_trdma_ok. Other sge checking is done as part of
 * rvt_lkey_ok and rvt_rkey_ok. Also, the function only modifies the local sge
 * copy maintained in @ss->sge, the original sge is not modified.
 *
 * Unlike IB RDMA WRITE, we can't decrement ss->num_sge here because we are not
 * releasing the MR reference count at the same time. Otherwise, we'll "leak"
 * references to the MR. This difference requires that we keep track of progress
 * into the sg_list. This is done by the cur_seg cursor in the tid_rdma_request
 * structure.
 */
static u32 kern_find_pages(struct tid_rdma_flow *flow,
			   struct page **pages,
			   struct rvt_sge_state *ss, bool *last)
{
	struct tid_rdma_request *req = flow->req;
	struct rvt_sge *sge = &ss->sge;
	u32 length = flow->req->seg_len;
	u32 len = PAGE_SIZE;
	u32 i = 0;

	while (length && req->isge < ss->num_sge) {
		pages[i++] = virt_to_page(sge->vaddr);

		sge->vaddr += len;
		sge->length -= len;
		sge->sge_length -= len;
		if (!sge->sge_length) {
			if (++req->isge < ss->num_sge)
				*sge = ss->sg_list[req->isge - 1];
		} else if (sge->length == 0 && sge->mr->lkey) {
			if (++sge->n >= RVT_SEGSZ) {
				++sge->m;
				sge->n = 0;
			}
			sge->vaddr = sge->mr->map[sge->m]->segs[sge->n].vaddr;
			sge->length = sge->mr->map[sge->m]->segs[sge->n].length;
		}
		length -= len;
	}

	flow->length = flow->req->seg_len - length;
	*last = req->isge == ss->num_sge ? false : true;
	return i;
}

static void dma_unmap_flow(struct tid_rdma_flow *flow)
{
	struct hfi1_devdata *dd;
	int i;
	struct tid_rdma_pageset *pset;

	dd = flow->req->rcd->dd;
	for (i = 0, pset = &flow->pagesets[0]; i < flow->npagesets;
			i++, pset++) {
		if (pset->count && pset->addr) {
			dma_unmap_page(&dd->pcidev->dev,
				       pset->addr,
				       PAGE_SIZE * pset->count,
				       DMA_FROM_DEVICE);
			pset->mapped = 0;
		}
	}
}

static int dma_map_flow(struct tid_rdma_flow *flow, struct page **pages)
{
	int i;
	struct hfi1_devdata *dd = flow->req->rcd->dd;
	struct tid_rdma_pageset *pset;

	for (i = 0, pset = &flow->pagesets[0]; i < flow->npagesets;
			i++, pset++) {
		if (pset->count) {
			pset->addr = dma_map_page(&dd->pcidev->dev,
						  pages[pset->idx],
						  0,
						  PAGE_SIZE * pset->count,
						  DMA_FROM_DEVICE);

			if (dma_mapping_error(&dd->pcidev->dev, pset->addr)) {
				dma_unmap_flow(flow);
				return -ENOMEM;
			}
			pset->mapped = 1;
		}
	}
	return 0;
}

static inline bool dma_mapped(struct tid_rdma_flow *flow)
{
	return !!flow->pagesets[0].mapped;
}

/*
 * Get pages pointers and identify contiguous physical memory chunks for a
 * segment. All segments are of length flow->req->seg_len.
 */
static int kern_get_phys_blocks(struct tid_rdma_flow *flow,
				struct page **pages,
				struct rvt_sge_state *ss, bool *last)
{
	u8 npages;

	/* Reuse previously computed pagesets, if any */
	if (flow->npagesets) {
		trace_hfi1_tid_flow_alloc(flow->req->qp, flow->req->setup_head,
					  flow);
		if (!dma_mapped(flow))
			return dma_map_flow(flow, pages);
		return 0;
	}

	npages = kern_find_pages(flow, pages, ss, last);

	if (flow->req->qp->pmtu == enum_to_mtu(OPA_MTU_4096))
		flow->npagesets =
			tid_rdma_find_phys_blocks_4k(flow, pages, npages,
						     flow->pagesets);
	else
		flow->npagesets =
			tid_rdma_find_phys_blocks_8k(flow, pages, npages,
						     flow->pagesets);

	return dma_map_flow(flow, pages);
}

static inline void kern_add_tid_node(struct tid_rdma_flow *flow,
				     struct hfi1_ctxtdata *rcd, char *s,
				     struct tid_group *grp, u8 cnt)
{
	struct kern_tid_node *node = &flow->tnode[flow->tnode_cnt++];

	WARN_ON_ONCE(flow->tnode_cnt >=
		     (TID_RDMA_MAX_SEGMENT_SIZE >> PAGE_SHIFT));
	if (WARN_ON_ONCE(cnt & 1))
		dd_dev_err(rcd->dd,
			   "unexpected odd allocation cnt %u map 0x%x used %u",
			   cnt, grp->map, grp->used);

	node->grp = grp;
	node->map = grp->map;
	node->cnt = cnt;
	trace_hfi1_tid_node_add(flow->req->qp, s, flow->tnode_cnt - 1,
				grp->base, grp->map, grp->used, cnt);
}

/*
 * Try to allocate pageset_count TID's from TID groups for a context
 *
 * This function allocates TID's without moving groups between lists or
 * modifying grp->map. This is done as follows, being cogizant of the lists
 * between which the TID groups will move:
 * 1. First allocate complete groups of 8 TID's since this is more efficient,
 *    these groups will move from group->full without affecting used
 * 2. If more TID's are needed allocate from used (will move from used->full or
 *    stay in used)
 * 3. If we still don't have the required number of TID's go back and look again
 *    at a complete group (will move from group->used)
 */
static int kern_alloc_tids(struct tid_rdma_flow *flow)
{
	struct hfi1_ctxtdata *rcd = flow->req->rcd;
	struct hfi1_devdata *dd = rcd->dd;
	u32 ngroups, pageidx = 0;
	struct tid_group *group = NULL, *used;
	u8 use;

	flow->tnode_cnt = 0;
	ngroups = flow->npagesets / dd->rcv_entries.group_size;
	if (!ngroups)
		goto used_list;

	/* First look at complete groups */
	list_for_each_entry(group,  &rcd->tid_group_list.list, list) {
		kern_add_tid_node(flow, rcd, "complete groups", group,
				  group->size);

		pageidx += group->size;
		if (!--ngroups)
			break;
	}

	if (pageidx >= flow->npagesets)
		goto ok;

used_list:
	/* Now look at partially used groups */
	list_for_each_entry(used, &rcd->tid_used_list.list, list) {
		use = min_t(u32, flow->npagesets - pageidx,
			    used->size - used->used);
		kern_add_tid_node(flow, rcd, "used groups", used, use);

		pageidx += use;
		if (pageidx >= flow->npagesets)
			goto ok;
	}

	/*
	 * Look again at a complete group, continuing from where we left.
	 * However, if we are at the head, we have reached the end of the
	 * complete groups list from the first loop above
	 */
	if (group && &group->list == &rcd->tid_group_list.list)
		goto bail_eagain;
	group = list_prepare_entry(group, &rcd->tid_group_list.list,
				   list);
	if (list_is_last(&group->list, &rcd->tid_group_list.list))
		goto bail_eagain;
	group = list_next_entry(group, list);
	use = min_t(u32, flow->npagesets - pageidx, group->size);
	kern_add_tid_node(flow, rcd, "complete continue", group, use);
	pageidx += use;
	if (pageidx >= flow->npagesets)
		goto ok;
bail_eagain:
	trace_hfi1_msg_alloc_tids(flow->req->qp, " insufficient tids: needed ",
				  (u64)flow->npagesets);
	return -EAGAIN;
ok:
	return 0;
}

static void kern_program_rcv_group(struct tid_rdma_flow *flow, int grp_num,
				   u32 *pset_idx)
{
	struct hfi1_ctxtdata *rcd = flow->req->rcd;
	struct hfi1_devdata *dd = rcd->dd;
	struct kern_tid_node *node = &flow->tnode[grp_num];
	struct tid_group *grp = node->grp;
	struct tid_rdma_pageset *pset;
	u32 pmtu_pg = flow->req->qp->pmtu >> PAGE_SHIFT;
	u32 rcventry, npages = 0, pair = 0, tidctrl;
	u8 i, cnt = 0;

	for (i = 0; i < grp->size; i++) {
		rcventry = grp->base + i;

		if (node->map & BIT(i) || cnt >= node->cnt) {
			rcv_array_wc_fill(dd, rcventry);
			continue;
		}
		pset = &flow->pagesets[(*pset_idx)++];
		if (pset->count) {
			hfi1_put_tid(dd, rcventry, PT_EXPECTED,
				     pset->addr, trdma_pset_order(pset));
		} else {
			hfi1_put_tid(dd, rcventry, PT_INVALID, 0, 0);
		}
		npages += pset->count;

		rcventry -= rcd->expected_base;
		tidctrl = pair ? 0x3 : rcventry & 0x1 ? 0x2 : 0x1;
		/*
		 * A single TID entry will be used to use a rcvarr pair (with
		 * tidctrl 0x3), if ALL these are true (a) the bit pos is even
		 * (b) the group map shows current and the next bits as free
		 * indicating two consecutive rcvarry entries are available (c)
		 * we actually need 2 more entries
		 */
		pair = !(i & 0x1) && !((node->map >> i) & 0x3) &&
			node->cnt >= cnt + 2;
		if (!pair) {
			if (!pset->count)
				tidctrl = 0x1;
			flow->tid_entry[flow->tidcnt++] =
				EXP_TID_SET(IDX, rcventry >> 1) |
				EXP_TID_SET(CTRL, tidctrl) |
				EXP_TID_SET(LEN, npages);
			trace_hfi1_tid_entry_alloc(/* entry */
			   flow->req->qp, flow->tidcnt - 1,
			   flow->tid_entry[flow->tidcnt - 1]);

			/* Efficient DIV_ROUND_UP(npages, pmtu_pg) */
			flow->npkts += (npages + pmtu_pg - 1) >> ilog2(pmtu_pg);
			npages = 0;
		}

		if (grp->used == grp->size - 1)
			tid_group_move(grp, &rcd->tid_used_list,
				       &rcd->tid_full_list);
		else if (!grp->used)
			tid_group_move(grp, &rcd->tid_group_list,
				       &rcd->tid_used_list);

		grp->used++;
		grp->map |= BIT(i);
		cnt++;
	}
}

static void kern_unprogram_rcv_group(struct tid_rdma_flow *flow, int grp_num)
{
	struct hfi1_ctxtdata *rcd = flow->req->rcd;
	struct hfi1_devdata *dd = rcd->dd;
	struct kern_tid_node *node = &flow->tnode[grp_num];
	struct tid_group *grp = node->grp;
	u32 rcventry;
	u8 i, cnt = 0;

	for (i = 0; i < grp->size; i++) {
		rcventry = grp->base + i;

		if (node->map & BIT(i) || cnt >= node->cnt) {
			rcv_array_wc_fill(dd, rcventry);
			continue;
		}

		hfi1_put_tid(dd, rcventry, PT_INVALID, 0, 0);

		grp->used--;
		grp->map &= ~BIT(i);
		cnt++;

		if (grp->used == grp->size - 1)
			tid_group_move(grp, &rcd->tid_full_list,
				       &rcd->tid_used_list);
		else if (!grp->used)
			tid_group_move(grp, &rcd->tid_used_list,
				       &rcd->tid_group_list);
	}
	if (WARN_ON_ONCE(cnt & 1)) {
		struct hfi1_ctxtdata *rcd = flow->req->rcd;
		struct hfi1_devdata *dd = rcd->dd;

		dd_dev_err(dd, "unexpected odd free cnt %u map 0x%x used %u",
			   cnt, grp->map, grp->used);
	}
}

static void kern_program_rcvarray(struct tid_rdma_flow *flow)
{
	u32 pset_idx = 0;
	int i;

	flow->npkts = 0;
	flow->tidcnt = 0;
	for (i = 0; i < flow->tnode_cnt; i++)
		kern_program_rcv_group(flow, i, &pset_idx);
	trace_hfi1_tid_flow_alloc(flow->req->qp, flow->req->setup_head, flow);
}

/**
 * hfi1_kern_exp_rcv_setup() - setup TID's and flow for one segment of a
 * TID RDMA request
 *
 * @req: TID RDMA request for which the segment/flow is being set up
 * @ss: sge state, maintains state across successive segments of a sge
 * @last: set to true after the last sge segment has been processed
 *
 * This function
 * (1) finds a free flow entry in the flow circular buffer
 * (2) finds pages and continuous physical chunks constituing one segment
 *     of an sge
 * (3) allocates TID group entries for those chunks
 * (4) programs rcvarray entries in the hardware corresponding to those
 *     TID's
 * (5) computes a tidarray with formatted TID entries which can be sent
 *     to the sender
 * (6) Reserves and programs HW flows.
 * (7) It also manages queing the QP when TID/flow resources are not
 *     available.
 *
 * @req points to struct tid_rdma_request of which the segments are a part. The
 * function uses qp, rcd and seg_len members of @req. In the absence of errors,
 * req->flow_idx is the index of the flow which has been prepared in this
 * invocation of function call. With flow = &req->flows[req->flow_idx],
 * flow->tid_entry contains the TID array which the sender can use for TID RDMA
 * sends and flow->npkts contains number of packets required to send the
 * segment.
 *
 * hfi1_check_sge_align should be called prior to calling this function and if
 * it signals error TID RDMA cannot be used for this sge and this function
 * should not be called.
 *
 * For the queuing, caller must hold the flow->req->qp s_lock from the send
 * engine and the function will procure the exp_lock.
 *
 * Return:
 * The function returns -EAGAIN if sufficient number of TID/flow resources to
 * map the segment could not be allocated. In this case the function should be
 * called again with previous arguments to retry the TID allocation. There are
 * no other error returns. The function returns 0 on success.
 */
int hfi1_kern_exp_rcv_setup(struct tid_rdma_request *req,
			    struct rvt_sge_state *ss, bool *last)
	__must_hold(&req->qp->s_lock)
{
	struct tid_rdma_flow *flow = &req->flows[req->setup_head];
	struct hfi1_ctxtdata *rcd = req->rcd;
	struct hfi1_qp_priv *qpriv = req->qp->priv;
	unsigned long flags;
	struct rvt_qp *fqp;
	u16 clear_tail = req->clear_tail;

	lockdep_assert_held(&req->qp->s_lock);
	/*
	 * We return error if either (a) we don't have space in the flow
	 * circular buffer, or (b) we already have max entries in the buffer.
	 * Max entries depend on the type of request we are processing and the
	 * negotiated TID RDMA parameters.
	 */
	if (!CIRC_SPACE(req->setup_head, clear_tail, MAX_FLOWS) ||
	    CIRC_CNT(req->setup_head, clear_tail, MAX_FLOWS) >=
	    req->n_flows)
		return -EINVAL;

	/*
	 * Get pages, identify contiguous physical memory chunks for the segment
	 * If we can not determine a DMA address mapping we will treat it just
	 * like if we ran out of space above.
	 */
	if (kern_get_phys_blocks(flow, qpriv->pages, ss, last)) {
		hfi1_wait_kmem(flow->req->qp);
		return -ENOMEM;
	}

	spin_lock_irqsave(&rcd->exp_lock, flags);
	if (kernel_tid_waiters(rcd, &rcd->rarr_queue, flow->req->qp))
		goto queue;

	/*
	 * At this point we know the number of pagesets and hence the number of
	 * TID's to map the segment. Allocate the TID's from the TID groups. If
	 * we cannot allocate the required number we exit and try again later
	 */
	if (kern_alloc_tids(flow))
		goto queue;
	/*
	 * Finally program the TID entries with the pagesets, compute the
	 * tidarray and enable the HW flow
	 */
	kern_program_rcvarray(flow);

	/*
	 * Setup the flow state with relevant information.
	 * This information is used for tracking the sequence of data packets
	 * for the segment.
	 * The flow is setup here as this is the most accurate time and place
	 * to do so. Doing at a later time runs the risk of the flow data in
	 * qpriv getting out of sync.
	 */
	memset(&flow->flow_state, 0x0, sizeof(flow->flow_state));
	flow->idx = qpriv->flow_state.index;
	flow->flow_state.generation = qpriv->flow_state.generation;
	flow->flow_state.spsn = qpriv->flow_state.psn;
	flow->flow_state.lpsn = flow->flow_state.spsn + flow->npkts - 1;
	flow->flow_state.r_next_psn =
		full_flow_psn(flow, flow->flow_state.spsn);
	qpriv->flow_state.psn += flow->npkts;

	dequeue_tid_waiter(rcd, &rcd->rarr_queue, flow->req->qp);
	/* get head before dropping lock */
	fqp = first_qp(rcd, &rcd->rarr_queue);
	spin_unlock_irqrestore(&rcd->exp_lock, flags);
	tid_rdma_schedule_tid_wakeup(fqp);

	req->setup_head = (req->setup_head + 1) & (MAX_FLOWS - 1);
	return 0;
queue:
	queue_qp_for_tid_wait(rcd, &rcd->rarr_queue, flow->req->qp);
	spin_unlock_irqrestore(&rcd->exp_lock, flags);
	return -EAGAIN;
}

static void hfi1_tid_rdma_reset_flow(struct tid_rdma_flow *flow)
{
	flow->npagesets = 0;
}

/*
 * This function is called after one segment has been successfully sent to
 * release the flow and TID HW/SW resources for that segment. The segments for a
 * TID RDMA request are setup and cleared in FIFO order which is managed using a
 * circular buffer.
 */
int hfi1_kern_exp_rcv_clear(struct tid_rdma_request *req)
	__must_hold(&req->qp->s_lock)
{
	struct tid_rdma_flow *flow = &req->flows[req->clear_tail];
	struct hfi1_ctxtdata *rcd = req->rcd;
	unsigned long flags;
	int i;
	struct rvt_qp *fqp;

	lockdep_assert_held(&req->qp->s_lock);
	/* Exit if we have nothing in the flow circular buffer */
	if (!CIRC_CNT(req->setup_head, req->clear_tail, MAX_FLOWS))
		return -EINVAL;

	spin_lock_irqsave(&rcd->exp_lock, flags);

	for (i = 0; i < flow->tnode_cnt; i++)
		kern_unprogram_rcv_group(flow, i);
	/* To prevent double unprogramming */
	flow->tnode_cnt = 0;
	/* get head before dropping lock */
	fqp = first_qp(rcd, &rcd->rarr_queue);
	spin_unlock_irqrestore(&rcd->exp_lock, flags);

	dma_unmap_flow(flow);

	hfi1_tid_rdma_reset_flow(flow);
	req->clear_tail = (req->clear_tail + 1) & (MAX_FLOWS - 1);

	if (fqp == req->qp) {
		__trigger_tid_waiter(fqp);
		rvt_put_qp(fqp);
	} else {
		tid_rdma_schedule_tid_wakeup(fqp);
	}

	return 0;
}

/*
 * This function is called to release all the tid entries for
 * a request.
 */
void hfi1_kern_exp_rcv_clear_all(struct tid_rdma_request *req)
	__must_hold(&req->qp->s_lock)
{
	/* Use memory barrier for proper ordering */
	while (CIRC_CNT(req->setup_head, req->clear_tail, MAX_FLOWS)) {
		if (hfi1_kern_exp_rcv_clear(req))
			break;
	}
}

/**
 * hfi1_kern_exp_rcv_free_flows - free priviously allocated flow information
 * @req - the tid rdma request to be cleaned
 */
static void hfi1_kern_exp_rcv_free_flows(struct tid_rdma_request *req)
{
	kfree(req->flows);
	req->flows = NULL;
}

/**
 * __trdma_clean_swqe - clean up for large sized QPs
 * @qp: the queue patch
 * @wqe: the send wqe
 */
void __trdma_clean_swqe(struct rvt_qp *qp, struct rvt_swqe *wqe)
{
	struct hfi1_swqe_priv *p = wqe->priv;

	hfi1_kern_exp_rcv_free_flows(&p->tid_req);
}

/*
 * This can be called at QP create time or in the data path.
 */
static int hfi1_kern_exp_rcv_alloc_flows(struct tid_rdma_request *req,
					 gfp_t gfp)
{
	struct tid_rdma_flow *flows;
	int i;

	if (likely(req->flows))
		return 0;
	flows = kmalloc_node(MAX_FLOWS * sizeof(*flows), gfp,
			     req->rcd->numa_id);
	if (!flows)
		return -ENOMEM;
	/* mini init */
	for (i = 0; i < MAX_FLOWS; i++) {
		flows[i].req = req;
		flows[i].npagesets = 0;
		flows[i].pagesets[0].mapped =  0;
	}
	req->flows = flows;
	return 0;
}

static void hfi1_init_trdma_req(struct rvt_qp *qp,
				struct tid_rdma_request *req)
{
	struct hfi1_qp_priv *qpriv = qp->priv;

	/*
	 * Initialize various TID RDMA request variables.
	 * These variables are "static", which is why they
	 * can be pre-initialized here before the WRs has
	 * even been submitted.
	 * However, non-NULL values for these variables do not
	 * imply that this WQE has been enabled for TID RDMA.
	 * Drivers should check the WQE's opcode to determine
	 * if a request is a TID RDMA one or not.
	 */
	req->qp = qp;
	req->rcd = qpriv->rcd;
}

u64 hfi1_access_sw_tid_wait(const struct cntr_entry *entry,
			    void *context, int vl, int mode, u64 data)
{
	struct hfi1_devdata *dd = context;

	return dd->verbs_dev.n_tidwait;
}

static struct tid_rdma_flow *find_flow_ib(struct tid_rdma_request *req,
					  u32 psn, u16 *fidx)
{
	u16 head, tail;
	struct tid_rdma_flow *flow;

	head = req->setup_head;
	tail = req->clear_tail;
	for ( ; CIRC_CNT(head, tail, MAX_FLOWS);
	     tail = CIRC_NEXT(tail, MAX_FLOWS)) {
		flow = &req->flows[tail];
		if (cmp_psn(psn, flow->flow_state.ib_spsn) >= 0 &&
		    cmp_psn(psn, flow->flow_state.ib_lpsn) <= 0) {
			if (fidx)
				*fidx = tail;
			return flow;
		}
	}
	return NULL;
}

static struct tid_rdma_flow *
__find_flow_ranged(struct tid_rdma_request *req, u16 head, u16 tail,
		   u32 psn, u16 *fidx)
{
	for ( ; CIRC_CNT(head, tail, MAX_FLOWS);
	      tail = CIRC_NEXT(tail, MAX_FLOWS)) {
		struct tid_rdma_flow *flow = &req->flows[tail];
		u32 spsn, lpsn;

		spsn = full_flow_psn(flow, flow->flow_state.spsn);
		lpsn = full_flow_psn(flow, flow->flow_state.lpsn);

		if (cmp_psn(psn, spsn) >= 0 && cmp_psn(psn, lpsn) <= 0) {
			if (fidx)
				*fidx = tail;
			return flow;
		}
	}
	return NULL;
}

static struct tid_rdma_flow *find_flow(struct tid_rdma_request *req,
				       u32 psn, u16 *fidx)
{
	return __find_flow_ranged(req, req->setup_head, req->clear_tail, psn,
				  fidx);
}

/* TID RDMA READ functions */
u32 hfi1_build_tid_rdma_read_packet(struct rvt_swqe *wqe,
				    struct ib_other_headers *ohdr, u32 *bth1,
				    u32 *bth2, u32 *len)
{
	struct tid_rdma_request *req = wqe_to_tid_req(wqe);
	struct tid_rdma_flow *flow = &req->flows[req->flow_idx];
	struct rvt_qp *qp = req->qp;
	struct hfi1_qp_priv *qpriv = qp->priv;
	struct hfi1_swqe_priv *wpriv = wqe->priv;
	struct tid_rdma_read_req *rreq = &ohdr->u.tid_rdma.r_req;
	struct tid_rdma_params *remote;
	u32 req_len = 0;
	void *req_addr = NULL;

	/* This is the IB psn used to send the request */
	*bth2 = mask_psn(flow->flow_state.ib_spsn + flow->pkt);
	trace_hfi1_tid_flow_build_read_pkt(qp, req->flow_idx, flow);

	/* TID Entries for TID RDMA READ payload */
	req_addr = &flow->tid_entry[flow->tid_idx];
	req_len = sizeof(*flow->tid_entry) *
			(flow->tidcnt - flow->tid_idx);

	memset(&ohdr->u.tid_rdma.r_req, 0, sizeof(ohdr->u.tid_rdma.r_req));
	wpriv->ss.sge.vaddr = req_addr;
	wpriv->ss.sge.sge_length = req_len;
	wpriv->ss.sge.length = wpriv->ss.sge.sge_length;
	/*
	 * We can safely zero these out. Since the first SGE covers the
	 * entire packet, nothing else should even look at the MR.
	 */
	wpriv->ss.sge.mr = NULL;
	wpriv->ss.sge.m = 0;
	wpriv->ss.sge.n = 0;

	wpriv->ss.sg_list = NULL;
	wpriv->ss.total_len = wpriv->ss.sge.sge_length;
	wpriv->ss.num_sge = 1;

	/* Construct the TID RDMA READ REQ packet header */
	rcu_read_lock();
	remote = rcu_dereference(qpriv->tid_rdma.remote);

	KDETH_RESET(rreq->kdeth0, KVER, 0x1);
	KDETH_RESET(rreq->kdeth1, JKEY, remote->jkey);
	rreq->reth.vaddr = cpu_to_be64(wqe->rdma_wr.remote_addr +
			   req->cur_seg * req->seg_len + flow->sent);
	rreq->reth.rkey = cpu_to_be32(wqe->rdma_wr.rkey);
	rreq->reth.length = cpu_to_be32(*len);
	rreq->tid_flow_psn =
		cpu_to_be32((flow->flow_state.generation <<
			     HFI1_KDETH_BTH_SEQ_SHIFT) |
			    ((flow->flow_state.spsn + flow->pkt) &
			     HFI1_KDETH_BTH_SEQ_MASK));
	rreq->tid_flow_qp =
		cpu_to_be32(qpriv->tid_rdma.local.qp |
			    ((flow->idx & TID_RDMA_DESTQP_FLOW_MASK) <<
			     TID_RDMA_DESTQP_FLOW_SHIFT) |
			    qpriv->rcd->ctxt);
	rreq->verbs_qp = cpu_to_be32(qp->remote_qpn);
	*bth1 &= ~RVT_QPN_MASK;
	*bth1 |= remote->qp;
	*bth2 |= IB_BTH_REQ_ACK;
	rcu_read_unlock();

	/* We are done with this segment */
	flow->sent += *len;
	req->cur_seg++;
	qp->s_state = TID_OP(READ_REQ);
	req->ack_pending++;
	req->flow_idx = (req->flow_idx + 1) & (MAX_FLOWS - 1);
	qpriv->pending_tid_r_segs++;
	qp->s_num_rd_atomic++;

	/* Set the TID RDMA READ request payload size */
	*len = req_len;

	return sizeof(ohdr->u.tid_rdma.r_req) / sizeof(u32);
}

/*
 * @len: contains the data length to read upon entry and the read request
 *       payload length upon exit.
 */
u32 hfi1_build_tid_rdma_read_req(struct rvt_qp *qp, struct rvt_swqe *wqe,
				 struct ib_other_headers *ohdr, u32 *bth1,
				 u32 *bth2, u32 *len)
	__must_hold(&qp->s_lock)
{
	struct hfi1_qp_priv *qpriv = qp->priv;
	struct tid_rdma_request *req = wqe_to_tid_req(wqe);
	struct tid_rdma_flow *flow = NULL;
	u32 hdwords = 0;
	bool last;
	bool retry = true;
	u32 npkts = rvt_div_round_up_mtu(qp, *len);

	trace_hfi1_tid_req_build_read_req(qp, 0, wqe->wr.opcode, wqe->psn,
					  wqe->lpsn, req);
	/*
	 * Check sync conditions. Make sure that there are no pending
	 * segments before freeing the flow.
	 */
sync_check:
	if (req->state == TID_REQUEST_SYNC) {
		if (qpriv->pending_tid_r_segs)
			goto done;

		hfi1_kern_clear_hw_flow(req->rcd, qp);
		req->state = TID_REQUEST_ACTIVE;
	}

	/*
	 * If the request for this segment is resent, the tid resources should
	 * have been allocated before. In this case, req->flow_idx should
	 * fall behind req->setup_head.
	 */
	if (req->flow_idx == req->setup_head) {
		retry = false;
		if (req->state == TID_REQUEST_RESEND) {
			/*
			 * This is the first new segment for a request whose
			 * earlier segments have been re-sent. We need to
			 * set up the sge pointer correctly.
			 */
			restart_sge(&qp->s_sge, wqe, req->s_next_psn,
				    qp->pmtu);
			req->isge = 0;
			req->state = TID_REQUEST_ACTIVE;
		}

		/*
		 * Check sync. The last PSN of each generation is reserved for
		 * RESYNC.
		 */
		if ((qpriv->flow_state.psn + npkts) > MAX_TID_FLOW_PSN - 1) {
			req->state = TID_REQUEST_SYNC;
			goto sync_check;
		}

		/* Allocate the flow if not yet */
		if (hfi1_kern_setup_hw_flow(qpriv->rcd, qp))
			goto done;

		/*
		 * The following call will advance req->setup_head after
		 * allocating the tid entries.
		 */
		if (hfi1_kern_exp_rcv_setup(req, &qp->s_sge, &last)) {
			req->state = TID_REQUEST_QUEUED;

			/*
			 * We don't have resources for this segment. The QP has
			 * already been queued.
			 */
			goto done;
		}
	}

	/* req->flow_idx should only be one slot behind req->setup_head */
	flow = &req->flows[req->flow_idx];
	flow->pkt = 0;
	flow->tid_idx = 0;
	flow->sent = 0;
	if (!retry) {
		/* Set the first and last IB PSN for the flow in use.*/
		flow->flow_state.ib_spsn = req->s_next_psn;
		flow->flow_state.ib_lpsn =
			flow->flow_state.ib_spsn + flow->npkts - 1;
	}

	/* Calculate the next segment start psn.*/
	req->s_next_psn += flow->npkts;

	/* Build the packet header */
	hdwords = hfi1_build_tid_rdma_read_packet(wqe, ohdr, bth1, bth2, len);
done:
	return hdwords;
}

/*
 * Validate and accept the TID RDMA READ request parameters.
 * Return 0 if the request is accepted successfully;
 * Return 1 otherwise.
 */
static int tid_rdma_rcv_read_request(struct rvt_qp *qp,
				     struct rvt_ack_entry *e,
				     struct hfi1_packet *packet,
				     struct ib_other_headers *ohdr,
				     u32 bth0, u32 psn, u64 vaddr, u32 len)
{
	struct hfi1_qp_priv *qpriv = qp->priv;
	struct tid_rdma_request *req;
	struct tid_rdma_flow *flow;
	u32 flow_psn, i, tidlen = 0, pktlen, tlen;

	req = ack_to_tid_req(e);

	/* Validate the payload first */
	flow = &req->flows[req->setup_head];

	/* payload length = packet length - (header length + ICRC length) */
	pktlen = packet->tlen - (packet->hlen + 4);
	if (pktlen > sizeof(flow->tid_entry))
		return 1;
	memcpy(flow->tid_entry, packet->ebuf, pktlen);
	flow->tidcnt = pktlen / sizeof(*flow->tid_entry);

	/*
	 * Walk the TID_ENTRY list to make sure we have enough space for a
	 * complete segment. Also calculate the number of required packets.
	 */
	flow->npkts = rvt_div_round_up_mtu(qp, len);
	for (i = 0; i < flow->tidcnt; i++) {
		trace_hfi1_tid_entry_rcv_read_req(qp, i,
						  flow->tid_entry[i]);
		tlen = EXP_TID_GET(flow->tid_entry[i], LEN);
		if (!tlen)
			return 1;

		/*
		 * For tid pair (tidctr == 3), the buffer size of the pair
		 * should be the sum of the buffer size described by each
		 * tid entry. However, only the first entry needs to be
		 * specified in the request (see WFR HAS Section 8.5.7.1).
		 */
		tidlen += tlen;
	}
	if (tidlen * PAGE_SIZE < len)
		return 1;

	/* Empty the flow array */
	req->clear_tail = req->setup_head;
	flow->pkt = 0;
	flow->tid_idx = 0;
	flow->tid_offset = 0;
	flow->sent = 0;
	flow->tid_qpn = be32_to_cpu(ohdr->u.tid_rdma.r_req.tid_flow_qp);
	flow->idx = (flow->tid_qpn >> TID_RDMA_DESTQP_FLOW_SHIFT) &
		    TID_RDMA_DESTQP_FLOW_MASK;
	flow_psn = mask_psn(be32_to_cpu(ohdr->u.tid_rdma.r_req.tid_flow_psn));
	flow->flow_state.generation = flow_psn >> HFI1_KDETH_BTH_SEQ_SHIFT;
	flow->flow_state.spsn = flow_psn & HFI1_KDETH_BTH_SEQ_MASK;
	flow->length = len;

	flow->flow_state.lpsn = flow->flow_state.spsn +
		flow->npkts - 1;
	flow->flow_state.ib_spsn = psn;
	flow->flow_state.ib_lpsn = flow->flow_state.ib_spsn + flow->npkts - 1;

	trace_hfi1_tid_flow_rcv_read_req(qp, req->setup_head, flow);
	/* Set the initial flow index to the current flow. */
	req->flow_idx = req->setup_head;

	/* advance circular buffer head */
	req->setup_head = (req->setup_head + 1) & (MAX_FLOWS - 1);

	/*
	 * Compute last PSN for request.
	 */
	e->opcode = (bth0 >> 24) & 0xff;
	e->psn = psn;
	e->lpsn = psn + flow->npkts - 1;
	e->sent = 0;

	req->n_flows = qpriv->tid_rdma.local.max_read;
	req->state = TID_REQUEST_ACTIVE;
	req->cur_seg = 0;
	req->comp_seg = 0;
	req->ack_seg = 0;
	req->isge = 0;
	req->seg_len = qpriv->tid_rdma.local.max_len;
	req->total_len = len;
	req->total_segs = 1;
	req->r_flow_psn = e->psn;

	trace_hfi1_tid_req_rcv_read_req(qp, 0, e->opcode, e->psn, e->lpsn,
					req);
	return 0;
}

static int tid_rdma_rcv_error(struct hfi1_packet *packet,
			      struct ib_other_headers *ohdr,
			      struct rvt_qp *qp, u32 psn, int diff)
{
	struct hfi1_ibport *ibp = to_iport(qp->ibqp.device, qp->port_num);
	struct hfi1_ctxtdata *rcd = ((struct hfi1_qp_priv *)qp->priv)->rcd;
	struct hfi1_ibdev *dev = to_idev(qp->ibqp.device);
	struct hfi1_qp_priv *qpriv = qp->priv;
	struct rvt_ack_entry *e;
	struct tid_rdma_request *req;
	unsigned long flags;
	u8 prev;
	bool old_req;

	trace_hfi1_rsp_tid_rcv_error(qp, psn);
	trace_hfi1_tid_rdma_rcv_err(qp, 0, psn, diff);
	if (diff > 0) {
		/* sequence error */
		if (!qp->r_nak_state) {
			ibp->rvp.n_rc_seqnak++;
			qp->r_nak_state = IB_NAK_PSN_ERROR;
			qp->r_ack_psn = qp->r_psn;
			rc_defered_ack(rcd, qp);
		}
		goto done;
	}

	ibp->rvp.n_rc_dupreq++;

	spin_lock_irqsave(&qp->s_lock, flags);
	e = find_prev_entry(qp, psn, &prev, NULL, &old_req);
	if (!e || (e->opcode != TID_OP(READ_REQ) &&
		   e->opcode != TID_OP(WRITE_REQ)))
		goto unlock;

	req = ack_to_tid_req(e);
	req->r_flow_psn = psn;
	trace_hfi1_tid_req_rcv_err(qp, 0, e->opcode, e->psn, e->lpsn, req);
	if (e->opcode == TID_OP(READ_REQ)) {
		struct ib_reth *reth;
		u32 offset;
		u32 len;
		u32 rkey;
		u64 vaddr;
		int ok;
		u32 bth0;

		reth = &ohdr->u.tid_rdma.r_req.reth;
		/*
		 * The requester always restarts from the start of the original
		 * request.
		 */
		offset = delta_psn(psn, e->psn) * qp->pmtu;
		len = be32_to_cpu(reth->length);
		if (psn != e->psn || len != req->total_len)
			goto unlock;

		if (e->rdma_sge.mr) {
			rvt_put_mr(e->rdma_sge.mr);
			e->rdma_sge.mr = NULL;
		}

		rkey = be32_to_cpu(reth->rkey);
		vaddr = get_ib_reth_vaddr(reth);

		qp->r_len = len;
		ok = rvt_rkey_ok(qp, &e->rdma_sge, len, vaddr, rkey,
				 IB_ACCESS_REMOTE_READ);
		if (unlikely(!ok))
			goto unlock;

		/*
		 * If all the response packets for the current request have
		 * been sent out and this request is complete (old_request
		 * == false) and the TID flow may be unusable (the
		 * req->clear_tail is advanced). However, when an earlier
		 * request is received, this request will not be complete any
		 * more (qp->s_tail_ack_queue is moved back, see below).
		 * Consequently, we need to update the TID flow info everytime
		 * a duplicate request is received.
		 */
		bth0 = be32_to_cpu(ohdr->bth[0]);
		if (tid_rdma_rcv_read_request(qp, e, packet, ohdr, bth0, psn,
					      vaddr, len))
			goto unlock;

		/*
		 * True if the request is already scheduled (between
		 * qp->s_tail_ack_queue and qp->r_head_ack_queue);
		 */
		if (old_req)
			goto unlock;
	} else {
		struct flow_state *fstate;
		bool schedule = false;
		u8 i;

		if (req->state == TID_REQUEST_RESEND) {
			req->state = TID_REQUEST_RESEND_ACTIVE;
		} else if (req->state == TID_REQUEST_INIT_RESEND) {
			req->state = TID_REQUEST_INIT;
			schedule = true;
		}

		/*
		 * True if the request is already scheduled (between
		 * qp->s_tail_ack_queue and qp->r_head_ack_queue).
		 * Also, don't change requests, which are at the SYNC
		 * point and haven't generated any responses yet.
		 * There is nothing to retransmit for them yet.
		 */
		if (old_req || req->state == TID_REQUEST_INIT ||
		    (req->state == TID_REQUEST_SYNC && !req->cur_seg)) {
			for (i = prev + 1; ; i++) {
				if (i > rvt_size_atomic(&dev->rdi))
					i = 0;
				if (i == qp->r_head_ack_queue)
					break;
				e = &qp->s_ack_queue[i];
				req = ack_to_tid_req(e);
				if (e->opcode == TID_OP(WRITE_REQ) &&
				    req->state == TID_REQUEST_INIT)
					req->state = TID_REQUEST_INIT_RESEND;
			}
			/*
			 * If the state of the request has been changed,
			 * the first leg needs to get scheduled in order to
			 * pick up the change. Otherwise, normal response
			 * processing should take care of it.
			 */
			if (!schedule)
				goto unlock;
		}

		/*
		 * If there is no more allocated segment, just schedule the qp
		 * without changing any state.
		 */
		if (req->clear_tail == req->setup_head)
			goto schedule;
		/*
		 * If this request has sent responses for segments, which have
		 * not received data yet (flow_idx != clear_tail), the flow_idx
		 * pointer needs to be adjusted so the same responses can be
		 * re-sent.
		 */
		if (CIRC_CNT(req->flow_idx, req->clear_tail, MAX_FLOWS)) {
			fstate = &req->flows[req->clear_tail].flow_state;
			qpriv->pending_tid_w_segs -=
				CIRC_CNT(req->flow_idx, req->clear_tail,
					 MAX_FLOWS);
			req->flow_idx =
				CIRC_ADD(req->clear_tail,
					 delta_psn(psn, fstate->resp_ib_psn),
					 MAX_FLOWS);
			qpriv->pending_tid_w_segs +=
				delta_psn(psn, fstate->resp_ib_psn);
			/*
			 * When flow_idx == setup_head, we've gotten a duplicate
			 * request for a segment, which has not been allocated
			 * yet. In that case, don't adjust this request.
			 * However, we still want to go through the loop below
			 * to adjust all subsequent requests.
			 */
			if (CIRC_CNT(req->setup_head, req->flow_idx,
				     MAX_FLOWS)) {
				req->cur_seg = delta_psn(psn, e->psn);
				req->state = TID_REQUEST_RESEND_ACTIVE;
			}
		}

		for (i = prev + 1; ; i++) {
			/*
			 * Look at everything up to and including
			 * s_tail_ack_queue
			 */
			if (i > rvt_size_atomic(&dev->rdi))
				i = 0;
			if (i == qp->r_head_ack_queue)
				break;
			e = &qp->s_ack_queue[i];
			req = ack_to_tid_req(e);
			trace_hfi1_tid_req_rcv_err(qp, 0, e->opcode, e->psn,
						   e->lpsn, req);
			if (e->opcode != TID_OP(WRITE_REQ) ||
			    req->cur_seg == req->comp_seg ||
			    req->state == TID_REQUEST_INIT ||
			    req->state == TID_REQUEST_INIT_RESEND) {
				if (req->state == TID_REQUEST_INIT)
					req->state = TID_REQUEST_INIT_RESEND;
				continue;
			}
			qpriv->pending_tid_w_segs -=
				CIRC_CNT(req->flow_idx,
					 req->clear_tail,
					 MAX_FLOWS);
			req->flow_idx = req->clear_tail;
			req->state = TID_REQUEST_RESEND;
			req->cur_seg = req->comp_seg;
		}
		qpriv->s_flags &= ~HFI1_R_TID_WAIT_INTERLCK;
	}
	/* Re-process old requests.*/
	if (qp->s_acked_ack_queue == qp->s_tail_ack_queue)
		qp->s_acked_ack_queue = prev;
	qp->s_tail_ack_queue = prev;
	/*
	 * Since the qp->s_tail_ack_queue is modified, the
	 * qp->s_ack_state must be changed to re-initialize
	 * qp->s_ack_rdma_sge; Otherwise, we will end up in
	 * wrong memory region.
	 */
	qp->s_ack_state = OP(ACKNOWLEDGE);
schedule:
	/*
	 * It's possible to receive a retry psn that is earlier than an RNRNAK
	 * psn. In this case, the rnrnak state should be cleared.
	 */
	if (qpriv->rnr_nak_state) {
		qp->s_nak_state = 0;
		qpriv->rnr_nak_state = TID_RNR_NAK_INIT;
		qp->r_psn = e->lpsn + 1;
		hfi1_tid_write_alloc_resources(qp, true);
	}

	qp->r_state = e->opcode;
	qp->r_nak_state = 0;
	qp->s_flags |= RVT_S_RESP_PENDING;
	hfi1_schedule_send(qp);
unlock:
	spin_unlock_irqrestore(&qp->s_lock, flags);
done:
	return 1;
}

void hfi1_rc_rcv_tid_rdma_read_req(struct hfi1_packet *packet)
{
	/* HANDLER FOR TID RDMA READ REQUEST packet (Responder side)*/

	/*
	 * 1. Verify TID RDMA READ REQ as per IB_OPCODE_RC_RDMA_READ
	 *    (see hfi1_rc_rcv())
	 * 2. Put TID RDMA READ REQ into the response queueu (s_ack_queue)
	 *     - Setup struct tid_rdma_req with request info
	 *     - Initialize struct tid_rdma_flow info;
	 *     - Copy TID entries;
	 * 3. Set the qp->s_ack_state.
	 * 4. Set RVT_S_RESP_PENDING in s_flags.
	 * 5. Kick the send engine (hfi1_schedule_send())
	 */
	struct hfi1_ctxtdata *rcd = packet->rcd;
	struct rvt_qp *qp = packet->qp;
	struct hfi1_ibport *ibp = to_iport(qp->ibqp.device, qp->port_num);
	struct ib_other_headers *ohdr = packet->ohdr;
	struct rvt_ack_entry *e;
	unsigned long flags;
	struct ib_reth *reth;
	struct hfi1_qp_priv *qpriv = qp->priv;
	u32 bth0, psn, len, rkey;
	bool is_fecn;
	u8 next;
	u64 vaddr;
	int diff;
	u8 nack_state = IB_NAK_INVALID_REQUEST;

	bth0 = be32_to_cpu(ohdr->bth[0]);
	if (hfi1_ruc_check_hdr(ibp, packet))
		return;

	is_fecn = process_ecn(qp, packet);
	psn = mask_psn(be32_to_cpu(ohdr->bth[2]));
	trace_hfi1_rsp_rcv_tid_read_req(qp, psn);

	if (qp->state == IB_QPS_RTR && !(qp->r_flags & RVT_R_COMM_EST))
		rvt_comm_est(qp);

	if (unlikely(!(qp->qp_access_flags & IB_ACCESS_REMOTE_READ)))
		goto nack_inv;

	reth = &ohdr->u.tid_rdma.r_req.reth;
	vaddr = be64_to_cpu(reth->vaddr);
	len = be32_to_cpu(reth->length);
	/* The length needs to be in multiples of PAGE_SIZE */
	if (!len || len & ~PAGE_MASK || len > qpriv->tid_rdma.local.max_len)
		goto nack_inv;

	diff = delta_psn(psn, qp->r_psn);
	if (unlikely(diff)) {
		if (tid_rdma_rcv_error(packet, ohdr, qp, psn, diff))
			return;
		goto send_ack;
	}

	/* We've verified the request, insert it into the ack queue. */
	next = qp->r_head_ack_queue + 1;
	if (next > rvt_size_atomic(ib_to_rvt(qp->ibqp.device)))
		next = 0;
	spin_lock_irqsave(&qp->s_lock, flags);
	if (unlikely(next == qp->s_tail_ack_queue)) {
		if (!qp->s_ack_queue[next].sent) {
			nack_state = IB_NAK_REMOTE_OPERATIONAL_ERROR;
			goto nack_inv_unlock;
		}
		update_ack_queue(qp, next);
	}
	e = &qp->s_ack_queue[qp->r_head_ack_queue];
	if (e->rdma_sge.mr) {
		rvt_put_mr(e->rdma_sge.mr);
		e->rdma_sge.mr = NULL;
	}

	rkey = be32_to_cpu(reth->rkey);
	qp->r_len = len;

	if (unlikely(!rvt_rkey_ok(qp, &e->rdma_sge, qp->r_len, vaddr,
				  rkey, IB_ACCESS_REMOTE_READ)))
		goto nack_acc;

	/* Accept the request parameters */
	if (tid_rdma_rcv_read_request(qp, e, packet, ohdr, bth0, psn, vaddr,
				      len))
		goto nack_inv_unlock;

	qp->r_state = e->opcode;
	qp->r_nak_state = 0;
	/*
	 * We need to increment the MSN here instead of when we
	 * finish sending the result since a duplicate request would
	 * increment it more than once.
	 */
	qp->r_msn++;
	qp->r_psn += e->lpsn - e->psn + 1;

	qp->r_head_ack_queue = next;

	/*
	 * For all requests other than TID WRITE which are added to the ack
	 * queue, qpriv->r_tid_alloc follows qp->r_head_ack_queue. It is ok to
	 * do this because of interlocks between these and TID WRITE
	 * requests. The same change has also been made in hfi1_rc_rcv().
	 */
	qpriv->r_tid_alloc = qp->r_head_ack_queue;

	/* Schedule the send tasklet. */
	qp->s_flags |= RVT_S_RESP_PENDING;
	hfi1_schedule_send(qp);

	spin_unlock_irqrestore(&qp->s_lock, flags);
	if (is_fecn)
		goto send_ack;
	return;

nack_inv_unlock:
	spin_unlock_irqrestore(&qp->s_lock, flags);
nack_inv:
	rvt_rc_error(qp, IB_WC_LOC_QP_OP_ERR);
	qp->r_nak_state = nack_state;
	qp->r_ack_psn = qp->r_psn;
	/* Queue NAK for later */
	rc_defered_ack(rcd, qp);
	return;
nack_acc:
	spin_unlock_irqrestore(&qp->s_lock, flags);
	rvt_rc_error(qp, IB_WC_LOC_PROT_ERR);
	qp->r_nak_state = IB_NAK_REMOTE_ACCESS_ERROR;
	qp->r_ack_psn = qp->r_psn;
send_ack:
	hfi1_send_rc_ack(packet, is_fecn);
}

u32 hfi1_build_tid_rdma_read_resp(struct rvt_qp *qp, struct rvt_ack_entry *e,
				  struct ib_other_headers *ohdr, u32 *bth0,
				  u32 *bth1, u32 *bth2, u32 *len, bool *last)
{
	struct hfi1_ack_priv *epriv = e->priv;
	struct tid_rdma_request *req = &epriv->tid_req;
	struct hfi1_qp_priv *qpriv = qp->priv;
	struct tid_rdma_flow *flow = &req->flows[req->clear_tail];
	u32 tidentry = flow->tid_entry[flow->tid_idx];
	u32 tidlen = EXP_TID_GET(tidentry, LEN) << PAGE_SHIFT;
	struct tid_rdma_read_resp *resp = &ohdr->u.tid_rdma.r_rsp;
	u32 next_offset, om = KDETH_OM_LARGE;
	bool last_pkt;
	u32 hdwords = 0;
	struct tid_rdma_params *remote;

	*len = min_t(u32, qp->pmtu, tidlen - flow->tid_offset);
	flow->sent += *len;
	next_offset = flow->tid_offset + *len;
	last_pkt = (flow->sent >= flow->length);

	trace_hfi1_tid_entry_build_read_resp(qp, flow->tid_idx, tidentry);
	trace_hfi1_tid_flow_build_read_resp(qp, req->clear_tail, flow);

	rcu_read_lock();
	remote = rcu_dereference(qpriv->tid_rdma.remote);
	if (!remote) {
		rcu_read_unlock();
		goto done;
	}
	KDETH_RESET(resp->kdeth0, KVER, 0x1);
	KDETH_SET(resp->kdeth0, SH, !last_pkt);
	KDETH_SET(resp->kdeth0, INTR, !!(!last_pkt && remote->urg));
	KDETH_SET(resp->kdeth0, TIDCTRL, EXP_TID_GET(tidentry, CTRL));
	KDETH_SET(resp->kdeth0, TID, EXP_TID_GET(tidentry, IDX));
	KDETH_SET(resp->kdeth0, OM, om == KDETH_OM_LARGE);
	KDETH_SET(resp->kdeth0, OFFSET, flow->tid_offset / om);
	KDETH_RESET(resp->kdeth1, JKEY, remote->jkey);
	resp->verbs_qp = cpu_to_be32(qp->remote_qpn);
	rcu_read_unlock();

	resp->aeth = rvt_compute_aeth(qp);
	resp->verbs_psn = cpu_to_be32(mask_psn(flow->flow_state.ib_spsn +
					       flow->pkt));

	*bth0 = TID_OP(READ_RESP) << 24;
	*bth1 = flow->tid_qpn;
	*bth2 = mask_psn(((flow->flow_state.spsn + flow->pkt++) &
			  HFI1_KDETH_BTH_SEQ_MASK) |
			 (flow->flow_state.generation <<
			  HFI1_KDETH_BTH_SEQ_SHIFT));
	*last = last_pkt;
	if (last_pkt)
		/* Advance to next flow */
		req->clear_tail = (req->clear_tail + 1) &
				  (MAX_FLOWS - 1);

	if (next_offset >= tidlen) {
		flow->tid_offset = 0;
		flow->tid_idx++;
	} else {
		flow->tid_offset = next_offset;
	}

	hdwords = sizeof(ohdr->u.tid_rdma.r_rsp) / sizeof(u32);

done:
	return hdwords;
}

static inline struct tid_rdma_request *
find_tid_request(struct rvt_qp *qp, u32 psn, enum ib_wr_opcode opcode)
	__must_hold(&qp->s_lock)
{
	struct rvt_swqe *wqe;
	struct tid_rdma_request *req = NULL;
	u32 i, end;

	end = qp->s_cur + 1;
	if (end == qp->s_size)
		end = 0;
	for (i = qp->s_acked; i != end;) {
		wqe = rvt_get_swqe_ptr(qp, i);
		if (cmp_psn(psn, wqe->psn) >= 0 &&
		    cmp_psn(psn, wqe->lpsn) <= 0) {
			if (wqe->wr.opcode == opcode)
				req = wqe_to_tid_req(wqe);
			break;
		}
		if (++i == qp->s_size)
			i = 0;
	}

	return req;
}

void hfi1_rc_rcv_tid_rdma_read_resp(struct hfi1_packet *packet)
{
	/* HANDLER FOR TID RDMA READ RESPONSE packet (Requestor side */

	/*
	 * 1. Find matching SWQE
	 * 2. Check that the entire segment has been read.
	 * 3. Remove HFI1_S_WAIT_TID_RESP from s_flags.
	 * 4. Free the TID flow resources.
	 * 5. Kick the send engine (hfi1_schedule_send())
	 */
	struct ib_other_headers *ohdr = packet->ohdr;
	struct rvt_qp *qp = packet->qp;
	struct hfi1_qp_priv *priv = qp->priv;
	struct hfi1_ctxtdata *rcd = packet->rcd;
	struct tid_rdma_request *req;
	struct tid_rdma_flow *flow;
	u32 opcode, aeth;
	bool is_fecn;
	unsigned long flags;
	u32 kpsn, ipsn;

	trace_hfi1_sender_rcv_tid_read_resp(qp);
	is_fecn = process_ecn(qp, packet);
	kpsn = mask_psn(be32_to_cpu(ohdr->bth[2]));
	aeth = be32_to_cpu(ohdr->u.tid_rdma.r_rsp.aeth);
	opcode = (be32_to_cpu(ohdr->bth[0]) >> 24) & 0xff;

	spin_lock_irqsave(&qp->s_lock, flags);
	ipsn = mask_psn(be32_to_cpu(ohdr->u.tid_rdma.r_rsp.verbs_psn));
	req = find_tid_request(qp, ipsn, IB_WR_TID_RDMA_READ);
	if (unlikely(!req))
		goto ack_op_err;

	flow = &req->flows[req->clear_tail];
	/* When header suppression is disabled */
	if (cmp_psn(ipsn, flow->flow_state.ib_lpsn))
		goto ack_done;
	req->ack_pending--;
	priv->pending_tid_r_segs--;
	qp->s_num_rd_atomic--;
	if ((qp->s_flags & RVT_S_WAIT_FENCE) &&
	    !qp->s_num_rd_atomic) {
		qp->s_flags &= ~(RVT_S_WAIT_FENCE |
				 RVT_S_WAIT_ACK);
		hfi1_schedule_send(qp);
	}
	if (qp->s_flags & RVT_S_WAIT_RDMAR) {
		qp->s_flags &= ~(RVT_S_WAIT_RDMAR | RVT_S_WAIT_ACK);
		hfi1_schedule_send(qp);
	}

	trace_hfi1_ack(qp, ipsn);
	trace_hfi1_tid_req_rcv_read_resp(qp, 0, req->e.swqe->wr.opcode,
					 req->e.swqe->psn, req->e.swqe->lpsn,
					 req);
	trace_hfi1_tid_flow_rcv_read_resp(qp, req->clear_tail, flow);

	/* Release the tid resources */
	hfi1_kern_exp_rcv_clear(req);

	if (!do_rc_ack(qp, aeth, ipsn, opcode, 0, rcd))
		goto ack_done;

	/* If not done yet, build next read request */
	if (++req->comp_seg >= req->total_segs) {
		priv->tid_r_comp++;
		req->state = TID_REQUEST_COMPLETE;
	}

	/*
	 * Clear the hw flow under two conditions:
	 * 1. This request is a sync point and it is complete;
	 * 2. Current request is completed and there are no more requests.
	 */
	if ((req->state == TID_REQUEST_SYNC &&
	     req->comp_seg == req->cur_seg) ||
	    priv->tid_r_comp == priv->tid_r_reqs) {
		hfi1_kern_clear_hw_flow(priv->rcd, qp);
		if (req->state == TID_REQUEST_SYNC)
			req->state = TID_REQUEST_ACTIVE;
	}

	hfi1_schedule_send(qp);
	goto ack_done;

ack_op_err:
	/*
	 * The test indicates that the send engine has finished its cleanup
	 * after sending the request and it's now safe to put the QP into error
	 * state. However, if the wqe queue is empty (qp->s_acked == qp->s_tail
	 * == qp->s_head), it would be unsafe to complete the wqe pointed by
	 * qp->s_acked here. Putting the qp into error state will safely flush
	 * all remaining requests.
	 */
	if (qp->s_last == qp->s_acked)
		rvt_error_qp(qp, IB_WC_WR_FLUSH_ERR);

ack_done:
	spin_unlock_irqrestore(&qp->s_lock, flags);
	if (is_fecn)
		hfi1_send_rc_ack(packet, is_fecn);
}

void hfi1_kern_read_tid_flow_free(struct rvt_qp *qp)
	__must_hold(&qp->s_lock)
{
	u32 n = qp->s_acked;
	struct rvt_swqe *wqe;
	struct tid_rdma_request *req;
	struct hfi1_qp_priv *priv = qp->priv;

	lockdep_assert_held(&qp->s_lock);
	/* Free any TID entries */
	while (n != qp->s_tail) {
		wqe = rvt_get_swqe_ptr(qp, n);
		if (wqe->wr.opcode == IB_WR_TID_RDMA_READ) {
			req = wqe_to_tid_req(wqe);
			hfi1_kern_exp_rcv_clear_all(req);
		}

		if (++n == qp->s_size)
			n = 0;
	}
	/* Free flow */
	hfi1_kern_clear_hw_flow(priv->rcd, qp);
}

static bool tid_rdma_tid_err(struct hfi1_ctxtdata *rcd,
			     struct hfi1_packet *packet, u8 rcv_type,
			     u8 opcode)
{
	struct rvt_qp *qp = packet->qp;
	struct hfi1_qp_priv *qpriv = qp->priv;
	u32 ipsn;
	struct ib_other_headers *ohdr = packet->ohdr;
	struct rvt_ack_entry *e;
	struct tid_rdma_request *req;
	struct rvt_dev_info *rdi = ib_to_rvt(qp->ibqp.device);
	u32 i;

	if (rcv_type >= RHF_RCV_TYPE_IB)
		goto done;

	spin_lock(&qp->s_lock);

	/*
	 * We've ran out of space in the eager buffer.
	 * Eagerly received KDETH packets which require space in the
	 * Eager buffer (packet that have payload) are TID RDMA WRITE
	 * response packets. In this case, we have to re-transmit the
	 * TID RDMA WRITE request.
	 */
	if (rcv_type == RHF_RCV_TYPE_EAGER) {
		hfi1_restart_rc(qp, qp->s_last_psn + 1, 1);
		hfi1_schedule_send(qp);
		goto done_unlock;
	}

	/*
	 * For TID READ response, error out QP after freeing the tid
	 * resources.
	 */
	if (opcode == TID_OP(READ_RESP)) {
		ipsn = mask_psn(be32_to_cpu(ohdr->u.tid_rdma.r_rsp.verbs_psn));
		if (cmp_psn(ipsn, qp->s_last_psn) > 0 &&
		    cmp_psn(ipsn, qp->s_psn) < 0) {
			hfi1_kern_read_tid_flow_free(qp);
			spin_unlock(&qp->s_lock);
			rvt_rc_error(qp, IB_WC_LOC_QP_OP_ERR);
			goto done;
		}
		goto done_unlock;
	}

	/*
	 * Error out the qp for TID RDMA WRITE
	 */
	hfi1_kern_clear_hw_flow(qpriv->rcd, qp);
	for (i = 0; i < rvt_max_atomic(rdi); i++) {
		e = &qp->s_ack_queue[i];
		if (e->opcode == TID_OP(WRITE_REQ)) {
			req = ack_to_tid_req(e);
			hfi1_kern_exp_rcv_clear_all(req);
		}
	}
	spin_unlock(&qp->s_lock);
	rvt_rc_error(qp, IB_WC_LOC_LEN_ERR);
	goto done;

done_unlock:
	spin_unlock(&qp->s_lock);
done:
	return true;
}

static void restart_tid_rdma_read_req(struct hfi1_ctxtdata *rcd,
				      struct rvt_qp *qp, struct rvt_swqe *wqe)
{
	struct tid_rdma_request *req;
	struct tid_rdma_flow *flow;

	/* Start from the right segment */
	qp->r_flags |= RVT_R_RDMAR_SEQ;
	req = wqe_to_tid_req(wqe);
	flow = &req->flows[req->clear_tail];
	hfi1_restart_rc(qp, flow->flow_state.ib_spsn, 0);
	if (list_empty(&qp->rspwait)) {
		qp->r_flags |= RVT_R_RSP_SEND;
		rvt_get_qp(qp);
		list_add_tail(&qp->rspwait, &rcd->qp_wait_list);
	}
}

/*
 * Handle the KDETH eflags for TID RDMA READ response.
 *
 * Return true if the last packet for a segment has been received and it is
 * time to process the response normally; otherwise, return true.
 *
 * The caller must hold the packet->qp->r_lock and the rcu_read_lock.
 */
static bool handle_read_kdeth_eflags(struct hfi1_ctxtdata *rcd,
				     struct hfi1_packet *packet, u8 rcv_type,
				     u8 rte, u32 psn, u32 ibpsn)
	__must_hold(&packet->qp->r_lock) __must_hold(RCU)
{
	struct hfi1_pportdata *ppd = rcd->ppd;
	struct hfi1_devdata *dd = ppd->dd;
	struct hfi1_ibport *ibp;
	struct rvt_swqe *wqe;
	struct tid_rdma_request *req;
	struct tid_rdma_flow *flow;
	u32 ack_psn;
	struct rvt_qp *qp = packet->qp;
	struct hfi1_qp_priv *priv = qp->priv;
	bool ret = true;
	int diff = 0;
	u32 fpsn;

	lockdep_assert_held(&qp->r_lock);
	/* If the psn is out of valid range, drop the packet */
	if (cmp_psn(ibpsn, qp->s_last_psn) < 0 ||
	    cmp_psn(ibpsn, qp->s_psn) > 0)
		return ret;

	spin_lock(&qp->s_lock);
	/*
	 * Note that NAKs implicitly ACK outstanding SEND and RDMA write
	 * requests and implicitly NAK RDMA read and atomic requests issued
	 * before the NAK'ed request.
	 */
	ack_psn = ibpsn - 1;
	wqe = rvt_get_swqe_ptr(qp, qp->s_acked);
	ibp = to_iport(qp->ibqp.device, qp->port_num);

	/* Complete WQEs that the PSN finishes. */
	while ((int)delta_psn(ack_psn, wqe->lpsn) >= 0) {
		/*
		 * If this request is a RDMA read or atomic, and the NACK is
		 * for a later operation, this NACK NAKs the RDMA read or
		 * atomic.
		 */
		if (wqe->wr.opcode == IB_WR_RDMA_READ ||
		    wqe->wr.opcode == IB_WR_TID_RDMA_READ ||
		    wqe->wr.opcode == IB_WR_ATOMIC_CMP_AND_SWP ||
		    wqe->wr.opcode == IB_WR_ATOMIC_FETCH_AND_ADD) {
			/* Retry this request. */
			if (!(qp->r_flags & RVT_R_RDMAR_SEQ)) {
				qp->r_flags |= RVT_R_RDMAR_SEQ;
				if (wqe->wr.opcode == IB_WR_TID_RDMA_READ) {
					restart_tid_rdma_read_req(rcd, qp,
								  wqe);
				} else {
					hfi1_restart_rc(qp, qp->s_last_psn + 1,
							0);
					if (list_empty(&qp->rspwait)) {
						qp->r_flags |= RVT_R_RSP_SEND;
						rvt_get_qp(qp);
						list_add_tail(/* wait */
						   &qp->rspwait,
						   &rcd->qp_wait_list);
					}
				}
			}
			/*
			 * No need to process the NAK since we are
			 * restarting an earlier request.
			 */
			break;
		}

		wqe = do_rc_completion(qp, wqe, ibp);
		if (qp->s_acked == qp->s_tail)
			break;
	}

	/* Handle the eflags for the request */
	if (wqe->wr.opcode != IB_WR_TID_RDMA_READ)
		goto s_unlock;

	req = wqe_to_tid_req(wqe);
	switch (rcv_type) {
	case RHF_RCV_TYPE_EXPECTED:
		switch (rte) {
		case RHF_RTE_EXPECTED_FLOW_SEQ_ERR:
			/*
			 * On the first occurrence of a Flow Sequence error,
			 * the flag TID_FLOW_SW_PSN is set.
			 *
			 * After that, the flow is *not* reprogrammed and the
			 * protocol falls back to SW PSN checking. This is done
			 * to prevent continuous Flow Sequence errors for any
			 * packets that could be still in the fabric.
			 */
			flow = find_flow(req, psn, NULL);
			if (!flow) {
				/*
				 * We can't find the IB PSN matching the
				 * received KDETH PSN. The only thing we can
				 * do at this point is report the error to
				 * the QP.
				 */
				hfi1_kern_read_tid_flow_free(qp);
				spin_unlock(&qp->s_lock);
				rvt_rc_error(qp, IB_WC_LOC_QP_OP_ERR);
				return ret;
			}
			if (priv->flow_state.flags & TID_FLOW_SW_PSN) {
				diff = cmp_psn(psn,
					       priv->flow_state.r_next_psn);
				if (diff > 0) {
					if (!(qp->r_flags & RVT_R_RDMAR_SEQ))
						restart_tid_rdma_read_req(rcd,
									  qp,
									  wqe);

					/* Drop the packet.*/
					goto s_unlock;
				} else if (diff < 0) {
					/*
					 * If a response packet for a restarted
					 * request has come back, reset the
					 * restart flag.
					 */
					if (qp->r_flags & RVT_R_RDMAR_SEQ)
						qp->r_flags &=
							~RVT_R_RDMAR_SEQ;

					/* Drop the packet.*/
					goto s_unlock;
				}

				/*
				 * If SW PSN verification is successful and
				 * this is the last packet in the segment, tell
				 * the caller to process it as a normal packet.
				 */
				fpsn = full_flow_psn(flow,
						     flow->flow_state.lpsn);
				if (cmp_psn(fpsn, psn) == 0) {
					ret = false;
					if (qp->r_flags & RVT_R_RDMAR_SEQ)
						qp->r_flags &=
							~RVT_R_RDMAR_SEQ;
				}
				priv->flow_state.r_next_psn++;
			} else {
				u64 reg;
				u32 last_psn;

				/*
				 * The only sane way to get the amount of
				 * progress is to read the HW flow state.
				 */
				reg = read_uctxt_csr(dd, rcd->ctxt,
						     RCV_TID_FLOW_TABLE +
						     (8 * flow->idx));
				last_psn = mask_psn(reg);

				priv->flow_state.r_next_psn = last_psn;
				priv->flow_state.flags |= TID_FLOW_SW_PSN;
				/*
				 * If no request has been restarted yet,
				 * restart the current one.
				 */
				if (!(qp->r_flags & RVT_R_RDMAR_SEQ))
					restart_tid_rdma_read_req(rcd, qp,
								  wqe);
			}

			break;

		case RHF_RTE_EXPECTED_FLOW_GEN_ERR:
			/*
			 * Since the TID flow is able to ride through
			 * generation mismatch, drop this stale packet.
			 */
			break;

		default:
			break;
		}
		break;

	case RHF_RCV_TYPE_ERROR:
		switch (rte) {
		case RHF_RTE_ERROR_OP_CODE_ERR:
		case RHF_RTE_ERROR_KHDR_MIN_LEN_ERR:
		case RHF_RTE_ERROR_KHDR_HCRC_ERR:
		case RHF_RTE_ERROR_KHDR_KVER_ERR:
		case RHF_RTE_ERROR_CONTEXT_ERR:
		case RHF_RTE_ERROR_KHDR_TID_ERR:
		default:
			break;
		}
	default:
		break;
	}
s_unlock:
	spin_unlock(&qp->s_lock);
	return ret;
}

bool hfi1_handle_kdeth_eflags(struct hfi1_ctxtdata *rcd,
			      struct hfi1_pportdata *ppd,
			      struct hfi1_packet *packet)
{
	struct hfi1_ibport *ibp = &ppd->ibport_data;
	struct hfi1_devdata *dd = ppd->dd;
	struct rvt_dev_info *rdi = &dd->verbs_dev.rdi;
	u8 rcv_type = rhf_rcv_type(packet->rhf);
	u8 rte = rhf_rcv_type_err(packet->rhf);
	struct ib_header *hdr = packet->hdr;
	struct ib_other_headers *ohdr = NULL;
	int lnh = be16_to_cpu(hdr->lrh[0]) & 3;
	u16 lid  = be16_to_cpu(hdr->lrh[1]);
	u8 opcode;
	u32 qp_num, psn, ibpsn;
	struct rvt_qp *qp;
	struct hfi1_qp_priv *qpriv;
	unsigned long flags;
	bool ret = true;
	struct rvt_ack_entry *e;
	struct tid_rdma_request *req;
	struct tid_rdma_flow *flow;

	trace_hfi1_msg_handle_kdeth_eflags(NULL, "Kdeth error: rhf ",
					   packet->rhf);
	if (packet->rhf & (RHF_VCRC_ERR | RHF_ICRC_ERR))
		return ret;

	packet->ohdr = &hdr->u.oth;
	ohdr = packet->ohdr;
	trace_input_ibhdr(rcd->dd, packet, !!(rhf_dc_info(packet->rhf)));

	/* Get the destination QP number. */
	qp_num = be32_to_cpu(ohdr->u.tid_rdma.r_rsp.verbs_qp) &
		RVT_QPN_MASK;
	if (lid >= be16_to_cpu(IB_MULTICAST_LID_BASE))
		goto drop;

	psn = mask_psn(be32_to_cpu(ohdr->bth[2]));
	opcode = (be32_to_cpu(ohdr->bth[0]) >> 24) & 0xff;

	rcu_read_lock();
	qp = rvt_lookup_qpn(rdi, &ibp->rvp, qp_num);
	if (!qp)
		goto rcu_unlock;

	packet->qp = qp;

	/* Check for valid receive state. */
	spin_lock_irqsave(&qp->r_lock, flags);
	if (!(ib_rvt_state_ops[qp->state] & RVT_PROCESS_RECV_OK)) {
		ibp->rvp.n_pkt_drops++;
		goto r_unlock;
	}

	if (packet->rhf & RHF_TID_ERR) {
		/* For TIDERR and RC QPs preemptively schedule a NAK */
		u32 tlen = rhf_pkt_len(packet->rhf); /* in bytes */

		/* Sanity check packet */
		if (tlen < 24)
			goto r_unlock;

		/*
		 * Check for GRH. We should never get packets with GRH in this
		 * path.
		 */
		if (lnh == HFI1_LRH_GRH)
			goto r_unlock;

		if (tid_rdma_tid_err(rcd, packet, rcv_type, opcode))
			goto r_unlock;
	}

	/* handle TID RDMA READ */
	if (opcode == TID_OP(READ_RESP)) {
		ibpsn = be32_to_cpu(ohdr->u.tid_rdma.r_rsp.verbs_psn);
		ibpsn = mask_psn(ibpsn);
		ret = handle_read_kdeth_eflags(rcd, packet, rcv_type, rte, psn,
					       ibpsn);
		goto r_unlock;
	}

	/*
	 * qp->s_tail_ack_queue points to the rvt_ack_entry currently being
	 * processed. These a completed sequentially so we can be sure that
	 * the pointer will not change until the entire request has completed.
	 */
	spin_lock(&qp->s_lock);
	qpriv = qp->priv;
	e = &qp->s_ack_queue[qpriv->r_tid_tail];
	req = ack_to_tid_req(e);
	flow = &req->flows[req->clear_tail];
	trace_hfi1_eflags_err_write(qp, rcv_type, rte, psn);
	trace_hfi1_rsp_handle_kdeth_eflags(qp, psn);
	trace_hfi1_tid_write_rsp_handle_kdeth_eflags(qp);
	trace_hfi1_tid_req_handle_kdeth_eflags(qp, 0, e->opcode, e->psn,
					       e->lpsn, req);
	trace_hfi1_tid_flow_handle_kdeth_eflags(qp, req->clear_tail, flow);

	switch (rcv_type) {
	case RHF_RCV_TYPE_EXPECTED:
		switch (rte) {
		case RHF_RTE_EXPECTED_FLOW_SEQ_ERR:
			if (!(qpriv->s_flags & HFI1_R_TID_SW_PSN)) {
				u64 reg;

				qpriv->s_flags |= HFI1_R_TID_SW_PSN;
				/*
				 * The only sane way to get the amount of
				 * progress is to read the HW flow state.
				 */
				reg = read_uctxt_csr(dd, rcd->ctxt,
						     RCV_TID_FLOW_TABLE +
						     (8 * flow->idx));
				flow->flow_state.r_next_psn = mask_psn(reg);
				qpriv->r_next_psn_kdeth =
					flow->flow_state.r_next_psn;
				goto nak_psn;
			} else {
				/*
				 * If the received PSN does not match the next
				 * expected PSN, NAK the packet.
				 * However, only do that if we know that the a
				 * NAK has already been sent. Otherwise, this
				 * mismatch could be due to packets that were
				 * already in flight.
				 */
				if (psn != flow->flow_state.r_next_psn) {
					psn = flow->flow_state.r_next_psn;
					goto nak_psn;
				}

				qpriv->s_nak_state = 0;
				/*
				 * If SW PSN verification is successful and this
				 * is the last packet in the segment, tell the
				 * caller to process it as a normal packet.
				 */
				if (psn == full_flow_psn(flow,
							 flow->flow_state.lpsn))
					ret = false;
				qpriv->r_next_psn_kdeth =
					++flow->flow_state.r_next_psn;
			}
			break;

		case RHF_RTE_EXPECTED_FLOW_GEN_ERR:
			goto nak_psn;

		default:
			break;
		}
		break;

	case RHF_RCV_TYPE_ERROR:
		switch (rte) {
		case RHF_RTE_ERROR_OP_CODE_ERR:
		case RHF_RTE_ERROR_KHDR_MIN_LEN_ERR:
		case RHF_RTE_ERROR_KHDR_HCRC_ERR:
		case RHF_RTE_ERROR_KHDR_KVER_ERR:
		case RHF_RTE_ERROR_CONTEXT_ERR:
		case RHF_RTE_ERROR_KHDR_TID_ERR:
		default:
			break;
		}
	default:
		break;
	}

unlock:
	spin_unlock(&qp->s_lock);
r_unlock:
	spin_unlock_irqrestore(&qp->r_lock, flags);
rcu_unlock:
	rcu_read_unlock();
drop:
	return ret;
nak_psn:
	ibp->rvp.n_rc_seqnak++;
	if (!qpriv->s_nak_state) {
		qpriv->s_nak_state = IB_NAK_PSN_ERROR;
		/* We are NAK'ing the next expected PSN */
		qpriv->s_nak_psn = mask_psn(flow->flow_state.r_next_psn);
		qpriv->s_flags |= RVT_S_ACK_PENDING;
		if (qpriv->r_tid_ack == HFI1_QP_WQE_INVALID)
			qpriv->r_tid_ack = qpriv->r_tid_tail;
		hfi1_schedule_tid_send(qp);
	}
	goto unlock;
}

/*
 * "Rewind" the TID request information.
 * This means that we reset the state back to ACTIVE,
 * find the proper flow, set the flow index to that flow,
 * and reset the flow information.
 */
void hfi1_tid_rdma_restart_req(struct rvt_qp *qp, struct rvt_swqe *wqe,
			       u32 *bth2)
{
	struct tid_rdma_request *req = wqe_to_tid_req(wqe);
	struct tid_rdma_flow *flow;
	struct hfi1_qp_priv *qpriv = qp->priv;
	int diff, delta_pkts;
	u32 tididx = 0, i;
	u16 fidx;

	if (wqe->wr.opcode == IB_WR_TID_RDMA_READ) {
		*bth2 = mask_psn(qp->s_psn);
		flow = find_flow_ib(req, *bth2, &fidx);
		if (!flow) {
			trace_hfi1_msg_tid_restart_req(/* msg */
			   qp, "!!!!!! Could not find flow to restart: bth2 ",
			   (u64)*bth2);
			trace_hfi1_tid_req_restart_req(qp, 0, wqe->wr.opcode,
						       wqe->psn, wqe->lpsn,
						       req);
			return;
		}
	} else {
		fidx = req->acked_tail;
		flow = &req->flows[fidx];
		*bth2 = mask_psn(req->r_ack_psn);
	}

	if (wqe->wr.opcode == IB_WR_TID_RDMA_READ)
		delta_pkts = delta_psn(*bth2, flow->flow_state.ib_spsn);
	else
		delta_pkts = delta_psn(*bth2,
				       full_flow_psn(flow,
						     flow->flow_state.spsn));

	trace_hfi1_tid_flow_restart_req(qp, fidx, flow);
	diff = delta_pkts + flow->resync_npkts;

	flow->sent = 0;
	flow->pkt = 0;
	flow->tid_idx = 0;
	flow->tid_offset = 0;
	if (diff) {
		for (tididx = 0; tididx < flow->tidcnt; tididx++) {
			u32 tidentry = flow->tid_entry[tididx], tidlen,
				tidnpkts, npkts;

			flow->tid_offset = 0;
			tidlen = EXP_TID_GET(tidentry, LEN) * PAGE_SIZE;
			tidnpkts = rvt_div_round_up_mtu(qp, tidlen);
			npkts = min_t(u32, diff, tidnpkts);
			flow->pkt += npkts;
			flow->sent += (npkts == tidnpkts ? tidlen :
				       npkts * qp->pmtu);
			flow->tid_offset += npkts * qp->pmtu;
			diff -= npkts;
			if (!diff)
				break;
		}
	}
	if (wqe->wr.opcode == IB_WR_TID_RDMA_WRITE) {
		rvt_skip_sge(&qpriv->tid_ss, (req->cur_seg * req->seg_len) +
			     flow->sent, 0);
		/*
		 * Packet PSN is based on flow_state.spsn + flow->pkt. However,
		 * during a RESYNC, the generation is incremented and the
		 * sequence is reset to 0. Since we've adjusted the npkts in the
		 * flow and the SGE has been sufficiently advanced, we have to
		 * adjust flow->pkt in order to calculate the correct PSN.
		 */
		flow->pkt -= flow->resync_npkts;
	}

	if (flow->tid_offset ==
	    EXP_TID_GET(flow->tid_entry[tididx], LEN) * PAGE_SIZE) {
		tididx++;
		flow->tid_offset = 0;
	}
	flow->tid_idx = tididx;
	if (wqe->wr.opcode == IB_WR_TID_RDMA_READ)
		/* Move flow_idx to correct index */
		req->flow_idx = fidx;
	else
		req->clear_tail = fidx;

	trace_hfi1_tid_flow_restart_req(qp, fidx, flow);
	trace_hfi1_tid_req_restart_req(qp, 0, wqe->wr.opcode, wqe->psn,
				       wqe->lpsn, req);
	req->state = TID_REQUEST_ACTIVE;
	if (wqe->wr.opcode == IB_WR_TID_RDMA_WRITE) {
		/* Reset all the flows that we are going to resend */
		fidx = CIRC_NEXT(fidx, MAX_FLOWS);
		i = qpriv->s_tid_tail;
		do {
			for (; CIRC_CNT(req->setup_head, fidx, MAX_FLOWS);
			      fidx = CIRC_NEXT(fidx, MAX_FLOWS)) {
				req->flows[fidx].sent = 0;
				req->flows[fidx].pkt = 0;
				req->flows[fidx].tid_idx = 0;
				req->flows[fidx].tid_offset = 0;
				req->flows[fidx].resync_npkts = 0;
			}
			if (i == qpriv->s_tid_cur)
				break;
			do {
				i = (++i == qp->s_size ? 0 : i);
				wqe = rvt_get_swqe_ptr(qp, i);
			} while (wqe->wr.opcode != IB_WR_TID_RDMA_WRITE);
			req = wqe_to_tid_req(wqe);
			req->cur_seg = req->ack_seg;
			fidx = req->acked_tail;
			/* Pull req->clear_tail back */
			req->clear_tail = fidx;
		} while (1);
	}
}

void hfi1_qp_kern_exp_rcv_clear_all(struct rvt_qp *qp)
{
	int i, ret;
	struct hfi1_qp_priv *qpriv = qp->priv;
	struct tid_flow_state *fs;

	if (qp->ibqp.qp_type != IB_QPT_RC || !HFI1_CAP_IS_KSET(TID_RDMA))
		return;

	/*
	 * First, clear the flow to help prevent any delayed packets from
	 * being delivered.
	 */
	fs = &qpriv->flow_state;
	if (fs->index != RXE_NUM_TID_FLOWS)
		hfi1_kern_clear_hw_flow(qpriv->rcd, qp);

	for (i = qp->s_acked; i != qp->s_head;) {
		struct rvt_swqe *wqe = rvt_get_swqe_ptr(qp, i);

		if (++i == qp->s_size)
			i = 0;
		/* Free only locally allocated TID entries */
		if (wqe->wr.opcode != IB_WR_TID_RDMA_READ)
			continue;
		do {
			struct hfi1_swqe_priv *priv = wqe->priv;

			ret = hfi1_kern_exp_rcv_clear(&priv->tid_req);
		} while (!ret);
	}
	for (i = qp->s_acked_ack_queue; i != qp->r_head_ack_queue;) {
		struct rvt_ack_entry *e = &qp->s_ack_queue[i];

		if (++i == rvt_max_atomic(ib_to_rvt(qp->ibqp.device)))
			i = 0;
		/* Free only locally allocated TID entries */
		if (e->opcode != TID_OP(WRITE_REQ))
			continue;
		do {
			struct hfi1_ack_priv *priv = e->priv;

			ret = hfi1_kern_exp_rcv_clear(&priv->tid_req);
		} while (!ret);
	}
}

bool hfi1_tid_rdma_wqe_interlock(struct rvt_qp *qp, struct rvt_swqe *wqe)
{
	struct rvt_swqe *prev;
	struct hfi1_qp_priv *priv = qp->priv;
	u32 s_prev;
	struct tid_rdma_request *req;

	s_prev = (qp->s_cur == 0 ? qp->s_size : qp->s_cur) - 1;
	prev = rvt_get_swqe_ptr(qp, s_prev);

	switch (wqe->wr.opcode) {
	case IB_WR_SEND:
	case IB_WR_SEND_WITH_IMM:
	case IB_WR_SEND_WITH_INV:
	case IB_WR_ATOMIC_CMP_AND_SWP:
	case IB_WR_ATOMIC_FETCH_AND_ADD:
	case IB_WR_RDMA_WRITE:
		switch (prev->wr.opcode) {
		case IB_WR_TID_RDMA_WRITE:
			req = wqe_to_tid_req(prev);
			if (req->ack_seg != req->total_segs)
				goto interlock;
		default:
			break;
		}
		break;
	case IB_WR_RDMA_READ:
		if (prev->wr.opcode != IB_WR_TID_RDMA_WRITE)
			break;
		/* fall through */
	case IB_WR_TID_RDMA_READ:
		switch (prev->wr.opcode) {
		case IB_WR_RDMA_READ:
			if (qp->s_acked != qp->s_cur)
				goto interlock;
			break;
		case IB_WR_TID_RDMA_WRITE:
			req = wqe_to_tid_req(prev);
			if (req->ack_seg != req->total_segs)
				goto interlock;
		default:
			break;
		}
	default:
		break;
	}
	return false;

interlock:
	priv->s_flags |= HFI1_S_TID_WAIT_INTERLCK;
	return true;
}

/* Does @sge meet the alignment requirements for tid rdma? */
static inline bool hfi1_check_sge_align(struct rvt_qp *qp,
					struct rvt_sge *sge, int num_sge)
{
	int i;

	for (i = 0; i < num_sge; i++, sge++) {
		trace_hfi1_sge_check_align(qp, i, sge);
		if ((u64)sge->vaddr & ~PAGE_MASK ||
		    sge->sge_length & ~PAGE_MASK)
			return false;
	}
	return true;
}

void setup_tid_rdma_wqe(struct rvt_qp *qp, struct rvt_swqe *wqe)
{
	struct hfi1_qp_priv *qpriv = (struct hfi1_qp_priv *)qp->priv;
	struct hfi1_swqe_priv *priv = wqe->priv;
	struct tid_rdma_params *remote;
	enum ib_wr_opcode new_opcode;
	bool do_tid_rdma = false;
	struct hfi1_pportdata *ppd = qpriv->rcd->ppd;

	if ((rdma_ah_get_dlid(&qp->remote_ah_attr) & ~((1 << ppd->lmc) - 1)) ==
				ppd->lid)
		return;
	if (qpriv->hdr_type != HFI1_PKT_TYPE_9B)
		return;

	rcu_read_lock();
	remote = rcu_dereference(qpriv->tid_rdma.remote);
	/*
	 * If TID RDMA is disabled by the negotiation, don't
	 * use it.
	 */
	if (!remote)
		goto exit;

	if (wqe->wr.opcode == IB_WR_RDMA_READ) {
		if (hfi1_check_sge_align(qp, &wqe->sg_list[0],
					 wqe->wr.num_sge)) {
			new_opcode = IB_WR_TID_RDMA_READ;
			do_tid_rdma = true;
		}
	} else if (wqe->wr.opcode == IB_WR_RDMA_WRITE) {
		/*
		 * TID RDMA is enabled for this RDMA WRITE request iff:
		 *   1. The remote address is page-aligned,
		 *   2. The length is larger than the minimum segment size,
		 *   3. The length is page-multiple.
		 */
		if (!(wqe->rdma_wr.remote_addr & ~PAGE_MASK) &&
		    !(wqe->length & ~PAGE_MASK)) {
			new_opcode = IB_WR_TID_RDMA_WRITE;
			do_tid_rdma = true;
		}
	}

	if (do_tid_rdma) {
		if (hfi1_kern_exp_rcv_alloc_flows(&priv->tid_req, GFP_ATOMIC))
			goto exit;
		wqe->wr.opcode = new_opcode;
		priv->tid_req.seg_len =
			min_t(u32, remote->max_len, wqe->length);
		priv->tid_req.total_segs =
			DIV_ROUND_UP(wqe->length, priv->tid_req.seg_len);
		/* Compute the last PSN of the request */
		wqe->lpsn = wqe->psn;
		if (wqe->wr.opcode == IB_WR_TID_RDMA_READ) {
			priv->tid_req.n_flows = remote->max_read;
			qpriv->tid_r_reqs++;
			wqe->lpsn += rvt_div_round_up_mtu(qp, wqe->length) - 1;
		} else {
			wqe->lpsn += priv->tid_req.total_segs - 1;
			atomic_inc(&qpriv->n_requests);
		}

		priv->tid_req.cur_seg = 0;
		priv->tid_req.comp_seg = 0;
		priv->tid_req.ack_seg = 0;
		priv->tid_req.state = TID_REQUEST_INACTIVE;
		/*
		 * Reset acked_tail.
		 * TID RDMA READ does not have ACKs so it does not
		 * update the pointer. We have to reset it so TID RDMA
		 * WRITE does not get confused.
		 */
		priv->tid_req.acked_tail = priv->tid_req.setup_head;
		trace_hfi1_tid_req_setup_tid_wqe(qp, 1, wqe->wr.opcode,
						 wqe->psn, wqe->lpsn,
						 &priv->tid_req);
	}
exit:
	rcu_read_unlock();
}

/* TID RDMA WRITE functions */

u32 hfi1_build_tid_rdma_write_req(struct rvt_qp *qp, struct rvt_swqe *wqe,
				  struct ib_other_headers *ohdr,
				  u32 *bth1, u32 *bth2, u32 *len)
{
	struct hfi1_qp_priv *qpriv = qp->priv;
	struct tid_rdma_request *req = wqe_to_tid_req(wqe);
	struct tid_rdma_params *remote;

	rcu_read_lock();
	remote = rcu_dereference(qpriv->tid_rdma.remote);
	/*
	 * Set the number of flow to be used based on negotiated
	 * parameters.
	 */
	req->n_flows = remote->max_write;
	req->state = TID_REQUEST_ACTIVE;

	KDETH_RESET(ohdr->u.tid_rdma.w_req.kdeth0, KVER, 0x1);
	KDETH_RESET(ohdr->u.tid_rdma.w_req.kdeth1, JKEY, remote->jkey);
	ohdr->u.tid_rdma.w_req.reth.vaddr =
		cpu_to_be64(wqe->rdma_wr.remote_addr + (wqe->length - *len));
	ohdr->u.tid_rdma.w_req.reth.rkey =
		cpu_to_be32(wqe->rdma_wr.rkey);
	ohdr->u.tid_rdma.w_req.reth.length = cpu_to_be32(*len);
	ohdr->u.tid_rdma.w_req.verbs_qp = cpu_to_be32(qp->remote_qpn);
	*bth1 &= ~RVT_QPN_MASK;
	*bth1 |= remote->qp;
	qp->s_state = TID_OP(WRITE_REQ);
	qp->s_flags |= HFI1_S_WAIT_TID_RESP;
	*bth2 |= IB_BTH_REQ_ACK;
	*len = 0;

	rcu_read_unlock();
	return sizeof(ohdr->u.tid_rdma.w_req) / sizeof(u32);
}

void hfi1_compute_tid_rdma_flow_wt(void)
{
	/*
	 * Heuristic for computing the RNR timeout when waiting on the flow
	 * queue. Rather than a computationaly expensive exact estimate of when
	 * a flow will be available, we assume that if a QP is at position N in
	 * the flow queue it has to wait approximately (N + 1) * (number of
	 * segments between two sync points), assuming PMTU of 4K. The rationale
	 * for this is that flows are released and recycled at each sync point.
	 */
	tid_rdma_flow_wt = MAX_TID_FLOW_PSN * enum_to_mtu(OPA_MTU_4096) /
		TID_RDMA_MAX_SEGMENT_SIZE;
}

static u32 position_in_queue(struct hfi1_qp_priv *qpriv,
			     struct tid_queue *queue)
{
	return qpriv->tid_enqueue - queue->dequeue;
}

/*
 * @qp: points to rvt_qp context.
 * @to_seg: desired RNR timeout in segments.
 * Return: index of the next highest timeout in the ib_hfi1_rnr_table[]
 */
static u32 hfi1_compute_tid_rnr_timeout(struct rvt_qp *qp, u32 to_seg)
{
	struct hfi1_qp_priv *qpriv = qp->priv;
	u64 timeout;
	u32 bytes_per_us;
	u8 i;

	bytes_per_us = active_egress_rate(qpriv->rcd->ppd) / 8;
	timeout = (to_seg * TID_RDMA_MAX_SEGMENT_SIZE) / bytes_per_us;
	/*
	 * Find the next highest value in the RNR table to the required
	 * timeout. This gives the responder some padding.
	 */
	for (i = 1; i <= IB_AETH_CREDIT_MASK; i++)
		if (rvt_rnr_tbl_to_usec(i) >= timeout)
			return i;
	return 0;
}

/**
 * Central place for resource allocation at TID write responder,
 * is called from write_req and write_data interrupt handlers as
 * well as the send thread when a queued QP is scheduled for
 * resource allocation.
 *
 * Iterates over (a) segments of a request and then (b) queued requests
 * themselves to allocate resources for up to local->max_write
 * segments across multiple requests. Stop allocating when we
 * hit a sync point, resume allocating after data packets at
 * sync point have been received.
 *
 * Resource allocation and sending of responses is decoupled. The
 * request/segment which are being allocated and sent are as follows.
 * Resources are allocated for:
 *     [request: qpriv->r_tid_alloc, segment: req->alloc_seg]
 * The send thread sends:
 *     [request: qp->s_tail_ack_queue, segment:req->cur_seg]
 */
static void hfi1_tid_write_alloc_resources(struct rvt_qp *qp, bool intr_ctx)
{
	struct tid_rdma_request *req;
	struct hfi1_qp_priv *qpriv = qp->priv;
	struct hfi1_ctxtdata *rcd = qpriv->rcd;
	struct tid_rdma_params *local = &qpriv->tid_rdma.local;
	struct rvt_ack_entry *e;
	u32 npkts, to_seg;
	bool last;
	int ret = 0;

	lockdep_assert_held(&qp->s_lock);

	while (1) {
		trace_hfi1_rsp_tid_write_alloc_res(qp, 0);
		trace_hfi1_tid_write_rsp_alloc_res(qp);
		/*
		 * Don't allocate more segments if a RNR NAK has already been
		 * scheduled to avoid messing up qp->r_psn: the RNR NAK will
		 * be sent only when all allocated segments have been sent.
		 * However, if more segments are allocated before that, TID RDMA
		 * WRITE RESP packets will be sent out for these new segments
		 * before the RNR NAK packet. When the requester receives the
		 * RNR NAK packet, it will restart with qp->s_last_psn + 1,
		 * which does not match qp->r_psn and will be dropped.
		 * Consequently, the requester will exhaust its retries and
		 * put the qp into error state.
		 */
		if (qpriv->rnr_nak_state == TID_RNR_NAK_SEND)
			break;

		/* No requests left to process */
		if (qpriv->r_tid_alloc == qpriv->r_tid_head) {
			/* If all data has been received, clear the flow */
			if (qpriv->flow_state.index < RXE_NUM_TID_FLOWS &&
			    !qpriv->alloc_w_segs)
				hfi1_kern_clear_hw_flow(rcd, qp);
			break;
		}

		e = &qp->s_ack_queue[qpriv->r_tid_alloc];
		if (e->opcode != TID_OP(WRITE_REQ))
			goto next_req;
		req = ack_to_tid_req(e);
		trace_hfi1_tid_req_write_alloc_res(qp, 0, e->opcode, e->psn,
						   e->lpsn, req);
		/* Finished allocating for all segments of this request */
		if (req->alloc_seg >= req->total_segs)
			goto next_req;

		/* Can allocate only a maximum of local->max_write for a QP */
		if (qpriv->alloc_w_segs >= local->max_write)
			break;

		/* Don't allocate at a sync point with data packets pending */
		if (qpriv->sync_pt && qpriv->alloc_w_segs)
			break;

		/* All data received at the sync point, continue */
		if (qpriv->sync_pt && !qpriv->alloc_w_segs) {
			hfi1_kern_clear_hw_flow(rcd, qp);
			qpriv->sync_pt = false;
			if (qpriv->s_flags & HFI1_R_TID_SW_PSN)
				qpriv->s_flags &= ~HFI1_R_TID_SW_PSN;
		}

		/* Allocate flow if we don't have one */
		if (qpriv->flow_state.index >= RXE_NUM_TID_FLOWS) {
			ret = hfi1_kern_setup_hw_flow(qpriv->rcd, qp);
			if (ret) {
				to_seg = tid_rdma_flow_wt *
					position_in_queue(qpriv,
							  &rcd->flow_queue);
				break;
			}
		}

		npkts = rvt_div_round_up_mtu(qp, req->seg_len);

		/*
		 * We are at a sync point if we run out of KDETH PSN space.
		 * Last PSN of every generation is reserved for RESYNC.
		 */
		if (qpriv->flow_state.psn + npkts > MAX_TID_FLOW_PSN - 1) {
			qpriv->sync_pt = true;
			break;
		}

		/*
		 * If overtaking req->acked_tail, send an RNR NAK. Because the
		 * QP is not queued in this case, and the issue can only be
		 * caused due a delay in scheduling the second leg which we
		 * cannot estimate, we use a rather arbitrary RNR timeout of
		 * (MAX_FLOWS / 2) segments
		 */
		if (!CIRC_SPACE(req->setup_head, req->acked_tail,
				MAX_FLOWS)) {
			ret = -EAGAIN;
			to_seg = MAX_FLOWS >> 1;
			qpriv->s_flags |= RVT_S_ACK_PENDING;
			hfi1_schedule_tid_send(qp);
			break;
		}

		/* Try to allocate rcv array / TID entries */
		ret = hfi1_kern_exp_rcv_setup(req, &req->ss, &last);
		if (ret == -EAGAIN)
			to_seg = position_in_queue(qpriv, &rcd->rarr_queue);
		if (ret)
			break;

		qpriv->alloc_w_segs++;
		req->alloc_seg++;
		continue;
next_req:
		/* Begin processing the next request */
		if (++qpriv->r_tid_alloc >
		    rvt_size_atomic(ib_to_rvt(qp->ibqp.device)))
			qpriv->r_tid_alloc = 0;
	}

	/*
	 * Schedule an RNR NAK to be sent if (a) flow or rcv array allocation
	 * has failed (b) we are called from the rcv handler interrupt context
	 * (c) an RNR NAK has not already been scheduled
	 */
	if (ret == -EAGAIN && intr_ctx && !qp->r_nak_state)
		goto send_rnr_nak;

	return;

send_rnr_nak:
	lockdep_assert_held(&qp->r_lock);

	/* Set r_nak_state to prevent unrelated events from generating NAK's */
	qp->r_nak_state = hfi1_compute_tid_rnr_timeout(qp, to_seg) | IB_RNR_NAK;

	/* Pull back r_psn to the segment being RNR NAK'd */
	qp->r_psn = e->psn + req->alloc_seg;
	qp->r_ack_psn = qp->r_psn;
	/*
	 * Pull back r_head_ack_queue to the ack entry following the request
	 * being RNR NAK'd. This allows resources to be allocated to the request
	 * if the queued QP is scheduled.
	 */
	qp->r_head_ack_queue = qpriv->r_tid_alloc + 1;
	if (qp->r_head_ack_queue > rvt_size_atomic(ib_to_rvt(qp->ibqp.device)))
		qp->r_head_ack_queue = 0;
	qpriv->r_tid_head = qp->r_head_ack_queue;
	/*
	 * These send side fields are used in make_rc_ack(). They are set in
	 * hfi1_send_rc_ack() but must be set here before dropping qp->s_lock
	 * for consistency
	 */
	qp->s_nak_state = qp->r_nak_state;
	qp->s_ack_psn = qp->r_ack_psn;
	/*
	 * Clear the ACK PENDING flag to prevent unwanted ACK because we
	 * have modified qp->s_ack_psn here.
	 */
	qp->s_flags &= ~(RVT_S_ACK_PENDING);

	trace_hfi1_rsp_tid_write_alloc_res(qp, qp->r_psn);
	/*
	 * qpriv->rnr_nak_state is used to determine when the scheduled RNR NAK
	 * has actually been sent. qp->s_flags RVT_S_ACK_PENDING bit cannot be
	 * used for this because qp->s_lock is dropped before calling
	 * hfi1_send_rc_ack() leading to inconsistency between the receive
	 * interrupt handlers and the send thread in make_rc_ack()
	 */
	qpriv->rnr_nak_state = TID_RNR_NAK_SEND;

	/*
	 * Schedule RNR NAK to be sent. RNR NAK's are scheduled from the receive
	 * interrupt handlers but will be sent from the send engine behind any
	 * previous responses that may have been scheduled
	 */
	rc_defered_ack(rcd, qp);
}

void hfi1_rc_rcv_tid_rdma_write_req(struct hfi1_packet *packet)
{
	/* HANDLER FOR TID RDMA WRITE REQUEST packet (Responder side)*/

	/*
	 * 1. Verify TID RDMA WRITE REQ as per IB_OPCODE_RC_RDMA_WRITE_FIRST
	 *    (see hfi1_rc_rcv())
	 *     - Don't allow 0-length requests.
	 * 2. Put TID RDMA WRITE REQ into the response queueu (s_ack_queue)
	 *     - Setup struct tid_rdma_req with request info
	 *     - Prepare struct tid_rdma_flow array?
	 * 3. Set the qp->s_ack_state as state diagram in design doc.
	 * 4. Set RVT_S_RESP_PENDING in s_flags.
	 * 5. Kick the send engine (hfi1_schedule_send())
	 */
	struct hfi1_ctxtdata *rcd = packet->rcd;
	struct rvt_qp *qp = packet->qp;
	struct hfi1_ibport *ibp = to_iport(qp->ibqp.device, qp->port_num);
	struct ib_other_headers *ohdr = packet->ohdr;
	struct rvt_ack_entry *e;
	unsigned long flags;
	struct ib_reth *reth;
	struct hfi1_qp_priv *qpriv = qp->priv;
	struct tid_rdma_request *req;
	u32 bth0, psn, len, rkey, num_segs;
	bool is_fecn;
	u8 next;
	u64 vaddr;
	int diff;

	bth0 = be32_to_cpu(ohdr->bth[0]);
	if (hfi1_ruc_check_hdr(ibp, packet))
		return;

	is_fecn = process_ecn(qp, packet);
	psn = mask_psn(be32_to_cpu(ohdr->bth[2]));
	trace_hfi1_rsp_rcv_tid_write_req(qp, psn);

	if (qp->state == IB_QPS_RTR && !(qp->r_flags & RVT_R_COMM_EST))
		rvt_comm_est(qp);

	if (unlikely(!(qp->qp_access_flags & IB_ACCESS_REMOTE_WRITE)))
		goto nack_inv;

	reth = &ohdr->u.tid_rdma.w_req.reth;
	vaddr = be64_to_cpu(reth->vaddr);
	len = be32_to_cpu(reth->length);

	num_segs = DIV_ROUND_UP(len, qpriv->tid_rdma.local.max_len);
	diff = delta_psn(psn, qp->r_psn);
	if (unlikely(diff)) {
		if (tid_rdma_rcv_error(packet, ohdr, qp, psn, diff))
			return;
		goto send_ack;
	}

	/*
	 * The resent request which was previously RNR NAK'd is inserted at the
	 * location of the original request, which is one entry behind
	 * r_head_ack_queue
	 */
	if (qpriv->rnr_nak_state)
		qp->r_head_ack_queue = qp->r_head_ack_queue ?
			qp->r_head_ack_queue - 1 :
			rvt_size_atomic(ib_to_rvt(qp->ibqp.device));

	/* We've verified the request, insert it into the ack queue. */
	next = qp->r_head_ack_queue + 1;
	if (next > rvt_size_atomic(ib_to_rvt(qp->ibqp.device)))
		next = 0;
	spin_lock_irqsave(&qp->s_lock, flags);
	if (unlikely(next == qp->s_acked_ack_queue)) {
		if (!qp->s_ack_queue[next].sent)
			goto nack_inv_unlock;
		update_ack_queue(qp, next);
	}
	e = &qp->s_ack_queue[qp->r_head_ack_queue];
	req = ack_to_tid_req(e);

	/* Bring previously RNR NAK'd request back to life */
	if (qpriv->rnr_nak_state) {
		qp->r_nak_state = 0;
		qp->s_nak_state = 0;
		qpriv->rnr_nak_state = TID_RNR_NAK_INIT;
		qp->r_psn = e->lpsn + 1;
		req->state = TID_REQUEST_INIT;
		goto update_head;
	}

	if (e->rdma_sge.mr) {
		rvt_put_mr(e->rdma_sge.mr);
		e->rdma_sge.mr = NULL;
	}

	/* The length needs to be in multiples of PAGE_SIZE */
	if (!len || len & ~PAGE_MASK)
		goto nack_inv_unlock;

	rkey = be32_to_cpu(reth->rkey);
	qp->r_len = len;

	if (e->opcode == TID_OP(WRITE_REQ) &&
	    (req->setup_head != req->clear_tail ||
	     req->clear_tail != req->acked_tail))
		goto nack_inv_unlock;

	if (unlikely(!rvt_rkey_ok(qp, &e->rdma_sge, qp->r_len, vaddr,
				  rkey, IB_ACCESS_REMOTE_WRITE)))
		goto nack_acc;

	qp->r_psn += num_segs - 1;

	e->opcode = (bth0 >> 24) & 0xff;
	e->psn = psn;
	e->lpsn = qp->r_psn;
	e->sent = 0;

	req->n_flows = min_t(u16, num_segs, qpriv->tid_rdma.local.max_write);
	req->state = TID_REQUEST_INIT;
	req->cur_seg = 0;
	req->comp_seg = 0;
	req->ack_seg = 0;
	req->alloc_seg = 0;
	req->isge = 0;
	req->seg_len = qpriv->tid_rdma.local.max_len;
	req->total_len = len;
	req->total_segs = num_segs;
	req->r_flow_psn = e->psn;
	req->ss.sge = e->rdma_sge;
	req->ss.num_sge = 1;

	req->flow_idx = req->setup_head;
	req->clear_tail = req->setup_head;
	req->acked_tail = req->setup_head;

	qp->r_state = e->opcode;
	qp->r_nak_state = 0;
	/*
	 * We need to increment the MSN here instead of when we
	 * finish sending the result since a duplicate request would
	 * increment it more than once.
	 */
	qp->r_msn++;
	qp->r_psn++;

	trace_hfi1_tid_req_rcv_write_req(qp, 0, e->opcode, e->psn, e->lpsn,
					 req);

	if (qpriv->r_tid_tail == HFI1_QP_WQE_INVALID) {
		qpriv->r_tid_tail = qp->r_head_ack_queue;
	} else if (qpriv->r_tid_tail == qpriv->r_tid_head) {
		struct tid_rdma_request *ptr;

		e = &qp->s_ack_queue[qpriv->r_tid_tail];
		ptr = ack_to_tid_req(e);

		if (e->opcode != TID_OP(WRITE_REQ) ||
		    ptr->comp_seg == ptr->total_segs) {
			if (qpriv->r_tid_tail == qpriv->r_tid_ack)
				qpriv->r_tid_ack = qp->r_head_ack_queue;
			qpriv->r_tid_tail = qp->r_head_ack_queue;
		}
	}
update_head:
	qp->r_head_ack_queue = next;
	qpriv->r_tid_head = qp->r_head_ack_queue;

	hfi1_tid_write_alloc_resources(qp, true);
	trace_hfi1_tid_write_rsp_rcv_req(qp);

	/* Schedule the send tasklet. */
	qp->s_flags |= RVT_S_RESP_PENDING;
	hfi1_schedule_send(qp);

	spin_unlock_irqrestore(&qp->s_lock, flags);
	if (is_fecn)
		goto send_ack;
	return;

nack_inv_unlock:
	spin_unlock_irqrestore(&qp->s_lock, flags);
nack_inv:
	rvt_rc_error(qp, IB_WC_LOC_QP_OP_ERR);
	qp->r_nak_state = IB_NAK_INVALID_REQUEST;
	qp->r_ack_psn = qp->r_psn;
	/* Queue NAK for later */
	rc_defered_ack(rcd, qp);
	return;
nack_acc:
	spin_unlock_irqrestore(&qp->s_lock, flags);
	rvt_rc_error(qp, IB_WC_LOC_PROT_ERR);
	qp->r_nak_state = IB_NAK_REMOTE_ACCESS_ERROR;
	qp->r_ack_psn = qp->r_psn;
send_ack:
	hfi1_send_rc_ack(packet, is_fecn);
}

u32 hfi1_build_tid_rdma_write_resp(struct rvt_qp *qp, struct rvt_ack_entry *e,
				   struct ib_other_headers *ohdr, u32 *bth1,
				   u32 bth2, u32 *len,
				   struct rvt_sge_state **ss)
{
	struct hfi1_ack_priv *epriv = e->priv;
	struct tid_rdma_request *req = &epriv->tid_req;
	struct hfi1_qp_priv *qpriv = qp->priv;
	struct tid_rdma_flow *flow = NULL;
	u32 resp_len = 0, hdwords = 0;
	void *resp_addr = NULL;
	struct tid_rdma_params *remote;

	trace_hfi1_tid_req_build_write_resp(qp, 0, e->opcode, e->psn, e->lpsn,
					    req);
	trace_hfi1_tid_write_rsp_build_resp(qp);
	trace_hfi1_rsp_build_tid_write_resp(qp, bth2);
	flow = &req->flows[req->flow_idx];
	switch (req->state) {
	default:
		/*
		 * Try to allocate resources here in case QP was queued and was
		 * later scheduled when resources became available
		 */
		hfi1_tid_write_alloc_resources(qp, false);

		/* We've already sent everything which is ready */
		if (req->cur_seg >= req->alloc_seg)
			goto done;

		/*
		 * Resources can be assigned but responses cannot be sent in
		 * rnr_nak state, till the resent request is received
		 */
		if (qpriv->rnr_nak_state == TID_RNR_NAK_SENT)
			goto done;

		req->state = TID_REQUEST_ACTIVE;
		trace_hfi1_tid_flow_build_write_resp(qp, req->flow_idx, flow);
		req->flow_idx = CIRC_NEXT(req->flow_idx, MAX_FLOWS);
		hfi1_add_tid_reap_timer(qp);
		break;

	case TID_REQUEST_RESEND_ACTIVE:
	case TID_REQUEST_RESEND:
		trace_hfi1_tid_flow_build_write_resp(qp, req->flow_idx, flow);
		req->flow_idx = CIRC_NEXT(req->flow_idx, MAX_FLOWS);
		if (!CIRC_CNT(req->setup_head, req->flow_idx, MAX_FLOWS))
			req->state = TID_REQUEST_ACTIVE;

		hfi1_mod_tid_reap_timer(qp);
		break;
	}
	flow->flow_state.resp_ib_psn = bth2;
	resp_addr = (void *)flow->tid_entry;
	resp_len = sizeof(*flow->tid_entry) * flow->tidcnt;
	req->cur_seg++;

	memset(&ohdr->u.tid_rdma.w_rsp, 0, sizeof(ohdr->u.tid_rdma.w_rsp));
	epriv->ss.sge.vaddr = resp_addr;
	epriv->ss.sge.sge_length = resp_len;
	epriv->ss.sge.length = epriv->ss.sge.sge_length;
	/*
	 * We can safely zero these out. Since the first SGE covers the
	 * entire packet, nothing else should even look at the MR.
	 */
	epriv->ss.sge.mr = NULL;
	epriv->ss.sge.m = 0;
	epriv->ss.sge.n = 0;

	epriv->ss.sg_list = NULL;
	epriv->ss.total_len = epriv->ss.sge.sge_length;
	epriv->ss.num_sge = 1;

	*ss = &epriv->ss;
	*len = epriv->ss.total_len;

	/* Construct the TID RDMA WRITE RESP packet header */
	rcu_read_lock();
	remote = rcu_dereference(qpriv->tid_rdma.remote);

	KDETH_RESET(ohdr->u.tid_rdma.w_rsp.kdeth0, KVER, 0x1);
	KDETH_RESET(ohdr->u.tid_rdma.w_rsp.kdeth1, JKEY, remote->jkey);
	ohdr->u.tid_rdma.w_rsp.aeth = rvt_compute_aeth(qp);
	ohdr->u.tid_rdma.w_rsp.tid_flow_psn =
		cpu_to_be32((flow->flow_state.generation <<
			     HFI1_KDETH_BTH_SEQ_SHIFT) |
			    (flow->flow_state.spsn &
			     HFI1_KDETH_BTH_SEQ_MASK));
	ohdr->u.tid_rdma.w_rsp.tid_flow_qp =
		cpu_to_be32(qpriv->tid_rdma.local.qp |
			    ((flow->idx & TID_RDMA_DESTQP_FLOW_MASK) <<
			     TID_RDMA_DESTQP_FLOW_SHIFT) |
			    qpriv->rcd->ctxt);
	ohdr->u.tid_rdma.w_rsp.verbs_qp = cpu_to_be32(qp->remote_qpn);
	*bth1 = remote->qp;
	rcu_read_unlock();
	hdwords = sizeof(ohdr->u.tid_rdma.w_rsp) / sizeof(u32);
	qpriv->pending_tid_w_segs++;
done:
	return hdwords;
}

static void hfi1_add_tid_reap_timer(struct rvt_qp *qp)
{
	struct hfi1_qp_priv *qpriv = qp->priv;

	lockdep_assert_held(&qp->s_lock);
	if (!(qpriv->s_flags & HFI1_R_TID_RSC_TIMER)) {
		qpriv->s_flags |= HFI1_R_TID_RSC_TIMER;
		qpriv->s_tid_timer.expires = jiffies +
			qpriv->tid_timer_timeout_jiffies;
		add_timer(&qpriv->s_tid_timer);
	}
}

static void hfi1_mod_tid_reap_timer(struct rvt_qp *qp)
{
	struct hfi1_qp_priv *qpriv = qp->priv;

	lockdep_assert_held(&qp->s_lock);
	qpriv->s_flags |= HFI1_R_TID_RSC_TIMER;
	mod_timer(&qpriv->s_tid_timer, jiffies +
		  qpriv->tid_timer_timeout_jiffies);
}

static int hfi1_stop_tid_reap_timer(struct rvt_qp *qp)
{
	struct hfi1_qp_priv *qpriv = qp->priv;
	int rval = 0;

	lockdep_assert_held(&qp->s_lock);
	if (qpriv->s_flags & HFI1_R_TID_RSC_TIMER) {
		rval = del_timer(&qpriv->s_tid_timer);
		qpriv->s_flags &= ~HFI1_R_TID_RSC_TIMER;
	}
	return rval;
}

void hfi1_del_tid_reap_timer(struct rvt_qp *qp)
{
	struct hfi1_qp_priv *qpriv = qp->priv;

	del_timer_sync(&qpriv->s_tid_timer);
	qpriv->s_flags &= ~HFI1_R_TID_RSC_TIMER;
}

static void hfi1_tid_timeout(struct timer_list *t)
{
	struct hfi1_qp_priv *qpriv = from_timer(qpriv, t, s_tid_timer);
	struct rvt_qp *qp = qpriv->owner;
	struct rvt_dev_info *rdi = ib_to_rvt(qp->ibqp.device);
	unsigned long flags;
	u32 i;

	spin_lock_irqsave(&qp->r_lock, flags);
	spin_lock(&qp->s_lock);
	if (qpriv->s_flags & HFI1_R_TID_RSC_TIMER) {
		dd_dev_warn(dd_from_ibdev(qp->ibqp.device), "[QP%u] %s %d\n",
			    qp->ibqp.qp_num, __func__, __LINE__);
		trace_hfi1_msg_tid_timeout(/* msg */
			qp, "resource timeout = ",
			(u64)qpriv->tid_timer_timeout_jiffies);
		hfi1_stop_tid_reap_timer(qp);
		/*
		 * Go though the entire ack queue and clear any outstanding
		 * HW flow and RcvArray resources.
		 */
		hfi1_kern_clear_hw_flow(qpriv->rcd, qp);
		for (i = 0; i < rvt_max_atomic(rdi); i++) {
			struct tid_rdma_request *req =
				ack_to_tid_req(&qp->s_ack_queue[i]);

			hfi1_kern_exp_rcv_clear_all(req);
		}
		spin_unlock(&qp->s_lock);
		if (qp->ibqp.event_handler) {
			struct ib_event ev;

			ev.device = qp->ibqp.device;
			ev.element.qp = &qp->ibqp;
			ev.event = IB_EVENT_QP_FATAL;
			qp->ibqp.event_handler(&ev, qp->ibqp.qp_context);
		}
		rvt_rc_error(qp, IB_WC_RESP_TIMEOUT_ERR);
		goto unlock_r_lock;
	}
	spin_unlock(&qp->s_lock);
unlock_r_lock:
	spin_unlock_irqrestore(&qp->r_lock, flags);
}

void hfi1_rc_rcv_tid_rdma_write_resp(struct hfi1_packet *packet)
{
	/* HANDLER FOR TID RDMA WRITE RESPONSE packet (Requestor side */

	/*
	 * 1. Find matching SWQE
	 * 2. Check that TIDENTRY array has enough space for a complete
	 *    segment. If not, put QP in error state.
	 * 3. Save response data in struct tid_rdma_req and struct tid_rdma_flow
	 * 4. Remove HFI1_S_WAIT_TID_RESP from s_flags.
	 * 5. Set qp->s_state
	 * 6. Kick the send engine (hfi1_schedule_send())
	 */
	struct ib_other_headers *ohdr = packet->ohdr;
	struct rvt_qp *qp = packet->qp;
	struct hfi1_qp_priv *qpriv = qp->priv;
	struct hfi1_ctxtdata *rcd = packet->rcd;
	struct rvt_swqe *wqe;
	struct tid_rdma_request *req;
	struct tid_rdma_flow *flow;
	enum ib_wc_status status;
	u32 opcode, aeth, psn, flow_psn, i, tidlen = 0, pktlen;
	bool is_fecn;
	unsigned long flags;

	is_fecn = process_ecn(qp, packet);
	psn = mask_psn(be32_to_cpu(ohdr->bth[2]));
	aeth = be32_to_cpu(ohdr->u.tid_rdma.w_rsp.aeth);
	opcode = (be32_to_cpu(ohdr->bth[0]) >> 24) & 0xff;

	spin_lock_irqsave(&qp->s_lock, flags);

	/* Ignore invalid responses */
	if (cmp_psn(psn, qp->s_next_psn) >= 0)
		goto ack_done;

	/* Ignore duplicate responses. */
	if (unlikely(cmp_psn(psn, qp->s_last_psn) <= 0))
		goto ack_done;

	if (unlikely(qp->s_acked == qp->s_tail))
		goto ack_done;

	/*
	 * If we are waiting for a particular packet sequence number
	 * due to a request being resent, check for it. Otherwise,
	 * ensure that we haven't missed anything.
	 */
	if (qp->r_flags & RVT_R_RDMAR_SEQ) {
		if (cmp_psn(psn, qp->s_last_psn + 1) != 0)
			goto ack_done;
		qp->r_flags &= ~RVT_R_RDMAR_SEQ;
	}

	wqe = rvt_get_swqe_ptr(qp, qpriv->s_tid_cur);
	if (unlikely(wqe->wr.opcode != IB_WR_TID_RDMA_WRITE))
		goto ack_op_err;

	req = wqe_to_tid_req(wqe);
	/*
	 * If we've lost ACKs and our acked_tail pointer is too far
	 * behind, don't overwrite segments. Just drop the packet and
	 * let the reliability protocol take care of it.
	 */
	if (!CIRC_SPACE(req->setup_head, req->acked_tail, MAX_FLOWS))
		goto ack_done;

	/*
	 * The call to do_rc_ack() should be last in the chain of
	 * packet checks because it will end up updating the QP state.
	 * Therefore, anything that would prevent the packet from
	 * being accepted as a successful response should be prior
	 * to it.
	 */
	if (!do_rc_ack(qp, aeth, psn, opcode, 0, rcd))
		goto ack_done;

	trace_hfi1_ack(qp, psn);

	flow = &req->flows[req->setup_head];
	flow->pkt = 0;
	flow->tid_idx = 0;
	flow->tid_offset = 0;
	flow->sent = 0;
	flow->resync_npkts = 0;
	flow->tid_qpn = be32_to_cpu(ohdr->u.tid_rdma.w_rsp.tid_flow_qp);
	flow->idx = (flow->tid_qpn >> TID_RDMA_DESTQP_FLOW_SHIFT) &
		TID_RDMA_DESTQP_FLOW_MASK;
	flow_psn = mask_psn(be32_to_cpu(ohdr->u.tid_rdma.w_rsp.tid_flow_psn));
	flow->flow_state.generation = flow_psn >> HFI1_KDETH_BTH_SEQ_SHIFT;
	flow->flow_state.spsn = flow_psn & HFI1_KDETH_BTH_SEQ_MASK;
	flow->flow_state.resp_ib_psn = psn;
	flow->length = min_t(u32, req->seg_len,
			     (wqe->length - (req->comp_seg * req->seg_len)));

	flow->npkts = rvt_div_round_up_mtu(qp, flow->length);
	flow->flow_state.lpsn = flow->flow_state.spsn +
		flow->npkts - 1;
	/* payload length = packet length - (header length + ICRC length) */
	pktlen = packet->tlen - (packet->hlen + 4);
	if (pktlen > sizeof(flow->tid_entry)) {
		status = IB_WC_LOC_LEN_ERR;
		goto ack_err;
	}
	memcpy(flow->tid_entry, packet->ebuf, pktlen);
	flow->tidcnt = pktlen / sizeof(*flow->tid_entry);
	trace_hfi1_tid_flow_rcv_write_resp(qp, req->setup_head, flow);

	req->comp_seg++;
	trace_hfi1_tid_write_sender_rcv_resp(qp, 0);
	/*
	 * Walk the TID_ENTRY list to make sure we have enough space for a
	 * complete segment.
	 */
	for (i = 0; i < flow->tidcnt; i++) {
		trace_hfi1_tid_entry_rcv_write_resp(/* entry */
			qp, i, flow->tid_entry[i]);
		if (!EXP_TID_GET(flow->tid_entry[i], LEN)) {
			status = IB_WC_LOC_LEN_ERR;
			goto ack_err;
		}
		tidlen += EXP_TID_GET(flow->tid_entry[i], LEN);
	}
	if (tidlen * PAGE_SIZE < flow->length) {
		status = IB_WC_LOC_LEN_ERR;
		goto ack_err;
	}

	trace_hfi1_tid_req_rcv_write_resp(qp, 0, wqe->wr.opcode, wqe->psn,
					  wqe->lpsn, req);
	/*
	 * If this is the first response for this request, set the initial
	 * flow index to the current flow.
	 */
	if (!cmp_psn(psn, wqe->psn)) {
		req->r_last_acked = mask_psn(wqe->psn - 1);
		/* Set acked flow index to head index */
		req->acked_tail = req->setup_head;
	}

	/* advance circular buffer head */
	req->setup_head = CIRC_NEXT(req->setup_head, MAX_FLOWS);
	req->state = TID_REQUEST_ACTIVE;

	/*
	 * If all responses for this TID RDMA WRITE request have been received
	 * advance the pointer to the next one.
	 * Since TID RDMA requests could be mixed in with regular IB requests,
	 * they might not appear sequentially in the queue. Therefore, the
	 * next request needs to be "found".
	 */
	if (qpriv->s_tid_cur != qpriv->s_tid_head &&
	    req->comp_seg == req->total_segs) {
		for (i = qpriv->s_tid_cur + 1; ; i++) {
			if (i == qp->s_size)
				i = 0;
			wqe = rvt_get_swqe_ptr(qp, i);
			if (i == qpriv->s_tid_head)
				break;
			if (wqe->wr.opcode == IB_WR_TID_RDMA_WRITE)
				break;
		}
		qpriv->s_tid_cur = i;
	}
	qp->s_flags &= ~HFI1_S_WAIT_TID_RESP;

	hfi1_schedule_tid_send(qp);
	goto ack_done;

ack_op_err:
	status = IB_WC_LOC_QP_OP_ERR;
ack_err:
	rvt_error_qp(qp, status);
ack_done:
	spin_unlock_irqrestore(&qp->s_lock, flags);
	if (is_fecn)
		hfi1_send_rc_ack(packet, is_fecn);
}

bool hfi1_build_tid_rdma_packet(struct rvt_swqe *wqe,
				struct ib_other_headers *ohdr,
				u32 *bth1, u32 *bth2, u32 *len)
{
	struct tid_rdma_request *req = wqe_to_tid_req(wqe);
	struct tid_rdma_flow *flow = &req->flows[req->clear_tail];
	struct tid_rdma_params *remote;
	struct rvt_qp *qp = req->qp;
	struct hfi1_qp_priv *qpriv = qp->priv;
	u32 tidentry = flow->tid_entry[flow->tid_idx];
	u32 tidlen = EXP_TID_GET(tidentry, LEN) << PAGE_SHIFT;
	struct tid_rdma_write_data *wd = &ohdr->u.tid_rdma.w_data;
	u32 next_offset, om = KDETH_OM_LARGE;
	bool last_pkt;

	if (!tidlen) {
		hfi1_trdma_send_complete(qp, wqe, IB_WC_REM_INV_RD_REQ_ERR);
		rvt_error_qp(qp, IB_WC_REM_INV_RD_REQ_ERR);
	}

	*len = min_t(u32, qp->pmtu, tidlen - flow->tid_offset);
	flow->sent += *len;
	next_offset = flow->tid_offset + *len;
	last_pkt = (flow->tid_idx == (flow->tidcnt - 1) &&
		    next_offset >= tidlen) || (flow->sent >= flow->length);
	trace_hfi1_tid_entry_build_write_data(qp, flow->tid_idx, tidentry);
	trace_hfi1_tid_flow_build_write_data(qp, req->clear_tail, flow);

	rcu_read_lock();
	remote = rcu_dereference(qpriv->tid_rdma.remote);
	KDETH_RESET(wd->kdeth0, KVER, 0x1);
	KDETH_SET(wd->kdeth0, SH, !last_pkt);
	KDETH_SET(wd->kdeth0, INTR, !!(!last_pkt && remote->urg));
	KDETH_SET(wd->kdeth0, TIDCTRL, EXP_TID_GET(tidentry, CTRL));
	KDETH_SET(wd->kdeth0, TID, EXP_TID_GET(tidentry, IDX));
	KDETH_SET(wd->kdeth0, OM, om == KDETH_OM_LARGE);
	KDETH_SET(wd->kdeth0, OFFSET, flow->tid_offset / om);
	KDETH_RESET(wd->kdeth1, JKEY, remote->jkey);
	wd->verbs_qp = cpu_to_be32(qp->remote_qpn);
	rcu_read_unlock();

	*bth1 = flow->tid_qpn;
	*bth2 = mask_psn(((flow->flow_state.spsn + flow->pkt++) &
			 HFI1_KDETH_BTH_SEQ_MASK) |
			 (flow->flow_state.generation <<
			  HFI1_KDETH_BTH_SEQ_SHIFT));
	if (last_pkt) {
		/* PSNs are zero-based, so +1 to count number of packets */
		if (flow->flow_state.lpsn + 1 +
		    rvt_div_round_up_mtu(qp, req->seg_len) >
		    MAX_TID_FLOW_PSN)
			req->state = TID_REQUEST_SYNC;
		*bth2 |= IB_BTH_REQ_ACK;
	}

	if (next_offset >= tidlen) {
		flow->tid_offset = 0;
		flow->tid_idx++;
	} else {
		flow->tid_offset = next_offset;
	}
	return last_pkt;
}

void hfi1_rc_rcv_tid_rdma_write_data(struct hfi1_packet *packet)
{
	struct rvt_qp *qp = packet->qp;
	struct hfi1_qp_priv *priv = qp->priv;
	struct hfi1_ctxtdata *rcd = priv->rcd;
	struct ib_other_headers *ohdr = packet->ohdr;
	struct rvt_ack_entry *e;
	struct tid_rdma_request *req;
	struct tid_rdma_flow *flow;
	struct hfi1_ibdev *dev = to_idev(qp->ibqp.device);
	unsigned long flags;
	u32 psn, next;
	u8 opcode;

	psn = mask_psn(be32_to_cpu(ohdr->bth[2]));
	opcode = (be32_to_cpu(ohdr->bth[0]) >> 24) & 0xff;

	/*
	 * All error handling should be done by now. If we are here, the packet
	 * is either good or been accepted by the error handler.
	 */
	spin_lock_irqsave(&qp->s_lock, flags);
	e = &qp->s_ack_queue[priv->r_tid_tail];
	req = ack_to_tid_req(e);
	flow = &req->flows[req->clear_tail];
	if (cmp_psn(psn, full_flow_psn(flow, flow->flow_state.lpsn))) {
		if (cmp_psn(psn, flow->flow_state.r_next_psn))
			goto send_nak;
		flow->flow_state.r_next_psn++;
		goto exit;
	}
	flow->flow_state.r_next_psn = mask_psn(psn + 1);
	hfi1_kern_exp_rcv_clear(req);
	priv->alloc_w_segs--;
	rcd->flows[flow->idx].psn = psn & HFI1_KDETH_BTH_SEQ_MASK;
	req->comp_seg++;
	priv->s_nak_state = 0;

	/*
	 * Release the flow if one of the following conditions has been met:
	 *  - The request has reached a sync point AND all outstanding
	 *    segments have been completed, or
	 *  - The entire request is complete and there are no more requests
	 *    (of any kind) in the queue.
	 */
	trace_hfi1_rsp_rcv_tid_write_data(qp, psn);
	trace_hfi1_tid_req_rcv_write_data(qp, 0, e->opcode, e->psn, e->lpsn,
					  req);
	trace_hfi1_tid_write_rsp_rcv_data(qp);
	if (priv->r_tid_ack == HFI1_QP_WQE_INVALID)
		priv->r_tid_ack = priv->r_tid_tail;

	if (opcode == TID_OP(WRITE_DATA_LAST)) {
		for (next = priv->r_tid_tail + 1; ; next++) {
			if (next > rvt_size_atomic(&dev->rdi))
				next = 0;
			if (next == priv->r_tid_head)
				break;
			e = &qp->s_ack_queue[next];
			if (e->opcode == TID_OP(WRITE_REQ))
				break;
		}
		priv->r_tid_tail = next;
		if (++qp->s_acked_ack_queue > rvt_size_atomic(&dev->rdi))
			qp->s_acked_ack_queue = 0;
	}

	hfi1_tid_write_alloc_resources(qp, true);

	/*
	 * If we need to generate more responses, schedule the
	 * send engine.
	 */
	if (req->cur_seg < req->total_segs ||
	    qp->s_tail_ack_queue != qp->r_head_ack_queue) {
		qp->s_flags |= RVT_S_RESP_PENDING;
		hfi1_schedule_send(qp);
	}

	priv->pending_tid_w_segs--;
	if (priv->s_flags & HFI1_R_TID_RSC_TIMER) {
		if (priv->pending_tid_w_segs)
			hfi1_mod_tid_reap_timer(req->qp);
		else
			hfi1_stop_tid_reap_timer(req->qp);
	}

done:
	priv->s_flags |= RVT_S_ACK_PENDING;
	hfi1_schedule_tid_send(qp);
exit:
	priv->r_next_psn_kdeth = flow->flow_state.r_next_psn;
	spin_unlock_irqrestore(&qp->s_lock, flags);
	return;

send_nak:
	if (!priv->s_nak_state) {
		priv->s_nak_state = IB_NAK_PSN_ERROR;
		priv->s_nak_psn = flow->flow_state.r_next_psn;
		priv->s_flags |= RVT_S_ACK_PENDING;
		if (priv->r_tid_ack == HFI1_QP_WQE_INVALID)
			priv->r_tid_ack = priv->r_tid_tail;
		hfi1_schedule_tid_send(qp);
	}
	goto done;
}

static bool hfi1_tid_rdma_is_resync_psn(u32 psn)
{
	return (bool)((psn & HFI1_KDETH_BTH_SEQ_MASK) ==
		      HFI1_KDETH_BTH_SEQ_MASK);
}

u32 hfi1_build_tid_rdma_write_ack(struct rvt_qp *qp, struct rvt_ack_entry *e,
				  struct ib_other_headers *ohdr, u16 iflow,
				  u32 *bth1, u32 *bth2)
{
	struct hfi1_qp_priv *qpriv = qp->priv;
	struct tid_flow_state *fs = &qpriv->flow_state;
	struct tid_rdma_request *req = ack_to_tid_req(e);
	struct tid_rdma_flow *flow = &req->flows[iflow];
	struct tid_rdma_params *remote;

	rcu_read_lock();
	remote = rcu_dereference(qpriv->tid_rdma.remote);
	KDETH_RESET(ohdr->u.tid_rdma.ack.kdeth1, JKEY, remote->jkey);
	ohdr->u.tid_rdma.ack.verbs_qp = cpu_to_be32(qp->remote_qpn);
	*bth1 = remote->qp;
	rcu_read_unlock();

	if (qpriv->resync) {
		*bth2 = mask_psn((fs->generation <<
				  HFI1_KDETH_BTH_SEQ_SHIFT) - 1);
		ohdr->u.tid_rdma.ack.aeth = rvt_compute_aeth(qp);
	} else if (qpriv->s_nak_state) {
		*bth2 = mask_psn(qpriv->s_nak_psn);
		ohdr->u.tid_rdma.ack.aeth =
			cpu_to_be32((qp->r_msn & IB_MSN_MASK) |
				    (qpriv->s_nak_state <<
				     IB_AETH_CREDIT_SHIFT));
	} else {
		*bth2 = full_flow_psn(flow, flow->flow_state.lpsn);
		ohdr->u.tid_rdma.ack.aeth = rvt_compute_aeth(qp);
	}
	KDETH_RESET(ohdr->u.tid_rdma.ack.kdeth0, KVER, 0x1);
	ohdr->u.tid_rdma.ack.tid_flow_qp =
		cpu_to_be32(qpriv->tid_rdma.local.qp |
			    ((flow->idx & TID_RDMA_DESTQP_FLOW_MASK) <<
			     TID_RDMA_DESTQP_FLOW_SHIFT) |
			    qpriv->rcd->ctxt);

	ohdr->u.tid_rdma.ack.tid_flow_psn = 0;
	ohdr->u.tid_rdma.ack.verbs_psn =
		cpu_to_be32(flow->flow_state.resp_ib_psn);

	if (qpriv->resync) {
		/*
		 * If the PSN before the current expect KDETH PSN is the
		 * RESYNC PSN, then we never received a good TID RDMA WRITE
		 * DATA packet after a previous RESYNC.
		 * In this case, the next expected KDETH PSN stays the same.
		 */
		if (hfi1_tid_rdma_is_resync_psn(qpriv->r_next_psn_kdeth - 1)) {
			ohdr->u.tid_rdma.ack.tid_flow_psn =
				cpu_to_be32(qpriv->r_next_psn_kdeth_save);
		} else {
			/*
			 * Because the KDETH PSNs jump during a RESYNC, it's
			 * not possible to infer (or compute) the previous value
			 * of r_next_psn_kdeth in the case of back-to-back
			 * RESYNC packets. Therefore, we save it.
			 */
			qpriv->r_next_psn_kdeth_save =
				qpriv->r_next_psn_kdeth - 1;
			ohdr->u.tid_rdma.ack.tid_flow_psn =
				cpu_to_be32(qpriv->r_next_psn_kdeth_save);
			qpriv->r_next_psn_kdeth = mask_psn(*bth2 + 1);
		}
		qpriv->resync = false;
	}

	return sizeof(ohdr->u.tid_rdma.ack) / sizeof(u32);
}

void hfi1_rc_rcv_tid_rdma_ack(struct hfi1_packet *packet)
{
	struct ib_other_headers *ohdr = packet->ohdr;
	struct rvt_qp *qp = packet->qp;
	struct hfi1_qp_priv *qpriv = qp->priv;
	struct rvt_swqe *wqe;
	struct tid_rdma_request *req;
	struct tid_rdma_flow *flow;
	u32 aeth, psn, req_psn, ack_psn, fspsn, resync_psn, ack_kpsn;
	bool is_fecn;
	unsigned long flags;
	u16 fidx;

	trace_hfi1_tid_write_sender_rcv_tid_ack(qp, 0);
	is_fecn = process_ecn(qp, packet);
	psn = mask_psn(be32_to_cpu(ohdr->bth[2]));
	aeth = be32_to_cpu(ohdr->u.tid_rdma.ack.aeth);
	req_psn = mask_psn(be32_to_cpu(ohdr->u.tid_rdma.ack.verbs_psn));
	resync_psn = mask_psn(be32_to_cpu(ohdr->u.tid_rdma.ack.tid_flow_psn));

	spin_lock_irqsave(&qp->s_lock, flags);
	trace_hfi1_rcv_tid_ack(qp, aeth, psn, req_psn, resync_psn);

	/* If we are waiting for an ACK to RESYNC, drop any other packets */
	if ((qp->s_flags & HFI1_S_WAIT_HALT) &&
	    cmp_psn(psn, qpriv->s_resync_psn))
		goto ack_op_err;

	ack_psn = req_psn;
	if (hfi1_tid_rdma_is_resync_psn(psn))
		ack_kpsn = resync_psn;
	else
		ack_kpsn = psn;
	if (aeth >> 29) {
		ack_psn--;
		ack_kpsn--;
	}

	wqe = rvt_get_swqe_ptr(qp, qp->s_acked);

	if (wqe->wr.opcode != IB_WR_TID_RDMA_WRITE)
		goto ack_op_err;

	req = wqe_to_tid_req(wqe);
	trace_hfi1_tid_req_rcv_tid_ack(qp, 0, wqe->wr.opcode, wqe->psn,
				       wqe->lpsn, req);
	flow = &req->flows[req->acked_tail];
	trace_hfi1_tid_flow_rcv_tid_ack(qp, req->acked_tail, flow);

	/* Drop stale ACK/NAK */
	if (cmp_psn(psn, full_flow_psn(flow, flow->flow_state.spsn)) < 0)
		goto ack_op_err;

	while (cmp_psn(ack_kpsn,
		       full_flow_psn(flow, flow->flow_state.lpsn)) >= 0 &&
	       req->ack_seg < req->cur_seg) {
		req->ack_seg++;
		/* advance acked segment pointer */
		req->acked_tail = CIRC_NEXT(req->acked_tail, MAX_FLOWS);
		req->r_last_acked = flow->flow_state.resp_ib_psn;
		trace_hfi1_tid_req_rcv_tid_ack(qp, 0, wqe->wr.opcode, wqe->psn,
					       wqe->lpsn, req);
		if (req->ack_seg == req->total_segs) {
			req->state = TID_REQUEST_COMPLETE;
			wqe = do_rc_completion(qp, wqe,
					       to_iport(qp->ibqp.device,
							qp->port_num));
			trace_hfi1_sender_rcv_tid_ack(qp);
			atomic_dec(&qpriv->n_tid_requests);
			if (qp->s_acked == qp->s_tail)
				break;
			if (wqe->wr.opcode != IB_WR_TID_RDMA_WRITE)
				break;
			req = wqe_to_tid_req(wqe);
		}
		flow = &req->flows[req->acked_tail];
		trace_hfi1_tid_flow_rcv_tid_ack(qp, req->acked_tail, flow);
	}

	trace_hfi1_tid_req_rcv_tid_ack(qp, 0, wqe->wr.opcode, wqe->psn,
				       wqe->lpsn, req);
	switch (aeth >> 29) {
	case 0:         /* ACK */
		if (qpriv->s_flags & RVT_S_WAIT_ACK)
			qpriv->s_flags &= ~RVT_S_WAIT_ACK;
		if (!hfi1_tid_rdma_is_resync_psn(psn)) {
			/* Check if there is any pending TID ACK */
			if (wqe->wr.opcode == IB_WR_TID_RDMA_WRITE &&
			    req->ack_seg < req->cur_seg)
				hfi1_mod_tid_retry_timer(qp);
			else
				hfi1_stop_tid_retry_timer(qp);
			hfi1_schedule_send(qp);
		} else {
			u32 spsn, fpsn, last_acked, generation;
			struct tid_rdma_request *rptr;

			/* ACK(RESYNC) */
			hfi1_stop_tid_retry_timer(qp);
			/* Allow new requests (see hfi1_make_tid_rdma_pkt) */
			qp->s_flags &= ~HFI1_S_WAIT_HALT;
			/*
			 * Clear RVT_S_SEND_ONE flag in case that the TID RDMA
			 * ACK is received after the TID retry timer is fired
			 * again. In this case, do not send any more TID
			 * RESYNC request or wait for any more TID ACK packet.
			 */
			qpriv->s_flags &= ~RVT_S_SEND_ONE;
			hfi1_schedule_send(qp);

			if ((qp->s_acked == qpriv->s_tid_tail &&
			     req->ack_seg == req->total_segs) ||
			    qp->s_acked == qp->s_tail) {
				qpriv->s_state = TID_OP(WRITE_DATA_LAST);
				goto done;
			}

			if (req->ack_seg == req->comp_seg) {
				qpriv->s_state = TID_OP(WRITE_DATA);
				goto done;
			}

			/*
			 * The PSN to start with is the next PSN after the
			 * RESYNC PSN.
			 */
			psn = mask_psn(psn + 1);
			generation = psn >> HFI1_KDETH_BTH_SEQ_SHIFT;
			spsn = 0;

			/*
			 * Update to the correct WQE when we get an ACK(RESYNC)
			 * in the middle of a request.
			 */
			if (delta_psn(ack_psn, wqe->lpsn))
				wqe = rvt_get_swqe_ptr(qp, qp->s_acked);
			req = wqe_to_tid_req(wqe);
			flow = &req->flows[req->acked_tail];
			/*
			 * RESYNC re-numbers the PSN ranges of all remaining
			 * segments. Also, PSN's start from 0 in the middle of a
			 * segment and the first segment size is less than the
			 * default number of packets. flow->resync_npkts is used
			 * to track the number of packets from the start of the
			 * real segment to the point of 0 PSN after the RESYNC
			 * in order to later correctly rewind the SGE.
			 */
			fpsn = full_flow_psn(flow, flow->flow_state.spsn);
			req->r_ack_psn = psn;
			flow->resync_npkts +=
				delta_psn(mask_psn(resync_psn + 1), fpsn);
			/*
			 * Renumber all packet sequence number ranges
			 * based on the new generation.
			 */
			last_acked = qp->s_acked;
			rptr = req;
			while (1) {
				/* start from last acked segment */
				for (fidx = rptr->acked_tail;
				     CIRC_CNT(rptr->setup_head, fidx,
					      MAX_FLOWS);
				     fidx = CIRC_NEXT(fidx, MAX_FLOWS)) {
					u32 lpsn;
					u32 gen;

					flow = &rptr->flows[fidx];
					gen = flow->flow_state.generation;
					if (WARN_ON(gen == generation &&
						    flow->flow_state.spsn !=
						     spsn))
						continue;
					lpsn = flow->flow_state.lpsn;
					lpsn = full_flow_psn(flow, lpsn);
					flow->npkts =
						delta_psn(lpsn,
							  mask_psn(resync_psn)
							  );
					flow->flow_state.generation =
						generation;
					flow->flow_state.spsn = spsn;
					flow->flow_state.lpsn =
						flow->flow_state.spsn +
						flow->npkts - 1;
					flow->pkt = 0;
					spsn += flow->npkts;
					resync_psn += flow->npkts;
					trace_hfi1_tid_flow_rcv_tid_ack(qp,
									fidx,
									flow);
				}
				if (++last_acked == qpriv->s_tid_cur + 1)
					break;
				if (last_acked == qp->s_size)
					last_acked = 0;
				wqe = rvt_get_swqe_ptr(qp, last_acked);
				rptr = wqe_to_tid_req(wqe);
			}
			req->cur_seg = req->ack_seg;
			qpriv->s_tid_tail = qp->s_acked;
			qpriv->s_state = TID_OP(WRITE_REQ);
			hfi1_schedule_tid_send(qp);
		}
done:
		qpriv->s_retry = qp->s_retry_cnt;
		break;

	case 3:         /* NAK */
		hfi1_stop_tid_retry_timer(qp);
		switch ((aeth >> IB_AETH_CREDIT_SHIFT) &
			IB_AETH_CREDIT_MASK) {
		case 0: /* PSN sequence error */
			flow = &req->flows[req->acked_tail];
			fspsn = full_flow_psn(flow, flow->flow_state.spsn);
			trace_hfi1_tid_flow_rcv_tid_ack(qp, req->acked_tail,
							flow);
			req->r_ack_psn = mask_psn(be32_to_cpu(ohdr->bth[2]));
			req->cur_seg = req->ack_seg;
			qpriv->s_tid_tail = qp->s_acked;
			qpriv->s_state = TID_OP(WRITE_REQ);
			qpriv->s_retry = qp->s_retry_cnt;
			hfi1_schedule_tid_send(qp);
			break;

		default:
			break;
		}
		break;

	default:
		break;
	}

ack_op_err:
	spin_unlock_irqrestore(&qp->s_lock, flags);
}

void hfi1_add_tid_retry_timer(struct rvt_qp *qp)
{
	struct hfi1_qp_priv *priv = qp->priv;
	struct ib_qp *ibqp = &qp->ibqp;
	struct rvt_dev_info *rdi = ib_to_rvt(ibqp->device);

	lockdep_assert_held(&qp->s_lock);
	if (!(priv->s_flags & HFI1_S_TID_RETRY_TIMER)) {
		priv->s_flags |= HFI1_S_TID_RETRY_TIMER;
		priv->s_tid_retry_timer.expires = jiffies +
			priv->tid_retry_timeout_jiffies + rdi->busy_jiffies;
		add_timer(&priv->s_tid_retry_timer);
	}
}

static void hfi1_mod_tid_retry_timer(struct rvt_qp *qp)
{
	struct hfi1_qp_priv *priv = qp->priv;
	struct ib_qp *ibqp = &qp->ibqp;
	struct rvt_dev_info *rdi = ib_to_rvt(ibqp->device);

	lockdep_assert_held(&qp->s_lock);
	priv->s_flags |= HFI1_S_TID_RETRY_TIMER;
	mod_timer(&priv->s_tid_retry_timer, jiffies +
		  priv->tid_retry_timeout_jiffies + rdi->busy_jiffies);
}

static int hfi1_stop_tid_retry_timer(struct rvt_qp *qp)
{
	struct hfi1_qp_priv *priv = qp->priv;
	int rval = 0;

	lockdep_assert_held(&qp->s_lock);
	if (priv->s_flags & HFI1_S_TID_RETRY_TIMER) {
		rval = del_timer(&priv->s_tid_retry_timer);
		priv->s_flags &= ~HFI1_S_TID_RETRY_TIMER;
	}
	return rval;
}

void hfi1_del_tid_retry_timer(struct rvt_qp *qp)
{
	struct hfi1_qp_priv *priv = qp->priv;

	del_timer_sync(&priv->s_tid_retry_timer);
	priv->s_flags &= ~HFI1_S_TID_RETRY_TIMER;
}

static void hfi1_tid_retry_timeout(struct timer_list *t)
{
	struct hfi1_qp_priv *priv = from_timer(priv, t, s_tid_retry_timer);
	struct rvt_qp *qp = priv->owner;
	struct rvt_swqe *wqe;
	unsigned long flags;
	struct tid_rdma_request *req;

	spin_lock_irqsave(&qp->r_lock, flags);
	spin_lock(&qp->s_lock);
	trace_hfi1_tid_write_sender_retry_timeout(qp, 0);
	if (priv->s_flags & HFI1_S_TID_RETRY_TIMER) {
		hfi1_stop_tid_retry_timer(qp);
		if (!priv->s_retry) {
			trace_hfi1_msg_tid_retry_timeout(/* msg */
				qp,
				"Exhausted retries. Tid retry timeout = ",
				(u64)priv->tid_retry_timeout_jiffies);

			wqe = rvt_get_swqe_ptr(qp, qp->s_acked);
			hfi1_trdma_send_complete(qp, wqe, IB_WC_RETRY_EXC_ERR);
			rvt_error_qp(qp, IB_WC_WR_FLUSH_ERR);
		} else {
			wqe = rvt_get_swqe_ptr(qp, qp->s_acked);
			req = wqe_to_tid_req(wqe);
			trace_hfi1_tid_req_tid_retry_timeout(/* req */
			   qp, 0, wqe->wr.opcode, wqe->psn, wqe->lpsn, req);

			priv->s_flags &= ~RVT_S_WAIT_ACK;
			/* Only send one packet (the RESYNC) */
			priv->s_flags |= RVT_S_SEND_ONE;
			/*
			 * No additional request shall be made by this QP until
			 * the RESYNC has been complete.
			 */
			qp->s_flags |= HFI1_S_WAIT_HALT;
			priv->s_state = TID_OP(RESYNC);
			priv->s_retry--;
			hfi1_schedule_tid_send(qp);
		}
	}
	spin_unlock(&qp->s_lock);
	spin_unlock_irqrestore(&qp->r_lock, flags);
}

u32 hfi1_build_tid_rdma_resync(struct rvt_qp *qp, struct rvt_swqe *wqe,
			       struct ib_other_headers *ohdr, u32 *bth1,
			       u32 *bth2, u16 fidx)
{
	struct hfi1_qp_priv *qpriv = qp->priv;
	struct tid_rdma_params *remote;
	struct tid_rdma_request *req = wqe_to_tid_req(wqe);
	struct tid_rdma_flow *flow = &req->flows[fidx];
	u32 generation;

	rcu_read_lock();
	remote = rcu_dereference(qpriv->tid_rdma.remote);
	KDETH_RESET(ohdr->u.tid_rdma.ack.kdeth1, JKEY, remote->jkey);
	ohdr->u.tid_rdma.ack.verbs_qp = cpu_to_be32(qp->remote_qpn);
	*bth1 = remote->qp;
	rcu_read_unlock();

	generation = kern_flow_generation_next(flow->flow_state.generation);
	*bth2 = mask_psn((generation << HFI1_KDETH_BTH_SEQ_SHIFT) - 1);
	qpriv->s_resync_psn = *bth2;
	*bth2 |= IB_BTH_REQ_ACK;
	KDETH_RESET(ohdr->u.tid_rdma.ack.kdeth0, KVER, 0x1);

	return sizeof(ohdr->u.tid_rdma.resync) / sizeof(u32);
}

void hfi1_rc_rcv_tid_rdma_resync(struct hfi1_packet *packet)
{
	struct ib_other_headers *ohdr = packet->ohdr;
	struct rvt_qp *qp = packet->qp;
	struct hfi1_qp_priv *qpriv = qp->priv;
	struct hfi1_ctxtdata *rcd = qpriv->rcd;
	struct hfi1_ibdev *dev = to_idev(qp->ibqp.device);
	struct rvt_ack_entry *e;
	struct tid_rdma_request *req;
	struct tid_rdma_flow *flow;
	struct tid_flow_state *fs = &qpriv->flow_state;
	u32 psn, generation, idx, gen_next;
	bool is_fecn;
	unsigned long flags;

	is_fecn = process_ecn(qp, packet);
	psn = mask_psn(be32_to_cpu(ohdr->bth[2]));

	generation = mask_psn(psn + 1) >> HFI1_KDETH_BTH_SEQ_SHIFT;
	spin_lock_irqsave(&qp->s_lock, flags);

	gen_next = (fs->generation == KERN_GENERATION_RESERVED) ?
		generation : kern_flow_generation_next(fs->generation);
	/*
	 * RESYNC packet contains the "next" generation and can only be
	 * from the current or previous generations
	 */
	if (generation != mask_generation(gen_next - 1) &&
	    generation != gen_next)
		goto bail;
	/* Already processing a resync */
	if (qpriv->resync)
		goto bail;

	spin_lock(&rcd->exp_lock);
	if (fs->index >= RXE_NUM_TID_FLOWS) {
		/*
		 * If we don't have a flow, save the generation so it can be
		 * applied when a new flow is allocated
		 */
		fs->generation = generation;
	} else {
		/* Reprogram the QP flow with new generation */
		rcd->flows[fs->index].generation = generation;
		fs->generation = kern_setup_hw_flow(rcd, fs->index);
	}
	fs->psn = 0;
	/*
	 * Disable SW PSN checking since a RESYNC is equivalent to a
	 * sync point and the flow has/will be reprogrammed
	 */
	qpriv->s_flags &= ~HFI1_R_TID_SW_PSN;
	trace_hfi1_tid_write_rsp_rcv_resync(qp);

	/*
	 * Reset all TID flow information with the new generation.
	 * This is done for all requests and segments after the
	 * last received segment
	 */
	for (idx = qpriv->r_tid_tail; ; idx++) {
		u16 flow_idx;

		if (idx > rvt_size_atomic(&dev->rdi))
			idx = 0;
		e = &qp->s_ack_queue[idx];
		if (e->opcode == TID_OP(WRITE_REQ)) {
			req = ack_to_tid_req(e);
			trace_hfi1_tid_req_rcv_resync(qp, 0, e->opcode, e->psn,
						      e->lpsn, req);

			/* start from last unacked segment */
			for (flow_idx = req->clear_tail;
			     CIRC_CNT(req->setup_head, flow_idx,
				      MAX_FLOWS);
			     flow_idx = CIRC_NEXT(flow_idx, MAX_FLOWS)) {
				u32 lpsn;
				u32 next;

				flow = &req->flows[flow_idx];
				lpsn = full_flow_psn(flow,
						     flow->flow_state.lpsn);
				next = flow->flow_state.r_next_psn;
				flow->npkts = delta_psn(lpsn, next - 1);
				flow->flow_state.generation = fs->generation;
				flow->flow_state.spsn = fs->psn;
				flow->flow_state.lpsn =
					flow->flow_state.spsn + flow->npkts - 1;
				flow->flow_state.r_next_psn =
					full_flow_psn(flow,
						      flow->flow_state.spsn);
				fs->psn += flow->npkts;
				trace_hfi1_tid_flow_rcv_resync(qp, flow_idx,
							       flow);
			}
		}
		if (idx == qp->s_tail_ack_queue)
			break;
	}

	spin_unlock(&rcd->exp_lock);
	qpriv->resync = true;
	/* RESYNC request always gets a TID RDMA ACK. */
	qpriv->s_nak_state = 0;
	qpriv->s_flags |= RVT_S_ACK_PENDING;
	hfi1_schedule_tid_send(qp);
bail:
	spin_unlock_irqrestore(&qp->s_lock, flags);
}

/*
 * Call this function when the last TID RDMA WRITE DATA packet for a request
 * is built.
 */
static void update_tid_tail(struct rvt_qp *qp)
	__must_hold(&qp->s_lock)
{
	struct hfi1_qp_priv *priv = qp->priv;
	u32 i;
	struct rvt_swqe *wqe;

	lockdep_assert_held(&qp->s_lock);
	/* Can't move beyond s_tid_cur */
	if (priv->s_tid_tail == priv->s_tid_cur)
		return;
	for (i = priv->s_tid_tail + 1; ; i++) {
		if (i == qp->s_size)
			i = 0;

		if (i == priv->s_tid_cur)
			break;
		wqe = rvt_get_swqe_ptr(qp, i);
		if (wqe->wr.opcode == IB_WR_TID_RDMA_WRITE)
			break;
	}
	priv->s_tid_tail = i;
	priv->s_state = TID_OP(WRITE_RESP);
}

int hfi1_make_tid_rdma_pkt(struct rvt_qp *qp, struct hfi1_pkt_state *ps)
	__must_hold(&qp->s_lock)
{
	struct hfi1_qp_priv *priv = qp->priv;
	struct rvt_swqe *wqe;
	u32 bth1 = 0, bth2 = 0, hwords = 5, len, middle = 0;
	struct ib_other_headers *ohdr;
	struct rvt_sge_state *ss = &qp->s_sge;
	struct rvt_ack_entry *e = &qp->s_ack_queue[qp->s_tail_ack_queue];
	struct tid_rdma_request *req = ack_to_tid_req(e);
	bool last = false;
	u8 opcode = TID_OP(WRITE_DATA);

	lockdep_assert_held(&qp->s_lock);
	trace_hfi1_tid_write_sender_make_tid_pkt(qp, 0);
	/*
	 * Prioritize the sending of the requests and responses over the
	 * sending of the TID RDMA data packets.
	 */
	if (((atomic_read(&priv->n_tid_requests) < HFI1_TID_RDMA_WRITE_CNT) &&
	     atomic_read(&priv->n_requests) &&
	     !(qp->s_flags & (RVT_S_BUSY | RVT_S_WAIT_ACK |
			     HFI1_S_ANY_WAIT_IO))) ||
	    (e->opcode == TID_OP(WRITE_REQ) && req->cur_seg < req->alloc_seg &&
	     !(qp->s_flags & (RVT_S_BUSY | HFI1_S_ANY_WAIT_IO)))) {
		struct iowait_work *iowork;

		iowork = iowait_get_ib_work(&priv->s_iowait);
		ps->s_txreq = get_waiting_verbs_txreq(iowork);
		if (ps->s_txreq || hfi1_make_rc_req(qp, ps)) {
			priv->s_flags |= HFI1_S_TID_BUSY_SET;
			return 1;
		}
	}

	ps->s_txreq = get_txreq(ps->dev, qp);
	if (!ps->s_txreq)
		goto bail_no_tx;

	ohdr = &ps->s_txreq->phdr.hdr.ibh.u.oth;

	if ((priv->s_flags & RVT_S_ACK_PENDING) &&
	    make_tid_rdma_ack(qp, ohdr, ps))
		return 1;

<<<<<<< HEAD
	if (!(ib_rvt_state_ops[qp->state] & RVT_PROCESS_SEND_OK)) {
		if (!(ib_rvt_state_ops[qp->state] & RVT_FLUSH_SEND))
			goto bail;
		/* We are in the error state, flush the work request. */
		if (qp->s_last == READ_ONCE(qp->s_head))
			goto bail;
		/* If DMAs are in progress, we can't flush immediately. */
		if (iowait_sdma_pending(&priv->s_iowait)) {
			qp->s_flags |= RVT_S_WAIT_DMA;
			goto bail;
		}
		clear_ahg(qp);
		wqe = rvt_get_swqe_ptr(qp, qp->s_last);
		hfi1_trdma_send_complete(qp, wqe, qp->s_last != qp->s_acked ?
					 IB_WC_SUCCESS : IB_WC_WR_FLUSH_ERR);
		/* will get called again */
		goto done_free_tx;
	}
=======
	/*
	 * Bail out if we can't send data.
	 * Be reminded that this check must been done after the call to
	 * make_tid_rdma_ack() because the responding QP could be in
	 * RTR state where it can send TID RDMA ACK, not TID RDMA WRITE DATA.
	 */
	if (!(ib_rvt_state_ops[qp->state] & RVT_PROCESS_SEND_OK))
		goto bail;
>>>>>>> 69dbdfff

	if (priv->s_flags & RVT_S_WAIT_ACK)
		goto bail;

	/* Check whether there is anything to do. */
	if (priv->s_tid_tail == HFI1_QP_WQE_INVALID)
		goto bail;
	wqe = rvt_get_swqe_ptr(qp, priv->s_tid_tail);
	req = wqe_to_tid_req(wqe);
	trace_hfi1_tid_req_make_tid_pkt(qp, 0, wqe->wr.opcode, wqe->psn,
					wqe->lpsn, req);
	switch (priv->s_state) {
	case TID_OP(WRITE_REQ):
	case TID_OP(WRITE_RESP):
		priv->tid_ss.sge = wqe->sg_list[0];
		priv->tid_ss.sg_list = wqe->sg_list + 1;
		priv->tid_ss.num_sge = wqe->wr.num_sge;
		priv->tid_ss.total_len = wqe->length;

		if (priv->s_state == TID_OP(WRITE_REQ))
			hfi1_tid_rdma_restart_req(qp, wqe, &bth2);
		priv->s_state = TID_OP(WRITE_DATA);
		/* fall through */

	case TID_OP(WRITE_DATA):
		/*
		 * 1. Check whether TID RDMA WRITE RESP available.
		 * 2. If no:
		 *    2.1 If have more segments and no TID RDMA WRITE RESP,
		 *        set HFI1_S_WAIT_TID_RESP
		 *    2.2 Return indicating no progress made.
		 * 3. If yes:
		 *    3.1 Build TID RDMA WRITE DATA packet.
		 *    3.2 If last packet in segment:
		 *        3.2.1 Change KDETH header bits
		 *        3.2.2 Advance RESP pointers.
		 *    3.3 Return indicating progress made.
		 */
		trace_hfi1_sender_make_tid_pkt(qp);
		trace_hfi1_tid_write_sender_make_tid_pkt(qp, 0);
		wqe = rvt_get_swqe_ptr(qp, priv->s_tid_tail);
		req = wqe_to_tid_req(wqe);
		len = wqe->length;

		if (!req->comp_seg || req->cur_seg == req->comp_seg)
			goto bail;

		trace_hfi1_tid_req_make_tid_pkt(qp, 0, wqe->wr.opcode,
						wqe->psn, wqe->lpsn, req);
		last = hfi1_build_tid_rdma_packet(wqe, ohdr, &bth1, &bth2,
						  &len);

		if (last) {
			/* move pointer to next flow */
			req->clear_tail = CIRC_NEXT(req->clear_tail,
						    MAX_FLOWS);
			if (++req->cur_seg < req->total_segs) {
				if (!CIRC_CNT(req->setup_head, req->clear_tail,
					      MAX_FLOWS))
					qp->s_flags |= HFI1_S_WAIT_TID_RESP;
			} else {
				priv->s_state = TID_OP(WRITE_DATA_LAST);
				opcode = TID_OP(WRITE_DATA_LAST);

				/* Advance the s_tid_tail now */
				update_tid_tail(qp);
			}
		}
		hwords += sizeof(ohdr->u.tid_rdma.w_data) / sizeof(u32);
		ss = &priv->tid_ss;
		break;

	case TID_OP(RESYNC):
		trace_hfi1_sender_make_tid_pkt(qp);
		/* Use generation from the most recently received response */
		wqe = rvt_get_swqe_ptr(qp, priv->s_tid_cur);
		req = wqe_to_tid_req(wqe);
		/* If no responses for this WQE look at the previous one */
		if (!req->comp_seg) {
			wqe = rvt_get_swqe_ptr(qp,
					       (!priv->s_tid_cur ? qp->s_size :
						priv->s_tid_cur) - 1);
			req = wqe_to_tid_req(wqe);
		}
		hwords += hfi1_build_tid_rdma_resync(qp, wqe, ohdr, &bth1,
						     &bth2,
						     CIRC_PREV(req->setup_head,
							       MAX_FLOWS));
		ss = NULL;
		len = 0;
		opcode = TID_OP(RESYNC);
		break;

	default:
		goto bail;
	}
	if (priv->s_flags & RVT_S_SEND_ONE) {
		priv->s_flags &= ~RVT_S_SEND_ONE;
		priv->s_flags |= RVT_S_WAIT_ACK;
		bth2 |= IB_BTH_REQ_ACK;
	}
	qp->s_len -= len;
	ps->s_txreq->hdr_dwords = hwords;
	ps->s_txreq->sde = priv->s_sde;
	ps->s_txreq->ss = ss;
	ps->s_txreq->s_cur_size = len;
	hfi1_make_ruc_header(qp, ohdr, (opcode << 24), bth1, bth2,
			     middle, ps);
	return 1;
<<<<<<< HEAD
done_free_tx:
	hfi1_put_txreq(ps->s_txreq);
	ps->s_txreq = NULL;
	return 1;

=======
>>>>>>> 69dbdfff
bail:
	hfi1_put_txreq(ps->s_txreq);
bail_no_tx:
	ps->s_txreq = NULL;
	priv->s_flags &= ~RVT_S_BUSY;
	/*
	 * If we didn't get a txreq, the QP will be woken up later to try
	 * again, set the flags to the the wake up which work item to wake
	 * up.
	 * (A better algorithm should be found to do this and generalize the
	 * sleep/wakeup flags.)
	 */
	iowait_set_flag(&priv->s_iowait, IOWAIT_PENDING_TID);
	return 0;
}

static int make_tid_rdma_ack(struct rvt_qp *qp,
			     struct ib_other_headers *ohdr,
			     struct hfi1_pkt_state *ps)
{
	struct rvt_ack_entry *e;
	struct hfi1_qp_priv *qpriv = qp->priv;
	struct hfi1_ibdev *dev = to_idev(qp->ibqp.device);
	u32 hwords, next;
	u32 len = 0;
	u32 bth1 = 0, bth2 = 0;
	int middle = 0;
	u16 flow;
	struct tid_rdma_request *req, *nreq;

	trace_hfi1_tid_write_rsp_make_tid_ack(qp);
	/* Don't send an ACK if we aren't supposed to. */
	if (!(ib_rvt_state_ops[qp->state] & RVT_PROCESS_RECV_OK))
		goto bail;

	/* header size in 32-bit words LRH+BTH = (8+12)/4. */
	hwords = 5;

	e = &qp->s_ack_queue[qpriv->r_tid_ack];
	req = ack_to_tid_req(e);
	/*
	 * In the RESYNC case, we are exactly one segment past the
	 * previously sent ack or at the previously sent NAK. So to send
	 * the resync ack, we go back one segment (which might be part of
	 * the previous request) and let the do-while loop execute again.
	 * The advantage of executing the do-while loop is that any data
	 * received after the previous ack is automatically acked in the
	 * RESYNC ack. It turns out that for the do-while loop we only need
	 * to pull back qpriv->r_tid_ack, not the segment
	 * indices/counters. The scheme works even if the previous request
	 * was not a TID WRITE request.
	 */
	if (qpriv->resync) {
		if (!req->ack_seg || req->ack_seg == req->total_segs)
			qpriv->r_tid_ack = !qpriv->r_tid_ack ?
				rvt_size_atomic(&dev->rdi) :
				qpriv->r_tid_ack - 1;
		e = &qp->s_ack_queue[qpriv->r_tid_ack];
		req = ack_to_tid_req(e);
	}

	trace_hfi1_rsp_make_tid_ack(qp, e->psn);
	trace_hfi1_tid_req_make_tid_ack(qp, 0, e->opcode, e->psn, e->lpsn,
					req);
	/*
	 * If we've sent all the ACKs that we can, we are done
	 * until we get more segments...
	 */
	if (!qpriv->s_nak_state && !qpriv->resync &&
	    req->ack_seg == req->comp_seg)
		goto bail;

	do {
		/*
		 * To deal with coalesced ACKs, the acked_tail pointer
		 * into the flow array is used. The distance between it
		 * and the clear_tail is the number of flows that are
		 * being ACK'ed.
		 */
		req->ack_seg +=
			/* Get up-to-date value */
			CIRC_CNT(req->clear_tail, req->acked_tail,
				 MAX_FLOWS);
		/* Advance acked index */
		req->acked_tail = req->clear_tail;

		/*
		 * req->clear_tail points to the segment currently being
		 * received. So, when sending an ACK, the previous
		 * segment is being ACK'ed.
		 */
		flow = CIRC_PREV(req->acked_tail, MAX_FLOWS);
		if (req->ack_seg != req->total_segs)
			break;
		req->state = TID_REQUEST_COMPLETE;

		next = qpriv->r_tid_ack + 1;
		if (next > rvt_size_atomic(&dev->rdi))
			next = 0;
		qpriv->r_tid_ack = next;
		if (qp->s_ack_queue[next].opcode != TID_OP(WRITE_REQ))
			break;
		nreq = ack_to_tid_req(&qp->s_ack_queue[next]);
		if (!nreq->comp_seg || nreq->ack_seg == nreq->comp_seg)
			break;

		/* Move to the next ack entry now */
		e = &qp->s_ack_queue[qpriv->r_tid_ack];
		req = ack_to_tid_req(e);
	} while (1);

	/*
	 * At this point qpriv->r_tid_ack == qpriv->r_tid_tail but e and
	 * req could be pointing at the previous ack queue entry
	 */
	if (qpriv->s_nak_state ||
	    (qpriv->resync &&
	     !hfi1_tid_rdma_is_resync_psn(qpriv->r_next_psn_kdeth - 1) &&
	     (cmp_psn(qpriv->r_next_psn_kdeth - 1,
		      full_flow_psn(&req->flows[flow],
				    req->flows[flow].flow_state.lpsn)) > 0))) {
		/*
		 * A NAK will implicitly acknowledge all previous TID RDMA
		 * requests. Therefore, we NAK with the req->acked_tail
		 * segment for the request at qpriv->r_tid_ack (same at
		 * this point as the req->clear_tail segment for the
		 * qpriv->r_tid_tail request)
		 */
		e = &qp->s_ack_queue[qpriv->r_tid_ack];
		req = ack_to_tid_req(e);
		flow = req->acked_tail;
	} else if (req->ack_seg == req->total_segs &&
		   qpriv->s_flags & HFI1_R_TID_WAIT_INTERLCK)
		qpriv->s_flags &= ~HFI1_R_TID_WAIT_INTERLCK;

	trace_hfi1_tid_write_rsp_make_tid_ack(qp);
	trace_hfi1_tid_req_make_tid_ack(qp, 0, e->opcode, e->psn, e->lpsn,
					req);
	hwords += hfi1_build_tid_rdma_write_ack(qp, e, ohdr, flow, &bth1,
						&bth2);
	len = 0;
	qpriv->s_flags &= ~RVT_S_ACK_PENDING;
	ps->s_txreq->hdr_dwords = hwords;
	ps->s_txreq->sde = qpriv->s_sde;
	ps->s_txreq->s_cur_size = len;
	ps->s_txreq->ss = NULL;
	hfi1_make_ruc_header(qp, ohdr, (TID_OP(ACK) << 24), bth1, bth2, middle,
			     ps);
	ps->s_txreq->txreq.flags |= SDMA_TXREQ_F_VIP;
	return 1;
bail:
	/*
	 * Ensure s_rdma_ack_cnt changes are committed prior to resetting
	 * RVT_S_RESP_PENDING
	 */
	smp_wmb();
	qpriv->s_flags &= ~RVT_S_ACK_PENDING;
	return 0;
}

static int hfi1_send_tid_ok(struct rvt_qp *qp)
{
	struct hfi1_qp_priv *priv = qp->priv;

	return !(priv->s_flags & RVT_S_BUSY ||
		 qp->s_flags & HFI1_S_ANY_WAIT_IO) &&
		(verbs_txreq_queued(iowait_get_tid_work(&priv->s_iowait)) ||
		 (priv->s_flags & RVT_S_RESP_PENDING) ||
		 !(qp->s_flags & HFI1_S_ANY_TID_WAIT_SEND));
}

void _hfi1_do_tid_send(struct work_struct *work)
{
	struct iowait_work *w = container_of(work, struct iowait_work, iowork);
	struct rvt_qp *qp = iowait_to_qp(w->iow);

	hfi1_do_tid_send(qp);
}

static void hfi1_do_tid_send(struct rvt_qp *qp)
{
	struct hfi1_pkt_state ps;
	struct hfi1_qp_priv *priv = qp->priv;

	ps.dev = to_idev(qp->ibqp.device);
	ps.ibp = to_iport(qp->ibqp.device, qp->port_num);
	ps.ppd = ppd_from_ibp(ps.ibp);
	ps.wait = iowait_get_tid_work(&priv->s_iowait);
	ps.in_thread = false;
	ps.timeout_int = qp->timeout_jiffies / 8;

	trace_hfi1_rc_do_tid_send(qp, false);
	spin_lock_irqsave(&qp->s_lock, ps.flags);

	/* Return if we are already busy processing a work request. */
	if (!hfi1_send_tid_ok(qp)) {
		if (qp->s_flags & HFI1_S_ANY_WAIT_IO)
			iowait_set_flag(&priv->s_iowait, IOWAIT_PENDING_TID);
		spin_unlock_irqrestore(&qp->s_lock, ps.flags);
		return;
	}

	priv->s_flags |= RVT_S_BUSY;

	ps.timeout = jiffies + ps.timeout_int;
	ps.cpu = priv->s_sde ? priv->s_sde->cpu :
		cpumask_first(cpumask_of_node(ps.ppd->dd->node));
	ps.pkts_sent = false;

	/* insure a pre-built packet is handled  */
	ps.s_txreq = get_waiting_verbs_txreq(ps.wait);
	do {
		/* Check for a constructed packet to be sent. */
		if (ps.s_txreq) {
			if (priv->s_flags & HFI1_S_TID_BUSY_SET) {
				qp->s_flags |= RVT_S_BUSY;
				ps.wait = iowait_get_ib_work(&priv->s_iowait);
			}
			spin_unlock_irqrestore(&qp->s_lock, ps.flags);

			/*
			 * If the packet cannot be sent now, return and
			 * the send tasklet will be woken up later.
			 */
			if (hfi1_verbs_send(qp, &ps))
				return;

			/* allow other tasks to run */
			if (hfi1_schedule_send_yield(qp, &ps, true))
				return;

			spin_lock_irqsave(&qp->s_lock, ps.flags);
			if (priv->s_flags & HFI1_S_TID_BUSY_SET) {
				qp->s_flags &= ~RVT_S_BUSY;
				priv->s_flags &= ~HFI1_S_TID_BUSY_SET;
				ps.wait = iowait_get_tid_work(&priv->s_iowait);
				if (iowait_flag_set(&priv->s_iowait,
						    IOWAIT_PENDING_IB))
					hfi1_schedule_send(qp);
			}
		}
	} while (hfi1_make_tid_rdma_pkt(qp, &ps));
	iowait_starve_clear(ps.pkts_sent, &priv->s_iowait);
	spin_unlock_irqrestore(&qp->s_lock, ps.flags);
}

static bool _hfi1_schedule_tid_send(struct rvt_qp *qp)
{
	struct hfi1_qp_priv *priv = qp->priv;
	struct hfi1_ibport *ibp =
		to_iport(qp->ibqp.device, qp->port_num);
	struct hfi1_pportdata *ppd = ppd_from_ibp(ibp);
	struct hfi1_devdata *dd = dd_from_ibdev(qp->ibqp.device);

	return iowait_tid_schedule(&priv->s_iowait, ppd->hfi1_wq,
				   priv->s_sde ?
				   priv->s_sde->cpu :
				   cpumask_first(cpumask_of_node(dd->node)));
}

/**
 * hfi1_schedule_tid_send - schedule progress on TID RDMA state machine
 * @qp: the QP
 *
 * This schedules qp progress on the TID RDMA state machine. Caller
 * should hold the s_lock.
 * Unlike hfi1_schedule_send(), this cannot use hfi1_send_ok() because
 * the two state machines can step on each other with respect to the
 * RVT_S_BUSY flag.
 * Therefore, a modified test is used.
 * @return true if the second leg is scheduled;
 *  false if the second leg is not scheduled.
 */
bool hfi1_schedule_tid_send(struct rvt_qp *qp)
{
	lockdep_assert_held(&qp->s_lock);
	if (hfi1_send_tid_ok(qp)) {
		/*
		 * The following call returns true if the qp is not on the
		 * queue and false if the qp is already on the queue before
		 * this call. Either way, the qp will be on the queue when the
		 * call returns.
		 */
		_hfi1_schedule_tid_send(qp);
		return true;
	}
	if (qp->s_flags & HFI1_S_ANY_WAIT_IO)
		iowait_set_flag(&((struct hfi1_qp_priv *)qp->priv)->s_iowait,
				IOWAIT_PENDING_TID);
	return false;
}

bool hfi1_tid_rdma_ack_interlock(struct rvt_qp *qp, struct rvt_ack_entry *e)
{
	struct rvt_ack_entry *prev;
	struct tid_rdma_request *req;
	struct hfi1_ibdev *dev = to_idev(qp->ibqp.device);
	struct hfi1_qp_priv *priv = qp->priv;
	u32 s_prev;

	s_prev = qp->s_tail_ack_queue == 0 ? rvt_size_atomic(&dev->rdi) :
		(qp->s_tail_ack_queue - 1);
	prev = &qp->s_ack_queue[s_prev];

	if ((e->opcode == TID_OP(READ_REQ) ||
	     e->opcode == OP(RDMA_READ_REQUEST)) &&
	    prev->opcode == TID_OP(WRITE_REQ)) {
		req = ack_to_tid_req(prev);
		if (req->ack_seg != req->total_segs) {
			priv->s_flags |= HFI1_R_TID_WAIT_INTERLCK;
			return true;
		}
	}
	return false;
}<|MERGE_RESOLUTION|>--- conflicted
+++ resolved
@@ -5017,26 +5017,6 @@
 	    make_tid_rdma_ack(qp, ohdr, ps))
 		return 1;
 
-<<<<<<< HEAD
-	if (!(ib_rvt_state_ops[qp->state] & RVT_PROCESS_SEND_OK)) {
-		if (!(ib_rvt_state_ops[qp->state] & RVT_FLUSH_SEND))
-			goto bail;
-		/* We are in the error state, flush the work request. */
-		if (qp->s_last == READ_ONCE(qp->s_head))
-			goto bail;
-		/* If DMAs are in progress, we can't flush immediately. */
-		if (iowait_sdma_pending(&priv->s_iowait)) {
-			qp->s_flags |= RVT_S_WAIT_DMA;
-			goto bail;
-		}
-		clear_ahg(qp);
-		wqe = rvt_get_swqe_ptr(qp, qp->s_last);
-		hfi1_trdma_send_complete(qp, wqe, qp->s_last != qp->s_acked ?
-					 IB_WC_SUCCESS : IB_WC_WR_FLUSH_ERR);
-		/* will get called again */
-		goto done_free_tx;
-	}
-=======
 	/*
 	 * Bail out if we can't send data.
 	 * Be reminded that this check must been done after the call to
@@ -5045,7 +5025,6 @@
 	 */
 	if (!(ib_rvt_state_ops[qp->state] & RVT_PROCESS_SEND_OK))
 		goto bail;
->>>>>>> 69dbdfff
 
 	if (priv->s_flags & RVT_S_WAIT_ACK)
 		goto bail;
@@ -5155,14 +5134,6 @@
 	hfi1_make_ruc_header(qp, ohdr, (opcode << 24), bth1, bth2,
 			     middle, ps);
 	return 1;
-<<<<<<< HEAD
-done_free_tx:
-	hfi1_put_txreq(ps->s_txreq);
-	ps->s_txreq = NULL;
-	return 1;
-
-=======
->>>>>>> 69dbdfff
 bail:
 	hfi1_put_txreq(ps->s_txreq);
 bail_no_tx:
