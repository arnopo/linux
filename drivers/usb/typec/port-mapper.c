// SPDX-License-Identifier: GPL-2.0
/*
 * USB Type-C Connector Class Port Mapping Utility
 *
 * Copyright (C) 2021, Intel Corporation
 * Author: Heikki Krogerus <heikki.krogerus@linux.intel.com>
 */

#include <linux/acpi.h>
#include <linux/component.h>

#include "class.h"

static int typec_aggregate_bind(struct device *dev)
{
	return component_bind_all(dev, NULL);
}

static void typec_aggregate_unbind(struct device *dev)
{
	component_unbind_all(dev, NULL);
}

static const struct component_master_ops typec_aggregate_ops = {
	.bind = typec_aggregate_bind,
	.unbind = typec_aggregate_unbind,
};

struct each_port_arg {
	struct typec_port *port;
	struct component_match *match;
};

static int typec_port_compare(struct device *dev, void *fwnode)
{
	return device_match_fwnode(dev, fwnode);
}

static int typec_port_match(struct device *dev, void *data)
{
	struct acpi_device *adev = to_acpi_device(dev);
	struct each_port_arg *arg = data;
	struct acpi_device *con_adev;

	con_adev = ACPI_COMPANION(&arg->port->dev);
	if (con_adev == adev)
		return 0;

	if (con_adev->pld_crc == adev->pld_crc)
		component_match_add(&arg->port->dev, &arg->match, typec_port_compare,
				    acpi_fwnode_handle(adev));
	return 0;
}

int typec_link_ports(struct typec_port *con)
{
	struct each_port_arg arg = { .port = con, .match = NULL };

	if (!has_acpi_companion(&con->dev))
		return 0;

<<<<<<< HEAD
	bus_for_each_dev(&acpi_bus_type, NULL, &arg, typec_port_match);
=======
	acpi_bus_for_each_dev(typec_port_match, &arg);
>>>>>>> 95cd2cdc
	if (!arg.match)
		return 0;

	/*
	 * REVISIT: Now each connector can have only a single component master.
	 * So far only the USB ports connected to the USB Type-C connector share
	 * the _PLD with it, but if there one day is something else (like maybe
	 * the DisplayPort ACPI device object) that also shares the _PLD with
	 * the connector, every one of those needs to have its own component
	 * master, because each different type of component needs to be bind to
	 * the connector independently of the other components. That requires
	 * improvements to the component framework. Right now you can only have
	 * one master per device.
	 */
	return component_master_add_with_match(&con->dev, &typec_aggregate_ops, arg.match);
}

void typec_unlink_ports(struct typec_port *con)
{
	if (has_acpi_companion(&con->dev))
		component_master_del(&con->dev, &typec_aggregate_ops);
}<|MERGE_RESOLUTION|>--- conflicted
+++ resolved
@@ -59,11 +59,7 @@
 	if (!has_acpi_companion(&con->dev))
 		return 0;
 
-<<<<<<< HEAD
-	bus_for_each_dev(&acpi_bus_type, NULL, &arg, typec_port_match);
-=======
 	acpi_bus_for_each_dev(typec_port_match, &arg);
->>>>>>> 95cd2cdc
 	if (!arg.match)
 		return 0;
 
