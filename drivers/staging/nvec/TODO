--- conflicted
+++ resolved
@@ -1,8 +1,4 @@
 ToDo list (incomplete, unordered)
 	- move the driver to the new i2c slave framework
 	- finish suspend/resume support
-<<<<<<< HEAD
-	- fix udelay in the isr
-=======
->>>>>>> 0c383648
 	- add atomic ops in order to fix shutoff/reboot problems