// SPDX-License-Identifier: GPL-2.0
/******************************************************************************
 *
 * Copyright(c) 2007 - 2012 Realtek Corporation. All rights reserved.
 *
 ******************************************************************************/
#include <drv_types.h>
#include <rtw_debug.h>
#include <hal_btcoex.h>
#include <linux/jiffies.h>

static struct _cmd_callback rtw_cmd_callback[] = {
	{GEN_CMD_CODE(_Read_MACREG), NULL}, /*0*/
	{GEN_CMD_CODE(_Write_MACREG), NULL},
	{GEN_CMD_CODE(_Read_BBREG), &rtw_getbbrfreg_cmdrsp_callback},
	{GEN_CMD_CODE(_Write_BBREG), NULL},
	{GEN_CMD_CODE(_Read_RFREG), &rtw_getbbrfreg_cmdrsp_callback},
	{GEN_CMD_CODE(_Write_RFREG), NULL}, /*5*/
	{GEN_CMD_CODE(_Read_EEPROM), NULL},
	{GEN_CMD_CODE(_Write_EEPROM), NULL},
	{GEN_CMD_CODE(_Read_EFUSE), NULL},
	{GEN_CMD_CODE(_Write_EFUSE), NULL},

	{GEN_CMD_CODE(_Read_CAM),	NULL},	/*10*/
	{GEN_CMD_CODE(_Write_CAM),	 NULL},
	{GEN_CMD_CODE(_setBCNITV), NULL},
	{GEN_CMD_CODE(_setMBIDCFG), NULL},
	{GEN_CMD_CODE(_JoinBss), &rtw_joinbss_cmd_callback},  /*14*/
	{GEN_CMD_CODE(_DisConnect), &rtw_disassoc_cmd_callback}, /*15*/
	{GEN_CMD_CODE(_CreateBss), &rtw_createbss_cmd_callback},
	{GEN_CMD_CODE(_SetOpMode), NULL},
	{GEN_CMD_CODE(_SiteSurvey), &rtw_survey_cmd_callback}, /*18*/
	{GEN_CMD_CODE(_SetAuth), NULL},

	{GEN_CMD_CODE(_SetKey), NULL},	/*20*/
	{GEN_CMD_CODE(_SetStaKey), &rtw_setstaKey_cmdrsp_callback},
	{GEN_CMD_CODE(_SetAssocSta), &rtw_setassocsta_cmdrsp_callback},
	{GEN_CMD_CODE(_DelAssocSta), NULL},
	{GEN_CMD_CODE(_SetStaPwrState), NULL},
	{GEN_CMD_CODE(_SetBasicRate), NULL}, /*25*/
	{GEN_CMD_CODE(_GetBasicRate), NULL},
	{GEN_CMD_CODE(_SetDataRate), NULL},
	{GEN_CMD_CODE(_GetDataRate), NULL},
	{GEN_CMD_CODE(_SetPhyInfo), NULL},

	{GEN_CMD_CODE(_GetPhyInfo), NULL}, /*30*/
	{GEN_CMD_CODE(_SetPhy), NULL},
	{GEN_CMD_CODE(_GetPhy), NULL},
	{GEN_CMD_CODE(_readRssi), NULL},
	{GEN_CMD_CODE(_readGain), NULL},
	{GEN_CMD_CODE(_SetAtim), NULL}, /*35*/
	{GEN_CMD_CODE(_SetPwrMode), NULL},
	{GEN_CMD_CODE(_JoinbssRpt), NULL},
	{GEN_CMD_CODE(_SetRaTable), NULL},
	{GEN_CMD_CODE(_GetRaTable), NULL},

	{GEN_CMD_CODE(_GetCCXReport), NULL}, /*40*/
	{GEN_CMD_CODE(_GetDTMReport),	NULL},
	{GEN_CMD_CODE(_GetTXRateStatistics), NULL},
	{GEN_CMD_CODE(_SetUsbSuspend), NULL},
	{GEN_CMD_CODE(_SetH2cLbk), NULL},
	{GEN_CMD_CODE(_AddBAReq), NULL}, /*45*/
	{GEN_CMD_CODE(_SetChannel), NULL},		/*46*/
	{GEN_CMD_CODE(_SetTxPower), NULL},
	{GEN_CMD_CODE(_SwitchAntenna), NULL},
	{GEN_CMD_CODE(_SetCrystalCap), NULL},
	{GEN_CMD_CODE(_SetSingleCarrierTx), NULL},	/*50*/

	{GEN_CMD_CODE(_SetSingleToneTx), NULL}, /*51*/
	{GEN_CMD_CODE(_SetCarrierSuppressionTx), NULL},
	{GEN_CMD_CODE(_SetContinuousTx), NULL},
	{GEN_CMD_CODE(_SwitchBandwidth), NULL},		/*54*/
	{GEN_CMD_CODE(_TX_Beacon), NULL},/*55*/

	{GEN_CMD_CODE(_Set_MLME_EVT), NULL},/*56*/
	{GEN_CMD_CODE(_Set_Drv_Extra), NULL},/*57*/
	{GEN_CMD_CODE(_Set_H2C_MSG), NULL},/*58*/
	{GEN_CMD_CODE(_SetChannelPlan), NULL},/*59*/

	{GEN_CMD_CODE(_SetChannelSwitch), NULL},/*60*/
	{GEN_CMD_CODE(_TDLS), NULL},/*61*/
	{GEN_CMD_CODE(_ChkBMCSleepq), NULL}, /*62*/

	{GEN_CMD_CODE(_RunInThreadCMD), NULL},/*63*/
};

static struct cmd_hdl wlancmds[] = {
	GEN_DRV_CMD_HANDLER(0, NULL) /*0*/
	GEN_DRV_CMD_HANDLER(0, NULL)
	GEN_DRV_CMD_HANDLER(0, NULL)
	GEN_DRV_CMD_HANDLER(0, NULL)
	GEN_DRV_CMD_HANDLER(0, NULL)
	GEN_DRV_CMD_HANDLER(0, NULL)
	GEN_MLME_EXT_HANDLER(0, NULL)
	GEN_MLME_EXT_HANDLER(0, NULL)
	GEN_MLME_EXT_HANDLER(0, NULL)
	GEN_MLME_EXT_HANDLER(0, NULL)
	GEN_MLME_EXT_HANDLER(0, NULL) /*10*/
	GEN_MLME_EXT_HANDLER(0, NULL)
	GEN_MLME_EXT_HANDLER(0, NULL)
	GEN_MLME_EXT_HANDLER(0, NULL)
	GEN_MLME_EXT_HANDLER(sizeof(struct joinbss_parm), join_cmd_hdl) /*14*/
	GEN_MLME_EXT_HANDLER(sizeof(struct disconnect_parm), disconnect_hdl)
	GEN_MLME_EXT_HANDLER(sizeof(struct createbss_parm), createbss_hdl)
	GEN_MLME_EXT_HANDLER(sizeof(struct setopmode_parm), setopmode_hdl)
	GEN_MLME_EXT_HANDLER(sizeof(struct sitesurvey_parm), sitesurvey_cmd_hdl) /*18*/
	GEN_MLME_EXT_HANDLER(sizeof(struct setauth_parm), setauth_hdl)
	GEN_MLME_EXT_HANDLER(sizeof(struct setkey_parm), setkey_hdl) /*20*/
	GEN_MLME_EXT_HANDLER(sizeof(struct set_stakey_parm), set_stakey_hdl)
	GEN_MLME_EXT_HANDLER(sizeof(struct set_assocsta_parm), NULL)
	GEN_MLME_EXT_HANDLER(sizeof(struct del_assocsta_parm), NULL)
	GEN_MLME_EXT_HANDLER(sizeof(struct setstapwrstate_parm), NULL)
	GEN_MLME_EXT_HANDLER(sizeof(struct setbasicrate_parm), NULL)
	GEN_MLME_EXT_HANDLER(sizeof(struct getbasicrate_parm), NULL)
	GEN_MLME_EXT_HANDLER(sizeof(struct setdatarate_parm), NULL)
	GEN_MLME_EXT_HANDLER(sizeof(struct getdatarate_parm), NULL)
	GEN_MLME_EXT_HANDLER(sizeof(struct setphyinfo_parm), NULL)
	GEN_MLME_EXT_HANDLER(sizeof(struct getphyinfo_parm), NULL)  /*30*/
	GEN_MLME_EXT_HANDLER(sizeof(struct setphy_parm), NULL)
	GEN_MLME_EXT_HANDLER(sizeof(struct getphy_parm), NULL)
	GEN_MLME_EXT_HANDLER(0, NULL)
	GEN_MLME_EXT_HANDLER(0, NULL)
	GEN_MLME_EXT_HANDLER(0, NULL)
	GEN_MLME_EXT_HANDLER(0, NULL)
	GEN_MLME_EXT_HANDLER(0, NULL)
	GEN_MLME_EXT_HANDLER(0, NULL)
	GEN_MLME_EXT_HANDLER(0, NULL)
	GEN_MLME_EXT_HANDLER(0, NULL)	/*40*/
	GEN_MLME_EXT_HANDLER(0, NULL)
	GEN_MLME_EXT_HANDLER(0, NULL)
	GEN_MLME_EXT_HANDLER(0, NULL)
	GEN_MLME_EXT_HANDLER(0, NULL)
	GEN_MLME_EXT_HANDLER(sizeof(struct addBaReq_parm), add_ba_hdl)
	GEN_MLME_EXT_HANDLER(sizeof(struct set_ch_parm), set_ch_hdl) /* 46 */
	GEN_MLME_EXT_HANDLER(0, NULL)
	GEN_MLME_EXT_HANDLER(0, NULL)
	GEN_MLME_EXT_HANDLER(0, NULL)
	GEN_MLME_EXT_HANDLER(0, NULL) /*50*/
	GEN_MLME_EXT_HANDLER(0, NULL)
	GEN_MLME_EXT_HANDLER(0, NULL)
	GEN_MLME_EXT_HANDLER(0, NULL)
	GEN_MLME_EXT_HANDLER(0, NULL)
	GEN_MLME_EXT_HANDLER(sizeof(struct Tx_Beacon_param), tx_beacon_hdl) /*55*/

	GEN_MLME_EXT_HANDLER(0, mlme_evt_hdl) /*56*/
	GEN_MLME_EXT_HANDLER(0, rtw_drvextra_cmd_hdl) /*57*/

	GEN_MLME_EXT_HANDLER(0, h2c_msg_hdl) /*58*/
	GEN_MLME_EXT_HANDLER(sizeof(struct SetChannelPlan_param), set_chplan_hdl) /*59*/

	GEN_MLME_EXT_HANDLER(sizeof(struct SetChannelSwitch_param), set_csa_hdl) /*60*/
	GEN_MLME_EXT_HANDLER(sizeof(struct TDLSoption_param), tdls_hdl) /*61*/
	GEN_MLME_EXT_HANDLER(0, chk_bmc_sleepq_hdl) /*62*/
	GEN_MLME_EXT_HANDLER(sizeof(struct RunInThread_param), run_in_thread_hdl) /*63*/
};

/*
 * Caller and the rtw_cmd_thread can protect cmd_q by spin_lock.
 * No irqsave is necessary.
 */

int rtw_init_cmd_priv(struct	cmd_priv *pcmdpriv)
{
	int res = 0;

	init_completion(&pcmdpriv->cmd_queue_comp);
	init_completion(&pcmdpriv->terminate_cmdthread_comp);

	INIT_LIST_HEAD(&pcmdpriv->cmd_queue.queue);
	spin_lock_init(&pcmdpriv->cmd_queue.lock);

	/* allocate DMA-able/Non-Page memory for cmd_buf and rsp_buf */

	pcmdpriv->cmd_seq = 1;

	pcmdpriv->cmd_allocated_buf = rtw_zmalloc(MAX_CMDSZ + CMDBUFF_ALIGN_SZ);

	if (!pcmdpriv->cmd_allocated_buf) {
		res = -ENOMEM;
		goto exit;
	}

	pcmdpriv->cmd_buf = pcmdpriv->cmd_allocated_buf  +  CMDBUFF_ALIGN_SZ - ((SIZE_PTR)(pcmdpriv->cmd_allocated_buf) & (CMDBUFF_ALIGN_SZ-1));

	pcmdpriv->rsp_allocated_buf = rtw_zmalloc(MAX_RSPSZ + 4);

	if (!pcmdpriv->rsp_allocated_buf) {
		res = -ENOMEM;
		goto exit;
	}

	pcmdpriv->rsp_buf = pcmdpriv->rsp_allocated_buf  +  4 - ((SIZE_PTR)(pcmdpriv->rsp_allocated_buf) & 3);

	pcmdpriv->cmd_issued_cnt = 0;
	pcmdpriv->cmd_done_cnt = 0;
	pcmdpriv->rsp_cnt = 0;

	mutex_init(&pcmdpriv->sctx_mutex);
exit:
	return res;
}

static void c2h_wk_callback(struct work_struct *work);
int rtw_init_evt_priv(struct evt_priv *pevtpriv)
{
	/* allocate DMA-able/Non-Page memory for cmd_buf and rsp_buf */
	atomic_set(&pevtpriv->event_seq, 0);
	pevtpriv->evt_done_cnt = 0;

	_init_workitem(&pevtpriv->c2h_wk, c2h_wk_callback, NULL);
	pevtpriv->c2h_wk_alive = false;
	pevtpriv->c2h_queue = rtw_cbuf_alloc(C2H_QUEUE_MAX_LEN+1);
	if (!pevtpriv->c2h_queue)
		return -ENOMEM;

	return 0;
}

void _rtw_free_evt_priv(struct	evt_priv *pevtpriv)
{
	_cancel_workitem_sync(&pevtpriv->c2h_wk);
	while (pevtpriv->c2h_wk_alive)
		msleep(10);

	while (!rtw_cbuf_empty(pevtpriv->c2h_queue)) {
		void *c2h = rtw_cbuf_pop(pevtpriv->c2h_queue);

		if (c2h && c2h != (void *)pevtpriv)
			kfree(c2h);
	}
	kfree(pevtpriv->c2h_queue);
}

void _rtw_free_cmd_priv(struct	cmd_priv *pcmdpriv)
{
	if (pcmdpriv) {
		kfree(pcmdpriv->cmd_allocated_buf);

		kfree(pcmdpriv->rsp_allocated_buf);

		mutex_destroy(&pcmdpriv->sctx_mutex);
	}
}

/*
 * Calling Context:
 *
 * rtw_enqueue_cmd can only be called between kernel thread,
 * since only spin_lock is used.
 *
 * ISR/Call-Back functions can't call this sub-function.
 *
 */

int _rtw_enqueue_cmd(struct __queue *queue, struct cmd_obj *obj)
{
	unsigned long irqL;

	if (!obj)
		goto exit;

	/* spin_lock_bh(&queue->lock); */
	spin_lock_irqsave(&queue->lock, irqL);

	list_add_tail(&obj->list, &queue->queue);

	/* spin_unlock_bh(&queue->lock); */
	spin_unlock_irqrestore(&queue->lock, irqL);

exit:
	return _SUCCESS;
}

struct	cmd_obj	*_rtw_dequeue_cmd(struct __queue *queue)
{
	unsigned long irqL;
	struct cmd_obj *obj;

	/* spin_lock_bh(&(queue->lock)); */
	spin_lock_irqsave(&queue->lock, irqL);
	if (list_empty(&queue->queue))
		obj = NULL;
	else {
		obj = container_of(get_next(&queue->queue), struct cmd_obj, list);
		list_del_init(&obj->list);
	}

	/* spin_unlock_bh(&(queue->lock)); */
	spin_unlock_irqrestore(&queue->lock, irqL);

	return obj;
}

void rtw_free_evt_priv(struct	evt_priv *pevtpriv)
{
	_rtw_free_evt_priv(pevtpriv);
}

void rtw_free_cmd_priv(struct	cmd_priv *pcmdpriv)
{
	_rtw_free_cmd_priv(pcmdpriv);
}

int rtw_cmd_filter(struct cmd_priv *pcmdpriv, struct cmd_obj *cmd_obj);
int rtw_cmd_filter(struct cmd_priv *pcmdpriv, struct cmd_obj *cmd_obj)
{
	u8 bAllow = false; /* set to true to allow enqueuing cmd when hw_init_completed is false */

	if (cmd_obj->cmdcode == GEN_CMD_CODE(_SetChannelPlan))
		bAllow = true;

	if ((!pcmdpriv->padapter->hw_init_completed && !bAllow) ||
		!atomic_read(&pcmdpriv->cmdthd_running))	/* com_thread not running */
		return _FAIL;

	return _SUCCESS;
}

int rtw_enqueue_cmd(struct cmd_priv *pcmdpriv, struct cmd_obj *cmd_obj)
{
	int res = _FAIL;
	struct adapter *padapter = pcmdpriv->padapter;

	if (!cmd_obj)
		goto exit;

	cmd_obj->padapter = padapter;

	res = rtw_cmd_filter(pcmdpriv, cmd_obj);
	if (res == _FAIL) {
		rtw_free_cmd_obj(cmd_obj);
		goto exit;
	}

	res = _rtw_enqueue_cmd(&pcmdpriv->cmd_queue, cmd_obj);

	if (res == _SUCCESS)
		complete(&pcmdpriv->cmd_queue_comp);

exit:
	return res;
}

struct	cmd_obj	*rtw_dequeue_cmd(struct cmd_priv *pcmdpriv)
{
	return _rtw_dequeue_cmd(&pcmdpriv->cmd_queue);
}

void rtw_free_cmd_obj(struct cmd_obj *pcmd)
{
	if ((pcmd->cmdcode != _JoinBss_CMD_) &&
	    (pcmd->cmdcode != _CreateBss_CMD_)) {
		/* free parmbuf in cmd_obj */
		kfree(pcmd->parmbuf);
	}

	if (pcmd->rsp) {
		if (pcmd->rspsz != 0) {
			/* free rsp in cmd_obj */
			kfree(pcmd->rsp);
		}
	}

	/* free cmd_obj */
	kfree(pcmd);
}

void rtw_stop_cmd_thread(struct adapter *adapter)
{
	if (adapter->cmdThread &&
		atomic_read(&adapter->cmdpriv.cmdthd_running) &&
		adapter->cmdpriv.stop_req == 0) {
		adapter->cmdpriv.stop_req = 1;
		complete(&adapter->cmdpriv.cmd_queue_comp);
		wait_for_completion(&adapter->cmdpriv.terminate_cmdthread_comp);
	}
}

int rtw_cmd_thread(void *context)
{
	u8 ret;
	struct cmd_obj *pcmd;
	u8 *pcmdbuf;
	u8 (*cmd_hdl)(struct adapter *padapter, u8 *pbuf);
	void (*pcmd_callback)(struct adapter *dev, struct cmd_obj *pcmd);
	struct adapter *padapter = context;
	struct cmd_priv *pcmdpriv = &padapter->cmdpriv;
	struct drvextra_cmd_parm *extra_parm = NULL;

	thread_enter("RTW_CMD_THREAD");

	pcmdbuf = pcmdpriv->cmd_buf;

	pcmdpriv->stop_req = 0;
	atomic_set(&pcmdpriv->cmdthd_running, true);
	complete(&pcmdpriv->terminate_cmdthread_comp);

	while (1) {
		if (wait_for_completion_interruptible(&pcmdpriv->cmd_queue_comp)) {
			netdev_dbg(padapter->pnetdev,
				   FUNC_ADPT_FMT " wait_for_completion_interruptible(&pcmdpriv->cmd_queue_comp) return != 0, break\n",
				   FUNC_ADPT_ARG(padapter));
			break;
		}

		if (padapter->bDriverStopped || padapter->bSurpriseRemoved) {
			netdev_dbg(padapter->pnetdev,
				   "%s: DriverStopped(%d) SurpriseRemoved(%d) break at line %d\n",
				   __func__, padapter->bDriverStopped,
				   padapter->bSurpriseRemoved, __LINE__);
			break;
		}

		if (pcmdpriv->stop_req) {
			netdev_dbg(padapter->pnetdev,
				   FUNC_ADPT_FMT " stop_req:%u, break\n",
				   FUNC_ADPT_ARG(padapter),
				   pcmdpriv->stop_req);
			break;
		}

		if (list_empty(&pcmdpriv->cmd_queue.queue))
			continue;

		if (rtw_register_cmd_alive(padapter) != _SUCCESS)
			continue;

_next:
		if (padapter->bDriverStopped || padapter->bSurpriseRemoved) {
			netdev_dbg(padapter->pnetdev,
				   "%s: DriverStopped(%d) SurpriseRemoved(%d) break at line %d\n",
				   __func__, padapter->bDriverStopped,
				   padapter->bSurpriseRemoved, __LINE__);
			break;
		}

		pcmd = rtw_dequeue_cmd(pcmdpriv);
		if (!pcmd) {
			rtw_unregister_cmd_alive(padapter);
			continue;
		}

		if (rtw_cmd_filter(pcmdpriv, pcmd) == _FAIL) {
			pcmd->res = H2C_DROPPED;
			goto post_process;
		}

		pcmdpriv->cmd_issued_cnt++;

		pcmd->cmdsz = round_up((pcmd->cmdsz), 4);

		memcpy(pcmdbuf, pcmd->parmbuf, pcmd->cmdsz);

		if (pcmd->cmdcode < ARRAY_SIZE(wlancmds)) {
			cmd_hdl = wlancmds[pcmd->cmdcode].h2cfuns;

			if (cmd_hdl) {
				ret = cmd_hdl(pcmd->padapter, pcmdbuf);
				pcmd->res = ret;
			}

			pcmdpriv->cmd_seq++;
		} else {
			pcmd->res = H2C_PARAMETERS_ERROR;
		}

		cmd_hdl = NULL;

post_process:

		if (mutex_lock_interruptible(&pcmd->padapter->cmdpriv.sctx_mutex) == 0) {
			if (pcmd->sctx) {
				netdev_dbg(padapter->pnetdev,
					   FUNC_ADPT_FMT " pcmd->sctx\n",
					   FUNC_ADPT_ARG(pcmd->padapter));

				if (pcmd->res == H2C_SUCCESS)
					rtw_sctx_done(&pcmd->sctx);
				else
					rtw_sctx_done_err(&pcmd->sctx, RTW_SCTX_DONE_CMD_ERROR);
			}
			mutex_unlock(&pcmd->padapter->cmdpriv.sctx_mutex);
		}

		/* call callback function for post-processed */
		if (pcmd->cmdcode < ARRAY_SIZE(rtw_cmd_callback)) {
			pcmd_callback = rtw_cmd_callback[pcmd->cmdcode].callback;
			if (!pcmd_callback) {
				rtw_free_cmd_obj(pcmd);
			} else {
				/* todo: !!! fill rsp_buf to pcmd->rsp if (pcmd->rsp!= NULL) */
				pcmd_callback(pcmd->padapter, pcmd);/* need consider that free cmd_obj in rtw_cmd_callback */
			}
		} else {
			rtw_free_cmd_obj(pcmd);
		}
		flush_signals_thread();
		goto _next;
	}

	/*  free all cmd_obj resources */
	do {
		pcmd = rtw_dequeue_cmd(pcmdpriv);
		if (!pcmd) {
			rtw_unregister_cmd_alive(padapter);
			break;
		}

		if (pcmd->cmdcode == GEN_CMD_CODE(_Set_Drv_Extra)) {
			extra_parm = (struct drvextra_cmd_parm *)pcmd->parmbuf;
			if (extra_parm->pbuf && extra_parm->size > 0)
				kfree(extra_parm->pbuf);
		}

		rtw_free_cmd_obj(pcmd);
	} while (1);

	complete(&pcmdpriv->terminate_cmdthread_comp);
	atomic_set(&pcmdpriv->cmdthd_running, false);

	return 0;
}

/*
 * rtw_sitesurvey_cmd(~)
 *	### NOTE:#### (!!!!)
 *	MUST TAKE CARE THAT BEFORE CALLING THIS FUNC, YOU SHOULD HAVE LOCKED pmlmepriv->lock
 */

u8 rtw_sitesurvey_cmd(struct adapter  *padapter, struct ndis_802_11_ssid *ssid, int ssid_num,
	struct rtw_ieee80211_channel *ch, int ch_num)
{
	u8 res = _FAIL;
	struct cmd_obj		*ph2c;
	struct sitesurvey_parm	*psurveyPara;
	struct cmd_priv 	*pcmdpriv = &padapter->cmdpriv;
	struct mlme_priv *pmlmepriv = &padapter->mlmepriv;

	if (check_fwstate(pmlmepriv, _FW_LINKED))
		rtw_lps_ctrl_wk_cmd(padapter, LPS_CTRL_SCAN, 1);

	ph2c = rtw_zmalloc(sizeof(struct cmd_obj));
	if (!ph2c)
		return _FAIL;

	psurveyPara = rtw_zmalloc(sizeof(struct sitesurvey_parm));
	if (!psurveyPara) {
		kfree(ph2c);
		return _FAIL;
	}

	rtw_free_network_queue(padapter, false);

	init_h2fwcmd_w_parm_no_rsp(ph2c, psurveyPara, GEN_CMD_CODE(_SiteSurvey));

	/* psurveyPara->bsslimit = 48; */
	psurveyPara->scan_mode = pmlmepriv->scan_mode;

	/* prepare ssid list */
	if (ssid) {
		int i;

		for (i = 0; i < ssid_num && i < RTW_SSID_SCAN_AMOUNT; i++) {
			if (ssid[i].ssid_length) {
				memcpy(&psurveyPara->ssid[i], &ssid[i], sizeof(struct ndis_802_11_ssid));
				psurveyPara->ssid_num++;
			}
		}
	}

	/* prepare channel list */
	if (ch) {
		int i;

		for (i = 0; i < ch_num && i < RTW_CHANNEL_SCAN_AMOUNT; i++) {
			if (ch[i].hw_value && !(ch[i].flags & RTW_IEEE80211_CHAN_DISABLED)) {
				memcpy(&psurveyPara->ch[i], &ch[i], sizeof(struct rtw_ieee80211_channel));
				psurveyPara->ch_num++;
			}
		}
	}

	set_fwstate(pmlmepriv, _FW_UNDER_SURVEY);

	res = rtw_enqueue_cmd(pcmdpriv, ph2c);

	if (res == _SUCCESS) {
		pmlmepriv->scan_start_time = jiffies;
		_set_timer(&pmlmepriv->scan_to_timer, SCANNING_TIMEOUT);
	} else {
		_clr_fwstate_(pmlmepriv, _FW_UNDER_SURVEY);
	}
	return res;
}

u8 rtw_setdatarate_cmd(struct adapter *padapter, u8 *rateset)
{
	struct cmd_obj *ph2c;
	struct setdatarate_parm *pbsetdataratepara;
	struct cmd_priv *pcmdpriv = &padapter->cmdpriv;
	u8 res = _SUCCESS;

	ph2c = rtw_zmalloc(sizeof(struct cmd_obj));
	if (!ph2c) {
		res = _FAIL;
		goto exit;
	}

	pbsetdataratepara = rtw_zmalloc(sizeof(struct setdatarate_parm));
	if (!pbsetdataratepara) {
		kfree(ph2c);
		res = _FAIL;
		goto exit;
	}

	init_h2fwcmd_w_parm_no_rsp(ph2c, pbsetdataratepara, GEN_CMD_CODE(_SetDataRate));
	pbsetdataratepara->mac_id = 5;
	memcpy(pbsetdataratepara->datarates, rateset, NumRates);

	res = rtw_enqueue_cmd(pcmdpriv, ph2c);
exit:
	return res;
}

void rtw_getbbrfreg_cmdrsp_callback(struct adapter *padapter,  struct cmd_obj *pcmd)
{
	/* rtw_free_cmd_obj(pcmd); */
	kfree(pcmd->parmbuf);
	kfree(pcmd);
}

u8 rtw_createbss_cmd(struct adapter  *padapter)
{
	struct cmd_obj *pcmd;
	struct cmd_priv 			*pcmdpriv = &padapter->cmdpriv;
	struct wlan_bssid_ex		*pdev_network = &padapter->registrypriv.dev_network;
	u8 res = _SUCCESS;

	pcmd = rtw_zmalloc(sizeof(struct cmd_obj));
	if (!pcmd) {
		res = _FAIL;
		goto exit;
	}

	INIT_LIST_HEAD(&pcmd->list);
	pcmd->cmdcode = _CreateBss_CMD_;
	pcmd->parmbuf = (unsigned char *)pdev_network;
	pcmd->cmdsz = get_wlan_bssid_ex_sz((struct wlan_bssid_ex *)pdev_network);
	pcmd->rsp = NULL;
	pcmd->rspsz = 0;

	pdev_network->length = pcmd->cmdsz;

	res = rtw_enqueue_cmd(pcmdpriv, pcmd);

exit:
	return res;
}

int rtw_startbss_cmd(struct adapter  *padapter, int flags)
{
	struct cmd_obj *pcmd;
	struct cmd_priv  *pcmdpriv = &padapter->cmdpriv;
	struct submit_ctx sctx;
	int res = _SUCCESS;

	if (flags & RTW_CMDF_DIRECTLY) {
		/* no need to enqueue, do the cmd hdl directly and free cmd parameter */
		start_bss_network(padapter);
	} else {
		/* need enqueue, prepare cmd_obj and enqueue */
		pcmd = rtw_zmalloc(sizeof(struct cmd_obj));
		if (!pcmd) {
			res = _FAIL;
			goto exit;
		}

		INIT_LIST_HEAD(&pcmd->list);
		pcmd->cmdcode = GEN_CMD_CODE(_CreateBss);
		pcmd->parmbuf = NULL;
		pcmd->cmdsz =  0;
		pcmd->rsp = NULL;
		pcmd->rspsz = 0;

		if (flags & RTW_CMDF_WAIT_ACK) {
			pcmd->sctx = &sctx;
			rtw_sctx_init(&sctx, 2000);
		}

		res = rtw_enqueue_cmd(pcmdpriv, pcmd);

		if (res == _SUCCESS && (flags & RTW_CMDF_WAIT_ACK)) {
			rtw_sctx_wait(&sctx);
			if (mutex_lock_interruptible(&pcmdpriv->sctx_mutex) == 0) {
				if (sctx.status == RTW_SCTX_SUBMITTED)
					pcmd->sctx = NULL;
				mutex_unlock(&pcmdpriv->sctx_mutex);
			}
		}
	}

exit:
	return res;
}

u8 rtw_joinbss_cmd(struct adapter  *padapter, struct wlan_network *pnetwork)
{
	u8 res = _SUCCESS;
	uint	t_len = 0;
	struct wlan_bssid_ex		*psecnetwork;
	struct cmd_obj		*pcmd;
	struct cmd_priv 	*pcmdpriv = &padapter->cmdpriv;
	struct mlme_priv 	*pmlmepriv = &padapter->mlmepriv;
	struct qos_priv 	*pqospriv = &pmlmepriv->qospriv;
	struct security_priv *psecuritypriv = &padapter->securitypriv;
	struct registry_priv *pregistrypriv = &padapter->registrypriv;
	struct ht_priv 		*phtpriv = &pmlmepriv->htpriv;
	enum ndis_802_11_network_infrastructure ndis_network_mode = pnetwork->network.infrastructure_mode;
	struct mlme_ext_priv *pmlmeext = &padapter->mlmeextpriv;
	struct mlme_ext_info *pmlmeinfo = &pmlmeext->mlmext_info;
	u32 tmp_len;
	u8 *ptmp = NULL;

	pcmd = rtw_zmalloc(sizeof(struct cmd_obj));
	if (!pcmd) {
		res = _FAIL;
		goto exit;
	}
	/* for ies is fix buf size */
	t_len = sizeof(struct wlan_bssid_ex);


	/* for hidden ap to set fw_state here */
	if (check_fwstate(pmlmepriv, WIFI_STATION_STATE|WIFI_ADHOC_STATE) != true) {
		switch (ndis_network_mode) {
		case Ndis802_11IBSS:
			set_fwstate(pmlmepriv, WIFI_ADHOC_STATE);
			break;

		case Ndis802_11Infrastructure:
			set_fwstate(pmlmepriv, WIFI_STATION_STATE);
			break;

		case Ndis802_11APMode:
		case Ndis802_11AutoUnknown:
		case Ndis802_11InfrastructureMax:
			break;
		}
	}

	psecnetwork = (struct wlan_bssid_ex *)&psecuritypriv->sec_bss;

	memset(psecnetwork, 0, t_len);

	memcpy(psecnetwork, &pnetwork->network, get_wlan_bssid_ex_sz(&pnetwork->network));

	psecuritypriv->authenticator_ie[0] = (unsigned char)psecnetwork->ie_length;

	if ((psecnetwork->ie_length-12) < (256-1))
		memcpy(&psecuritypriv->authenticator_ie[1], &psecnetwork->ies[12], psecnetwork->ie_length-12);
	else
		memcpy(&psecuritypriv->authenticator_ie[1], &psecnetwork->ies[12], (256-1));

	psecnetwork->ie_length = 0;
	/*  Added by Albert 2009/02/18 */
	/*  If the driver wants to use the bssid to create the connection. */
	/*  If not,  we have to copy the connecting AP's MAC address to it so that */
	/*  the driver just has the bssid information for PMKIDList searching. */

<<<<<<< HEAD
	if (!pmlmepriv->assoc_by_bssid)
=======
	if (pmlmepriv->assoc_by_bssid == false)
>>>>>>> 9461af22
		memcpy(&pmlmepriv->assoc_bssid[0], &pnetwork->network.mac_address[0], ETH_ALEN);

	psecnetwork->ie_length = rtw_restruct_sec_ie(padapter, &pnetwork->network.ies[0], &psecnetwork->ies[0], pnetwork->network.ie_length);


	pqospriv->qos_option = 0;

	if (pregistrypriv->wmm_enable) {
		tmp_len = rtw_restruct_wmm_ie(padapter, &pnetwork->network.ies[0], &psecnetwork->ies[0], pnetwork->network.ie_length, psecnetwork->ie_length);

		if (psecnetwork->ie_length != tmp_len) {
			psecnetwork->ie_length = tmp_len;
			pqospriv->qos_option = 1; /* There is WMM IE in this corresp. beacon */
		} else {
			pqospriv->qos_option = 0;/* There is no WMM IE in this corresp. beacon */
		}
	}

	phtpriv->ht_option = false;
	ptmp = rtw_get_ie(&pnetwork->network.ies[12], WLAN_EID_HT_CAPABILITY, &tmp_len, pnetwork->network.ie_length-12);
	if (pregistrypriv->ht_enable && ptmp && tmp_len > 0) {
		/* 	Added by Albert 2010/06/23 */
		/* 	For the WEP mode, we will use the bg mode to do the connection to avoid some IOT issue. */
		/* 	Especially for Realtek 8192u SoftAP. */
		if ((padapter->securitypriv.dot11PrivacyAlgrthm != _WEP40_) &&
			(padapter->securitypriv.dot11PrivacyAlgrthm != _WEP104_) &&
			(padapter->securitypriv.dot11PrivacyAlgrthm != _TKIP_)) {
			rtw_ht_use_default_setting(padapter);

			rtw_build_wmm_ie_ht(padapter, &psecnetwork->ies[12], &psecnetwork->ie_length);

			/* rtw_restructure_ht_ie */
			rtw_restructure_ht_ie(padapter, &pnetwork->network.ies[12], &psecnetwork->ies[0],
									pnetwork->network.ie_length-12, &psecnetwork->ie_length,
									pnetwork->network.configuration.ds_config);
		}
	}

	rtw_append_exented_cap(padapter, &psecnetwork->ies[0], &psecnetwork->ie_length);

	pmlmeinfo->assoc_AP_vendor = check_assoc_AP(pnetwork->network.ies, pnetwork->network.ie_length);

	pcmd->cmdsz = get_wlan_bssid_ex_sz(psecnetwork);/* get cmdsz before endian conversion */

	INIT_LIST_HEAD(&pcmd->list);
	pcmd->cmdcode = _JoinBss_CMD_;/* GEN_CMD_CODE(_JoinBss) */
	pcmd->parmbuf = (unsigned char *)psecnetwork;
	pcmd->rsp = NULL;
	pcmd->rspsz = 0;

	res = rtw_enqueue_cmd(pcmdpriv, pcmd);

exit:
	return res;
}

u8 rtw_disassoc_cmd(struct adapter *padapter, u32 deauth_timeout_ms, bool enqueue) /* for sta_mode */
{
	struct cmd_obj *cmdobj = NULL;
	struct disconnect_parm *param = NULL;
	struct cmd_priv *cmdpriv = &padapter->cmdpriv;
	u8 res = _SUCCESS;

	/* prepare cmd parameter */
	param = rtw_zmalloc(sizeof(*param));
	if (!param) {
		res = _FAIL;
		goto exit;
	}
	param->deauth_timeout_ms = deauth_timeout_ms;

	if (enqueue) {
		/* need enqueue, prepare cmd_obj and enqueue */
		cmdobj = rtw_zmalloc(sizeof(*cmdobj));
		if (!cmdobj) {
			res = _FAIL;
			kfree(param);
			goto exit;
		}
		init_h2fwcmd_w_parm_no_rsp(cmdobj, param, _DisConnect_CMD_);
		res = rtw_enqueue_cmd(cmdpriv, cmdobj);
	} else {
		/* no need to enqueue, do the cmd hdl directly and free cmd parameter */
		if (disconnect_hdl(padapter, (u8 *)param) != H2C_SUCCESS)
			res = _FAIL;
		kfree(param);
	}

exit:
	return res;
}

u8 rtw_setopmode_cmd(struct adapter  *padapter, enum ndis_802_11_network_infrastructure networktype, bool enqueue)
{
	struct	cmd_obj *ph2c;
	struct	setopmode_parm *psetop;

	struct	cmd_priv   *pcmdpriv = &padapter->cmdpriv;
	u8 res = _SUCCESS;

	psetop = rtw_zmalloc(sizeof(struct setopmode_parm));

	if (!psetop) {
		res = _FAIL;
		goto exit;
	}
	psetop->mode = (u8)networktype;

	if (enqueue) {
		ph2c = rtw_zmalloc(sizeof(struct cmd_obj));
		if (!ph2c) {
			kfree(psetop);
			res = _FAIL;
			goto exit;
		}

		init_h2fwcmd_w_parm_no_rsp(ph2c, psetop, _SetOpMode_CMD_);
		res = rtw_enqueue_cmd(pcmdpriv, ph2c);
	} else {
		setopmode_hdl(padapter, (u8 *)psetop);
		kfree(psetop);
	}
exit:
	return res;
}

u8 rtw_setstakey_cmd(struct adapter *padapter, struct sta_info *sta, u8 unicast_key, bool enqueue)
{
	struct cmd_obj *ph2c;
	struct set_stakey_parm	*psetstakey_para;
	struct cmd_priv 			*pcmdpriv = &padapter->cmdpriv;
	struct set_stakey_rsp		*psetstakey_rsp = NULL;

	struct mlme_priv 		*pmlmepriv = &padapter->mlmepriv;
	struct security_priv 	*psecuritypriv = &padapter->securitypriv;
	u8 res = _SUCCESS;

	psetstakey_para = rtw_zmalloc(sizeof(struct set_stakey_parm));
	if (!psetstakey_para) {
		res = _FAIL;
		goto exit;
	}

	memcpy(psetstakey_para->addr, sta->hwaddr, ETH_ALEN);

	if (check_fwstate(pmlmepriv, WIFI_STATION_STATE))
		psetstakey_para->algorithm = (unsigned char)psecuritypriv->dot11PrivacyAlgrthm;
	else
		GET_ENCRY_ALGO(psecuritypriv, sta, psetstakey_para->algorithm, false);

	if (unicast_key)
		memcpy(&psetstakey_para->key, &sta->dot118021x_UncstKey, 16);
	else
		memcpy(&psetstakey_para->key, &psecuritypriv->dot118021XGrpKey[psecuritypriv->dot118021XGrpKeyid].skey, 16);

	/* jeff: set this because at least sw key is ready */
	padapter->securitypriv.busetkipkey = true;

	if (enqueue) {
		ph2c = rtw_zmalloc(sizeof(struct cmd_obj));
		if (!ph2c) {
			kfree(psetstakey_para);
			res = _FAIL;
			goto exit;
		}

		psetstakey_rsp = rtw_zmalloc(sizeof(struct set_stakey_rsp));
		if (!psetstakey_rsp) {
			kfree(ph2c);
			kfree(psetstakey_para);
			res = _FAIL;
			goto exit;
		}

		init_h2fwcmd_w_parm_no_rsp(ph2c, psetstakey_para, _SetStaKey_CMD_);
		ph2c->rsp = (u8 *)psetstakey_rsp;
		ph2c->rspsz = sizeof(struct set_stakey_rsp);
		res = rtw_enqueue_cmd(pcmdpriv, ph2c);
	} else {
		set_stakey_hdl(padapter, (u8 *)psetstakey_para);
		kfree(psetstakey_para);
	}
exit:
	return res;
}

u8 rtw_clearstakey_cmd(struct adapter *padapter, struct sta_info *sta, u8 enqueue)
{
	struct cmd_obj *ph2c;
	struct set_stakey_parm	*psetstakey_para;
	struct cmd_priv 			*pcmdpriv = &padapter->cmdpriv;
	struct set_stakey_rsp		*psetstakey_rsp = NULL;
	s16 cam_id = 0;
	u8 res = _SUCCESS;

	if (!enqueue) {
		while ((cam_id = rtw_camid_search(padapter, sta->hwaddr, -1)) >= 0) {
			netdev_dbg(padapter->pnetdev,
				   "clear key for addr:%pM, camid:%d\n",
				   MAC_ARG(sta->hwaddr), cam_id);
			clear_cam_entry(padapter, cam_id);
			rtw_camid_free(padapter, cam_id);
		}
	} else {
		ph2c = rtw_zmalloc(sizeof(struct cmd_obj));
		if (!ph2c) {
			res = _FAIL;
			goto exit;
		}

		psetstakey_para = rtw_zmalloc(sizeof(struct set_stakey_parm));
		if (!psetstakey_para) {
			kfree(ph2c);
			res = _FAIL;
			goto exit;
		}

		psetstakey_rsp = rtw_zmalloc(sizeof(struct set_stakey_rsp));
		if (!psetstakey_rsp) {
			kfree(ph2c);
			kfree(psetstakey_para);
			res = _FAIL;
			goto exit;
		}

		init_h2fwcmd_w_parm_no_rsp(ph2c, psetstakey_para, _SetStaKey_CMD_);
		ph2c->rsp = (u8 *)psetstakey_rsp;
		ph2c->rspsz = sizeof(struct set_stakey_rsp);

		memcpy(psetstakey_para->addr, sta->hwaddr, ETH_ALEN);

		psetstakey_para->algorithm = _NO_PRIVACY_;

		res = rtw_enqueue_cmd(pcmdpriv, ph2c);
	}
exit:
	return res;
}

u8 rtw_addbareq_cmd(struct adapter *padapter, u8 tid, u8 *addr)
{
	struct cmd_priv 	*pcmdpriv = &padapter->cmdpriv;
	struct cmd_obj *ph2c;
	struct addBaReq_parm	*paddbareq_parm;

	u8 res = _SUCCESS;

	ph2c = rtw_zmalloc(sizeof(struct cmd_obj));
	if (!ph2c) {
		res = _FAIL;
		goto exit;
	}

	paddbareq_parm = rtw_zmalloc(sizeof(struct addBaReq_parm));
	if (!paddbareq_parm) {
		kfree(ph2c);
		res = _FAIL;
		goto exit;
	}

	paddbareq_parm->tid = tid;
	memcpy(paddbareq_parm->addr, addr, ETH_ALEN);

	init_h2fwcmd_w_parm_no_rsp(ph2c, paddbareq_parm, GEN_CMD_CODE(_AddBAReq));

	/* rtw_enqueue_cmd(pcmdpriv, ph2c); */
	res = rtw_enqueue_cmd(pcmdpriv, ph2c);

exit:
	return res;
}
/* add for CONFIG_IEEE80211W, none 11w can use it */
u8 rtw_reset_securitypriv_cmd(struct adapter *padapter)
{
	struct cmd_obj *ph2c;
	struct drvextra_cmd_parm  *pdrvextra_cmd_parm;
	struct cmd_priv *pcmdpriv = &padapter->cmdpriv;
	u8 res = _SUCCESS;

	ph2c = rtw_zmalloc(sizeof(struct cmd_obj));
	if (!ph2c) {
		res = _FAIL;
		goto exit;
	}

	pdrvextra_cmd_parm = rtw_zmalloc(sizeof(struct drvextra_cmd_parm));
	if (!pdrvextra_cmd_parm) {
		kfree(ph2c);
		res = _FAIL;
		goto exit;
	}

	pdrvextra_cmd_parm->ec_id = RESET_SECURITYPRIV;
	pdrvextra_cmd_parm->type = 0;
	pdrvextra_cmd_parm->size = 0;
	pdrvextra_cmd_parm->pbuf = NULL;

	init_h2fwcmd_w_parm_no_rsp(ph2c, pdrvextra_cmd_parm, GEN_CMD_CODE(_Set_Drv_Extra));


	/* rtw_enqueue_cmd(pcmdpriv, ph2c); */
	res = rtw_enqueue_cmd(pcmdpriv, ph2c);
exit:
	return res;
}

u8 rtw_free_assoc_resources_cmd(struct adapter *padapter)
{
	struct cmd_obj *ph2c;
	struct drvextra_cmd_parm  *pdrvextra_cmd_parm;
	struct cmd_priv *pcmdpriv = &padapter->cmdpriv;
	u8 res = _SUCCESS;

	ph2c = rtw_zmalloc(sizeof(struct cmd_obj));
	if (!ph2c) {
		res = _FAIL;
		goto exit;
	}

	pdrvextra_cmd_parm = rtw_zmalloc(sizeof(struct drvextra_cmd_parm));
	if (!pdrvextra_cmd_parm) {
		kfree(ph2c);
		res = _FAIL;
		goto exit;
	}

	pdrvextra_cmd_parm->ec_id = FREE_ASSOC_RESOURCES;
	pdrvextra_cmd_parm->type = 0;
	pdrvextra_cmd_parm->size = 0;
	pdrvextra_cmd_parm->pbuf = NULL;

	init_h2fwcmd_w_parm_no_rsp(ph2c, pdrvextra_cmd_parm, GEN_CMD_CODE(_Set_Drv_Extra));

	/* rtw_enqueue_cmd(pcmdpriv, ph2c); */
	res = rtw_enqueue_cmd(pcmdpriv, ph2c);
exit:
	return res;
}

u8 rtw_dynamic_chk_wk_cmd(struct adapter *padapter)
{
	struct cmd_obj *ph2c;
	struct drvextra_cmd_parm  *pdrvextra_cmd_parm;
	struct cmd_priv *pcmdpriv = &padapter->cmdpriv;
	u8 res = _SUCCESS;

	/* only  primary padapter does this cmd */
	ph2c = rtw_zmalloc(sizeof(struct cmd_obj));
	if (!ph2c) {
		res = _FAIL;
		goto exit;
	}

	pdrvextra_cmd_parm = rtw_zmalloc(sizeof(struct drvextra_cmd_parm));
	if (!pdrvextra_cmd_parm) {
		kfree(ph2c);
		res = _FAIL;
		goto exit;
	}

	pdrvextra_cmd_parm->ec_id = DYNAMIC_CHK_WK_CID;
	pdrvextra_cmd_parm->type = 0;
	pdrvextra_cmd_parm->size = 0;
	pdrvextra_cmd_parm->pbuf = NULL;
	init_h2fwcmd_w_parm_no_rsp(ph2c, pdrvextra_cmd_parm, GEN_CMD_CODE(_Set_Drv_Extra));


	/* rtw_enqueue_cmd(pcmdpriv, ph2c); */
	res = rtw_enqueue_cmd(pcmdpriv, ph2c);
exit:
	return res;
}

u8 rtw_set_chplan_cmd(struct adapter *padapter, u8 chplan, u8 enqueue, u8 swconfig)
{
	struct	cmd_obj *pcmdobj;
	struct	SetChannelPlan_param *setChannelPlan_param;
	struct	cmd_priv   *pcmdpriv = &padapter->cmdpriv;

	u8 res = _SUCCESS;

	/*  check if allow software config */
	if (swconfig && rtw_hal_is_disable_sw_channel_plan(padapter)) {
		res = _FAIL;
		goto exit;
	}

	/* check input parameter */
	if (!rtw_is_channel_plan_valid(chplan)) {
		res = _FAIL;
		goto exit;
	}

	/* prepare cmd parameter */
	setChannelPlan_param = rtw_zmalloc(sizeof(struct SetChannelPlan_param));
	if (!setChannelPlan_param) {
		res = _FAIL;
		goto exit;
	}
	setChannelPlan_param->channel_plan = chplan;

	if (enqueue) {
		/* need enqueue, prepare cmd_obj and enqueue */
		pcmdobj = rtw_zmalloc(sizeof(struct cmd_obj));
		if (!pcmdobj) {
			kfree(setChannelPlan_param);
			res = _FAIL;
			goto exit;
		}

		init_h2fwcmd_w_parm_no_rsp(pcmdobj, setChannelPlan_param, GEN_CMD_CODE(_SetChannelPlan));
		res = rtw_enqueue_cmd(pcmdpriv, pcmdobj);
	} else {
		/* no need to enqueue, do the cmd hdl directly and free cmd parameter */
		if (set_chplan_hdl(padapter, (unsigned char *)setChannelPlan_param) != H2C_SUCCESS)
			res = _FAIL;

		kfree(setChannelPlan_param);
	}

	/* do something based on res... */
	if (res == _SUCCESS)
		padapter->mlmepriv.ChannelPlan = chplan;

exit:
	return res;
}

static void collect_traffic_statistics(struct adapter *padapter)
{
	struct dvobj_priv *pdvobjpriv = adapter_to_dvobj(padapter);

	/*  Tx */
	pdvobjpriv->traffic_stat.tx_bytes = padapter->xmitpriv.tx_bytes;
	pdvobjpriv->traffic_stat.tx_pkts = padapter->xmitpriv.tx_pkts;
	pdvobjpriv->traffic_stat.tx_drop = padapter->xmitpriv.tx_drop;

	/*  Rx */
	pdvobjpriv->traffic_stat.rx_bytes = padapter->recvpriv.rx_bytes;
	pdvobjpriv->traffic_stat.rx_pkts = padapter->recvpriv.rx_pkts;
	pdvobjpriv->traffic_stat.rx_drop = padapter->recvpriv.rx_drop;

	/*  Calculate throughput in last interval */
	pdvobjpriv->traffic_stat.cur_tx_bytes = pdvobjpriv->traffic_stat.tx_bytes - pdvobjpriv->traffic_stat.last_tx_bytes;
	pdvobjpriv->traffic_stat.cur_rx_bytes = pdvobjpriv->traffic_stat.rx_bytes - pdvobjpriv->traffic_stat.last_rx_bytes;
	pdvobjpriv->traffic_stat.last_tx_bytes = pdvobjpriv->traffic_stat.tx_bytes;
	pdvobjpriv->traffic_stat.last_rx_bytes = pdvobjpriv->traffic_stat.rx_bytes;

	pdvobjpriv->traffic_stat.cur_tx_tp = (u32)(pdvobjpriv->traffic_stat.cur_tx_bytes * 8/2/1024/1024);
	pdvobjpriv->traffic_stat.cur_rx_tp = (u32)(pdvobjpriv->traffic_stat.cur_rx_bytes * 8/2/1024/1024);
}

u8 traffic_status_watchdog(struct adapter *padapter, u8 from_timer)
{
	u8 bEnterPS = false;
	u16 BusyThresholdHigh = 25;
	u16 BusyThresholdLow = 10;
	u16 BusyThreshold = BusyThresholdHigh;
	u8 bBusyTraffic = false, bTxBusyTraffic = false, bRxBusyTraffic = false;
	u8 bHigherBusyTraffic = false, bHigherBusyRxTraffic = false, bHigherBusyTxTraffic = false;

	struct mlme_priv 	*pmlmepriv = &padapter->mlmepriv;

	collect_traffic_statistics(padapter);

	/*  */
	/*  Determine if our traffic is busy now */
	/*  */
	if ((check_fwstate(pmlmepriv, _FW_LINKED))
		/*&& !MgntInitAdapterInProgress(pMgntInfo)*/) {
		/*  if we raise bBusyTraffic in last watchdog, using lower threshold. */
		if (pmlmepriv->LinkDetectInfo.bBusyTraffic)
				BusyThreshold = BusyThresholdLow;

		if (pmlmepriv->LinkDetectInfo.NumRxOkInPeriod > BusyThreshold ||
			pmlmepriv->LinkDetectInfo.NumTxOkInPeriod > BusyThreshold) {
			bBusyTraffic = true;

			if (pmlmepriv->LinkDetectInfo.NumRxOkInPeriod > pmlmepriv->LinkDetectInfo.NumTxOkInPeriod)
				bRxBusyTraffic = true;
			else
				bTxBusyTraffic = true;
		}

		/*  Higher Tx/Rx data. */
		if (pmlmepriv->LinkDetectInfo.NumRxOkInPeriod > 4000 ||
			pmlmepriv->LinkDetectInfo.NumTxOkInPeriod > 4000) {
			bHigherBusyTraffic = true;

			if (pmlmepriv->LinkDetectInfo.NumRxOkInPeriod > pmlmepriv->LinkDetectInfo.NumTxOkInPeriod)
				bHigherBusyRxTraffic = true;
			else
				bHigherBusyTxTraffic = true;
		}

		/*  check traffic for  powersaving. */
		if (((pmlmepriv->LinkDetectInfo.NumRxUnicastOkInPeriod + pmlmepriv->LinkDetectInfo.NumTxOkInPeriod) > 8) ||
			(pmlmepriv->LinkDetectInfo.NumRxUnicastOkInPeriod > 2)) {
			bEnterPS = false;

			if (bBusyTraffic) {
				if (pmlmepriv->LinkDetectInfo.TrafficTransitionCount <= 4)
					pmlmepriv->LinkDetectInfo.TrafficTransitionCount = 4;

				pmlmepriv->LinkDetectInfo.TrafficTransitionCount++;

				if (pmlmepriv->LinkDetectInfo.TrafficTransitionCount > 30/*TrafficTransitionLevel*/)
					pmlmepriv->LinkDetectInfo.TrafficTransitionCount = 30;
			}
		} else {
			if (pmlmepriv->LinkDetectInfo.TrafficTransitionCount >= 2)
				pmlmepriv->LinkDetectInfo.TrafficTransitionCount -= 2;
			else
				pmlmepriv->LinkDetectInfo.TrafficTransitionCount = 0;

			if (pmlmepriv->LinkDetectInfo.TrafficTransitionCount == 0)
				bEnterPS = true;
		}

		/*  LeisurePS only work in infra mode. */
		if (bEnterPS) {
			if (!from_timer)
				LPS_Enter(padapter, "TRAFFIC_IDLE");
		} else {
			if (!from_timer)
				LPS_Leave(padapter, "TRAFFIC_BUSY");
			else
				rtw_lps_ctrl_wk_cmd(padapter, LPS_CTRL_TRAFFIC_BUSY, 1);
		}
	} else {
		struct dvobj_priv *dvobj = adapter_to_dvobj(padapter);
		int n_assoc_iface = 0;

		if (check_fwstate(&dvobj->padapters->mlmepriv, WIFI_ASOC_STATE))
			n_assoc_iface++;

		if (!from_timer && n_assoc_iface == 0)
			LPS_Leave(padapter, "NON_LINKED");
	}

	pmlmepriv->LinkDetectInfo.NumRxOkInPeriod = 0;
	pmlmepriv->LinkDetectInfo.NumTxOkInPeriod = 0;
	pmlmepriv->LinkDetectInfo.NumRxUnicastOkInPeriod = 0;
	pmlmepriv->LinkDetectInfo.bBusyTraffic = bBusyTraffic;
	pmlmepriv->LinkDetectInfo.bTxBusyTraffic = bTxBusyTraffic;
	pmlmepriv->LinkDetectInfo.bRxBusyTraffic = bRxBusyTraffic;
	pmlmepriv->LinkDetectInfo.bHigherBusyTraffic = bHigherBusyTraffic;
	pmlmepriv->LinkDetectInfo.bHigherBusyRxTraffic = bHigherBusyRxTraffic;
	pmlmepriv->LinkDetectInfo.bHigherBusyTxTraffic = bHigherBusyTxTraffic;

	return bEnterPS;

}

static void dynamic_chk_wk_hdl(struct adapter *padapter)
{
	struct mlme_priv *pmlmepriv;

	pmlmepriv = &padapter->mlmepriv;

	if (check_fwstate(pmlmepriv, WIFI_AP_STATE))
		expire_timeout_chk(padapter);

	/* for debug purpose */
	_linked_info_dump(padapter);
	/* if (check_fwstate(pmlmepriv, _FW_UNDER_LINKING|_FW_UNDER_SURVEY) ==false) */
	{
		linked_status_chk(padapter);
		traffic_status_watchdog(padapter, 0);
	}
	rtw_hal_dm_watchdog(padapter);

	/* check_hw_pbc(padapter, pdrvextra_cmd->pbuf, pdrvextra_cmd->type); */

	/*  */
	/*  BT-Coexist */
	/*  */
	hal_btcoex_Handler(padapter);


	/* always call rtw_ps_processor() at last one. */
	if (is_primary_adapter(padapter))
		rtw_ps_processor(padapter);
}

void lps_ctrl_wk_hdl(struct adapter *padapter, u8 lps_ctrl_type);
void lps_ctrl_wk_hdl(struct adapter *padapter, u8 lps_ctrl_type)
{
	struct pwrctrl_priv *pwrpriv = adapter_to_pwrctl(padapter);
	struct mlme_priv *pmlmepriv = &padapter->mlmepriv;
	u8 mstatus;

	if (check_fwstate(pmlmepriv, WIFI_ADHOC_MASTER_STATE) ||
		check_fwstate(pmlmepriv, WIFI_ADHOC_STATE)) {
		return;
	}

	switch (lps_ctrl_type) {
	case LPS_CTRL_SCAN:
		hal_btcoex_ScanNotify(padapter, true);

		if (check_fwstate(pmlmepriv, _FW_LINKED)) {
			/*  connect */
			LPS_Leave(padapter, "LPS_CTRL_SCAN");
		}
		break;
	case LPS_CTRL_JOINBSS:
		LPS_Leave(padapter, "LPS_CTRL_JOINBSS");
		break;
	case LPS_CTRL_CONNECT:
		mstatus = 1;/* connect */
		/*  Reset LPS Setting */
		pwrpriv->LpsIdleCount = 0;
		rtw_hal_set_hwreg(padapter, HW_VAR_H2C_FW_JOINBSSRPT, (u8 *)(&mstatus));
		rtw_btcoex_MediaStatusNotify(padapter, mstatus);
		break;
	case LPS_CTRL_DISCONNECT:
		mstatus = 0;/* disconnect */
		rtw_btcoex_MediaStatusNotify(padapter, mstatus);
		LPS_Leave(padapter, "LPS_CTRL_DISCONNECT");
		rtw_hal_set_hwreg(padapter, HW_VAR_H2C_FW_JOINBSSRPT, (u8 *)(&mstatus));
		break;
	case LPS_CTRL_SPECIAL_PACKET:
		pwrpriv->DelayLPSLastTimeStamp = jiffies;
		hal_btcoex_SpecialPacketNotify(padapter, PACKET_DHCP);
		LPS_Leave(padapter, "LPS_CTRL_SPECIAL_PACKET");
		break;
	case LPS_CTRL_LEAVE:
		LPS_Leave(padapter, "LPS_CTRL_LEAVE");
		break;
	case LPS_CTRL_TRAFFIC_BUSY:
		LPS_Leave(padapter, "LPS_CTRL_TRAFFIC_BUSY");
		break;
	default:
		break;
	}
}

u8 rtw_lps_ctrl_wk_cmd(struct adapter *padapter, u8 lps_ctrl_type, u8 enqueue)
{
	struct cmd_obj	*ph2c;
	struct drvextra_cmd_parm	*pdrvextra_cmd_parm;
	struct cmd_priv *pcmdpriv = &padapter->cmdpriv;
	/* struct pwrctrl_priv *pwrctrlpriv = adapter_to_pwrctl(padapter); */
	u8 res = _SUCCESS;

	/* if (!pwrctrlpriv->bLeisurePs) */
	/* 	return res; */

	if (enqueue) {
		ph2c = rtw_zmalloc(sizeof(struct cmd_obj));
		if (!ph2c) {
			res = _FAIL;
			goto exit;
		}

		pdrvextra_cmd_parm = rtw_zmalloc(sizeof(struct drvextra_cmd_parm));
		if (!pdrvextra_cmd_parm) {
			kfree(ph2c);
			res = _FAIL;
			goto exit;
		}

		pdrvextra_cmd_parm->ec_id = LPS_CTRL_WK_CID;
		pdrvextra_cmd_parm->type = lps_ctrl_type;
		pdrvextra_cmd_parm->size = 0;
		pdrvextra_cmd_parm->pbuf = NULL;

		init_h2fwcmd_w_parm_no_rsp(ph2c, pdrvextra_cmd_parm, GEN_CMD_CODE(_Set_Drv_Extra));

		res = rtw_enqueue_cmd(pcmdpriv, ph2c);
	} else {
		lps_ctrl_wk_hdl(padapter, lps_ctrl_type);
	}

exit:
	return res;
}

static void rtw_dm_in_lps_hdl(struct adapter *padapter)
{
	rtw_hal_set_hwreg(padapter, HW_VAR_DM_IN_LPS, NULL);
}

u8 rtw_dm_in_lps_wk_cmd(struct adapter *padapter)
{
	struct cmd_obj	*ph2c;
	struct drvextra_cmd_parm	*pdrvextra_cmd_parm;
	struct cmd_priv *pcmdpriv = &padapter->cmdpriv;
	u8 res = _SUCCESS;


	ph2c = rtw_zmalloc(sizeof(struct cmd_obj));
	if (!ph2c) {
		res = _FAIL;
		goto exit;
	}

	pdrvextra_cmd_parm = rtw_zmalloc(sizeof(struct drvextra_cmd_parm));
	if (!pdrvextra_cmd_parm) {
		kfree(ph2c);
		res = _FAIL;
		goto exit;
	}

	pdrvextra_cmd_parm->ec_id = DM_IN_LPS_WK_CID;
	pdrvextra_cmd_parm->type = 0;
	pdrvextra_cmd_parm->size = 0;
	pdrvextra_cmd_parm->pbuf = NULL;

	init_h2fwcmd_w_parm_no_rsp(ph2c, pdrvextra_cmd_parm, GEN_CMD_CODE(_Set_Drv_Extra));

	res = rtw_enqueue_cmd(pcmdpriv, ph2c);

exit:
	return res;
}

static void rtw_lps_change_dtim_hdl(struct adapter *padapter, u8 dtim)
{
	struct pwrctrl_priv *pwrpriv = adapter_to_pwrctl(padapter);

	if (dtim <= 0 || dtim > 16)
		return;

	if (hal_btcoex_IsBtControlLps(padapter))
		return;

	mutex_lock(&pwrpriv->lock);

	if (pwrpriv->dtim != dtim)
		pwrpriv->dtim = dtim;

	if (pwrpriv->fw_current_in_ps_mode && (pwrpriv->pwr_mode > PS_MODE_ACTIVE)) {
		u8 ps_mode = pwrpriv->pwr_mode;

		rtw_hal_set_hwreg(padapter, HW_VAR_H2C_FW_PWRMODE, (u8 *)(&ps_mode));
	}

	mutex_unlock(&pwrpriv->lock);
}

static void rtw_dm_ra_mask_hdl(struct adapter *padapter, struct sta_info *psta)
{
	if (psta)
		set_sta_rate(padapter, psta);
}

u8 rtw_dm_ra_mask_wk_cmd(struct adapter *padapter, u8 *psta)
{
	struct cmd_obj	*ph2c;
	struct drvextra_cmd_parm	*pdrvextra_cmd_parm;
	struct cmd_priv *pcmdpriv = &padapter->cmdpriv;
	u8 res = _SUCCESS;

	ph2c = rtw_zmalloc(sizeof(struct cmd_obj));
	if (!ph2c) {
		res = _FAIL;
		goto exit;
	}

	pdrvextra_cmd_parm = rtw_zmalloc(sizeof(struct drvextra_cmd_parm));
	if (!pdrvextra_cmd_parm) {
		kfree(ph2c);
		res = _FAIL;
		goto exit;
	}

	pdrvextra_cmd_parm->ec_id = DM_RA_MSK_WK_CID;
	pdrvextra_cmd_parm->type = 0;
	pdrvextra_cmd_parm->size = 0;
	pdrvextra_cmd_parm->pbuf = psta;

	init_h2fwcmd_w_parm_no_rsp(ph2c, pdrvextra_cmd_parm, GEN_CMD_CODE(_Set_Drv_Extra));

	res = rtw_enqueue_cmd(pcmdpriv, ph2c);

exit:

	return res;

}

u8 rtw_ps_cmd(struct adapter *padapter)
{
	struct cmd_obj		*ppscmd;
	struct drvextra_cmd_parm	*pdrvextra_cmd_parm;
	struct cmd_priv *pcmdpriv = &padapter->cmdpriv;
	u8 res = _SUCCESS;
	ppscmd = rtw_zmalloc(sizeof(struct cmd_obj));
	if (!ppscmd) {
		res = _FAIL;
		goto exit;
	}

	pdrvextra_cmd_parm = rtw_zmalloc(sizeof(struct drvextra_cmd_parm));
	if (!pdrvextra_cmd_parm) {
		kfree(ppscmd);
		res = _FAIL;
		goto exit;
	}

	pdrvextra_cmd_parm->ec_id = POWER_SAVING_CTRL_WK_CID;
	pdrvextra_cmd_parm->type = 0;
	pdrvextra_cmd_parm->size = 0;
	pdrvextra_cmd_parm->pbuf = NULL;
	init_h2fwcmd_w_parm_no_rsp(ppscmd, pdrvextra_cmd_parm, GEN_CMD_CODE(_Set_Drv_Extra));

	res = rtw_enqueue_cmd(pcmdpriv, ppscmd);

exit:
	return res;
}

u32 g_wait_hiq_empty;

static void rtw_chk_hi_queue_hdl(struct adapter *padapter)
{
	struct sta_info *psta_bmc;
	struct sta_priv *pstapriv = &padapter->stapriv;
	unsigned long start = jiffies;
	u8 empty = false;

	psta_bmc = rtw_get_bcmc_stainfo(padapter);
	if (!psta_bmc)
		return;

	rtw_hal_get_hwreg(padapter, HW_VAR_CHK_HI_QUEUE_EMPTY, &empty);

	while (!empty && jiffies_to_msecs(jiffies - start) < g_wait_hiq_empty) {
		msleep(100);
		rtw_hal_get_hwreg(padapter, HW_VAR_CHK_HI_QUEUE_EMPTY, &empty);
	}

	if (psta_bmc->sleepq_len == 0) {
		if (empty == _SUCCESS) {
			bool update_tim = false;

			if (pstapriv->tim_bitmap & BIT(0))
				update_tim = true;

			pstapriv->tim_bitmap &= ~BIT(0);
			pstapriv->sta_dz_bitmap &= ~BIT(0);

			if (update_tim)
				update_beacon(padapter, WLAN_EID_TIM, NULL, true);
		} else {/* re check again */
			rtw_chk_hi_queue_cmd(padapter);
		}

	}

}

u8 rtw_chk_hi_queue_cmd(struct adapter *padapter)
{
	struct cmd_obj	*ph2c;
	struct drvextra_cmd_parm	*pdrvextra_cmd_parm;
	struct cmd_priv *pcmdpriv = &padapter->cmdpriv;
	u8 res = _SUCCESS;

	ph2c = rtw_zmalloc(sizeof(struct cmd_obj));
	if (!ph2c) {
		res = _FAIL;
		goto exit;
	}

	pdrvextra_cmd_parm = rtw_zmalloc(sizeof(struct drvextra_cmd_parm));
	if (!pdrvextra_cmd_parm) {
		kfree(ph2c);
		res = _FAIL;
		goto exit;
	}

	pdrvextra_cmd_parm->ec_id = CHECK_HIQ_WK_CID;
	pdrvextra_cmd_parm->type = 0;
	pdrvextra_cmd_parm->size = 0;
	pdrvextra_cmd_parm->pbuf = NULL;

	init_h2fwcmd_w_parm_no_rsp(ph2c, pdrvextra_cmd_parm, GEN_CMD_CODE(_Set_Drv_Extra));

	res = rtw_enqueue_cmd(pcmdpriv, ph2c);

exit:
	return res;
}

struct btinfo {
	u8 cid;
	u8 len;

	u8 bConnection:1;
	u8 bSCOeSCO:1;
	u8 bInQPage:1;
	u8 bACLBusy:1;
	u8 bSCOBusy:1;
	u8 bHID:1;
	u8 bA2DP:1;
	u8 bFTP:1;

	u8 retry_cnt:4;
	u8 rsvd_34:1;
	u8 rsvd_35:1;
	u8 rsvd_36:1;
	u8 rsvd_37:1;

	u8 rssi;

	u8 rsvd_50:1;
	u8 rsvd_51:1;
	u8 rsvd_52:1;
	u8 rsvd_53:1;
	u8 rsvd_54:1;
	u8 rsvd_55:1;
	u8 eSCO_SCO:1;
	u8 Master_Slave:1;

	u8 rsvd_6;
	u8 rsvd_7;
};

static void rtw_btinfo_hdl(struct adapter *adapter, u8 *buf, u16 buf_len)
{
	#define BTINFO_WIFI_FETCH 0x23
	#define BTINFO_BT_AUTO_RPT 0x27
	struct btinfo *info = (struct btinfo *)buf;
	u8 cmd_idx;
	u8 len;

	cmd_idx = info->cid;

	if (info->len > buf_len-2) {
		rtw_warn_on(1);
		len = buf_len-2;
	} else {
		len = info->len;
	}

	/* transform BT-FW btinfo to WiFI-FW C2H format and notify */
	if (cmd_idx == BTINFO_WIFI_FETCH)
		buf[1] = 0;
	else if (cmd_idx == BTINFO_BT_AUTO_RPT)
		buf[1] = 2;
	hal_btcoex_BtInfoNotify(adapter, len+1, &buf[1]);
}

u8 rtw_c2h_packet_wk_cmd(struct adapter *padapter, u8 *pbuf, u16 length)
{
	struct cmd_obj *ph2c;
	struct drvextra_cmd_parm *pdrvextra_cmd_parm;
	struct cmd_priv *pcmdpriv = &padapter->cmdpriv;
	u8 res = _SUCCESS;

	ph2c = rtw_zmalloc(sizeof(struct cmd_obj));
	if (!ph2c) {
		res = _FAIL;
		goto exit;
	}

	pdrvextra_cmd_parm = rtw_zmalloc(sizeof(struct drvextra_cmd_parm));
	if (!pdrvextra_cmd_parm) {
		kfree(ph2c);
		res = _FAIL;
		goto exit;
	}

	pdrvextra_cmd_parm->ec_id = C2H_WK_CID;
	pdrvextra_cmd_parm->type = 0;
	pdrvextra_cmd_parm->size = length;
	pdrvextra_cmd_parm->pbuf = pbuf;

	init_h2fwcmd_w_parm_no_rsp(ph2c, pdrvextra_cmd_parm, GEN_CMD_CODE(_Set_Drv_Extra));

	res = rtw_enqueue_cmd(pcmdpriv, ph2c);

exit:
	return res;
}

/* dont call R/W in this function, beucase SDIO interrupt have claim host */
/* or deadlock will happen and cause special-systemserver-died in android */
u8 rtw_c2h_wk_cmd(struct adapter *padapter, u8 *c2h_evt)
{
	struct cmd_obj *ph2c;
	struct drvextra_cmd_parm *pdrvextra_cmd_parm;
	struct cmd_priv *pcmdpriv = &padapter->cmdpriv;
	u8 res = _SUCCESS;

	ph2c = rtw_zmalloc(sizeof(struct cmd_obj));
	if (!ph2c) {
		res = _FAIL;
		goto exit;
	}

	pdrvextra_cmd_parm = rtw_zmalloc(sizeof(struct drvextra_cmd_parm));
	if (!pdrvextra_cmd_parm) {
		kfree(ph2c);
		res = _FAIL;
		goto exit;
	}

	pdrvextra_cmd_parm->ec_id = C2H_WK_CID;
	pdrvextra_cmd_parm->type = 0;
	pdrvextra_cmd_parm->size =  c2h_evt?16:0;
	pdrvextra_cmd_parm->pbuf = c2h_evt;

	init_h2fwcmd_w_parm_no_rsp(ph2c, pdrvextra_cmd_parm, GEN_CMD_CODE(_Set_Drv_Extra));

	res = rtw_enqueue_cmd(pcmdpriv, ph2c);

exit:

	return res;
}

static void c2h_wk_callback(struct work_struct *work)
{
	struct evt_priv *evtpriv = container_of(work, struct evt_priv, c2h_wk);
	struct adapter *adapter = container_of(evtpriv, struct adapter, evtpriv);
	u8 *c2h_evt;
	c2h_id_filter ccx_id_filter = rtw_hal_c2h_id_filter_ccx(adapter);

	evtpriv->c2h_wk_alive = true;

	while (!rtw_cbuf_empty(evtpriv->c2h_queue)) {
		c2h_evt = (u8 *)rtw_cbuf_pop(evtpriv->c2h_queue);
		if (c2h_evt) {
			/* This C2H event is read, clear it */
			c2h_evt_clear(adapter);
		} else {
			c2h_evt = rtw_malloc(16);
			if (c2h_evt) {
				/* This C2H event is not read, read & clear now */
				if (c2h_evt_read_88xx(adapter, c2h_evt) != _SUCCESS) {
					kfree(c2h_evt);
					continue;
				}
			}
		}

		/* Special pointer to trigger c2h_evt_clear only */
		if ((void *)c2h_evt == (void *)evtpriv)
			continue;

		if (!rtw_hal_c2h_valid(adapter, c2h_evt)) {
			kfree(c2h_evt);
			continue;
		}

		if (ccx_id_filter(c2h_evt)) {
			/* Handle CCX report here */
			rtw_hal_c2h_handler(adapter, c2h_evt);
			kfree(c2h_evt);
		} else {
			/* Enqueue into cmd_thread for others */
			rtw_c2h_wk_cmd(adapter, c2h_evt);
		}
	}

	evtpriv->c2h_wk_alive = false;
}

u8 rtw_drvextra_cmd_hdl(struct adapter *padapter, unsigned char *pbuf)
{
	struct drvextra_cmd_parm *pdrvextra_cmd;

	if (!pbuf)
		return H2C_PARAMETERS_ERROR;

	pdrvextra_cmd = (struct drvextra_cmd_parm *)pbuf;

	switch (pdrvextra_cmd->ec_id) {
	case DYNAMIC_CHK_WK_CID:/* only  primary padapter go to this cmd, but execute dynamic_chk_wk_hdl() for two interfaces */
		dynamic_chk_wk_hdl(padapter);
		break;
	case POWER_SAVING_CTRL_WK_CID:
		rtw_ps_processor(padapter);
		break;
	case LPS_CTRL_WK_CID:
		lps_ctrl_wk_hdl(padapter, (u8)pdrvextra_cmd->type);
		break;
	case DM_IN_LPS_WK_CID:
		rtw_dm_in_lps_hdl(padapter);
		break;
	case LPS_CHANGE_DTIM_CID:
		rtw_lps_change_dtim_hdl(padapter, (u8)pdrvextra_cmd->type);
		break;
	case CHECK_HIQ_WK_CID:
		rtw_chk_hi_queue_hdl(padapter);
		break;
	/* add for CONFIG_IEEE80211W, none 11w can use it */
	case RESET_SECURITYPRIV:
		rtw_reset_securitypriv(padapter);
		break;
	case FREE_ASSOC_RESOURCES:
		rtw_free_assoc_resources(padapter, 1);
		break;
	case C2H_WK_CID:
		rtw_hal_set_hwreg_with_buf(padapter, HW_VAR_C2H_HANDLE, pdrvextra_cmd->pbuf, pdrvextra_cmd->size);
		break;
	case DM_RA_MSK_WK_CID:
		rtw_dm_ra_mask_hdl(padapter, (struct sta_info *)pdrvextra_cmd->pbuf);
		break;
	case BTINFO_WK_CID:
		rtw_btinfo_hdl(padapter, pdrvextra_cmd->pbuf, pdrvextra_cmd->size);
		break;
	default:
		break;
	}

	if (pdrvextra_cmd->pbuf && pdrvextra_cmd->size > 0)
		kfree(pdrvextra_cmd->pbuf);

	return H2C_SUCCESS;
}

void rtw_survey_cmd_callback(struct adapter *padapter,  struct cmd_obj *pcmd)
{
	struct	mlme_priv *pmlmepriv = &padapter->mlmepriv;

	if (pcmd->res == H2C_DROPPED) {
		/* TODO: cancel timer and do timeout handler directly... */
		/* need to make timeout handlerOS independent */
		_set_timer(&pmlmepriv->scan_to_timer, 1);
	} else if (pcmd->res != H2C_SUCCESS) {
		_set_timer(&pmlmepriv->scan_to_timer, 1);
	}

	/*  free cmd */
	rtw_free_cmd_obj(pcmd);
}

void rtw_disassoc_cmd_callback(struct adapter *padapter,  struct cmd_obj *pcmd)
{
	struct	mlme_priv *pmlmepriv = &padapter->mlmepriv;

	if (pcmd->res != H2C_SUCCESS) {
		spin_lock_bh(&pmlmepriv->lock);
		set_fwstate(pmlmepriv, _FW_LINKED);
		spin_unlock_bh(&pmlmepriv->lock);

		return;
	}
	/*  free cmd */
	rtw_free_cmd_obj(pcmd);
}

void rtw_joinbss_cmd_callback(struct adapter *padapter,  struct cmd_obj *pcmd)
{
	struct	mlme_priv *pmlmepriv = &padapter->mlmepriv;

	if (pcmd->res == H2C_DROPPED) {
		/* TODO: cancel timer and do timeout handler directly... */
		/* need to make timeout handlerOS independent */
		_set_timer(&pmlmepriv->assoc_timer, 1);
	} else if (pcmd->res != H2C_SUCCESS) {
		_set_timer(&pmlmepriv->assoc_timer, 1);
	}

	rtw_free_cmd_obj(pcmd);
}

void rtw_createbss_cmd_callback(struct adapter *padapter, struct cmd_obj *pcmd)
{
	struct sta_info *psta = NULL;
	struct wlan_network *pwlan = NULL;
	struct	mlme_priv *pmlmepriv = &padapter->mlmepriv;
	struct wlan_bssid_ex *pnetwork = (struct wlan_bssid_ex *)pcmd->parmbuf;
	struct wlan_network *tgt_network = &pmlmepriv->cur_network;

	if (!pcmd->parmbuf)
		goto exit;

	if (pcmd->res != H2C_SUCCESS)
		_set_timer(&pmlmepriv->assoc_timer, 1);

	del_timer_sync(&pmlmepriv->assoc_timer);

	spin_lock_bh(&pmlmepriv->lock);


	if (check_fwstate(pmlmepriv, WIFI_AP_STATE)) {
		psta = rtw_get_stainfo(&padapter->stapriv, pnetwork->mac_address);
		if (!psta) {
			psta = rtw_alloc_stainfo(&padapter->stapriv, pnetwork->mac_address);
			if (!psta)
				goto createbss_cmd_fail;
		}

		rtw_indicate_connect(padapter);
	} else {
		pwlan = rtw_alloc_network(pmlmepriv);
		spin_lock_bh(&pmlmepriv->scanned_queue.lock);
		if (!pwlan) {
			pwlan = rtw_get_oldest_wlan_network(&pmlmepriv->scanned_queue);
			if (!pwlan) {
				spin_unlock_bh(&pmlmepriv->scanned_queue.lock);
				goto createbss_cmd_fail;
			}
			pwlan->last_scanned = jiffies;
		} else {
			list_add_tail(&pwlan->list, &pmlmepriv->scanned_queue.queue);
		}

		pnetwork->length = get_wlan_bssid_ex_sz(pnetwork);
<<<<<<< HEAD
		memcpy(&pwlan->network, pnetwork, pnetwork->length);
=======
		memcpy(&(pwlan->network), pnetwork, pnetwork->length);
>>>>>>> 9461af22
		/* pwlan->fixed = true; */

		/* list_add_tail(&(pwlan->list), &pmlmepriv->scanned_queue.queue); */

		/*  copy pdev_network information to	pmlmepriv->cur_network */
		memcpy(&tgt_network->network, pnetwork, (get_wlan_bssid_ex_sz(pnetwork)));

		/*  reset ds_config */
		/* tgt_network->network.configuration.ds_config = (u32)rtw_ch2freq(pnetwork->configuration.ds_config); */

		_clr_fwstate_(pmlmepriv, _FW_UNDER_LINKING);

		spin_unlock_bh(&pmlmepriv->scanned_queue.lock);
		/*  we will set _FW_LINKED when there is one more sat to join us (rtw_stassoc_event_callback) */

	}

createbss_cmd_fail:

	spin_unlock_bh(&pmlmepriv->lock);
exit:
	rtw_free_cmd_obj(pcmd);
}

void rtw_setstaKey_cmdrsp_callback(struct adapter *padapter,  struct cmd_obj *pcmd)
{
	struct sta_priv *pstapriv = &padapter->stapriv;
	struct set_stakey_rsp *psetstakey_rsp = (struct set_stakey_rsp *)(pcmd->rsp);
	struct sta_info *psta = rtw_get_stainfo(pstapriv, psetstakey_rsp->addr);

	if (!psta)
		goto exit;

exit:
	rtw_free_cmd_obj(pcmd);
}

void rtw_setassocsta_cmdrsp_callback(struct adapter *padapter,  struct cmd_obj *pcmd)
{
	struct sta_priv *pstapriv = &padapter->stapriv;
	struct mlme_priv *pmlmepriv = &padapter->mlmepriv;
	struct set_assocsta_parm *passocsta_parm = (struct set_assocsta_parm *)(pcmd->parmbuf);
	struct set_assocsta_rsp *passocsta_rsp = (struct set_assocsta_rsp *)(pcmd->rsp);
	struct sta_info *psta = rtw_get_stainfo(pstapriv, passocsta_parm->addr);

	if (!psta)
		goto exit;

	psta->aid = passocsta_rsp->cam_id;
	psta->mac_id = passocsta_rsp->cam_id;

	spin_lock_bh(&pmlmepriv->lock);

	if (check_fwstate(pmlmepriv, WIFI_MP_STATE) && check_fwstate(pmlmepriv, _FW_UNDER_LINKING))
		_clr_fwstate_(pmlmepriv, _FW_UNDER_LINKING);

	set_fwstate(pmlmepriv, _FW_LINKED);
	spin_unlock_bh(&pmlmepriv->lock);

exit:
	rtw_free_cmd_obj(pcmd);
}<|MERGE_RESOLUTION|>--- conflicted
+++ resolved
@@ -767,11 +767,7 @@
 	/*  If not,  we have to copy the connecting AP's MAC address to it so that */
 	/*  the driver just has the bssid information for PMKIDList searching. */
 
-<<<<<<< HEAD
 	if (!pmlmepriv->assoc_by_bssid)
-=======
-	if (pmlmepriv->assoc_by_bssid == false)
->>>>>>> 9461af22
 		memcpy(&pmlmepriv->assoc_bssid[0], &pnetwork->network.mac_address[0], ETH_ALEN);
 
 	psecnetwork->ie_length = rtw_restruct_sec_ie(padapter, &pnetwork->network.ies[0], &psecnetwork->ies[0], pnetwork->network.ie_length);
@@ -1977,11 +1973,7 @@
 		}
 
 		pnetwork->length = get_wlan_bssid_ex_sz(pnetwork);
-<<<<<<< HEAD
 		memcpy(&pwlan->network, pnetwork, pnetwork->length);
-=======
-		memcpy(&(pwlan->network), pnetwork, pnetwork->length);
->>>>>>> 9461af22
 		/* pwlan->fixed = true; */
 
 		/* list_add_tail(&(pwlan->list), &pmlmepriv->scanned_queue.queue); */
