// SPDX-License-Identifier: GPL-2.0
/*
 * PCIe host controller driver for Freescale i.MX6 SoCs
 *
 * Copyright (C) 2013 Kosagi
 *		http://www.kosagi.com
 *
 * Author: Sean Cross <xobs@kosagi.com>
 */

#include <linux/clk.h>
#include <linux/delay.h>
#include <linux/gpio.h>
#include <linux/kernel.h>
#include <linux/mfd/syscon.h>
#include <linux/mfd/syscon/imx6q-iomuxc-gpr.h>
#include <linux/mfd/syscon/imx7-iomuxc-gpr.h>
#include <linux/module.h>
#include <linux/of_gpio.h>
#include <linux/of_device.h>
#include <linux/pci.h>
#include <linux/platform_device.h>
#include <linux/regmap.h>
#include <linux/regulator/consumer.h>
#include <linux/resource.h>
#include <linux/signal.h>
#include <linux/types.h>
#include <linux/interrupt.h>
#include <linux/reset.h>
#include <linux/pm_domain.h>
#include <linux/pm_runtime.h>

#include "pcie-designware.h"

#define to_imx6_pcie(x)	dev_get_drvdata((x)->dev)

enum imx6_pcie_variants {
	IMX6Q,
	IMX6SX,
	IMX6QP,
	IMX7D,
};

struct imx6_pcie {
	struct dw_pcie		*pci;
	int			reset_gpio;
	bool			gpio_active_high;
	struct clk		*pcie_bus;
	struct clk		*pcie_phy;
	struct clk		*pcie_inbound_axi;
	struct clk		*pcie;
	struct regmap		*iomuxc_gpr;
	struct reset_control	*pciephy_reset;
	struct reset_control	*apps_reset;
	struct reset_control	*turnoff_reset;
	enum imx6_pcie_variants variant;
	u32			tx_deemph_gen1;
	u32			tx_deemph_gen2_3p5db;
	u32			tx_deemph_gen2_6db;
	u32			tx_swing_full;
	u32			tx_swing_low;
	int			link_gen;
	struct regulator	*vpcie;

	/* power domain for pcie */
	struct device		*pd_pcie;
	/* power domain for pcie phy */
	struct device		*pd_pcie_phy;
};

/* Parameters for the waiting for PCIe PHY PLL to lock on i.MX7 */
#define PHY_PLL_LOCK_WAIT_MAX_RETRIES	2000
#define PHY_PLL_LOCK_WAIT_USLEEP_MIN	50
#define PHY_PLL_LOCK_WAIT_USLEEP_MAX	200

/* PCIe Root Complex registers (memory-mapped) */
#define PCIE_RC_IMX6_MSI_CAP			0x50
#define PCIE_RC_LCR				0x7c
#define PCIE_RC_LCR_MAX_LINK_SPEEDS_GEN1	0x1
#define PCIE_RC_LCR_MAX_LINK_SPEEDS_GEN2	0x2
#define PCIE_RC_LCR_MAX_LINK_SPEEDS_MASK	0xf

#define PCIE_RC_LCSR				0x80

/* PCIe Port Logic registers (memory-mapped) */
#define PL_OFFSET 0x700
#define PCIE_PL_PFLR (PL_OFFSET + 0x08)
#define PCIE_PL_PFLR_LINK_STATE_MASK		(0x3f << 16)
#define PCIE_PL_PFLR_FORCE_LINK			(1 << 15)
#define PCIE_PHY_DEBUG_R0 (PL_OFFSET + 0x28)
#define PCIE_PHY_DEBUG_R1 (PL_OFFSET + 0x2c)

#define PCIE_PHY_CTRL (PL_OFFSET + 0x114)
#define PCIE_PHY_CTRL_DATA_LOC 0
#define PCIE_PHY_CTRL_CAP_ADR_LOC 16
#define PCIE_PHY_CTRL_CAP_DAT_LOC 17
#define PCIE_PHY_CTRL_WR_LOC 18
#define PCIE_PHY_CTRL_RD_LOC 19

#define PCIE_PHY_STAT (PL_OFFSET + 0x110)
#define PCIE_PHY_STAT_ACK_LOC 16

#define PCIE_LINK_WIDTH_SPEED_CONTROL	0x80C
#define PORT_LOGIC_SPEED_CHANGE		(0x1 << 17)

/* PHY registers (not memory-mapped) */
#define PCIE_PHY_ATEOVRD			0x10
#define  PCIE_PHY_ATEOVRD_EN			(0x1 << 2)
#define  PCIE_PHY_ATEOVRD_REF_CLKDIV_SHIFT	0
#define  PCIE_PHY_ATEOVRD_REF_CLKDIV_MASK	0x1

#define PCIE_PHY_MPLL_OVRD_IN_LO		0x11
#define  PCIE_PHY_MPLL_MULTIPLIER_SHIFT		2
#define  PCIE_PHY_MPLL_MULTIPLIER_MASK		0x7f
#define  PCIE_PHY_MPLL_MULTIPLIER_OVRD		(0x1 << 9)

#define PCIE_PHY_RX_ASIC_OUT 0x100D
#define PCIE_PHY_RX_ASIC_OUT_VALID	(1 << 0)

#define PHY_RX_OVRD_IN_LO 0x1005
#define PHY_RX_OVRD_IN_LO_RX_DATA_EN (1 << 5)
#define PHY_RX_OVRD_IN_LO_RX_PLL_EN (1 << 3)

static int pcie_phy_poll_ack(struct imx6_pcie *imx6_pcie, int exp_val)
{
	struct dw_pcie *pci = imx6_pcie->pci;
	u32 val;
	u32 max_iterations = 10;
	u32 wait_counter = 0;

	do {
		val = dw_pcie_readl_dbi(pci, PCIE_PHY_STAT);
		val = (val >> PCIE_PHY_STAT_ACK_LOC) & 0x1;
		wait_counter++;

		if (val == exp_val)
			return 0;

		udelay(1);
	} while (wait_counter < max_iterations);

	return -ETIMEDOUT;
}

static int pcie_phy_wait_ack(struct imx6_pcie *imx6_pcie, int addr)
{
	struct dw_pcie *pci = imx6_pcie->pci;
	u32 val;
	int ret;

	val = addr << PCIE_PHY_CTRL_DATA_LOC;
	dw_pcie_writel_dbi(pci, PCIE_PHY_CTRL, val);

	val |= (0x1 << PCIE_PHY_CTRL_CAP_ADR_LOC);
	dw_pcie_writel_dbi(pci, PCIE_PHY_CTRL, val);

	ret = pcie_phy_poll_ack(imx6_pcie, 1);
	if (ret)
		return ret;

	val = addr << PCIE_PHY_CTRL_DATA_LOC;
	dw_pcie_writel_dbi(pci, PCIE_PHY_CTRL, val);

	return pcie_phy_poll_ack(imx6_pcie, 0);
}

/* Read from the 16-bit PCIe PHY control registers (not memory-mapped) */
static int pcie_phy_read(struct imx6_pcie *imx6_pcie, int addr, int *data)
{
	struct dw_pcie *pci = imx6_pcie->pci;
	u32 val, phy_ctl;
	int ret;

	ret = pcie_phy_wait_ack(imx6_pcie, addr);
	if (ret)
		return ret;

	/* assert Read signal */
	phy_ctl = 0x1 << PCIE_PHY_CTRL_RD_LOC;
	dw_pcie_writel_dbi(pci, PCIE_PHY_CTRL, phy_ctl);

	ret = pcie_phy_poll_ack(imx6_pcie, 1);
	if (ret)
		return ret;

	val = dw_pcie_readl_dbi(pci, PCIE_PHY_STAT);
	*data = val & 0xffff;

	/* deassert Read signal */
	dw_pcie_writel_dbi(pci, PCIE_PHY_CTRL, 0x00);

	return pcie_phy_poll_ack(imx6_pcie, 0);
}

static int pcie_phy_write(struct imx6_pcie *imx6_pcie, int addr, int data)
{
	struct dw_pcie *pci = imx6_pcie->pci;
	u32 var;
	int ret;

	/* write addr */
	/* cap addr */
	ret = pcie_phy_wait_ack(imx6_pcie, addr);
	if (ret)
		return ret;

	var = data << PCIE_PHY_CTRL_DATA_LOC;
	dw_pcie_writel_dbi(pci, PCIE_PHY_CTRL, var);

	/* capture data */
	var |= (0x1 << PCIE_PHY_CTRL_CAP_DAT_LOC);
	dw_pcie_writel_dbi(pci, PCIE_PHY_CTRL, var);

	ret = pcie_phy_poll_ack(imx6_pcie, 1);
	if (ret)
		return ret;

	/* deassert cap data */
	var = data << PCIE_PHY_CTRL_DATA_LOC;
	dw_pcie_writel_dbi(pci, PCIE_PHY_CTRL, var);

	/* wait for ack de-assertion */
	ret = pcie_phy_poll_ack(imx6_pcie, 0);
	if (ret)
		return ret;

	/* assert wr signal */
	var = 0x1 << PCIE_PHY_CTRL_WR_LOC;
	dw_pcie_writel_dbi(pci, PCIE_PHY_CTRL, var);

	/* wait for ack */
	ret = pcie_phy_poll_ack(imx6_pcie, 1);
	if (ret)
		return ret;

	/* deassert wr signal */
	var = data << PCIE_PHY_CTRL_DATA_LOC;
	dw_pcie_writel_dbi(pci, PCIE_PHY_CTRL, var);

	/* wait for ack de-assertion */
	ret = pcie_phy_poll_ack(imx6_pcie, 0);
	if (ret)
		return ret;

	dw_pcie_writel_dbi(pci, PCIE_PHY_CTRL, 0x0);

	return 0;
}

static void imx6_pcie_reset_phy(struct imx6_pcie *imx6_pcie)
{
	u32 tmp;

	pcie_phy_read(imx6_pcie, PHY_RX_OVRD_IN_LO, &tmp);
	tmp |= (PHY_RX_OVRD_IN_LO_RX_DATA_EN |
		PHY_RX_OVRD_IN_LO_RX_PLL_EN);
	pcie_phy_write(imx6_pcie, PHY_RX_OVRD_IN_LO, tmp);

	usleep_range(2000, 3000);

	pcie_phy_read(imx6_pcie, PHY_RX_OVRD_IN_LO, &tmp);
	tmp &= ~(PHY_RX_OVRD_IN_LO_RX_DATA_EN |
		  PHY_RX_OVRD_IN_LO_RX_PLL_EN);
	pcie_phy_write(imx6_pcie, PHY_RX_OVRD_IN_LO, tmp);
}

/*  Added for PCI abort handling */
static int imx6q_pcie_abort_handler(unsigned long addr,
		unsigned int fsr, struct pt_regs *regs)
{
	unsigned long pc = instruction_pointer(regs);
	unsigned long instr = *(unsigned long *)pc;
	int reg = (instr >> 12) & 15;

	/*
	 * If the instruction being executed was a read,
	 * make it look like it read all-ones.
	 */
	if ((instr & 0x0c100000) == 0x04100000) {
		unsigned long val;

		if (instr & 0x00400000)
			val = 255;
		else
			val = -1;

		regs->uregs[reg] = val;
		regs->ARM_pc += 4;
		return 0;
	}

	if ((instr & 0x0e100090) == 0x00100090) {
		regs->uregs[reg] = -1;
		regs->ARM_pc += 4;
		return 0;
	}

	return 1;
}

static int imx6_pcie_attach_pd(struct device *dev)
{
	struct imx6_pcie *imx6_pcie = dev_get_drvdata(dev);
	struct device_link *link;

	/* Do nothing when in a single power domain */
	if (dev->pm_domain)
		return 0;

	imx6_pcie->pd_pcie = dev_pm_domain_attach_by_name(dev, "pcie");
	if (IS_ERR(imx6_pcie->pd_pcie))
		return PTR_ERR(imx6_pcie->pd_pcie);
<<<<<<< HEAD
=======
	/* Do nothing when power domain missing */
	if (!imx6_pcie->pd_pcie)
		return 0;
>>>>>>> aa2d495f
	link = device_link_add(dev, imx6_pcie->pd_pcie,
			DL_FLAG_STATELESS |
			DL_FLAG_PM_RUNTIME |
			DL_FLAG_RPM_ACTIVE);
	if (!link) {
		dev_err(dev, "Failed to add device_link to pcie pd.\n");
		return -EINVAL;
	}

	imx6_pcie->pd_pcie_phy = dev_pm_domain_attach_by_name(dev, "pcie_phy");
	if (IS_ERR(imx6_pcie->pd_pcie_phy))
		return PTR_ERR(imx6_pcie->pd_pcie_phy);

<<<<<<< HEAD
	device_link_add(dev, imx6_pcie->pd_pcie_phy,
			DL_FLAG_STATELESS |
			DL_FLAG_PM_RUNTIME |
			DL_FLAG_RPM_ACTIVE);
	if (IS_ERR(link)) {
		dev_err(dev, "Failed to add device_link to pcie_phy pd: %ld\n", PTR_ERR(link));
		return PTR_ERR(link);
=======
	link = device_link_add(dev, imx6_pcie->pd_pcie_phy,
			DL_FLAG_STATELESS |
			DL_FLAG_PM_RUNTIME |
			DL_FLAG_RPM_ACTIVE);
	if (!link) {
		dev_err(dev, "Failed to add device_link to pcie_phy pd.\n");
		return -EINVAL;
>>>>>>> aa2d495f
	}

	return 0;
}

static void imx6_pcie_assert_core_reset(struct imx6_pcie *imx6_pcie)
{
	struct device *dev = imx6_pcie->pci->dev;

	switch (imx6_pcie->variant) {
	case IMX7D:
		reset_control_assert(imx6_pcie->pciephy_reset);
		reset_control_assert(imx6_pcie->apps_reset);
		break;
	case IMX6SX:
		regmap_update_bits(imx6_pcie->iomuxc_gpr, IOMUXC_GPR12,
				   IMX6SX_GPR12_PCIE_TEST_POWERDOWN,
				   IMX6SX_GPR12_PCIE_TEST_POWERDOWN);
		/* Force PCIe PHY reset */
		regmap_update_bits(imx6_pcie->iomuxc_gpr, IOMUXC_GPR5,
				   IMX6SX_GPR5_PCIE_BTNRST_RESET,
				   IMX6SX_GPR5_PCIE_BTNRST_RESET);
		break;
	case IMX6QP:
		regmap_update_bits(imx6_pcie->iomuxc_gpr, IOMUXC_GPR1,
				   IMX6Q_GPR1_PCIE_SW_RST,
				   IMX6Q_GPR1_PCIE_SW_RST);
		break;
	case IMX6Q:
		regmap_update_bits(imx6_pcie->iomuxc_gpr, IOMUXC_GPR1,
				   IMX6Q_GPR1_PCIE_TEST_PD, 1 << 18);
		regmap_update_bits(imx6_pcie->iomuxc_gpr, IOMUXC_GPR1,
				   IMX6Q_GPR1_PCIE_REF_CLK_EN, 0 << 16);
		break;
	}

	if (imx6_pcie->vpcie && regulator_is_enabled(imx6_pcie->vpcie) > 0) {
		int ret = regulator_disable(imx6_pcie->vpcie);

		if (ret)
			dev_err(dev, "failed to disable vpcie regulator: %d\n",
				ret);
	}
}

static int imx6_pcie_enable_ref_clk(struct imx6_pcie *imx6_pcie)
{
	struct dw_pcie *pci = imx6_pcie->pci;
	struct device *dev = pci->dev;
	int ret = 0;

	switch (imx6_pcie->variant) {
	case IMX6SX:
		ret = clk_prepare_enable(imx6_pcie->pcie_inbound_axi);
		if (ret) {
			dev_err(dev, "unable to enable pcie_axi clock\n");
			break;
		}

		regmap_update_bits(imx6_pcie->iomuxc_gpr, IOMUXC_GPR12,
				   IMX6SX_GPR12_PCIE_TEST_POWERDOWN, 0);
		break;
	case IMX6QP:		/* FALLTHROUGH */
	case IMX6Q:
		/* power up core phy and enable ref clock */
		regmap_update_bits(imx6_pcie->iomuxc_gpr, IOMUXC_GPR1,
				   IMX6Q_GPR1_PCIE_TEST_PD, 0 << 18);
		/*
		 * the async reset input need ref clock to sync internally,
		 * when the ref clock comes after reset, internal synced
		 * reset time is too short, cannot meet the requirement.
		 * add one ~10us delay here.
		 */
		udelay(10);
		regmap_update_bits(imx6_pcie->iomuxc_gpr, IOMUXC_GPR1,
				   IMX6Q_GPR1_PCIE_REF_CLK_EN, 1 << 16);
		break;
	case IMX7D:
		break;
	}

	return ret;
}

static void imx7d_pcie_wait_for_phy_pll_lock(struct imx6_pcie *imx6_pcie)
{
	u32 val;
	unsigned int retries;
	struct device *dev = imx6_pcie->pci->dev;

	for (retries = 0; retries < PHY_PLL_LOCK_WAIT_MAX_RETRIES; retries++) {
		regmap_read(imx6_pcie->iomuxc_gpr, IOMUXC_GPR22, &val);

		if (val & IMX7D_GPR22_PCIE_PHY_PLL_LOCKED)
			return;

		usleep_range(PHY_PLL_LOCK_WAIT_USLEEP_MIN,
			     PHY_PLL_LOCK_WAIT_USLEEP_MAX);
	}

	dev_err(dev, "PCIe PLL lock timeout\n");
}

static void imx6_pcie_deassert_core_reset(struct imx6_pcie *imx6_pcie)
{
	struct dw_pcie *pci = imx6_pcie->pci;
	struct device *dev = pci->dev;
	int ret;

	if (imx6_pcie->vpcie && !regulator_is_enabled(imx6_pcie->vpcie)) {
		ret = regulator_enable(imx6_pcie->vpcie);
		if (ret) {
			dev_err(dev, "failed to enable vpcie regulator: %d\n",
				ret);
			return;
		}
	}

	ret = clk_prepare_enable(imx6_pcie->pcie_phy);
	if (ret) {
		dev_err(dev, "unable to enable pcie_phy clock\n");
		goto err_pcie_phy;
	}

	ret = clk_prepare_enable(imx6_pcie->pcie_bus);
	if (ret) {
		dev_err(dev, "unable to enable pcie_bus clock\n");
		goto err_pcie_bus;
	}

	ret = clk_prepare_enable(imx6_pcie->pcie);
	if (ret) {
		dev_err(dev, "unable to enable pcie clock\n");
		goto err_pcie;
	}

	ret = imx6_pcie_enable_ref_clk(imx6_pcie);
	if (ret) {
		dev_err(dev, "unable to enable pcie ref clock\n");
		goto err_ref_clk;
	}

	/* allow the clocks to stabilize */
	usleep_range(200, 500);

	/* Some boards don't have PCIe reset GPIO. */
	if (gpio_is_valid(imx6_pcie->reset_gpio)) {
		gpio_set_value_cansleep(imx6_pcie->reset_gpio,
					imx6_pcie->gpio_active_high);
		msleep(100);
		gpio_set_value_cansleep(imx6_pcie->reset_gpio,
					!imx6_pcie->gpio_active_high);
	}

	switch (imx6_pcie->variant) {
	case IMX7D:
		reset_control_deassert(imx6_pcie->pciephy_reset);
		imx7d_pcie_wait_for_phy_pll_lock(imx6_pcie);
		break;
	case IMX6SX:
		regmap_update_bits(imx6_pcie->iomuxc_gpr, IOMUXC_GPR5,
				   IMX6SX_GPR5_PCIE_BTNRST_RESET, 0);
		break;
	case IMX6QP:
		regmap_update_bits(imx6_pcie->iomuxc_gpr, IOMUXC_GPR1,
				   IMX6Q_GPR1_PCIE_SW_RST, 0);

		usleep_range(200, 500);
		break;
	case IMX6Q:		/* Nothing to do */
		break;
	}

	return;

err_ref_clk:
	clk_disable_unprepare(imx6_pcie->pcie);
err_pcie:
	clk_disable_unprepare(imx6_pcie->pcie_bus);
err_pcie_bus:
	clk_disable_unprepare(imx6_pcie->pcie_phy);
err_pcie_phy:
	if (imx6_pcie->vpcie && regulator_is_enabled(imx6_pcie->vpcie) > 0) {
		ret = regulator_disable(imx6_pcie->vpcie);
		if (ret)
			dev_err(dev, "failed to disable vpcie regulator: %d\n",
				ret);
	}
}

static void imx6_pcie_init_phy(struct imx6_pcie *imx6_pcie)
{
	switch (imx6_pcie->variant) {
	case IMX7D:
		regmap_update_bits(imx6_pcie->iomuxc_gpr, IOMUXC_GPR12,
				   IMX7D_GPR12_PCIE_PHY_REFCLK_SEL, 0);
		break;
	case IMX6SX:
		regmap_update_bits(imx6_pcie->iomuxc_gpr, IOMUXC_GPR12,
				   IMX6SX_GPR12_PCIE_RX_EQ_MASK,
				   IMX6SX_GPR12_PCIE_RX_EQ_2);
		/* FALLTHROUGH */
	default:
		regmap_update_bits(imx6_pcie->iomuxc_gpr, IOMUXC_GPR12,
				   IMX6Q_GPR12_PCIE_CTL_2, 0 << 10);

		/* configure constant input signal to the pcie ctrl and phy */
		regmap_update_bits(imx6_pcie->iomuxc_gpr, IOMUXC_GPR12,
				   IMX6Q_GPR12_LOS_LEVEL, 9 << 4);

		regmap_update_bits(imx6_pcie->iomuxc_gpr, IOMUXC_GPR8,
				   IMX6Q_GPR8_TX_DEEMPH_GEN1,
				   imx6_pcie->tx_deemph_gen1 << 0);
		regmap_update_bits(imx6_pcie->iomuxc_gpr, IOMUXC_GPR8,
				   IMX6Q_GPR8_TX_DEEMPH_GEN2_3P5DB,
				   imx6_pcie->tx_deemph_gen2_3p5db << 6);
		regmap_update_bits(imx6_pcie->iomuxc_gpr, IOMUXC_GPR8,
				   IMX6Q_GPR8_TX_DEEMPH_GEN2_6DB,
				   imx6_pcie->tx_deemph_gen2_6db << 12);
		regmap_update_bits(imx6_pcie->iomuxc_gpr, IOMUXC_GPR8,
				   IMX6Q_GPR8_TX_SWING_FULL,
				   imx6_pcie->tx_swing_full << 18);
		regmap_update_bits(imx6_pcie->iomuxc_gpr, IOMUXC_GPR8,
				   IMX6Q_GPR8_TX_SWING_LOW,
				   imx6_pcie->tx_swing_low << 25);
		break;
	}

	regmap_update_bits(imx6_pcie->iomuxc_gpr, IOMUXC_GPR12,
			IMX6Q_GPR12_DEVICE_TYPE, PCI_EXP_TYPE_ROOT_PORT << 12);
}

static int imx6_setup_phy_mpll(struct imx6_pcie *imx6_pcie)
{
	unsigned long phy_rate = clk_get_rate(imx6_pcie->pcie_phy);
	int mult, div;
	u32 val;

	switch (phy_rate) {
	case 125000000:
		/*
		 * The default settings of the MPLL are for a 125MHz input
		 * clock, so no need to reconfigure anything in that case.
		 */
		return 0;
	case 100000000:
		mult = 25;
		div = 0;
		break;
	case 200000000:
		mult = 25;
		div = 1;
		break;
	default:
		dev_err(imx6_pcie->pci->dev,
			"Unsupported PHY reference clock rate %lu\n", phy_rate);
		return -EINVAL;
	}

	pcie_phy_read(imx6_pcie, PCIE_PHY_MPLL_OVRD_IN_LO, &val);
	val &= ~(PCIE_PHY_MPLL_MULTIPLIER_MASK <<
		 PCIE_PHY_MPLL_MULTIPLIER_SHIFT);
	val |= mult << PCIE_PHY_MPLL_MULTIPLIER_SHIFT;
	val |= PCIE_PHY_MPLL_MULTIPLIER_OVRD;
	pcie_phy_write(imx6_pcie, PCIE_PHY_MPLL_OVRD_IN_LO, val);

	pcie_phy_read(imx6_pcie, PCIE_PHY_ATEOVRD, &val);
	val &= ~(PCIE_PHY_ATEOVRD_REF_CLKDIV_MASK <<
		 PCIE_PHY_ATEOVRD_REF_CLKDIV_SHIFT);
	val |= div << PCIE_PHY_ATEOVRD_REF_CLKDIV_SHIFT;
	val |= PCIE_PHY_ATEOVRD_EN;
	pcie_phy_write(imx6_pcie, PCIE_PHY_ATEOVRD, val);

	return 0;
}

static int imx6_pcie_wait_for_link(struct imx6_pcie *imx6_pcie)
{
	struct dw_pcie *pci = imx6_pcie->pci;
	struct device *dev = pci->dev;

	/* check if the link is up or not */
	if (!dw_pcie_wait_for_link(pci))
		return 0;

	dev_dbg(dev, "DEBUG_R0: 0x%08x, DEBUG_R1: 0x%08x\n",
		dw_pcie_readl_dbi(pci, PCIE_PHY_DEBUG_R0),
		dw_pcie_readl_dbi(pci, PCIE_PHY_DEBUG_R1));
	return -ETIMEDOUT;
}

static int imx6_pcie_wait_for_speed_change(struct imx6_pcie *imx6_pcie)
{
	struct dw_pcie *pci = imx6_pcie->pci;
	struct device *dev = pci->dev;
	u32 tmp;
	unsigned int retries;

	for (retries = 0; retries < 200; retries++) {
		tmp = dw_pcie_readl_dbi(pci, PCIE_LINK_WIDTH_SPEED_CONTROL);
		/* Test if the speed change finished. */
		if (!(tmp & PORT_LOGIC_SPEED_CHANGE))
			return 0;
		usleep_range(100, 1000);
	}

	dev_err(dev, "Speed change timeout\n");
	return -EINVAL;
}

static void imx6_pcie_ltssm_enable(struct device *dev)
{
	struct imx6_pcie *imx6_pcie = dev_get_drvdata(dev);

	switch (imx6_pcie->variant) {
	case IMX6Q:
	case IMX6SX:
	case IMX6QP:
		regmap_update_bits(imx6_pcie->iomuxc_gpr, IOMUXC_GPR12,
				   IMX6Q_GPR12_PCIE_CTL_2,
				   IMX6Q_GPR12_PCIE_CTL_2);
		break;
	case IMX7D:
		reset_control_deassert(imx6_pcie->apps_reset);
		break;
	}
}

static int imx6_pcie_establish_link(struct imx6_pcie *imx6_pcie)
{
	struct dw_pcie *pci = imx6_pcie->pci;
	struct device *dev = pci->dev;
	u32 tmp;
	int ret;

	/*
	 * Force Gen1 operation when starting the link.  In case the link is
	 * started in Gen2 mode, there is a possibility the devices on the
	 * bus will not be detected at all.  This happens with PCIe switches.
	 */
	tmp = dw_pcie_readl_dbi(pci, PCIE_RC_LCR);
	tmp &= ~PCIE_RC_LCR_MAX_LINK_SPEEDS_MASK;
	tmp |= PCIE_RC_LCR_MAX_LINK_SPEEDS_GEN1;
	dw_pcie_writel_dbi(pci, PCIE_RC_LCR, tmp);

	/* Start LTSSM. */
	imx6_pcie_ltssm_enable(dev);

	ret = imx6_pcie_wait_for_link(imx6_pcie);
	if (ret)
		goto err_reset_phy;

	if (imx6_pcie->link_gen == 2) {
		/* Allow Gen2 mode after the link is up. */
		tmp = dw_pcie_readl_dbi(pci, PCIE_RC_LCR);
		tmp &= ~PCIE_RC_LCR_MAX_LINK_SPEEDS_MASK;
		tmp |= PCIE_RC_LCR_MAX_LINK_SPEEDS_GEN2;
		dw_pcie_writel_dbi(pci, PCIE_RC_LCR, tmp);

		/*
		 * Start Directed Speed Change so the best possible
		 * speed both link partners support can be negotiated.
		 */
		tmp = dw_pcie_readl_dbi(pci, PCIE_LINK_WIDTH_SPEED_CONTROL);
		tmp |= PORT_LOGIC_SPEED_CHANGE;
		dw_pcie_writel_dbi(pci, PCIE_LINK_WIDTH_SPEED_CONTROL, tmp);

		if (imx6_pcie->variant != IMX7D) {
			/*
			 * On i.MX7, DIRECT_SPEED_CHANGE behaves differently
			 * from i.MX6 family when no link speed transition
			 * occurs and we go Gen1 -> yep, Gen1. The difference
			 * is that, in such case, it will not be cleared by HW
			 * which will cause the following code to report false
			 * failure.
			 */

			ret = imx6_pcie_wait_for_speed_change(imx6_pcie);
			if (ret) {
				dev_err(dev, "Failed to bring link up!\n");
				goto err_reset_phy;
			}
		}

		/* Make sure link training is finished as well! */
		ret = imx6_pcie_wait_for_link(imx6_pcie);
		if (ret) {
			dev_err(dev, "Failed to bring link up!\n");
			goto err_reset_phy;
		}
	} else {
		dev_info(dev, "Link: Gen2 disabled\n");
	}

	tmp = dw_pcie_readl_dbi(pci, PCIE_RC_LCSR);
	dev_info(dev, "Link up, Gen%i\n", (tmp >> 16) & 0xf);
	return 0;

err_reset_phy:
	dev_dbg(dev, "PHY DEBUG_R0=0x%08x DEBUG_R1=0x%08x\n",
		dw_pcie_readl_dbi(pci, PCIE_PHY_DEBUG_R0),
		dw_pcie_readl_dbi(pci, PCIE_PHY_DEBUG_R1));
	imx6_pcie_reset_phy(imx6_pcie);
	return ret;
}

static int imx6_pcie_host_init(struct pcie_port *pp)
{
	struct dw_pcie *pci = to_dw_pcie_from_pp(pp);
	struct imx6_pcie *imx6_pcie = to_imx6_pcie(pci);

	imx6_pcie_assert_core_reset(imx6_pcie);
	imx6_pcie_init_phy(imx6_pcie);
	imx6_pcie_deassert_core_reset(imx6_pcie);
	imx6_setup_phy_mpll(imx6_pcie);
	dw_pcie_setup_rc(pp);
	imx6_pcie_establish_link(imx6_pcie);

	if (IS_ENABLED(CONFIG_PCI_MSI))
		dw_pcie_msi_init(pp);

	return 0;
}

static const struct dw_pcie_host_ops imx6_pcie_host_ops = {
	.host_init = imx6_pcie_host_init,
};

static int imx6_add_pcie_port(struct imx6_pcie *imx6_pcie,
			      struct platform_device *pdev)
{
	struct dw_pcie *pci = imx6_pcie->pci;
	struct pcie_port *pp = &pci->pp;
	struct device *dev = &pdev->dev;
	int ret;

	if (IS_ENABLED(CONFIG_PCI_MSI)) {
		pp->msi_irq = platform_get_irq_byname(pdev, "msi");
		if (pp->msi_irq <= 0) {
			dev_err(dev, "failed to get MSI irq\n");
			return -ENODEV;
		}
	}

	pp->ops = &imx6_pcie_host_ops;

	ret = dw_pcie_host_init(pp);
	if (ret) {
		dev_err(dev, "failed to initialize host\n");
		return ret;
	}

	return 0;
}

static const struct dw_pcie_ops dw_pcie_ops = {
	/* No special ops needed, but pcie-designware still expects this struct */
};

#ifdef CONFIG_PM_SLEEP
static void imx6_pcie_ltssm_disable(struct device *dev)
{
	struct imx6_pcie *imx6_pcie = dev_get_drvdata(dev);

	switch (imx6_pcie->variant) {
	case IMX6SX:
	case IMX6QP:
		regmap_update_bits(imx6_pcie->iomuxc_gpr, IOMUXC_GPR12,
				   IMX6Q_GPR12_PCIE_CTL_2, 0);
		break;
	case IMX7D:
		reset_control_assert(imx6_pcie->apps_reset);
		break;
	default:
		dev_err(dev, "ltssm_disable not supported\n");
	}
}

static void imx6_pcie_pm_turnoff(struct imx6_pcie *imx6_pcie)
{
	struct device *dev = imx6_pcie->pci->dev;

	/* Some variants have a turnoff reset in DT */
	if (imx6_pcie->turnoff_reset) {
		reset_control_assert(imx6_pcie->turnoff_reset);
		reset_control_deassert(imx6_pcie->turnoff_reset);
		goto pm_turnoff_sleep;
	}

	/* Others poke directly at IOMUXC registers */
	switch (imx6_pcie->variant) {
	case IMX6SX:
		regmap_update_bits(imx6_pcie->iomuxc_gpr, IOMUXC_GPR12,
				IMX6SX_GPR12_PCIE_PM_TURN_OFF,
				IMX6SX_GPR12_PCIE_PM_TURN_OFF);
		regmap_update_bits(imx6_pcie->iomuxc_gpr, IOMUXC_GPR12,
				IMX6SX_GPR12_PCIE_PM_TURN_OFF, 0);
		break;
	default:
		dev_err(dev, "PME_Turn_Off not implemented\n");
		return;
	}

	/*
	 * Components with an upstream port must respond to
	 * PME_Turn_Off with PME_TO_Ack but we can't check.
	 *
	 * The standard recommends a 1-10ms timeout after which to
	 * proceed anyway as if acks were received.
	 */
pm_turnoff_sleep:
	usleep_range(1000, 10000);
}

static void imx6_pcie_clk_disable(struct imx6_pcie *imx6_pcie)
{
	clk_disable_unprepare(imx6_pcie->pcie);
	clk_disable_unprepare(imx6_pcie->pcie_phy);
	clk_disable_unprepare(imx6_pcie->pcie_bus);

	switch (imx6_pcie->variant) {
	case IMX6SX:
		clk_disable_unprepare(imx6_pcie->pcie_inbound_axi);
		break;
	case IMX7D:
		regmap_update_bits(imx6_pcie->iomuxc_gpr, IOMUXC_GPR12,
				   IMX7D_GPR12_PCIE_PHY_REFCLK_SEL,
				   IMX7D_GPR12_PCIE_PHY_REFCLK_SEL);
		break;
	default:
		break;
	}
}

static inline bool imx6_pcie_supports_suspend(struct imx6_pcie *imx6_pcie)
{
	return (imx6_pcie->variant == IMX7D ||
		imx6_pcie->variant == IMX6SX);
}

static int imx6_pcie_suspend_noirq(struct device *dev)
{
	struct imx6_pcie *imx6_pcie = dev_get_drvdata(dev);

	if (!imx6_pcie_supports_suspend(imx6_pcie))
		return 0;

	imx6_pcie_pm_turnoff(imx6_pcie);
	imx6_pcie_clk_disable(imx6_pcie);
	imx6_pcie_ltssm_disable(dev);

	return 0;
}

static int imx6_pcie_resume_noirq(struct device *dev)
{
	int ret;
	struct imx6_pcie *imx6_pcie = dev_get_drvdata(dev);
	struct pcie_port *pp = &imx6_pcie->pci->pp;

	if (!imx6_pcie_supports_suspend(imx6_pcie))
		return 0;

	imx6_pcie_assert_core_reset(imx6_pcie);
	imx6_pcie_init_phy(imx6_pcie);
	imx6_pcie_deassert_core_reset(imx6_pcie);
	dw_pcie_setup_rc(pp);

	ret = imx6_pcie_establish_link(imx6_pcie);
	if (ret < 0)
		dev_info(dev, "pcie link is down after resume.\n");

	return 0;
}
#endif

static const struct dev_pm_ops imx6_pcie_pm_ops = {
	SET_NOIRQ_SYSTEM_SLEEP_PM_OPS(imx6_pcie_suspend_noirq,
				      imx6_pcie_resume_noirq)
};

static int imx6_pcie_probe(struct platform_device *pdev)
{
	struct device *dev = &pdev->dev;
	struct dw_pcie *pci;
	struct imx6_pcie *imx6_pcie;
	struct resource *dbi_base;
	struct device_node *node = dev->of_node;
	int ret;
	u16 val;

	imx6_pcie = devm_kzalloc(dev, sizeof(*imx6_pcie), GFP_KERNEL);
	if (!imx6_pcie)
		return -ENOMEM;

	pci = devm_kzalloc(dev, sizeof(*pci), GFP_KERNEL);
	if (!pci)
		return -ENOMEM;

	pci->dev = dev;
	pci->ops = &dw_pcie_ops;

	imx6_pcie->pci = pci;
	imx6_pcie->variant =
		(enum imx6_pcie_variants)of_device_get_match_data(dev);

	dbi_base = platform_get_resource(pdev, IORESOURCE_MEM, 0);
	pci->dbi_base = devm_ioremap_resource(dev, dbi_base);
	if (IS_ERR(pci->dbi_base))
		return PTR_ERR(pci->dbi_base);

	/* Fetch GPIOs */
	imx6_pcie->reset_gpio = of_get_named_gpio(node, "reset-gpio", 0);
	imx6_pcie->gpio_active_high = of_property_read_bool(node,
						"reset-gpio-active-high");
	if (gpio_is_valid(imx6_pcie->reset_gpio)) {
		ret = devm_gpio_request_one(dev, imx6_pcie->reset_gpio,
				imx6_pcie->gpio_active_high ?
					GPIOF_OUT_INIT_HIGH :
					GPIOF_OUT_INIT_LOW,
				"PCIe reset");
		if (ret) {
			dev_err(dev, "unable to get reset gpio\n");
			return ret;
		}
	} else if (imx6_pcie->reset_gpio == -EPROBE_DEFER) {
		return imx6_pcie->reset_gpio;
	}

	/* Fetch clocks */
	imx6_pcie->pcie_phy = devm_clk_get(dev, "pcie_phy");
	if (IS_ERR(imx6_pcie->pcie_phy)) {
		dev_err(dev, "pcie_phy clock source missing or invalid\n");
		return PTR_ERR(imx6_pcie->pcie_phy);
	}

	imx6_pcie->pcie_bus = devm_clk_get(dev, "pcie_bus");
	if (IS_ERR(imx6_pcie->pcie_bus)) {
		dev_err(dev, "pcie_bus clock source missing or invalid\n");
		return PTR_ERR(imx6_pcie->pcie_bus);
	}

	imx6_pcie->pcie = devm_clk_get(dev, "pcie");
	if (IS_ERR(imx6_pcie->pcie)) {
		dev_err(dev, "pcie clock source missing or invalid\n");
		return PTR_ERR(imx6_pcie->pcie);
	}

	switch (imx6_pcie->variant) {
	case IMX6SX:
		imx6_pcie->pcie_inbound_axi = devm_clk_get(dev,
							   "pcie_inbound_axi");
		if (IS_ERR(imx6_pcie->pcie_inbound_axi)) {
			dev_err(dev, "pcie_inbound_axi clock missing or invalid\n");
			return PTR_ERR(imx6_pcie->pcie_inbound_axi);
		}
		break;
	case IMX7D:
		imx6_pcie->pciephy_reset = devm_reset_control_get_exclusive(dev,
									    "pciephy");
		if (IS_ERR(imx6_pcie->pciephy_reset)) {
			dev_err(dev, "Failed to get PCIEPHY reset control\n");
			return PTR_ERR(imx6_pcie->pciephy_reset);
		}

		imx6_pcie->apps_reset = devm_reset_control_get_exclusive(dev,
									 "apps");
		if (IS_ERR(imx6_pcie->apps_reset)) {
			dev_err(dev, "Failed to get PCIE APPS reset control\n");
			return PTR_ERR(imx6_pcie->apps_reset);
		}
		break;
	default:
		break;
	}

	/* Grab turnoff reset */
	imx6_pcie->turnoff_reset = devm_reset_control_get_optional_exclusive(dev, "turnoff");
	if (IS_ERR(imx6_pcie->turnoff_reset)) {
		dev_err(dev, "Failed to get TURNOFF reset control\n");
		return PTR_ERR(imx6_pcie->turnoff_reset);
	}

	/* Grab GPR config register range */
	imx6_pcie->iomuxc_gpr =
		 syscon_regmap_lookup_by_compatible("fsl,imx6q-iomuxc-gpr");
	if (IS_ERR(imx6_pcie->iomuxc_gpr)) {
		dev_err(dev, "unable to find iomuxc registers\n");
		return PTR_ERR(imx6_pcie->iomuxc_gpr);
	}

	/* Grab PCIe PHY Tx Settings */
	if (of_property_read_u32(node, "fsl,tx-deemph-gen1",
				 &imx6_pcie->tx_deemph_gen1))
		imx6_pcie->tx_deemph_gen1 = 0;

	if (of_property_read_u32(node, "fsl,tx-deemph-gen2-3p5db",
				 &imx6_pcie->tx_deemph_gen2_3p5db))
		imx6_pcie->tx_deemph_gen2_3p5db = 0;

	if (of_property_read_u32(node, "fsl,tx-deemph-gen2-6db",
				 &imx6_pcie->tx_deemph_gen2_6db))
		imx6_pcie->tx_deemph_gen2_6db = 20;

	if (of_property_read_u32(node, "fsl,tx-swing-full",
				 &imx6_pcie->tx_swing_full))
		imx6_pcie->tx_swing_full = 127;

	if (of_property_read_u32(node, "fsl,tx-swing-low",
				 &imx6_pcie->tx_swing_low))
		imx6_pcie->tx_swing_low = 127;

	/* Limit link speed */
	ret = of_property_read_u32(node, "fsl,max-link-speed",
				   &imx6_pcie->link_gen);
	if (ret)
		imx6_pcie->link_gen = 1;

	imx6_pcie->vpcie = devm_regulator_get_optional(&pdev->dev, "vpcie");
	if (IS_ERR(imx6_pcie->vpcie)) {
		if (PTR_ERR(imx6_pcie->vpcie) == -EPROBE_DEFER)
			return -EPROBE_DEFER;
		imx6_pcie->vpcie = NULL;
	}

	platform_set_drvdata(pdev, imx6_pcie);

	ret = imx6_pcie_attach_pd(dev);
	if (ret)
		return ret;

	ret = imx6_add_pcie_port(imx6_pcie, pdev);
	if (ret < 0)
		return ret;

	if (pci_msi_enabled()) {
		val = dw_pcie_readw_dbi(pci, PCIE_RC_IMX6_MSI_CAP +
					PCI_MSI_FLAGS);
		val |= PCI_MSI_FLAGS_ENABLE;
		dw_pcie_writew_dbi(pci, PCIE_RC_IMX6_MSI_CAP + PCI_MSI_FLAGS,
				   val);
	}

	return 0;
}

static void imx6_pcie_shutdown(struct platform_device *pdev)
{
	struct imx6_pcie *imx6_pcie = platform_get_drvdata(pdev);

	/* bring down link, so bootloader gets clean state in case of reboot */
	imx6_pcie_assert_core_reset(imx6_pcie);
}

static const struct of_device_id imx6_pcie_of_match[] = {
	{ .compatible = "fsl,imx6q-pcie",  .data = (void *)IMX6Q,  },
	{ .compatible = "fsl,imx6sx-pcie", .data = (void *)IMX6SX, },
	{ .compatible = "fsl,imx6qp-pcie", .data = (void *)IMX6QP, },
	{ .compatible = "fsl,imx7d-pcie",  .data = (void *)IMX7D,  },
	{},
};

static struct platform_driver imx6_pcie_driver = {
	.driver = {
		.name	= "imx6q-pcie",
		.of_match_table = imx6_pcie_of_match,
		.suppress_bind_attrs = true,
		.pm = &imx6_pcie_pm_ops,
	},
	.probe    = imx6_pcie_probe,
	.shutdown = imx6_pcie_shutdown,
};

static int __init imx6_pcie_init(void)
{
	/*
	 * Since probe() can be deferred we need to make sure that
	 * hook_fault_code is not called after __init memory is freed
	 * by kernel and since imx6q_pcie_abort_handler() is a no-op,
	 * we can install the handler here without risking it
	 * accessing some uninitialized driver state.
	 */
	hook_fault_code(8, imx6q_pcie_abort_handler, SIGBUS, 0,
			"external abort on non-linefetch");

	return platform_driver_register(&imx6_pcie_driver);
}
device_initcall(imx6_pcie_init);<|MERGE_RESOLUTION|>--- conflicted
+++ resolved
@@ -310,12 +310,9 @@
 	imx6_pcie->pd_pcie = dev_pm_domain_attach_by_name(dev, "pcie");
 	if (IS_ERR(imx6_pcie->pd_pcie))
 		return PTR_ERR(imx6_pcie->pd_pcie);
-<<<<<<< HEAD
-=======
 	/* Do nothing when power domain missing */
 	if (!imx6_pcie->pd_pcie)
 		return 0;
->>>>>>> aa2d495f
 	link = device_link_add(dev, imx6_pcie->pd_pcie,
 			DL_FLAG_STATELESS |
 			DL_FLAG_PM_RUNTIME |
@@ -329,15 +326,6 @@
 	if (IS_ERR(imx6_pcie->pd_pcie_phy))
 		return PTR_ERR(imx6_pcie->pd_pcie_phy);
 
-<<<<<<< HEAD
-	device_link_add(dev, imx6_pcie->pd_pcie_phy,
-			DL_FLAG_STATELESS |
-			DL_FLAG_PM_RUNTIME |
-			DL_FLAG_RPM_ACTIVE);
-	if (IS_ERR(link)) {
-		dev_err(dev, "Failed to add device_link to pcie_phy pd: %ld\n", PTR_ERR(link));
-		return PTR_ERR(link);
-=======
 	link = device_link_add(dev, imx6_pcie->pd_pcie_phy,
 			DL_FLAG_STATELESS |
 			DL_FLAG_PM_RUNTIME |
@@ -345,7 +333,6 @@
 	if (!link) {
 		dev_err(dev, "Failed to add device_link to pcie_phy pd.\n");
 		return -EINVAL;
->>>>>>> aa2d495f
 	}
 
 	return 0;
