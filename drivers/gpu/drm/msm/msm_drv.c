--- conflicted
+++ resolved
@@ -520,11 +520,6 @@
 	ddev->dev_private = priv;
 	priv->dev = ddev;
 
-<<<<<<< HEAD
-	mdss = priv->mdss;
-
-=======
->>>>>>> 89b35e3f
 	priv->wq = alloc_ordered_workqueue("msm", 0);
 	priv->hangcheck_period = DRM_MSM_HANGCHECK_DEFAULT_PERIOD;
 
