// SPDX-License-Identifier: GPL-2.0-only
/*
 * Copyright (c) 2015, The Linux Foundation. All rights reserved.
 */

#include "dsi.h"
#include "dsi_cfg.h"

bool msm_dsi_is_cmd_mode(struct msm_dsi *msm_dsi)
{
	unsigned long host_flags = msm_dsi_host_get_mode_flags(msm_dsi->host);

	return !(host_flags & MIPI_DSI_MODE_VIDEO);
}

struct drm_dsc_config *msm_dsi_get_dsc_config(struct msm_dsi *msm_dsi)
{
	return msm_dsi_host_get_dsc_config(msm_dsi->host);
}

static int dsi_get_phy(struct msm_dsi *msm_dsi)
{
	struct platform_device *pdev = msm_dsi->pdev;
	struct platform_device *phy_pdev;
	struct device_node *phy_node;

	phy_node = of_parse_phandle(pdev->dev.of_node, "phys", 0);
	if (!phy_node) {
		DRM_DEV_ERROR(&pdev->dev, "cannot find phy device\n");
		return -ENXIO;
	}

	phy_pdev = of_find_device_by_node(phy_node);
	if (phy_pdev) {
		msm_dsi->phy = platform_get_drvdata(phy_pdev);
		msm_dsi->phy_dev = &phy_pdev->dev;
	}

	of_node_put(phy_node);

	if (!phy_pdev) {
		DRM_DEV_ERROR(&pdev->dev, "%s: phy driver is not ready\n", __func__);
		return -EPROBE_DEFER;
	}
	if (!msm_dsi->phy) {
		put_device(&phy_pdev->dev);
		DRM_DEV_ERROR(&pdev->dev, "%s: phy driver is not ready\n", __func__);
		return -EPROBE_DEFER;
	}

	return 0;
}

static void dsi_destroy(struct msm_dsi *msm_dsi)
{
	if (!msm_dsi)
		return;

	msm_dsi_manager_unregister(msm_dsi);

	if (msm_dsi->phy_dev) {
		put_device(msm_dsi->phy_dev);
		msm_dsi->phy = NULL;
		msm_dsi->phy_dev = NULL;
	}

	if (msm_dsi->host) {
		msm_dsi_host_destroy(msm_dsi->host);
		msm_dsi->host = NULL;
	}

	platform_set_drvdata(msm_dsi->pdev, NULL);
}

static struct msm_dsi *dsi_init(struct platform_device *pdev)
{
	struct msm_dsi *msm_dsi;
	int ret;

	if (!pdev)
		return ERR_PTR(-ENXIO);

	msm_dsi = devm_kzalloc(&pdev->dev, sizeof(*msm_dsi), GFP_KERNEL);
	if (!msm_dsi)
		return ERR_PTR(-ENOMEM);
	DBG("dsi probed=%p", msm_dsi);

	msm_dsi->id = -1;
	msm_dsi->pdev = pdev;
	platform_set_drvdata(pdev, msm_dsi);

	/* Init dsi host */
	ret = msm_dsi_host_init(msm_dsi);
	if (ret)
		goto destroy_dsi;

	/* GET dsi PHY */
	ret = dsi_get_phy(msm_dsi);
	if (ret)
		goto destroy_dsi;

	/* Register to dsi manager */
	ret = msm_dsi_manager_register(msm_dsi);
	if (ret)
		goto destroy_dsi;

	return msm_dsi;

destroy_dsi:
	dsi_destroy(msm_dsi);
	return ERR_PTR(ret);
}

static int dsi_bind(struct device *dev, struct device *master, void *data)
{
	struct msm_drm_private *priv = dev_get_drvdata(master);
	struct msm_dsi *msm_dsi = dev_get_drvdata(dev);

	priv->dsi[msm_dsi->id] = msm_dsi;

	return 0;
}

static void dsi_unbind(struct device *dev, struct device *master,
		void *data)
{
	struct msm_drm_private *priv = dev_get_drvdata(master);
	struct msm_dsi *msm_dsi = dev_get_drvdata(dev);

	priv->dsi[msm_dsi->id] = NULL;
}

static const struct component_ops dsi_ops = {
	.bind   = dsi_bind,
	.unbind = dsi_unbind,
};

int dsi_dev_attach(struct platform_device *pdev)
{
	return component_add(&pdev->dev, &dsi_ops);
}

void dsi_dev_detach(struct platform_device *pdev)
{
	component_del(&pdev->dev, &dsi_ops);
}

static int dsi_dev_probe(struct platform_device *pdev)
{
	struct msm_dsi *msm_dsi;

	DBG("");
	msm_dsi = dsi_init(pdev);
	if (IS_ERR(msm_dsi)) {
		/* Don't fail the bind if the dsi port is not connected */
		if (PTR_ERR(msm_dsi) == -ENODEV)
			return 0;
		else
			return PTR_ERR(msm_dsi);
	}

	return 0;
}

static int dsi_dev_remove(struct platform_device *pdev)
{
	struct msm_dsi *msm_dsi = platform_get_drvdata(pdev);

	DBG("");
	dsi_destroy(msm_dsi);

	return 0;
}

static const struct of_device_id dt_match[] = {
	{ .compatible = "qcom,mdss-dsi-ctrl", .data = NULL /* autodetect cfg */ },
	{ .compatible = "qcom,dsi-ctrl-6g-qcm2290", .data = &qcm2290_dsi_cfg_handler },
	{}
};

static const struct dev_pm_ops dsi_pm_ops = {
	SET_RUNTIME_PM_OPS(msm_dsi_runtime_suspend, msm_dsi_runtime_resume, NULL)
	SET_SYSTEM_SLEEP_PM_OPS(pm_runtime_force_suspend,
				pm_runtime_force_resume)
};

static struct platform_driver dsi_driver = {
	.probe = dsi_dev_probe,
	.remove = dsi_dev_remove,
	.driver = {
		.name = "msm_dsi",
		.of_match_table = dt_match,
		.pm = &dsi_pm_ops,
	},
};

void __init msm_dsi_register(void)
{
	DBG("");
	msm_dsi_phy_driver_register();
	platform_driver_register(&dsi_driver);
}

void __exit msm_dsi_unregister(void)
{
	DBG("");
	msm_dsi_phy_driver_unregister();
	platform_driver_unregister(&dsi_driver);
}

int msm_dsi_modeset_init(struct msm_dsi *msm_dsi, struct drm_device *dev,
			 struct drm_encoder *encoder)
{
	struct msm_drm_private *priv = dev->dev_private;
	int ret;

	if (priv->num_bridges == ARRAY_SIZE(priv->bridges)) {
		DRM_DEV_ERROR(dev->dev, "too many bridges\n");
		return -ENOSPC;
	}

<<<<<<< HEAD
	priv = dev->dev_private;

	if (priv->num_bridges == ARRAY_SIZE(priv->bridges)) {
		DRM_DEV_ERROR(dev->dev, "too many bridges\n");
		return -ENOSPC;
	}

=======
>>>>>>> 8d1d17d4
	msm_dsi->dev = dev;

	ret = msm_dsi_host_modeset_init(msm_dsi->host, dev);
	if (ret) {
		DRM_DEV_ERROR(dev->dev, "failed to modeset init host: %d\n", ret);
		goto fail;
	}

	if (msm_dsi_is_bonded_dsi(msm_dsi) &&
	    !msm_dsi_is_master_dsi(msm_dsi)) {
		/*
		 * Do not return an eror here,
		 * Just skip creating encoder/connector for the slave-DSI.
		 */
		return 0;
	}

	msm_dsi->encoder = encoder;

	msm_dsi->bridge = msm_dsi_manager_bridge_init(msm_dsi->id);
	if (IS_ERR(msm_dsi->bridge)) {
		ret = PTR_ERR(msm_dsi->bridge);
		DRM_DEV_ERROR(dev->dev, "failed to create dsi bridge: %d\n", ret);
		msm_dsi->bridge = NULL;
		goto fail;
	}

	ret = msm_dsi_manager_ext_bridge_init(msm_dsi->id);
	if (ret) {
		DRM_DEV_ERROR(dev->dev,
			"failed to create dsi connector: %d\n", ret);
		goto fail;
	}

	priv->bridges[priv->num_bridges++]       = msm_dsi->bridge;

	return 0;
fail:
	/* bridge/connector are normally destroyed by drm: */
	if (msm_dsi->bridge) {
		msm_dsi_manager_bridge_destroy(msm_dsi->bridge);
		msm_dsi->bridge = NULL;
	}

	return ret;
}

void msm_dsi_snapshot(struct msm_disp_state *disp_state, struct msm_dsi *msm_dsi)
{
	msm_dsi_host_snapshot(disp_state, msm_dsi->host);
	msm_dsi_phy_snapshot(disp_state, msm_dsi->phy);
}
<|MERGE_RESOLUTION|>--- conflicted
+++ resolved
@@ -219,16 +219,6 @@
 		return -ENOSPC;
 	}
 
-<<<<<<< HEAD
-	priv = dev->dev_private;
-
-	if (priv->num_bridges == ARRAY_SIZE(priv->bridges)) {
-		DRM_DEV_ERROR(dev->dev, "too many bridges\n");
-		return -ENOSPC;
-	}
-
-=======
->>>>>>> 8d1d17d4
 	msm_dsi->dev = dev;
 
 	ret = msm_dsi_host_modeset_init(msm_dsi->host, dev);
