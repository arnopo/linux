/*
 * Copyright 2016 Advanced Micro Devices, Inc.
 *
 * Permission is hereby granted, free of charge, to any person obtaining a
 * copy of this software and associated documentation files (the "Software"),
 * to deal in the Software without restriction, including without limitation
 * the rights to use, copy, modify, merge, publish, distribute, sublicense,
 * and/or sell copies of the Software, and to permit persons to whom the
 * Software is furnished to do so, subject to the following conditions:
 *
 * The above copyright notice and this permission notice shall be included in
 * all copies or substantial portions of the Software.
 *
 * THE SOFTWARE IS PROVIDED "AS IS", WITHOUT WARRANTY OF ANY KIND, EXPRESS OR
 * IMPLIED, INCLUDING BUT NOT LIMITED TO THE WARRANTIES OF MERCHANTABILITY,
 * FITNESS FOR A PARTICULAR PURPOSE AND NONINFRINGEMENT.  IN NO EVENT SHALL
 * THE COPYRIGHT HOLDER(S) OR AUTHOR(S) BE LIABLE FOR ANY CLAIM, DAMAGES OR
 * OTHER LIABILITY, WHETHER IN AN ACTION OF CONTRACT, TORT OR OTHERWISE,
 * ARISING FROM, OUT OF OR IN CONNECTION WITH THE SOFTWARE OR THE USE OR
 * OTHER DEALINGS IN THE SOFTWARE.
 *
 */

#include <linux/delay.h>
#include <linux/firmware.h>
#include <linux/module.h>
#include <linux/pci.h>

#include "amdgpu.h"
#include "amdgpu_ucode.h"
#include "amdgpu_trace.h"

#include "sdma0/sdma0_4_2_offset.h"
#include "sdma0/sdma0_4_2_sh_mask.h"
#include "sdma1/sdma1_4_2_offset.h"
#include "sdma1/sdma1_4_2_sh_mask.h"
#include "sdma2/sdma2_4_2_2_offset.h"
#include "sdma2/sdma2_4_2_2_sh_mask.h"
#include "sdma3/sdma3_4_2_2_offset.h"
#include "sdma3/sdma3_4_2_2_sh_mask.h"
#include "sdma4/sdma4_4_2_2_offset.h"
#include "sdma4/sdma4_4_2_2_sh_mask.h"
#include "sdma5/sdma5_4_2_2_offset.h"
#include "sdma5/sdma5_4_2_2_sh_mask.h"
#include "sdma6/sdma6_4_2_2_offset.h"
#include "sdma6/sdma6_4_2_2_sh_mask.h"
#include "sdma7/sdma7_4_2_2_offset.h"
#include "sdma7/sdma7_4_2_2_sh_mask.h"
#include "hdp/hdp_4_0_offset.h"
#include "sdma0/sdma0_4_1_default.h"

#include "soc15_common.h"
#include "soc15.h"
#include "vega10_sdma_pkt_open.h"

#include "ivsrcid/sdma0/irqsrcs_sdma0_4_0.h"
#include "ivsrcid/sdma1/irqsrcs_sdma1_4_0.h"

#include "amdgpu_ras.h"

MODULE_FIRMWARE("amdgpu/vega10_sdma.bin");
MODULE_FIRMWARE("amdgpu/vega10_sdma1.bin");
MODULE_FIRMWARE("amdgpu/vega12_sdma.bin");
MODULE_FIRMWARE("amdgpu/vega12_sdma1.bin");
MODULE_FIRMWARE("amdgpu/vega20_sdma.bin");
MODULE_FIRMWARE("amdgpu/vega20_sdma1.bin");
MODULE_FIRMWARE("amdgpu/raven_sdma.bin");
MODULE_FIRMWARE("amdgpu/picasso_sdma.bin");
MODULE_FIRMWARE("amdgpu/raven2_sdma.bin");
MODULE_FIRMWARE("amdgpu/arcturus_sdma.bin");
MODULE_FIRMWARE("amdgpu/renoir_sdma.bin");

#define SDMA0_POWER_CNTL__ON_OFF_CONDITION_HOLD_TIME_MASK  0x000000F8L
#define SDMA0_POWER_CNTL__ON_OFF_STATUS_DURATION_TIME_MASK 0xFC000000L

#define WREG32_SDMA(instance, offset, value) \
	WREG32(sdma_v4_0_get_reg_offset(adev, (instance), (offset)), value)
#define RREG32_SDMA(instance, offset) \
	RREG32(sdma_v4_0_get_reg_offset(adev, (instance), (offset)))

static void sdma_v4_0_set_ring_funcs(struct amdgpu_device *adev);
static void sdma_v4_0_set_buffer_funcs(struct amdgpu_device *adev);
static void sdma_v4_0_set_vm_pte_funcs(struct amdgpu_device *adev);
static void sdma_v4_0_set_irq_funcs(struct amdgpu_device *adev);

static const struct soc15_reg_golden golden_settings_sdma_4[] = {
	SOC15_REG_GOLDEN_VALUE(SDMA0, 0, mmSDMA0_CHICKEN_BITS, 0xfe931f07, 0x02831d07),
	SOC15_REG_GOLDEN_VALUE(SDMA0, 0, mmSDMA0_CLK_CTRL, 0xff000ff0, 0x3f000100),
	SOC15_REG_GOLDEN_VALUE(SDMA0, 0, mmSDMA0_GFX_IB_CNTL, 0x800f0100, 0x00000100),
	SOC15_REG_GOLDEN_VALUE(SDMA0, 0, mmSDMA0_GFX_RB_WPTR_POLL_CNTL, 0xfffffff7, 0x00403000),
	SOC15_REG_GOLDEN_VALUE(SDMA0, 0, mmSDMA0_PAGE_IB_CNTL, 0x800f0100, 0x00000100),
	SOC15_REG_GOLDEN_VALUE(SDMA0, 0, mmSDMA0_PAGE_RB_WPTR_POLL_CNTL, 0x0000fff0, 0x00403000),
	SOC15_REG_GOLDEN_VALUE(SDMA0, 0, mmSDMA0_POWER_CNTL, 0x003ff006, 0x0003c000),
	SOC15_REG_GOLDEN_VALUE(SDMA0, 0, mmSDMA0_RLC0_IB_CNTL, 0x800f0100, 0x00000100),
	SOC15_REG_GOLDEN_VALUE(SDMA0, 0, mmSDMA0_RLC0_RB_WPTR_POLL_CNTL, 0x0000fff0, 0x00403000),
	SOC15_REG_GOLDEN_VALUE(SDMA0, 0, mmSDMA0_RLC1_IB_CNTL, 0x800f0100, 0x00000100),
	SOC15_REG_GOLDEN_VALUE(SDMA0, 0, mmSDMA0_RLC1_RB_WPTR_POLL_CNTL, 0x0000fff0, 0x00403000),
	SOC15_REG_GOLDEN_VALUE(SDMA0, 0, mmSDMA0_UTCL1_PAGE, 0x000003ff, 0x000003c0),
	SOC15_REG_GOLDEN_VALUE(SDMA0, 0, mmSDMA0_UTCL1_WATERMK, 0xfc000000, 0x00000000),
	SOC15_REG_GOLDEN_VALUE(SDMA1, 0, mmSDMA1_CLK_CTRL, 0xffffffff, 0x3f000100),
	SOC15_REG_GOLDEN_VALUE(SDMA1, 0, mmSDMA1_GFX_IB_CNTL, 0x800f0100, 0x00000100),
	SOC15_REG_GOLDEN_VALUE(SDMA1, 0, mmSDMA1_GFX_RB_WPTR_POLL_CNTL, 0x0000fff0, 0x00403000),
	SOC15_REG_GOLDEN_VALUE(SDMA1, 0, mmSDMA1_PAGE_IB_CNTL, 0x800f0100, 0x00000100),
	SOC15_REG_GOLDEN_VALUE(SDMA1, 0, mmSDMA1_PAGE_RB_WPTR_POLL_CNTL, 0x0000fff0, 0x00403000),
	SOC15_REG_GOLDEN_VALUE(SDMA1, 0, mmSDMA1_POWER_CNTL, 0x003ff000, 0x0003c000),
	SOC15_REG_GOLDEN_VALUE(SDMA1, 0, mmSDMA1_RLC0_IB_CNTL, 0x800f0100, 0x00000100),
	SOC15_REG_GOLDEN_VALUE(SDMA1, 0, mmSDMA1_RLC0_RB_WPTR_POLL_CNTL, 0x0000fff0, 0x00403000),
	SOC15_REG_GOLDEN_VALUE(SDMA1, 0, mmSDMA1_RLC1_IB_CNTL, 0x800f0100, 0x00000100),
	SOC15_REG_GOLDEN_VALUE(SDMA1, 0, mmSDMA1_RLC1_RB_WPTR_POLL_CNTL, 0x0000fff0, 0x00403000),
	SOC15_REG_GOLDEN_VALUE(SDMA1, 0, mmSDMA1_UTCL1_PAGE, 0x000003ff, 0x000003c0),
	SOC15_REG_GOLDEN_VALUE(SDMA1, 0, mmSDMA1_UTCL1_WATERMK, 0xfc000000, 0x00000000)
};

static const struct soc15_reg_golden golden_settings_sdma_vg10[] = {
	SOC15_REG_GOLDEN_VALUE(SDMA0, 0, mmSDMA0_GB_ADDR_CONFIG, 0x0018773f, 0x00104002),
	SOC15_REG_GOLDEN_VALUE(SDMA0, 0, mmSDMA0_GB_ADDR_CONFIG_READ, 0x0018773f, 0x00104002),
	SOC15_REG_GOLDEN_VALUE(SDMA1, 0, mmSDMA1_CHICKEN_BITS, 0xfe931f07, 0x02831d07),
	SOC15_REG_GOLDEN_VALUE(SDMA1, 0, mmSDMA1_GB_ADDR_CONFIG, 0x0018773f, 0x00104002),
	SOC15_REG_GOLDEN_VALUE(SDMA1, 0, mmSDMA1_GB_ADDR_CONFIG_READ, 0x0018773f, 0x00104002)
};

static const struct soc15_reg_golden golden_settings_sdma_vg12[] = {
	SOC15_REG_GOLDEN_VALUE(SDMA0, 0, mmSDMA0_GB_ADDR_CONFIG, 0x0018773f, 0x00104001),
	SOC15_REG_GOLDEN_VALUE(SDMA0, 0, mmSDMA0_GB_ADDR_CONFIG_READ, 0x0018773f, 0x00104001),
	SOC15_REG_GOLDEN_VALUE(SDMA1, 0, mmSDMA1_CHICKEN_BITS, 0xfe931f07, 0x02831d07),
	SOC15_REG_GOLDEN_VALUE(SDMA1, 0, mmSDMA1_GB_ADDR_CONFIG, 0x0018773f, 0x00104001),
	SOC15_REG_GOLDEN_VALUE(SDMA1, 0, mmSDMA1_GB_ADDR_CONFIG_READ, 0x0018773f, 0x00104001)
};

static const struct soc15_reg_golden golden_settings_sdma_4_1[] = {
	SOC15_REG_GOLDEN_VALUE(SDMA0, 0, mmSDMA0_CHICKEN_BITS, 0xfe931f07, 0x02831d07),
	SOC15_REG_GOLDEN_VALUE(SDMA0, 0, mmSDMA0_CLK_CTRL, 0xffffffff, 0x3f000100),
	SOC15_REG_GOLDEN_VALUE(SDMA0, 0, mmSDMA0_GFX_IB_CNTL, 0x800f0111, 0x00000100),
	SOC15_REG_GOLDEN_VALUE(SDMA0, 0, mmSDMA0_GFX_RB_WPTR_POLL_CNTL, 0xfffffff7, 0x00403000),
	SOC15_REG_GOLDEN_VALUE(SDMA0, 0, mmSDMA0_POWER_CNTL, 0xfc3fffff, 0x40000051),
	SOC15_REG_GOLDEN_VALUE(SDMA0, 0, mmSDMA0_RLC0_IB_CNTL, 0x800f0111, 0x00000100),
	SOC15_REG_GOLDEN_VALUE(SDMA0, 0, mmSDMA0_RLC0_RB_WPTR_POLL_CNTL, 0xfffffff7, 0x00403000),
	SOC15_REG_GOLDEN_VALUE(SDMA0, 0, mmSDMA0_RLC1_IB_CNTL, 0x800f0111, 0x00000100),
	SOC15_REG_GOLDEN_VALUE(SDMA0, 0, mmSDMA0_RLC1_RB_WPTR_POLL_CNTL, 0xfffffff7, 0x00403000),
	SOC15_REG_GOLDEN_VALUE(SDMA0, 0, mmSDMA0_UTCL1_PAGE, 0x000003ff, 0x000003c0),
	SOC15_REG_GOLDEN_VALUE(SDMA0, 0, mmSDMA0_UTCL1_WATERMK, 0xfc000000, 0x00000000)
};

static const struct soc15_reg_golden golden_settings_sdma0_4_2_init[] = {
	SOC15_REG_GOLDEN_VALUE(SDMA0, 0, mmSDMA0_RLC0_RB_WPTR_POLL_CNTL, 0xfffffff0, 0x00403000),
};

static const struct soc15_reg_golden golden_settings_sdma0_4_2[] =
{
	SOC15_REG_GOLDEN_VALUE(SDMA0, 0, mmSDMA0_CHICKEN_BITS, 0xfe931f07, 0x02831f07),
	SOC15_REG_GOLDEN_VALUE(SDMA0, 0, mmSDMA0_CLK_CTRL, 0xffffffff, 0x3f000100),
	SOC15_REG_GOLDEN_VALUE(SDMA0, 0, mmSDMA0_GB_ADDR_CONFIG, 0x0000773f, 0x00004002),
	SOC15_REG_GOLDEN_VALUE(SDMA0, 0, mmSDMA0_GB_ADDR_CONFIG_READ, 0x0000773f, 0x00004002),
	SOC15_REG_GOLDEN_VALUE(SDMA0, 0, mmSDMA0_GFX_RB_RPTR_ADDR_LO, 0xfffffffd, 0x00000001),
	SOC15_REG_GOLDEN_VALUE(SDMA0, 0, mmSDMA0_GFX_RB_WPTR_POLL_CNTL, 0xfffffff7, 0x00403000),
	SOC15_REG_GOLDEN_VALUE(SDMA0, 0, mmSDMA0_PAGE_RB_RPTR_ADDR_LO, 0xfffffffd, 0x00000001),
	SOC15_REG_GOLDEN_VALUE(SDMA0, 0, mmSDMA0_PAGE_RB_WPTR_POLL_CNTL, 0xfffffff7, 0x00403000),
	SOC15_REG_GOLDEN_VALUE(SDMA0, 0, mmSDMA0_RD_BURST_CNTL, 0x0000000f, 0x00000003),
	SOC15_REG_GOLDEN_VALUE(SDMA0, 0, mmSDMA0_RLC0_RB_RPTR_ADDR_LO, 0xfffffffd, 0x00000001),
	SOC15_REG_GOLDEN_VALUE(SDMA0, 0, mmSDMA0_RLC0_RB_WPTR_POLL_CNTL, 0xfffffff0, 0x00403000),
	SOC15_REG_GOLDEN_VALUE(SDMA0, 0, mmSDMA0_RLC1_RB_RPTR_ADDR_LO, 0xfffffffd, 0x00000001),
	SOC15_REG_GOLDEN_VALUE(SDMA0, 0, mmSDMA0_RLC1_RB_WPTR_POLL_CNTL, 0xfffffff7, 0x00403000),
	SOC15_REG_GOLDEN_VALUE(SDMA0, 0, mmSDMA0_RLC2_RB_RPTR_ADDR_LO, 0xfffffffd, 0x00000001),
	SOC15_REG_GOLDEN_VALUE(SDMA0, 0, mmSDMA0_RLC2_RB_WPTR_POLL_CNTL, 0xfffffff7, 0x00403000),
	SOC15_REG_GOLDEN_VALUE(SDMA0, 0, mmSDMA0_RLC3_RB_RPTR_ADDR_LO, 0xfffffffd, 0x00000001),
	SOC15_REG_GOLDEN_VALUE(SDMA0, 0, mmSDMA0_RLC3_RB_WPTR_POLL_CNTL, 0xfffffff7, 0x00403000),
	SOC15_REG_GOLDEN_VALUE(SDMA0, 0, mmSDMA0_RLC4_RB_RPTR_ADDR_LO, 0xfffffffd, 0x00000001),
	SOC15_REG_GOLDEN_VALUE(SDMA0, 0, mmSDMA0_RLC4_RB_WPTR_POLL_CNTL, 0xfffffff7, 0x00403000),
	SOC15_REG_GOLDEN_VALUE(SDMA0, 0, mmSDMA0_RLC5_RB_RPTR_ADDR_LO, 0xfffffffd, 0x00000001),
	SOC15_REG_GOLDEN_VALUE(SDMA0, 0, mmSDMA0_RLC5_RB_WPTR_POLL_CNTL, 0xfffffff7, 0x00403000),
	SOC15_REG_GOLDEN_VALUE(SDMA0, 0, mmSDMA0_RLC6_RB_RPTR_ADDR_LO, 0xfffffffd, 0x00000001),
	SOC15_REG_GOLDEN_VALUE(SDMA0, 0, mmSDMA0_RLC6_RB_WPTR_POLL_CNTL, 0xfffffff7, 0x00403000),
	SOC15_REG_GOLDEN_VALUE(SDMA0, 0, mmSDMA0_RLC7_RB_RPTR_ADDR_LO, 0xfffffffd, 0x00000001),
	SOC15_REG_GOLDEN_VALUE(SDMA0, 0, mmSDMA0_RLC7_RB_WPTR_POLL_CNTL, 0xfffffff7, 0x00403000),
	SOC15_REG_GOLDEN_VALUE(SDMA0, 0, mmSDMA0_UTCL1_PAGE, 0x000003ff, 0x000003c0),
};

static const struct soc15_reg_golden golden_settings_sdma1_4_2[] = {
	SOC15_REG_GOLDEN_VALUE(SDMA1, 0, mmSDMA1_CHICKEN_BITS, 0xfe931f07, 0x02831f07),
	SOC15_REG_GOLDEN_VALUE(SDMA1, 0, mmSDMA1_CLK_CTRL, 0xffffffff, 0x3f000100),
	SOC15_REG_GOLDEN_VALUE(SDMA1, 0, mmSDMA1_GB_ADDR_CONFIG, 0x0000773f, 0x00004002),
	SOC15_REG_GOLDEN_VALUE(SDMA1, 0, mmSDMA1_GB_ADDR_CONFIG_READ, 0x0000773f, 0x00004002),
	SOC15_REG_GOLDEN_VALUE(SDMA1, 0, mmSDMA1_GFX_RB_RPTR_ADDR_LO, 0xfffffffd, 0x00000001),
	SOC15_REG_GOLDEN_VALUE(SDMA1, 0, mmSDMA1_GFX_RB_WPTR_POLL_CNTL, 0xfffffff7, 0x00403000),
	SOC15_REG_GOLDEN_VALUE(SDMA1, 0, mmSDMA1_PAGE_RB_RPTR_ADDR_LO, 0xfffffffd, 0x00000001),
	SOC15_REG_GOLDEN_VALUE(SDMA1, 0, mmSDMA1_PAGE_RB_WPTR_POLL_CNTL, 0xfffffff7, 0x00403000),
	SOC15_REG_GOLDEN_VALUE(SDMA1, 0, mmSDMA1_RD_BURST_CNTL, 0x0000000f, 0x00000003),
	SOC15_REG_GOLDEN_VALUE(SDMA1, 0, mmSDMA1_RLC0_RB_RPTR_ADDR_LO, 0xfffffffd, 0x00000001),
	SOC15_REG_GOLDEN_VALUE(SDMA1, 0, mmSDMA1_RLC0_RB_WPTR_POLL_CNTL, 0xfffffff0, 0x00403000),
	SOC15_REG_GOLDEN_VALUE(SDMA1, 0, mmSDMA1_RLC1_RB_RPTR_ADDR_LO, 0xfffffffd, 0x00000001),
	SOC15_REG_GOLDEN_VALUE(SDMA1, 0, mmSDMA1_RLC1_RB_WPTR_POLL_CNTL, 0xfffffff7, 0x00403000),
	SOC15_REG_GOLDEN_VALUE(SDMA1, 0, mmSDMA1_RLC2_RB_RPTR_ADDR_LO, 0xfffffffd, 0x00000001),
	SOC15_REG_GOLDEN_VALUE(SDMA1, 0, mmSDMA1_RLC2_RB_WPTR_POLL_CNTL, 0xfffffff7, 0x00403000),
	SOC15_REG_GOLDEN_VALUE(SDMA1, 0, mmSDMA1_RLC3_RB_RPTR_ADDR_LO, 0xfffffffd, 0x00000001),
	SOC15_REG_GOLDEN_VALUE(SDMA1, 0, mmSDMA1_RLC3_RB_WPTR_POLL_CNTL, 0xfffffff7, 0x00403000),
	SOC15_REG_GOLDEN_VALUE(SDMA1, 0, mmSDMA1_RLC4_RB_RPTR_ADDR_LO, 0xfffffffd, 0x00000001),
	SOC15_REG_GOLDEN_VALUE(SDMA1, 0, mmSDMA1_RLC4_RB_WPTR_POLL_CNTL, 0xfffffff7, 0x00403000),
	SOC15_REG_GOLDEN_VALUE(SDMA1, 0, mmSDMA1_RLC5_RB_RPTR_ADDR_LO, 0xfffffffd, 0x00000001),
	SOC15_REG_GOLDEN_VALUE(SDMA1, 0, mmSDMA1_RLC5_RB_WPTR_POLL_CNTL, 0xfffffff7, 0x00403000),
	SOC15_REG_GOLDEN_VALUE(SDMA1, 0, mmSDMA1_RLC6_RB_RPTR_ADDR_LO, 0xfffffffd, 0x00000001),
	SOC15_REG_GOLDEN_VALUE(SDMA1, 0, mmSDMA1_RLC6_RB_WPTR_POLL_CNTL, 0xfffffff7, 0x00403000),
	SOC15_REG_GOLDEN_VALUE(SDMA1, 0, mmSDMA1_RLC7_RB_RPTR_ADDR_LO, 0xfffffffd, 0x00000001),
	SOC15_REG_GOLDEN_VALUE(SDMA1, 0, mmSDMA1_RLC7_RB_WPTR_POLL_CNTL, 0xfffffff7, 0x00403000),
	SOC15_REG_GOLDEN_VALUE(SDMA1, 0, mmSDMA1_UTCL1_PAGE, 0x000003ff, 0x000003c0),
};

static const struct soc15_reg_golden golden_settings_sdma_rv1[] =
{
	SOC15_REG_GOLDEN_VALUE(SDMA0, 0, mmSDMA0_GB_ADDR_CONFIG, 0x0018773f, 0x00000002),
	SOC15_REG_GOLDEN_VALUE(SDMA0, 0, mmSDMA0_GB_ADDR_CONFIG_READ, 0x0018773f, 0x00000002)
};

static const struct soc15_reg_golden golden_settings_sdma_rv2[] =
{
	SOC15_REG_GOLDEN_VALUE(SDMA0, 0, mmSDMA0_GB_ADDR_CONFIG, 0x0018773f, 0x00003001),
	SOC15_REG_GOLDEN_VALUE(SDMA0, 0, mmSDMA0_GB_ADDR_CONFIG_READ, 0x0018773f, 0x00003001)
};

static const struct soc15_reg_golden golden_settings_sdma_arct[] =
{
	SOC15_REG_GOLDEN_VALUE(SDMA0, 0, mmSDMA0_CHICKEN_BITS, 0xfe931f07, 0x02831f07),
	SOC15_REG_GOLDEN_VALUE(SDMA0, 0, mmSDMA0_GB_ADDR_CONFIG, 0x0000773f, 0x00004002),
	SOC15_REG_GOLDEN_VALUE(SDMA0, 0, mmSDMA0_GB_ADDR_CONFIG_READ, 0x0000773f, 0x00004002),
	SOC15_REG_GOLDEN_VALUE(SDMA1, 0, mmSDMA1_CHICKEN_BITS, 0xfe931f07, 0x02831f07),
	SOC15_REG_GOLDEN_VALUE(SDMA1, 0, mmSDMA1_GB_ADDR_CONFIG, 0x0000773f, 0x00004002),
	SOC15_REG_GOLDEN_VALUE(SDMA1, 0, mmSDMA1_GB_ADDR_CONFIG_READ, 0x0000773f, 0x00004002),
	SOC15_REG_GOLDEN_VALUE(SDMA2, 0, mmSDMA2_CHICKEN_BITS, 0xfe931f07, 0x02831f07),
	SOC15_REG_GOLDEN_VALUE(SDMA2, 0, mmSDMA2_GB_ADDR_CONFIG, 0x0000773f, 0x00004002),
	SOC15_REG_GOLDEN_VALUE(SDMA2, 0, mmSDMA2_GB_ADDR_CONFIG_READ, 0x0000773f, 0x00004002),
	SOC15_REG_GOLDEN_VALUE(SDMA3, 0, mmSDMA3_CHICKEN_BITS, 0xfe931f07, 0x02831f07),
	SOC15_REG_GOLDEN_VALUE(SDMA3, 0, mmSDMA3_GB_ADDR_CONFIG, 0x0000773f, 0x00004002),
	SOC15_REG_GOLDEN_VALUE(SDMA3, 0, mmSDMA3_GB_ADDR_CONFIG_READ, 0x0000773f, 0x00004002),
	SOC15_REG_GOLDEN_VALUE(SDMA4, 0, mmSDMA4_CHICKEN_BITS, 0xfe931f07, 0x02831f07),
	SOC15_REG_GOLDEN_VALUE(SDMA4, 0, mmSDMA4_GB_ADDR_CONFIG, 0x0000773f, 0x00004002),
	SOC15_REG_GOLDEN_VALUE(SDMA4, 0, mmSDMA4_GB_ADDR_CONFIG_READ, 0x0000773f, 0x00004002),
	SOC15_REG_GOLDEN_VALUE(SDMA5, 0, mmSDMA5_CHICKEN_BITS, 0xfe931f07, 0x02831f07),
	SOC15_REG_GOLDEN_VALUE(SDMA5, 0, mmSDMA5_GB_ADDR_CONFIG, 0x0000773f, 0x00004002),
	SOC15_REG_GOLDEN_VALUE(SDMA5, 0, mmSDMA5_GB_ADDR_CONFIG_READ, 0x0000773f, 0x00004002),
	SOC15_REG_GOLDEN_VALUE(SDMA6, 0, mmSDMA6_CHICKEN_BITS, 0xfe931f07, 0x02831f07),
	SOC15_REG_GOLDEN_VALUE(SDMA6, 0, mmSDMA6_GB_ADDR_CONFIG, 0x0000773f, 0x00004002),
	SOC15_REG_GOLDEN_VALUE(SDMA6, 0, mmSDMA6_GB_ADDR_CONFIG_READ, 0x0000773f, 0x00004002),
	SOC15_REG_GOLDEN_VALUE(SDMA7, 0, mmSDMA7_CHICKEN_BITS, 0xfe931f07, 0x02831f07),
	SOC15_REG_GOLDEN_VALUE(SDMA7, 0, mmSDMA7_GB_ADDR_CONFIG, 0x0000773f, 0x00004002),
	SOC15_REG_GOLDEN_VALUE(SDMA7, 0, mmSDMA7_GB_ADDR_CONFIG_READ, 0x0000773f, 0x00004002)
};

static const struct soc15_reg_golden golden_settings_sdma_4_3[] = {
	SOC15_REG_GOLDEN_VALUE(SDMA0, 0, mmSDMA0_CHICKEN_BITS, 0xfe931f07, 0x02831f07),
	SOC15_REG_GOLDEN_VALUE(SDMA0, 0, mmSDMA0_CLK_CTRL, 0xffffffff, 0x3f000100),
	SOC15_REG_GOLDEN_VALUE(SDMA0, 0, mmSDMA0_GB_ADDR_CONFIG, 0x0018773f, 0x00000002),
	SOC15_REG_GOLDEN_VALUE(SDMA0, 0, mmSDMA0_GB_ADDR_CONFIG_READ, 0x0018773f, 0x00000002),
	SOC15_REG_GOLDEN_VALUE(SDMA0, 0, mmSDMA0_GFX_RB_WPTR_POLL_CNTL, 0xfffffff7, 0x00403000),
	SOC15_REG_GOLDEN_VALUE(SDMA0, 0, mmSDMA0_POWER_CNTL, 0x003fff07, 0x40000051),
	SOC15_REG_GOLDEN_VALUE(SDMA0, 0, mmSDMA0_RLC0_RB_WPTR_POLL_CNTL, 0xfffffff7, 0x00403000),
	SOC15_REG_GOLDEN_VALUE(SDMA0, 0, mmSDMA0_RLC1_RB_WPTR_POLL_CNTL, 0xfffffff7, 0x00403000),
	SOC15_REG_GOLDEN_VALUE(SDMA0, 0, mmSDMA0_UTCL1_PAGE, 0x000003ff, 0x000003c0),
	SOC15_REG_GOLDEN_VALUE(SDMA0, 0, mmSDMA0_UTCL1_WATERMK, 0xfc000000, 0x00000000)
};

static u32 sdma_v4_0_get_reg_offset(struct amdgpu_device *adev,
		u32 instance, u32 offset)
{
	switch (instance) {
	case 0:
		return (adev->reg_offset[SDMA0_HWIP][0][0] + offset);
	case 1:
		return (adev->reg_offset[SDMA1_HWIP][0][0] + offset);
	case 2:
		return (adev->reg_offset[SDMA2_HWIP][0][1] + offset);
	case 3:
		return (adev->reg_offset[SDMA3_HWIP][0][1] + offset);
	case 4:
		return (adev->reg_offset[SDMA4_HWIP][0][1] + offset);
	case 5:
		return (adev->reg_offset[SDMA5_HWIP][0][1] + offset);
	case 6:
		return (adev->reg_offset[SDMA6_HWIP][0][1] + offset);
	case 7:
		return (adev->reg_offset[SDMA7_HWIP][0][1] + offset);
	default:
		break;
	}
	return 0;
}

static unsigned sdma_v4_0_seq_to_irq_id(int seq_num)
{
	switch (seq_num) {
	case 0:
		return SOC15_IH_CLIENTID_SDMA0;
	case 1:
		return SOC15_IH_CLIENTID_SDMA1;
	case 2:
		return SOC15_IH_CLIENTID_SDMA2;
	case 3:
		return SOC15_IH_CLIENTID_SDMA3;
	case 4:
		return SOC15_IH_CLIENTID_SDMA4;
	case 5:
		return SOC15_IH_CLIENTID_SDMA5;
	case 6:
		return SOC15_IH_CLIENTID_SDMA6;
	case 7:
		return SOC15_IH_CLIENTID_SDMA7;
	default:
		break;
	}
	return -EINVAL;
}

static int sdma_v4_0_irq_id_to_seq(unsigned client_id)
{
	switch (client_id) {
	case SOC15_IH_CLIENTID_SDMA0:
		return 0;
	case SOC15_IH_CLIENTID_SDMA1:
		return 1;
	case SOC15_IH_CLIENTID_SDMA2:
		return 2;
	case SOC15_IH_CLIENTID_SDMA3:
		return 3;
	case SOC15_IH_CLIENTID_SDMA4:
		return 4;
	case SOC15_IH_CLIENTID_SDMA5:
		return 5;
	case SOC15_IH_CLIENTID_SDMA6:
		return 6;
	case SOC15_IH_CLIENTID_SDMA7:
		return 7;
	default:
		break;
	}
	return -EINVAL;
}

static void sdma_v4_0_init_golden_registers(struct amdgpu_device *adev)
{
	switch (adev->asic_type) {
	case CHIP_VEGA10:
		soc15_program_register_sequence(adev,
						golden_settings_sdma_4,
						ARRAY_SIZE(golden_settings_sdma_4));
		soc15_program_register_sequence(adev,
						golden_settings_sdma_vg10,
						ARRAY_SIZE(golden_settings_sdma_vg10));
		break;
	case CHIP_VEGA12:
		soc15_program_register_sequence(adev,
						golden_settings_sdma_4,
						ARRAY_SIZE(golden_settings_sdma_4));
		soc15_program_register_sequence(adev,
						golden_settings_sdma_vg12,
						ARRAY_SIZE(golden_settings_sdma_vg12));
		break;
	case CHIP_VEGA20:
		soc15_program_register_sequence(adev,
						golden_settings_sdma0_4_2_init,
						ARRAY_SIZE(golden_settings_sdma0_4_2_init));
		soc15_program_register_sequence(adev,
						golden_settings_sdma0_4_2,
						ARRAY_SIZE(golden_settings_sdma0_4_2));
		soc15_program_register_sequence(adev,
						golden_settings_sdma1_4_2,
						ARRAY_SIZE(golden_settings_sdma1_4_2));
		break;
	case CHIP_ARCTURUS:
		soc15_program_register_sequence(adev,
						golden_settings_sdma_arct,
						ARRAY_SIZE(golden_settings_sdma_arct));
		break;
	case CHIP_RAVEN:
		soc15_program_register_sequence(adev,
						golden_settings_sdma_4_1,
						ARRAY_SIZE(golden_settings_sdma_4_1));
		if (adev->rev_id >= 8)
			soc15_program_register_sequence(adev,
							golden_settings_sdma_rv2,
							ARRAY_SIZE(golden_settings_sdma_rv2));
		else
			soc15_program_register_sequence(adev,
							golden_settings_sdma_rv1,
							ARRAY_SIZE(golden_settings_sdma_rv1));
		break;
	case CHIP_RENOIR:
		soc15_program_register_sequence(adev,
						golden_settings_sdma_4_3,
						ARRAY_SIZE(golden_settings_sdma_4_3));
		break;
	default:
		break;
	}
}

static int sdma_v4_0_init_inst_ctx(struct amdgpu_sdma_instance *sdma_inst)
{
	int err = 0;
	const struct sdma_firmware_header_v1_0 *hdr;

	err = amdgpu_ucode_validate(sdma_inst->fw);
	if (err)
		return err;

	hdr = (const struct sdma_firmware_header_v1_0 *)sdma_inst->fw->data;
	sdma_inst->fw_version = le32_to_cpu(hdr->header.ucode_version);
	sdma_inst->feature_version = le32_to_cpu(hdr->ucode_feature_version);

	if (sdma_inst->feature_version >= 20)
		sdma_inst->burst_nop = true;

	return 0;
}

static void sdma_v4_0_destroy_inst_ctx(struct amdgpu_device *adev)
{
	int i;

	for (i = 0; i < adev->sdma.num_instances; i++) {
		if (adev->sdma.instance[i].fw != NULL)
			release_firmware(adev->sdma.instance[i].fw);

		/* arcturus shares the same FW memory across
		   all SDMA isntances */
		if (adev->asic_type == CHIP_ARCTURUS)
			break;
	}

	memset((void*)adev->sdma.instance, 0,
		sizeof(struct amdgpu_sdma_instance) * AMDGPU_MAX_SDMA_INSTANCES);
}

/**
 * sdma_v4_0_init_microcode - load ucode images from disk
 *
 * @adev: amdgpu_device pointer
 *
 * Use the firmware interface to load the ucode images into
 * the driver (not loaded into hw).
 * Returns 0 on success, error on failure.
 */

// emulation only, won't work on real chip
// vega10 real chip need to use PSP to load firmware
static int sdma_v4_0_init_microcode(struct amdgpu_device *adev)
{
	const char *chip_name;
	char fw_name[30];
	int err = 0, i;
	struct amdgpu_firmware_info *info = NULL;
	const struct common_firmware_header *header = NULL;

	DRM_DEBUG("\n");

	switch (adev->asic_type) {
	case CHIP_VEGA10:
		chip_name = "vega10";
		break;
	case CHIP_VEGA12:
		chip_name = "vega12";
		break;
	case CHIP_VEGA20:
		chip_name = "vega20";
		break;
	case CHIP_RAVEN:
		if (adev->rev_id >= 8)
			chip_name = "raven2";
		else if (adev->pdev->device == 0x15d8)
			chip_name = "picasso";
		else
			chip_name = "raven";
		break;
	case CHIP_ARCTURUS:
		chip_name = "arcturus";
		break;
	case CHIP_RENOIR:
		chip_name = "renoir";
		break;
	default:
		BUG();
	}

	snprintf(fw_name, sizeof(fw_name), "amdgpu/%s_sdma.bin", chip_name);

	err = request_firmware(&adev->sdma.instance[0].fw, fw_name, adev->dev);
	if (err)
		goto out;

	err = sdma_v4_0_init_inst_ctx(&adev->sdma.instance[0]);
	if (err)
		goto out;

	for (i = 1; i < adev->sdma.num_instances; i++) {
		if (adev->asic_type == CHIP_ARCTURUS) {
			/* Acturus will leverage the same FW memory
			   for every SDMA instance */
			memcpy((void*)&adev->sdma.instance[i],
			       (void*)&adev->sdma.instance[0],
			       sizeof(struct amdgpu_sdma_instance));
		}
		else {
			snprintf(fw_name, sizeof(fw_name), "amdgpu/%s_sdma%d.bin", chip_name, i);

			err = request_firmware(&adev->sdma.instance[i].fw, fw_name, adev->dev);
			if (err)
				goto out;

			err = sdma_v4_0_init_inst_ctx(&adev->sdma.instance[i]);
			if (err)
				goto out;
		}
	}

	DRM_DEBUG("psp_load == '%s'\n",
		adev->firmware.load_type == AMDGPU_FW_LOAD_PSP ? "true" : "false");

	if (adev->firmware.load_type == AMDGPU_FW_LOAD_PSP) {
		for (i = 0; i < adev->sdma.num_instances; i++) {
			info = &adev->firmware.ucode[AMDGPU_UCODE_ID_SDMA0 + i];
			info->ucode_id = AMDGPU_UCODE_ID_SDMA0 + i;
			info->fw = adev->sdma.instance[i].fw;
			header = (const struct common_firmware_header *)info->fw->data;
			adev->firmware.fw_size +=
				ALIGN(le32_to_cpu(header->ucode_size_bytes), PAGE_SIZE);
		}
	}

out:
	if (err) {
		DRM_ERROR("sdma_v4_0: Failed to load firmware \"%s\"\n", fw_name);
		sdma_v4_0_destroy_inst_ctx(adev);
	}
	return err;
}

/**
 * sdma_v4_0_ring_get_rptr - get the current read pointer
 *
 * @ring: amdgpu ring pointer
 *
 * Get the current rptr from the hardware (VEGA10+).
 */
static uint64_t sdma_v4_0_ring_get_rptr(struct amdgpu_ring *ring)
{
	u64 *rptr;

	/* XXX check if swapping is necessary on BE */
	rptr = ((u64 *)&ring->adev->wb.wb[ring->rptr_offs]);

	DRM_DEBUG("rptr before shift == 0x%016llx\n", *rptr);
	return ((*rptr) >> 2);
}

/**
 * sdma_v4_0_ring_get_wptr - get the current write pointer
 *
 * @ring: amdgpu ring pointer
 *
 * Get the current wptr from the hardware (VEGA10+).
 */
static uint64_t sdma_v4_0_ring_get_wptr(struct amdgpu_ring *ring)
{
	struct amdgpu_device *adev = ring->adev;
	u64 wptr;

	if (ring->use_doorbell) {
		/* XXX check if swapping is necessary on BE */
		wptr = READ_ONCE(*((u64 *)&adev->wb.wb[ring->wptr_offs]));
		DRM_DEBUG("wptr/doorbell before shift == 0x%016llx\n", wptr);
	} else {
		wptr = RREG32_SDMA(ring->me, mmSDMA0_GFX_RB_WPTR_HI);
		wptr = wptr << 32;
		wptr |= RREG32_SDMA(ring->me, mmSDMA0_GFX_RB_WPTR);
		DRM_DEBUG("wptr before shift [%i] wptr == 0x%016llx\n",
				ring->me, wptr);
	}

	return wptr >> 2;
}

/**
 * sdma_v4_0_ring_set_wptr - commit the write pointer
 *
 * @ring: amdgpu ring pointer
 *
 * Write the wptr back to the hardware (VEGA10+).
 */
static void sdma_v4_0_ring_set_wptr(struct amdgpu_ring *ring)
{
	struct amdgpu_device *adev = ring->adev;

	DRM_DEBUG("Setting write pointer\n");
	if (ring->use_doorbell) {
		u64 *wb = (u64 *)&adev->wb.wb[ring->wptr_offs];

		DRM_DEBUG("Using doorbell -- "
				"wptr_offs == 0x%08x "
				"lower_32_bits(ring->wptr) << 2 == 0x%08x "
				"upper_32_bits(ring->wptr) << 2 == 0x%08x\n",
				ring->wptr_offs,
				lower_32_bits(ring->wptr << 2),
				upper_32_bits(ring->wptr << 2));
		/* XXX check if swapping is necessary on BE */
		WRITE_ONCE(*wb, (ring->wptr << 2));
		DRM_DEBUG("calling WDOORBELL64(0x%08x, 0x%016llx)\n",
				ring->doorbell_index, ring->wptr << 2);
		WDOORBELL64(ring->doorbell_index, ring->wptr << 2);
	} else {
		DRM_DEBUG("Not using doorbell -- "
				"mmSDMA%i_GFX_RB_WPTR == 0x%08x "
				"mmSDMA%i_GFX_RB_WPTR_HI == 0x%08x\n",
				ring->me,
				lower_32_bits(ring->wptr << 2),
				ring->me,
				upper_32_bits(ring->wptr << 2));
		WREG32_SDMA(ring->me, mmSDMA0_GFX_RB_WPTR,
			    lower_32_bits(ring->wptr << 2));
		WREG32_SDMA(ring->me, mmSDMA0_GFX_RB_WPTR_HI,
			    upper_32_bits(ring->wptr << 2));
	}
}

/**
 * sdma_v4_0_page_ring_get_wptr - get the current write pointer
 *
 * @ring: amdgpu ring pointer
 *
 * Get the current wptr from the hardware (VEGA10+).
 */
static uint64_t sdma_v4_0_page_ring_get_wptr(struct amdgpu_ring *ring)
{
	struct amdgpu_device *adev = ring->adev;
	u64 wptr;

	if (ring->use_doorbell) {
		/* XXX check if swapping is necessary on BE */
		wptr = READ_ONCE(*((u64 *)&adev->wb.wb[ring->wptr_offs]));
	} else {
		wptr = RREG32_SDMA(ring->me, mmSDMA0_PAGE_RB_WPTR_HI);
		wptr = wptr << 32;
		wptr |= RREG32_SDMA(ring->me, mmSDMA0_PAGE_RB_WPTR);
	}

	return wptr >> 2;
}

/**
 * sdma_v4_0_ring_set_wptr - commit the write pointer
 *
 * @ring: amdgpu ring pointer
 *
 * Write the wptr back to the hardware (VEGA10+).
 */
static void sdma_v4_0_page_ring_set_wptr(struct amdgpu_ring *ring)
{
	struct amdgpu_device *adev = ring->adev;

	if (ring->use_doorbell) {
		u64 *wb = (u64 *)&adev->wb.wb[ring->wptr_offs];

		/* XXX check if swapping is necessary on BE */
		WRITE_ONCE(*wb, (ring->wptr << 2));
		WDOORBELL64(ring->doorbell_index, ring->wptr << 2);
	} else {
		uint64_t wptr = ring->wptr << 2;

		WREG32_SDMA(ring->me, mmSDMA0_PAGE_RB_WPTR,
			    lower_32_bits(wptr));
		WREG32_SDMA(ring->me, mmSDMA0_PAGE_RB_WPTR_HI,
			    upper_32_bits(wptr));
	}
}

static void sdma_v4_0_ring_insert_nop(struct amdgpu_ring *ring, uint32_t count)
{
	struct amdgpu_sdma_instance *sdma = amdgpu_sdma_get_instance_from_ring(ring);
	int i;

	for (i = 0; i < count; i++)
		if (sdma && sdma->burst_nop && (i == 0))
			amdgpu_ring_write(ring, ring->funcs->nop |
				SDMA_PKT_NOP_HEADER_COUNT(count - 1));
		else
			amdgpu_ring_write(ring, ring->funcs->nop);
}

/**
 * sdma_v4_0_ring_emit_ib - Schedule an IB on the DMA engine
 *
 * @ring: amdgpu ring pointer
 * @ib: IB object to schedule
 *
 * Schedule an IB in the DMA ring (VEGA10).
 */
static void sdma_v4_0_ring_emit_ib(struct amdgpu_ring *ring,
				   struct amdgpu_job *job,
				   struct amdgpu_ib *ib,
				   uint32_t flags)
{
	unsigned vmid = AMDGPU_JOB_GET_VMID(job);

	/* IB packet must end on a 8 DW boundary */
	sdma_v4_0_ring_insert_nop(ring, (10 - (lower_32_bits(ring->wptr) & 7)) % 8);

	amdgpu_ring_write(ring, SDMA_PKT_HEADER_OP(SDMA_OP_INDIRECT) |
			  SDMA_PKT_INDIRECT_HEADER_VMID(vmid & 0xf));
	/* base must be 32 byte aligned */
	amdgpu_ring_write(ring, lower_32_bits(ib->gpu_addr) & 0xffffffe0);
	amdgpu_ring_write(ring, upper_32_bits(ib->gpu_addr));
	amdgpu_ring_write(ring, ib->length_dw);
	amdgpu_ring_write(ring, 0);
	amdgpu_ring_write(ring, 0);

}

static void sdma_v4_0_wait_reg_mem(struct amdgpu_ring *ring,
				   int mem_space, int hdp,
				   uint32_t addr0, uint32_t addr1,
				   uint32_t ref, uint32_t mask,
				   uint32_t inv)
{
	amdgpu_ring_write(ring, SDMA_PKT_HEADER_OP(SDMA_OP_POLL_REGMEM) |
			  SDMA_PKT_POLL_REGMEM_HEADER_HDP_FLUSH(hdp) |
			  SDMA_PKT_POLL_REGMEM_HEADER_MEM_POLL(mem_space) |
			  SDMA_PKT_POLL_REGMEM_HEADER_FUNC(3)); /* == */
	if (mem_space) {
		/* memory */
		amdgpu_ring_write(ring, addr0);
		amdgpu_ring_write(ring, addr1);
	} else {
		/* registers */
		amdgpu_ring_write(ring, addr0 << 2);
		amdgpu_ring_write(ring, addr1 << 2);
	}
	amdgpu_ring_write(ring, ref); /* reference */
	amdgpu_ring_write(ring, mask); /* mask */
	amdgpu_ring_write(ring, SDMA_PKT_POLL_REGMEM_DW5_RETRY_COUNT(0xfff) |
			  SDMA_PKT_POLL_REGMEM_DW5_INTERVAL(inv)); /* retry count, poll interval */
}

/**
 * sdma_v4_0_ring_emit_hdp_flush - emit an hdp flush on the DMA ring
 *
 * @ring: amdgpu ring pointer
 *
 * Emit an hdp flush packet on the requested DMA ring.
 */
static void sdma_v4_0_ring_emit_hdp_flush(struct amdgpu_ring *ring)
{
	struct amdgpu_device *adev = ring->adev;
	u32 ref_and_mask = 0;
	const struct nbio_hdp_flush_reg *nbio_hf_reg = adev->nbio.hdp_flush_reg;

	ref_and_mask = nbio_hf_reg->ref_and_mask_sdma0 << ring->me;

	sdma_v4_0_wait_reg_mem(ring, 0, 1,
			       adev->nbio.funcs->get_hdp_flush_done_offset(adev),
			       adev->nbio.funcs->get_hdp_flush_req_offset(adev),
			       ref_and_mask, ref_and_mask, 10);
}

/**
 * sdma_v4_0_ring_emit_fence - emit a fence on the DMA ring
 *
 * @ring: amdgpu ring pointer
 * @fence: amdgpu fence object
 *
 * Add a DMA fence packet to the ring to write
 * the fence seq number and DMA trap packet to generate
 * an interrupt if needed (VEGA10).
 */
static void sdma_v4_0_ring_emit_fence(struct amdgpu_ring *ring, u64 addr, u64 seq,
				      unsigned flags)
{
	bool write64bit = flags & AMDGPU_FENCE_FLAG_64BIT;
	/* write the fence */
	amdgpu_ring_write(ring, SDMA_PKT_HEADER_OP(SDMA_OP_FENCE));
	/* zero in first two bits */
	BUG_ON(addr & 0x3);
	amdgpu_ring_write(ring, lower_32_bits(addr));
	amdgpu_ring_write(ring, upper_32_bits(addr));
	amdgpu_ring_write(ring, lower_32_bits(seq));

	/* optionally write high bits as well */
	if (write64bit) {
		addr += 4;
		amdgpu_ring_write(ring, SDMA_PKT_HEADER_OP(SDMA_OP_FENCE));
		/* zero in first two bits */
		BUG_ON(addr & 0x3);
		amdgpu_ring_write(ring, lower_32_bits(addr));
		amdgpu_ring_write(ring, upper_32_bits(addr));
		amdgpu_ring_write(ring, upper_32_bits(seq));
	}

	/* generate an interrupt */
	amdgpu_ring_write(ring, SDMA_PKT_HEADER_OP(SDMA_OP_TRAP));
	amdgpu_ring_write(ring, SDMA_PKT_TRAP_INT_CONTEXT_INT_CONTEXT(0));
}


/**
 * sdma_v4_0_gfx_stop - stop the gfx async dma engines
 *
 * @adev: amdgpu_device pointer
 *
 * Stop the gfx async dma ring buffers (VEGA10).
 */
static void sdma_v4_0_gfx_stop(struct amdgpu_device *adev)
{
	struct amdgpu_ring *sdma[AMDGPU_MAX_SDMA_INSTANCES];
	u32 rb_cntl, ib_cntl;
	int i, unset = 0;

	for (i = 0; i < adev->sdma.num_instances; i++) {
		sdma[i] = &adev->sdma.instance[i].ring;

		if ((adev->mman.buffer_funcs_ring == sdma[i]) && unset != 1) {
			amdgpu_ttm_set_buffer_funcs_status(adev, false);
			unset = 1;
		}

		rb_cntl = RREG32_SDMA(i, mmSDMA0_GFX_RB_CNTL);
		rb_cntl = REG_SET_FIELD(rb_cntl, SDMA0_GFX_RB_CNTL, RB_ENABLE, 0);
		WREG32_SDMA(i, mmSDMA0_GFX_RB_CNTL, rb_cntl);
		ib_cntl = RREG32_SDMA(i, mmSDMA0_GFX_IB_CNTL);
		ib_cntl = REG_SET_FIELD(ib_cntl, SDMA0_GFX_IB_CNTL, IB_ENABLE, 0);
		WREG32_SDMA(i, mmSDMA0_GFX_IB_CNTL, ib_cntl);

		sdma[i]->sched.ready = false;
	}
}

/**
 * sdma_v4_0_rlc_stop - stop the compute async dma engines
 *
 * @adev: amdgpu_device pointer
 *
 * Stop the compute async dma queues (VEGA10).
 */
static void sdma_v4_0_rlc_stop(struct amdgpu_device *adev)
{
	/* XXX todo */
}

/**
 * sdma_v4_0_page_stop - stop the page async dma engines
 *
 * @adev: amdgpu_device pointer
 *
 * Stop the page async dma ring buffers (VEGA10).
 */
static void sdma_v4_0_page_stop(struct amdgpu_device *adev)
{
	struct amdgpu_ring *sdma[AMDGPU_MAX_SDMA_INSTANCES];
	u32 rb_cntl, ib_cntl;
	int i;
	bool unset = false;

	for (i = 0; i < adev->sdma.num_instances; i++) {
		sdma[i] = &adev->sdma.instance[i].page;

		if ((adev->mman.buffer_funcs_ring == sdma[i]) &&
			(unset == false)) {
			amdgpu_ttm_set_buffer_funcs_status(adev, false);
			unset = true;
		}

		rb_cntl = RREG32_SDMA(i, mmSDMA0_PAGE_RB_CNTL);
		rb_cntl = REG_SET_FIELD(rb_cntl, SDMA0_PAGE_RB_CNTL,
					RB_ENABLE, 0);
		WREG32_SDMA(i, mmSDMA0_PAGE_RB_CNTL, rb_cntl);
		ib_cntl = RREG32_SDMA(i, mmSDMA0_PAGE_IB_CNTL);
		ib_cntl = REG_SET_FIELD(ib_cntl, SDMA0_PAGE_IB_CNTL,
					IB_ENABLE, 0);
		WREG32_SDMA(i, mmSDMA0_PAGE_IB_CNTL, ib_cntl);

		sdma[i]->sched.ready = false;
	}
}

/**
 * sdma_v_0_ctx_switch_enable - stop the async dma engines context switch
 *
 * @adev: amdgpu_device pointer
 * @enable: enable/disable the DMA MEs context switch.
 *
 * Halt or unhalt the async dma engines context switch (VEGA10).
 */
static void sdma_v4_0_ctx_switch_enable(struct amdgpu_device *adev, bool enable)
{
	u32 f32_cntl, phase_quantum = 0;
	int i;

	if (amdgpu_sdma_phase_quantum) {
		unsigned value = amdgpu_sdma_phase_quantum;
		unsigned unit = 0;

		while (value > (SDMA0_PHASE0_QUANTUM__VALUE_MASK >>
				SDMA0_PHASE0_QUANTUM__VALUE__SHIFT)) {
			value = (value + 1) >> 1;
			unit++;
		}
		if (unit > (SDMA0_PHASE0_QUANTUM__UNIT_MASK >>
			    SDMA0_PHASE0_QUANTUM__UNIT__SHIFT)) {
			value = (SDMA0_PHASE0_QUANTUM__VALUE_MASK >>
				 SDMA0_PHASE0_QUANTUM__VALUE__SHIFT);
			unit = (SDMA0_PHASE0_QUANTUM__UNIT_MASK >>
				SDMA0_PHASE0_QUANTUM__UNIT__SHIFT);
			WARN_ONCE(1,
			"clamping sdma_phase_quantum to %uK clock cycles\n",
				  value << unit);
		}
		phase_quantum =
			value << SDMA0_PHASE0_QUANTUM__VALUE__SHIFT |
			unit  << SDMA0_PHASE0_QUANTUM__UNIT__SHIFT;
	}

	for (i = 0; i < adev->sdma.num_instances; i++) {
		f32_cntl = RREG32_SDMA(i, mmSDMA0_CNTL);
		f32_cntl = REG_SET_FIELD(f32_cntl, SDMA0_CNTL,
				AUTO_CTXSW_ENABLE, enable ? 1 : 0);
		if (enable && amdgpu_sdma_phase_quantum) {
			WREG32_SDMA(i, mmSDMA0_PHASE0_QUANTUM, phase_quantum);
			WREG32_SDMA(i, mmSDMA0_PHASE1_QUANTUM, phase_quantum);
			WREG32_SDMA(i, mmSDMA0_PHASE2_QUANTUM, phase_quantum);
		}
		WREG32_SDMA(i, mmSDMA0_CNTL, f32_cntl);
	}

}

/**
 * sdma_v4_0_enable - stop the async dma engines
 *
 * @adev: amdgpu_device pointer
 * @enable: enable/disable the DMA MEs.
 *
 * Halt or unhalt the async dma engines (VEGA10).
 */
static void sdma_v4_0_enable(struct amdgpu_device *adev, bool enable)
{
	u32 f32_cntl;
	int i;

	if (enable == false) {
		sdma_v4_0_gfx_stop(adev);
		sdma_v4_0_rlc_stop(adev);
		if (adev->sdma.has_page_queue)
			sdma_v4_0_page_stop(adev);
	}

	for (i = 0; i < adev->sdma.num_instances; i++) {
		f32_cntl = RREG32_SDMA(i, mmSDMA0_F32_CNTL);
		f32_cntl = REG_SET_FIELD(f32_cntl, SDMA0_F32_CNTL, HALT, enable ? 0 : 1);
		WREG32_SDMA(i, mmSDMA0_F32_CNTL, f32_cntl);
	}
}

/**
 * sdma_v4_0_rb_cntl - get parameters for rb_cntl
 */
static uint32_t sdma_v4_0_rb_cntl(struct amdgpu_ring *ring, uint32_t rb_cntl)
{
	/* Set ring buffer size in dwords */
	uint32_t rb_bufsz = order_base_2(ring->ring_size / 4);

	rb_cntl = REG_SET_FIELD(rb_cntl, SDMA0_GFX_RB_CNTL, RB_SIZE, rb_bufsz);
#ifdef __BIG_ENDIAN
	rb_cntl = REG_SET_FIELD(rb_cntl, SDMA0_GFX_RB_CNTL, RB_SWAP_ENABLE, 1);
	rb_cntl = REG_SET_FIELD(rb_cntl, SDMA0_GFX_RB_CNTL,
				RPTR_WRITEBACK_SWAP_ENABLE, 1);
#endif
	return rb_cntl;
}

/**
 * sdma_v4_0_gfx_resume - setup and start the async dma engines
 *
 * @adev: amdgpu_device pointer
 * @i: instance to resume
 *
 * Set up the gfx DMA ring buffers and enable them (VEGA10).
 * Returns 0 for success, error for failure.
 */
static void sdma_v4_0_gfx_resume(struct amdgpu_device *adev, unsigned int i)
{
	struct amdgpu_ring *ring = &adev->sdma.instance[i].ring;
	u32 rb_cntl, ib_cntl, wptr_poll_cntl;
	u32 wb_offset;
	u32 doorbell;
	u32 doorbell_offset;
	u64 wptr_gpu_addr;

	wb_offset = (ring->rptr_offs * 4);

	rb_cntl = RREG32_SDMA(i, mmSDMA0_GFX_RB_CNTL);
	rb_cntl = sdma_v4_0_rb_cntl(ring, rb_cntl);
	WREG32_SDMA(i, mmSDMA0_GFX_RB_CNTL, rb_cntl);

	/* Initialize the ring buffer's read and write pointers */
	WREG32_SDMA(i, mmSDMA0_GFX_RB_RPTR, 0);
	WREG32_SDMA(i, mmSDMA0_GFX_RB_RPTR_HI, 0);
	WREG32_SDMA(i, mmSDMA0_GFX_RB_WPTR, 0);
	WREG32_SDMA(i, mmSDMA0_GFX_RB_WPTR_HI, 0);

	/* set the wb address whether it's enabled or not */
	WREG32_SDMA(i, mmSDMA0_GFX_RB_RPTR_ADDR_HI,
	       upper_32_bits(adev->wb.gpu_addr + wb_offset) & 0xFFFFFFFF);
	WREG32_SDMA(i, mmSDMA0_GFX_RB_RPTR_ADDR_LO,
	       lower_32_bits(adev->wb.gpu_addr + wb_offset) & 0xFFFFFFFC);

	rb_cntl = REG_SET_FIELD(rb_cntl, SDMA0_GFX_RB_CNTL,
				RPTR_WRITEBACK_ENABLE, 1);

	WREG32_SDMA(i, mmSDMA0_GFX_RB_BASE, ring->gpu_addr >> 8);
	WREG32_SDMA(i, mmSDMA0_GFX_RB_BASE_HI, ring->gpu_addr >> 40);

	ring->wptr = 0;

	/* before programing wptr to a less value, need set minor_ptr_update first */
	WREG32_SDMA(i, mmSDMA0_GFX_MINOR_PTR_UPDATE, 1);

	doorbell = RREG32_SDMA(i, mmSDMA0_GFX_DOORBELL);
	doorbell_offset = RREG32_SDMA(i, mmSDMA0_GFX_DOORBELL_OFFSET);

	doorbell = REG_SET_FIELD(doorbell, SDMA0_GFX_DOORBELL, ENABLE,
				 ring->use_doorbell);
	doorbell_offset = REG_SET_FIELD(doorbell_offset,
					SDMA0_GFX_DOORBELL_OFFSET,
					OFFSET, ring->doorbell_index);
	WREG32_SDMA(i, mmSDMA0_GFX_DOORBELL, doorbell);
	WREG32_SDMA(i, mmSDMA0_GFX_DOORBELL_OFFSET, doorbell_offset);

	sdma_v4_0_ring_set_wptr(ring);

	/* set minor_ptr_update to 0 after wptr programed */
	WREG32_SDMA(i, mmSDMA0_GFX_MINOR_PTR_UPDATE, 0);

	/* setup the wptr shadow polling */
	wptr_gpu_addr = adev->wb.gpu_addr + (ring->wptr_offs * 4);
	WREG32_SDMA(i, mmSDMA0_GFX_RB_WPTR_POLL_ADDR_LO,
		    lower_32_bits(wptr_gpu_addr));
	WREG32_SDMA(i, mmSDMA0_GFX_RB_WPTR_POLL_ADDR_HI,
		    upper_32_bits(wptr_gpu_addr));
	wptr_poll_cntl = RREG32_SDMA(i, mmSDMA0_GFX_RB_WPTR_POLL_CNTL);
	wptr_poll_cntl = REG_SET_FIELD(wptr_poll_cntl,
				       SDMA0_GFX_RB_WPTR_POLL_CNTL,
				       F32_POLL_ENABLE, amdgpu_sriov_vf(adev)? 1 : 0);
	WREG32_SDMA(i, mmSDMA0_GFX_RB_WPTR_POLL_CNTL, wptr_poll_cntl);

	/* enable DMA RB */
	rb_cntl = REG_SET_FIELD(rb_cntl, SDMA0_GFX_RB_CNTL, RB_ENABLE, 1);
	WREG32_SDMA(i, mmSDMA0_GFX_RB_CNTL, rb_cntl);

	ib_cntl = RREG32_SDMA(i, mmSDMA0_GFX_IB_CNTL);
	ib_cntl = REG_SET_FIELD(ib_cntl, SDMA0_GFX_IB_CNTL, IB_ENABLE, 1);
#ifdef __BIG_ENDIAN
	ib_cntl = REG_SET_FIELD(ib_cntl, SDMA0_GFX_IB_CNTL, IB_SWAP_ENABLE, 1);
#endif
	/* enable DMA IBs */
	WREG32_SDMA(i, mmSDMA0_GFX_IB_CNTL, ib_cntl);

	ring->sched.ready = true;
}

/**
 * sdma_v4_0_page_resume - setup and start the async dma engines
 *
 * @adev: amdgpu_device pointer
 * @i: instance to resume
 *
 * Set up the page DMA ring buffers and enable them (VEGA10).
 * Returns 0 for success, error for failure.
 */
static void sdma_v4_0_page_resume(struct amdgpu_device *adev, unsigned int i)
{
	struct amdgpu_ring *ring = &adev->sdma.instance[i].page;
	u32 rb_cntl, ib_cntl, wptr_poll_cntl;
	u32 wb_offset;
	u32 doorbell;
	u32 doorbell_offset;
	u64 wptr_gpu_addr;

	wb_offset = (ring->rptr_offs * 4);

	rb_cntl = RREG32_SDMA(i, mmSDMA0_PAGE_RB_CNTL);
	rb_cntl = sdma_v4_0_rb_cntl(ring, rb_cntl);
	WREG32_SDMA(i, mmSDMA0_PAGE_RB_CNTL, rb_cntl);

	/* Initialize the ring buffer's read and write pointers */
	WREG32_SDMA(i, mmSDMA0_PAGE_RB_RPTR, 0);
	WREG32_SDMA(i, mmSDMA0_PAGE_RB_RPTR_HI, 0);
	WREG32_SDMA(i, mmSDMA0_PAGE_RB_WPTR, 0);
	WREG32_SDMA(i, mmSDMA0_PAGE_RB_WPTR_HI, 0);

	/* set the wb address whether it's enabled or not */
	WREG32_SDMA(i, mmSDMA0_PAGE_RB_RPTR_ADDR_HI,
	       upper_32_bits(adev->wb.gpu_addr + wb_offset) & 0xFFFFFFFF);
	WREG32_SDMA(i, mmSDMA0_PAGE_RB_RPTR_ADDR_LO,
	       lower_32_bits(adev->wb.gpu_addr + wb_offset) & 0xFFFFFFFC);

	rb_cntl = REG_SET_FIELD(rb_cntl, SDMA0_PAGE_RB_CNTL,
				RPTR_WRITEBACK_ENABLE, 1);

	WREG32_SDMA(i, mmSDMA0_PAGE_RB_BASE, ring->gpu_addr >> 8);
	WREG32_SDMA(i, mmSDMA0_PAGE_RB_BASE_HI, ring->gpu_addr >> 40);

	ring->wptr = 0;

	/* before programing wptr to a less value, need set minor_ptr_update first */
	WREG32_SDMA(i, mmSDMA0_PAGE_MINOR_PTR_UPDATE, 1);

	doorbell = RREG32_SDMA(i, mmSDMA0_PAGE_DOORBELL);
	doorbell_offset = RREG32_SDMA(i, mmSDMA0_PAGE_DOORBELL_OFFSET);

	doorbell = REG_SET_FIELD(doorbell, SDMA0_PAGE_DOORBELL, ENABLE,
				 ring->use_doorbell);
	doorbell_offset = REG_SET_FIELD(doorbell_offset,
					SDMA0_PAGE_DOORBELL_OFFSET,
					OFFSET, ring->doorbell_index);
	WREG32_SDMA(i, mmSDMA0_PAGE_DOORBELL, doorbell);
	WREG32_SDMA(i, mmSDMA0_PAGE_DOORBELL_OFFSET, doorbell_offset);

	/* paging queue doorbell range is setup at sdma_v4_0_gfx_resume */
	sdma_v4_0_page_ring_set_wptr(ring);

	/* set minor_ptr_update to 0 after wptr programed */
	WREG32_SDMA(i, mmSDMA0_PAGE_MINOR_PTR_UPDATE, 0);

	/* setup the wptr shadow polling */
	wptr_gpu_addr = adev->wb.gpu_addr + (ring->wptr_offs * 4);
	WREG32_SDMA(i, mmSDMA0_PAGE_RB_WPTR_POLL_ADDR_LO,
		    lower_32_bits(wptr_gpu_addr));
	WREG32_SDMA(i, mmSDMA0_PAGE_RB_WPTR_POLL_ADDR_HI,
		    upper_32_bits(wptr_gpu_addr));
	wptr_poll_cntl = RREG32_SDMA(i, mmSDMA0_PAGE_RB_WPTR_POLL_CNTL);
	wptr_poll_cntl = REG_SET_FIELD(wptr_poll_cntl,
				       SDMA0_PAGE_RB_WPTR_POLL_CNTL,
				       F32_POLL_ENABLE, amdgpu_sriov_vf(adev)? 1 : 0);
	WREG32_SDMA(i, mmSDMA0_PAGE_RB_WPTR_POLL_CNTL, wptr_poll_cntl);

	/* enable DMA RB */
	rb_cntl = REG_SET_FIELD(rb_cntl, SDMA0_PAGE_RB_CNTL, RB_ENABLE, 1);
	WREG32_SDMA(i, mmSDMA0_PAGE_RB_CNTL, rb_cntl);

	ib_cntl = RREG32_SDMA(i, mmSDMA0_PAGE_IB_CNTL);
	ib_cntl = REG_SET_FIELD(ib_cntl, SDMA0_PAGE_IB_CNTL, IB_ENABLE, 1);
#ifdef __BIG_ENDIAN
	ib_cntl = REG_SET_FIELD(ib_cntl, SDMA0_PAGE_IB_CNTL, IB_SWAP_ENABLE, 1);
#endif
	/* enable DMA IBs */
	WREG32_SDMA(i, mmSDMA0_PAGE_IB_CNTL, ib_cntl);

	ring->sched.ready = true;
}

static void
sdma_v4_1_update_power_gating(struct amdgpu_device *adev, bool enable)
{
	uint32_t def, data;

	if (enable && (adev->pg_flags & AMD_PG_SUPPORT_SDMA)) {
		/* enable idle interrupt */
		def = data = RREG32(SOC15_REG_OFFSET(SDMA0, 0, mmSDMA0_CNTL));
		data |= SDMA0_CNTL__CTXEMPTY_INT_ENABLE_MASK;

		if (data != def)
			WREG32(SOC15_REG_OFFSET(SDMA0, 0, mmSDMA0_CNTL), data);
	} else {
		/* disable idle interrupt */
		def = data = RREG32(SOC15_REG_OFFSET(SDMA0, 0, mmSDMA0_CNTL));
		data &= ~SDMA0_CNTL__CTXEMPTY_INT_ENABLE_MASK;
		if (data != def)
			WREG32(SOC15_REG_OFFSET(SDMA0, 0, mmSDMA0_CNTL), data);
	}
}

static void sdma_v4_1_init_power_gating(struct amdgpu_device *adev)
{
	uint32_t def, data;

	/* Enable HW based PG. */
	def = data = RREG32(SOC15_REG_OFFSET(SDMA0, 0, mmSDMA0_POWER_CNTL));
	data |= SDMA0_POWER_CNTL__PG_CNTL_ENABLE_MASK;
	if (data != def)
		WREG32(SOC15_REG_OFFSET(SDMA0, 0, mmSDMA0_POWER_CNTL), data);

	/* enable interrupt */
	def = data = RREG32(SOC15_REG_OFFSET(SDMA0, 0, mmSDMA0_CNTL));
	data |= SDMA0_CNTL__CTXEMPTY_INT_ENABLE_MASK;
	if (data != def)
		WREG32(SOC15_REG_OFFSET(SDMA0, 0, mmSDMA0_CNTL), data);

	/* Configure hold time to filter in-valid power on/off request. Use default right now */
	def = data = RREG32(SOC15_REG_OFFSET(SDMA0, 0, mmSDMA0_POWER_CNTL));
	data &= ~SDMA0_POWER_CNTL__ON_OFF_CONDITION_HOLD_TIME_MASK;
	data |= (mmSDMA0_POWER_CNTL_DEFAULT & SDMA0_POWER_CNTL__ON_OFF_CONDITION_HOLD_TIME_MASK);
	/* Configure switch time for hysteresis purpose. Use default right now */
	data &= ~SDMA0_POWER_CNTL__ON_OFF_STATUS_DURATION_TIME_MASK;
	data |= (mmSDMA0_POWER_CNTL_DEFAULT & SDMA0_POWER_CNTL__ON_OFF_STATUS_DURATION_TIME_MASK);
	if(data != def)
		WREG32(SOC15_REG_OFFSET(SDMA0, 0, mmSDMA0_POWER_CNTL), data);
}

static void sdma_v4_0_init_pg(struct amdgpu_device *adev)
{
	if (!(adev->pg_flags & AMD_PG_SUPPORT_SDMA))
		return;

	switch (adev->asic_type) {
	case CHIP_RAVEN:
	case CHIP_RENOIR:
		sdma_v4_1_init_power_gating(adev);
		sdma_v4_1_update_power_gating(adev, true);
		break;
	default:
		break;
	}
}

/**
 * sdma_v4_0_rlc_resume - setup and start the async dma engines
 *
 * @adev: amdgpu_device pointer
 *
 * Set up the compute DMA queues and enable them (VEGA10).
 * Returns 0 for success, error for failure.
 */
static int sdma_v4_0_rlc_resume(struct amdgpu_device *adev)
{
	sdma_v4_0_init_pg(adev);

	return 0;
}

/**
 * sdma_v4_0_load_microcode - load the sDMA ME ucode
 *
 * @adev: amdgpu_device pointer
 *
 * Loads the sDMA0/1 ucode.
 * Returns 0 for success, -EINVAL if the ucode is not available.
 */
static int sdma_v4_0_load_microcode(struct amdgpu_device *adev)
{
	const struct sdma_firmware_header_v1_0 *hdr;
	const __le32 *fw_data;
	u32 fw_size;
	int i, j;

	/* halt the MEs */
	sdma_v4_0_enable(adev, false);

	for (i = 0; i < adev->sdma.num_instances; i++) {
		if (!adev->sdma.instance[i].fw)
			return -EINVAL;

		hdr = (const struct sdma_firmware_header_v1_0 *)adev->sdma.instance[i].fw->data;
		amdgpu_ucode_print_sdma_hdr(&hdr->header);
		fw_size = le32_to_cpu(hdr->header.ucode_size_bytes) / 4;

		fw_data = (const __le32 *)
			(adev->sdma.instance[i].fw->data +
				le32_to_cpu(hdr->header.ucode_array_offset_bytes));

		WREG32_SDMA(i, mmSDMA0_UCODE_ADDR, 0);

		for (j = 0; j < fw_size; j++)
			WREG32_SDMA(i, mmSDMA0_UCODE_DATA,
				    le32_to_cpup(fw_data++));

		WREG32_SDMA(i, mmSDMA0_UCODE_ADDR,
			    adev->sdma.instance[i].fw_version);
	}

	return 0;
}

/**
 * sdma_v4_0_start - setup and start the async dma engines
 *
 * @adev: amdgpu_device pointer
 *
 * Set up the DMA engines and enable them (VEGA10).
 * Returns 0 for success, error for failure.
 */
static int sdma_v4_0_start(struct amdgpu_device *adev)
{
	struct amdgpu_ring *ring;
	int i, r = 0;

	if (amdgpu_sriov_vf(adev)) {
		sdma_v4_0_ctx_switch_enable(adev, false);
		sdma_v4_0_enable(adev, false);
	} else {

		if (adev->firmware.load_type != AMDGPU_FW_LOAD_PSP) {
			r = sdma_v4_0_load_microcode(adev);
			if (r)
				return r;
		}

		/* unhalt the MEs */
		sdma_v4_0_enable(adev, true);
		/* enable sdma ring preemption */
		sdma_v4_0_ctx_switch_enable(adev, true);
	}

	/* start the gfx rings and rlc compute queues */
	for (i = 0; i < adev->sdma.num_instances; i++) {
		uint32_t temp;

		WREG32_SDMA(i, mmSDMA0_SEM_WAIT_FAIL_TIMER_CNTL, 0);
		sdma_v4_0_gfx_resume(adev, i);
		if (adev->sdma.has_page_queue)
			sdma_v4_0_page_resume(adev, i);

		/* set utc l1 enable flag always to 1 */
		temp = RREG32_SDMA(i, mmSDMA0_CNTL);
		temp = REG_SET_FIELD(temp, SDMA0_CNTL, UTC_L1_ENABLE, 1);
		WREG32_SDMA(i, mmSDMA0_CNTL, temp);

		if (!amdgpu_sriov_vf(adev)) {
			/* unhalt engine */
			temp = RREG32_SDMA(i, mmSDMA0_F32_CNTL);
			temp = REG_SET_FIELD(temp, SDMA0_F32_CNTL, HALT, 0);
			WREG32_SDMA(i, mmSDMA0_F32_CNTL, temp);
		}
	}

	if (amdgpu_sriov_vf(adev)) {
		sdma_v4_0_ctx_switch_enable(adev, true);
		sdma_v4_0_enable(adev, true);
	} else {
		r = sdma_v4_0_rlc_resume(adev);
		if (r)
			return r;
	}

	for (i = 0; i < adev->sdma.num_instances; i++) {
		ring = &adev->sdma.instance[i].ring;

		r = amdgpu_ring_test_helper(ring);
		if (r)
			return r;

		if (adev->sdma.has_page_queue) {
			struct amdgpu_ring *page = &adev->sdma.instance[i].page;

			r = amdgpu_ring_test_helper(page);
			if (r)
				return r;

			if (adev->mman.buffer_funcs_ring == page)
				amdgpu_ttm_set_buffer_funcs_status(adev, true);
		}

		if (adev->mman.buffer_funcs_ring == ring)
			amdgpu_ttm_set_buffer_funcs_status(adev, true);
	}

	return r;
}

/**
 * sdma_v4_0_ring_test_ring - simple async dma engine test
 *
 * @ring: amdgpu_ring structure holding ring information
 *
 * Test the DMA engine by writing using it to write an
 * value to memory. (VEGA10).
 * Returns 0 for success, error for failure.
 */
static int sdma_v4_0_ring_test_ring(struct amdgpu_ring *ring)
{
	struct amdgpu_device *adev = ring->adev;
	unsigned i;
	unsigned index;
	int r;
	u32 tmp;
	u64 gpu_addr;

	r = amdgpu_device_wb_get(adev, &index);
	if (r)
		return r;

	gpu_addr = adev->wb.gpu_addr + (index * 4);
	tmp = 0xCAFEDEAD;
	adev->wb.wb[index] = cpu_to_le32(tmp);

	r = amdgpu_ring_alloc(ring, 5);
	if (r)
		goto error_free_wb;

	amdgpu_ring_write(ring, SDMA_PKT_HEADER_OP(SDMA_OP_WRITE) |
			  SDMA_PKT_HEADER_SUB_OP(SDMA_SUBOP_WRITE_LINEAR));
	amdgpu_ring_write(ring, lower_32_bits(gpu_addr));
	amdgpu_ring_write(ring, upper_32_bits(gpu_addr));
	amdgpu_ring_write(ring, SDMA_PKT_WRITE_UNTILED_DW_3_COUNT(0));
	amdgpu_ring_write(ring, 0xDEADBEEF);
	amdgpu_ring_commit(ring);

	for (i = 0; i < adev->usec_timeout; i++) {
		tmp = le32_to_cpu(adev->wb.wb[index]);
		if (tmp == 0xDEADBEEF)
			break;
		udelay(1);
	}

	if (i >= adev->usec_timeout)
		r = -ETIMEDOUT;

error_free_wb:
	amdgpu_device_wb_free(adev, index);
	return r;
}

/**
 * sdma_v4_0_ring_test_ib - test an IB on the DMA engine
 *
 * @ring: amdgpu_ring structure holding ring information
 *
 * Test a simple IB in the DMA ring (VEGA10).
 * Returns 0 on success, error on failure.
 */
static int sdma_v4_0_ring_test_ib(struct amdgpu_ring *ring, long timeout)
{
	struct amdgpu_device *adev = ring->adev;
	struct amdgpu_ib ib;
	struct dma_fence *f = NULL;
	unsigned index;
	long r;
	u32 tmp = 0;
	u64 gpu_addr;

	r = amdgpu_device_wb_get(adev, &index);
	if (r)
		return r;

	gpu_addr = adev->wb.gpu_addr + (index * 4);
	tmp = 0xCAFEDEAD;
	adev->wb.wb[index] = cpu_to_le32(tmp);
	memset(&ib, 0, sizeof(ib));
	r = amdgpu_ib_get(adev, NULL, 256, &ib);
	if (r)
		goto err0;

	ib.ptr[0] = SDMA_PKT_HEADER_OP(SDMA_OP_WRITE) |
		SDMA_PKT_HEADER_SUB_OP(SDMA_SUBOP_WRITE_LINEAR);
	ib.ptr[1] = lower_32_bits(gpu_addr);
	ib.ptr[2] = upper_32_bits(gpu_addr);
	ib.ptr[3] = SDMA_PKT_WRITE_UNTILED_DW_3_COUNT(0);
	ib.ptr[4] = 0xDEADBEEF;
	ib.ptr[5] = SDMA_PKT_NOP_HEADER_OP(SDMA_OP_NOP);
	ib.ptr[6] = SDMA_PKT_NOP_HEADER_OP(SDMA_OP_NOP);
	ib.ptr[7] = SDMA_PKT_NOP_HEADER_OP(SDMA_OP_NOP);
	ib.length_dw = 8;

	r = amdgpu_ib_schedule(ring, 1, &ib, NULL, &f);
	if (r)
		goto err1;

	r = dma_fence_wait_timeout(f, false, timeout);
	if (r == 0) {
		r = -ETIMEDOUT;
		goto err1;
	} else if (r < 0) {
		goto err1;
	}
	tmp = le32_to_cpu(adev->wb.wb[index]);
	if (tmp == 0xDEADBEEF)
		r = 0;
	else
		r = -EINVAL;

err1:
	amdgpu_ib_free(adev, &ib, NULL);
	dma_fence_put(f);
err0:
	amdgpu_device_wb_free(adev, index);
	return r;
}


/**
 * sdma_v4_0_vm_copy_pte - update PTEs by copying them from the GART
 *
 * @ib: indirect buffer to fill with commands
 * @pe: addr of the page entry
 * @src: src addr to copy from
 * @count: number of page entries to update
 *
 * Update PTEs by copying them from the GART using sDMA (VEGA10).
 */
static void sdma_v4_0_vm_copy_pte(struct amdgpu_ib *ib,
				  uint64_t pe, uint64_t src,
				  unsigned count)
{
	unsigned bytes = count * 8;

	ib->ptr[ib->length_dw++] = SDMA_PKT_HEADER_OP(SDMA_OP_COPY) |
		SDMA_PKT_HEADER_SUB_OP(SDMA_SUBOP_COPY_LINEAR);
	ib->ptr[ib->length_dw++] = bytes - 1;
	ib->ptr[ib->length_dw++] = 0; /* src/dst endian swap */
	ib->ptr[ib->length_dw++] = lower_32_bits(src);
	ib->ptr[ib->length_dw++] = upper_32_bits(src);
	ib->ptr[ib->length_dw++] = lower_32_bits(pe);
	ib->ptr[ib->length_dw++] = upper_32_bits(pe);

}

/**
 * sdma_v4_0_vm_write_pte - update PTEs by writing them manually
 *
 * @ib: indirect buffer to fill with commands
 * @pe: addr of the page entry
 * @addr: dst addr to write into pe
 * @count: number of page entries to update
 * @incr: increase next addr by incr bytes
 * @flags: access flags
 *
 * Update PTEs by writing them manually using sDMA (VEGA10).
 */
static void sdma_v4_0_vm_write_pte(struct amdgpu_ib *ib, uint64_t pe,
				   uint64_t value, unsigned count,
				   uint32_t incr)
{
	unsigned ndw = count * 2;

	ib->ptr[ib->length_dw++] = SDMA_PKT_HEADER_OP(SDMA_OP_WRITE) |
		SDMA_PKT_HEADER_SUB_OP(SDMA_SUBOP_WRITE_LINEAR);
	ib->ptr[ib->length_dw++] = lower_32_bits(pe);
	ib->ptr[ib->length_dw++] = upper_32_bits(pe);
	ib->ptr[ib->length_dw++] = ndw - 1;
	for (; ndw > 0; ndw -= 2) {
		ib->ptr[ib->length_dw++] = lower_32_bits(value);
		ib->ptr[ib->length_dw++] = upper_32_bits(value);
		value += incr;
	}
}

/**
 * sdma_v4_0_vm_set_pte_pde - update the page tables using sDMA
 *
 * @ib: indirect buffer to fill with commands
 * @pe: addr of the page entry
 * @addr: dst addr to write into pe
 * @count: number of page entries to update
 * @incr: increase next addr by incr bytes
 * @flags: access flags
 *
 * Update the page tables using sDMA (VEGA10).
 */
static void sdma_v4_0_vm_set_pte_pde(struct amdgpu_ib *ib,
				     uint64_t pe,
				     uint64_t addr, unsigned count,
				     uint32_t incr, uint64_t flags)
{
	/* for physically contiguous pages (vram) */
	ib->ptr[ib->length_dw++] = SDMA_PKT_HEADER_OP(SDMA_OP_PTEPDE);
	ib->ptr[ib->length_dw++] = lower_32_bits(pe); /* dst addr */
	ib->ptr[ib->length_dw++] = upper_32_bits(pe);
	ib->ptr[ib->length_dw++] = lower_32_bits(flags); /* mask */
	ib->ptr[ib->length_dw++] = upper_32_bits(flags);
	ib->ptr[ib->length_dw++] = lower_32_bits(addr); /* value */
	ib->ptr[ib->length_dw++] = upper_32_bits(addr);
	ib->ptr[ib->length_dw++] = incr; /* increment size */
	ib->ptr[ib->length_dw++] = 0;
	ib->ptr[ib->length_dw++] = count - 1; /* number of entries */
}

/**
 * sdma_v4_0_ring_pad_ib - pad the IB to the required number of dw
 *
 * @ib: indirect buffer to fill with padding
 *
 */
static void sdma_v4_0_ring_pad_ib(struct amdgpu_ring *ring, struct amdgpu_ib *ib)
{
	struct amdgpu_sdma_instance *sdma = amdgpu_sdma_get_instance_from_ring(ring);
	u32 pad_count;
	int i;

	pad_count = (8 - (ib->length_dw & 0x7)) % 8;
	for (i = 0; i < pad_count; i++)
		if (sdma && sdma->burst_nop && (i == 0))
			ib->ptr[ib->length_dw++] =
				SDMA_PKT_HEADER_OP(SDMA_OP_NOP) |
				SDMA_PKT_NOP_HEADER_COUNT(pad_count - 1);
		else
			ib->ptr[ib->length_dw++] =
				SDMA_PKT_HEADER_OP(SDMA_OP_NOP);
}


/**
 * sdma_v4_0_ring_emit_pipeline_sync - sync the pipeline
 *
 * @ring: amdgpu_ring pointer
 *
 * Make sure all previous operations are completed (CIK).
 */
static void sdma_v4_0_ring_emit_pipeline_sync(struct amdgpu_ring *ring)
{
	uint32_t seq = ring->fence_drv.sync_seq;
	uint64_t addr = ring->fence_drv.gpu_addr;

	/* wait for idle */
	sdma_v4_0_wait_reg_mem(ring, 1, 0,
			       addr & 0xfffffffc,
			       upper_32_bits(addr) & 0xffffffff,
			       seq, 0xffffffff, 4);
}


/**
 * sdma_v4_0_ring_emit_vm_flush - vm flush using sDMA
 *
 * @ring: amdgpu_ring pointer
 * @vm: amdgpu_vm pointer
 *
 * Update the page table base and flush the VM TLB
 * using sDMA (VEGA10).
 */
static void sdma_v4_0_ring_emit_vm_flush(struct amdgpu_ring *ring,
					 unsigned vmid, uint64_t pd_addr)
{
	amdgpu_gmc_emit_flush_gpu_tlb(ring, vmid, pd_addr);
}

static void sdma_v4_0_ring_emit_wreg(struct amdgpu_ring *ring,
				     uint32_t reg, uint32_t val)
{
	amdgpu_ring_write(ring, SDMA_PKT_HEADER_OP(SDMA_OP_SRBM_WRITE) |
			  SDMA_PKT_SRBM_WRITE_HEADER_BYTE_EN(0xf));
	amdgpu_ring_write(ring, reg);
	amdgpu_ring_write(ring, val);
}

static void sdma_v4_0_ring_emit_reg_wait(struct amdgpu_ring *ring, uint32_t reg,
					 uint32_t val, uint32_t mask)
{
	sdma_v4_0_wait_reg_mem(ring, 0, 0, reg, 0, val, mask, 10);
}

static bool sdma_v4_0_fw_support_paging_queue(struct amdgpu_device *adev)
{
	uint fw_version = adev->sdma.instance[0].fw_version;

	switch (adev->asic_type) {
	case CHIP_VEGA10:
		return fw_version >= 430;
	case CHIP_VEGA12:
		/*return fw_version >= 31;*/
		return false;
	case CHIP_VEGA20:
		return fw_version >= 123;
	default:
		return false;
	}
}

static int sdma_v4_0_early_init(void *handle)
{
	struct amdgpu_device *adev = (struct amdgpu_device *)handle;
	int r;

	if (adev->asic_type == CHIP_RAVEN || adev->asic_type == CHIP_RENOIR)
		adev->sdma.num_instances = 1;
	else if (adev->asic_type == CHIP_ARCTURUS)
		adev->sdma.num_instances = 8;
	else
		adev->sdma.num_instances = 2;

	r = sdma_v4_0_init_microcode(adev);
	if (r) {
		DRM_ERROR("Failed to load sdma firmware!\n");
		return r;
	}

	/* TODO: Page queue breaks driver reload under SRIOV */
	if ((adev->asic_type == CHIP_VEGA10) && amdgpu_sriov_vf((adev)))
		adev->sdma.has_page_queue = false;
	else if (sdma_v4_0_fw_support_paging_queue(adev))
		adev->sdma.has_page_queue = true;

	sdma_v4_0_set_ring_funcs(adev);
	sdma_v4_0_set_buffer_funcs(adev);
	sdma_v4_0_set_vm_pte_funcs(adev);
	sdma_v4_0_set_irq_funcs(adev);

	return 0;
}

static int sdma_v4_0_process_ras_data_cb(struct amdgpu_device *adev,
		void *err_data,
		struct amdgpu_iv_entry *entry);

static int sdma_v4_0_late_init(void *handle)
{
	struct amdgpu_device *adev = (struct amdgpu_device *)handle;
	struct ras_ih_if ih_info = {
		.cb = sdma_v4_0_process_ras_data_cb,
	};

	return amdgpu_sdma_ras_late_init(adev, &ih_info);
}

static int sdma_v4_0_sw_init(void *handle)
{
	struct amdgpu_ring *ring;
	int r, i;
	struct amdgpu_device *adev = (struct amdgpu_device *)handle;

	/* SDMA trap event */
	for (i = 0; i < adev->sdma.num_instances; i++) {
		r = amdgpu_irq_add_id(adev, sdma_v4_0_seq_to_irq_id(i),
				      SDMA0_4_0__SRCID__SDMA_TRAP,
				      &adev->sdma.trap_irq);
		if (r)
			return r;
	}

	/* SDMA SRAM ECC event */
	for (i = 0; i < adev->sdma.num_instances; i++) {
		r = amdgpu_irq_add_id(adev, sdma_v4_0_seq_to_irq_id(i),
				      SDMA0_4_0__SRCID__SDMA_SRAM_ECC,
				      &adev->sdma.ecc_irq);
		if (r)
			return r;
	}

	for (i = 0; i < adev->sdma.num_instances; i++) {
		ring = &adev->sdma.instance[i].ring;
		ring->ring_obj = NULL;
		ring->use_doorbell = true;

		DRM_INFO("use_doorbell being set to: [%s]\n",
				ring->use_doorbell?"true":"false");

		/* doorbell size is 2 dwords, get DWORD offset */
		ring->doorbell_index = adev->doorbell_index.sdma_engine[i] << 1;

		sprintf(ring->name, "sdma%d", i);
		r = amdgpu_ring_init(adev, ring, 1024, &adev->sdma.trap_irq,
				     AMDGPU_SDMA_IRQ_INSTANCE0 + i);
		if (r)
			return r;

		if (adev->sdma.has_page_queue) {
			ring = &adev->sdma.instance[i].page;
			ring->ring_obj = NULL;
			ring->use_doorbell = true;

			/* paging queue use same doorbell index/routing as gfx queue
			 * with 0x400 (4096 dwords) offset on second doorbell page
			 */
			ring->doorbell_index = adev->doorbell_index.sdma_engine[i] << 1;
			ring->doorbell_index += 0x400;

			sprintf(ring->name, "page%d", i);
			r = amdgpu_ring_init(adev, ring, 1024,
					     &adev->sdma.trap_irq,
					     AMDGPU_SDMA_IRQ_INSTANCE0 + i);
			if (r)
				return r;
		}
	}

	return r;
}

static int sdma_v4_0_sw_fini(void *handle)
{
	struct amdgpu_device *adev = (struct amdgpu_device *)handle;
	int i;

	amdgpu_sdma_ras_fini(adev);

	for (i = 0; i < adev->sdma.num_instances; i++) {
		amdgpu_ring_fini(&adev->sdma.instance[i].ring);
		if (adev->sdma.has_page_queue)
			amdgpu_ring_fini(&adev->sdma.instance[i].page);
	}

	sdma_v4_0_destroy_inst_ctx(adev);

	return 0;
}

static int sdma_v4_0_hw_init(void *handle)
{
	int r;
	struct amdgpu_device *adev = (struct amdgpu_device *)handle;

	if ((adev->asic_type == CHIP_RAVEN && adev->powerplay.pp_funcs &&
			adev->powerplay.pp_funcs->set_powergating_by_smu) ||
<<<<<<< HEAD
			adev->asic_type == CHIP_RENOIR)
=======
			(adev->asic_type == CHIP_RENOIR && !adev->in_gpu_reset))
>>>>>>> 348b80b2
		amdgpu_dpm_set_powergating_by_smu(adev, AMD_IP_BLOCK_TYPE_SDMA, false);

	if (!amdgpu_sriov_vf(adev))
		sdma_v4_0_init_golden_registers(adev);

	r = sdma_v4_0_start(adev);

	return r;
}

static int sdma_v4_0_hw_fini(void *handle)
{
	struct amdgpu_device *adev = (struct amdgpu_device *)handle;
	int i;

	if (amdgpu_sriov_vf(adev))
		return 0;

	for (i = 0; i < adev->sdma.num_instances; i++) {
		amdgpu_irq_put(adev, &adev->sdma.ecc_irq,
			       AMDGPU_SDMA_IRQ_INSTANCE0 + i);
	}

	sdma_v4_0_ctx_switch_enable(adev, false);
	sdma_v4_0_enable(adev, false);

	if ((adev->asic_type == CHIP_RAVEN && adev->powerplay.pp_funcs
			&& adev->powerplay.pp_funcs->set_powergating_by_smu) ||
			adev->asic_type == CHIP_RENOIR)
		amdgpu_dpm_set_powergating_by_smu(adev, AMD_IP_BLOCK_TYPE_SDMA, true);

	return 0;
}

static int sdma_v4_0_suspend(void *handle)
{
	struct amdgpu_device *adev = (struct amdgpu_device *)handle;

	return sdma_v4_0_hw_fini(adev);
}

static int sdma_v4_0_resume(void *handle)
{
	struct amdgpu_device *adev = (struct amdgpu_device *)handle;

	return sdma_v4_0_hw_init(adev);
}

static bool sdma_v4_0_is_idle(void *handle)
{
	struct amdgpu_device *adev = (struct amdgpu_device *)handle;
	u32 i;

	for (i = 0; i < adev->sdma.num_instances; i++) {
		u32 tmp = RREG32_SDMA(i, mmSDMA0_STATUS_REG);

		if (!(tmp & SDMA0_STATUS_REG__IDLE_MASK))
			return false;
	}

	return true;
}

static int sdma_v4_0_wait_for_idle(void *handle)
{
	unsigned i, j;
	u32 sdma[AMDGPU_MAX_SDMA_INSTANCES];
	struct amdgpu_device *adev = (struct amdgpu_device *)handle;

	for (i = 0; i < adev->usec_timeout; i++) {
		for (j = 0; j < adev->sdma.num_instances; j++) {
			sdma[j] = RREG32_SDMA(j, mmSDMA0_STATUS_REG);
			if (!(sdma[j] & SDMA0_STATUS_REG__IDLE_MASK))
				break;
		}
		if (j == adev->sdma.num_instances)
			return 0;
		udelay(1);
	}
	return -ETIMEDOUT;
}

static int sdma_v4_0_soft_reset(void *handle)
{
	/* todo */

	return 0;
}

static int sdma_v4_0_set_trap_irq_state(struct amdgpu_device *adev,
					struct amdgpu_irq_src *source,
					unsigned type,
					enum amdgpu_interrupt_state state)
{
	u32 sdma_cntl;

	sdma_cntl = RREG32_SDMA(type, mmSDMA0_CNTL);
	sdma_cntl = REG_SET_FIELD(sdma_cntl, SDMA0_CNTL, TRAP_ENABLE,
		       state == AMDGPU_IRQ_STATE_ENABLE ? 1 : 0);
	WREG32_SDMA(type, mmSDMA0_CNTL, sdma_cntl);

	return 0;
}

static int sdma_v4_0_process_trap_irq(struct amdgpu_device *adev,
				      struct amdgpu_irq_src *source,
				      struct amdgpu_iv_entry *entry)
{
	uint32_t instance;

	DRM_DEBUG("IH: SDMA trap\n");
	instance = sdma_v4_0_irq_id_to_seq(entry->client_id);
	switch (entry->ring_id) {
	case 0:
		amdgpu_fence_process(&adev->sdma.instance[instance].ring);
		break;
	case 1:
		if (adev->asic_type == CHIP_VEGA20)
			amdgpu_fence_process(&adev->sdma.instance[instance].page);
		break;
	case 2:
		/* XXX compute */
		break;
	case 3:
		if (adev->asic_type != CHIP_VEGA20)
			amdgpu_fence_process(&adev->sdma.instance[instance].page);
		break;
	}
	return 0;
}

static int sdma_v4_0_process_ras_data_cb(struct amdgpu_device *adev,
		void *err_data,
		struct amdgpu_iv_entry *entry)
{
	int instance;

	/* When “Full RAS” is enabled, the per-IP interrupt sources should
	 * be disabled and the driver should only look for the aggregated
	 * interrupt via sync flood
	 */
	if (amdgpu_ras_is_supported(adev, AMDGPU_RAS_BLOCK__GFX))
		goto out;

	instance = sdma_v4_0_irq_id_to_seq(entry->client_id);
	if (instance < 0)
		goto out;

	amdgpu_sdma_process_ras_data_cb(adev, err_data, entry);

out:
	return AMDGPU_RAS_SUCCESS;
}

static int sdma_v4_0_process_illegal_inst_irq(struct amdgpu_device *adev,
					      struct amdgpu_irq_src *source,
					      struct amdgpu_iv_entry *entry)
{
	int instance;

	DRM_ERROR("Illegal instruction in SDMA command stream\n");

	instance = sdma_v4_0_irq_id_to_seq(entry->client_id);
	if (instance < 0)
		return 0;

	switch (entry->ring_id) {
	case 0:
		drm_sched_fault(&adev->sdma.instance[instance].ring.sched);
		break;
	}
	return 0;
}

static int sdma_v4_0_set_ecc_irq_state(struct amdgpu_device *adev,
					struct amdgpu_irq_src *source,
					unsigned type,
					enum amdgpu_interrupt_state state)
{
	u32 sdma_edc_config;

	sdma_edc_config = RREG32_SDMA(type, mmSDMA0_EDC_CONFIG);
	sdma_edc_config = REG_SET_FIELD(sdma_edc_config, SDMA0_EDC_CONFIG, ECC_INT_ENABLE,
		       state == AMDGPU_IRQ_STATE_ENABLE ? 1 : 0);
	WREG32_SDMA(type, mmSDMA0_EDC_CONFIG, sdma_edc_config);

	return 0;
}

static void sdma_v4_0_update_medium_grain_clock_gating(
		struct amdgpu_device *adev,
		bool enable)
{
	uint32_t data, def;
	int i;

	if (enable && (adev->cg_flags & AMD_CG_SUPPORT_SDMA_MGCG)) {
		for (i = 0; i < adev->sdma.num_instances; i++) {
			def = data = RREG32_SDMA(i, mmSDMA0_CLK_CTRL);
			data &= ~(SDMA0_CLK_CTRL__SOFT_OVERRIDE7_MASK |
				  SDMA0_CLK_CTRL__SOFT_OVERRIDE6_MASK |
				  SDMA0_CLK_CTRL__SOFT_OVERRIDE5_MASK |
				  SDMA0_CLK_CTRL__SOFT_OVERRIDE4_MASK |
				  SDMA0_CLK_CTRL__SOFT_OVERRIDE3_MASK |
				  SDMA0_CLK_CTRL__SOFT_OVERRIDE2_MASK |
				  SDMA0_CLK_CTRL__SOFT_OVERRIDE1_MASK |
				  SDMA0_CLK_CTRL__SOFT_OVERRIDE0_MASK);
			if (def != data)
				WREG32_SDMA(i, mmSDMA0_CLK_CTRL, data);
		}
	} else {
		for (i = 0; i < adev->sdma.num_instances; i++) {
			def = data = RREG32_SDMA(i, mmSDMA0_CLK_CTRL);
			data |= (SDMA0_CLK_CTRL__SOFT_OVERRIDE7_MASK |
				 SDMA0_CLK_CTRL__SOFT_OVERRIDE6_MASK |
				 SDMA0_CLK_CTRL__SOFT_OVERRIDE5_MASK |
				 SDMA0_CLK_CTRL__SOFT_OVERRIDE4_MASK |
				 SDMA0_CLK_CTRL__SOFT_OVERRIDE3_MASK |
				 SDMA0_CLK_CTRL__SOFT_OVERRIDE2_MASK |
				 SDMA0_CLK_CTRL__SOFT_OVERRIDE1_MASK |
				 SDMA0_CLK_CTRL__SOFT_OVERRIDE0_MASK);
			if (def != data)
				WREG32_SDMA(i, mmSDMA0_CLK_CTRL, data);
		}
	}
}


static void sdma_v4_0_update_medium_grain_light_sleep(
		struct amdgpu_device *adev,
		bool enable)
{
	uint32_t data, def;
	int i;

	if (enable && (adev->cg_flags & AMD_CG_SUPPORT_SDMA_LS)) {
		for (i = 0; i < adev->sdma.num_instances; i++) {
			/* 1-not override: enable sdma mem light sleep */
			def = data = RREG32_SDMA(0, mmSDMA0_POWER_CNTL);
			data |= SDMA0_POWER_CNTL__MEM_POWER_OVERRIDE_MASK;
			if (def != data)
				WREG32_SDMA(0, mmSDMA0_POWER_CNTL, data);
		}
	} else {
		for (i = 0; i < adev->sdma.num_instances; i++) {
		/* 0-override:disable sdma mem light sleep */
			def = data = RREG32_SDMA(0, mmSDMA0_POWER_CNTL);
			data &= ~SDMA0_POWER_CNTL__MEM_POWER_OVERRIDE_MASK;
			if (def != data)
				WREG32_SDMA(0, mmSDMA0_POWER_CNTL, data);
		}
	}
}

static int sdma_v4_0_set_clockgating_state(void *handle,
					  enum amd_clockgating_state state)
{
	struct amdgpu_device *adev = (struct amdgpu_device *)handle;

	if (amdgpu_sriov_vf(adev))
		return 0;

	switch (adev->asic_type) {
	case CHIP_VEGA10:
	case CHIP_VEGA12:
	case CHIP_VEGA20:
	case CHIP_RAVEN:
	case CHIP_ARCTURUS:
	case CHIP_RENOIR:
		sdma_v4_0_update_medium_grain_clock_gating(adev,
				state == AMD_CG_STATE_GATE ? true : false);
		sdma_v4_0_update_medium_grain_light_sleep(adev,
				state == AMD_CG_STATE_GATE ? true : false);
		break;
	default:
		break;
	}
	return 0;
}

static int sdma_v4_0_set_powergating_state(void *handle,
					  enum amd_powergating_state state)
{
	struct amdgpu_device *adev = (struct amdgpu_device *)handle;

	switch (adev->asic_type) {
	case CHIP_RAVEN:
		sdma_v4_1_update_power_gating(adev,
				state == AMD_PG_STATE_GATE ? true : false);
		break;
	default:
		break;
	}

	return 0;
}

static void sdma_v4_0_get_clockgating_state(void *handle, u32 *flags)
{
	struct amdgpu_device *adev = (struct amdgpu_device *)handle;
	int data;

	if (amdgpu_sriov_vf(adev))
		*flags = 0;

	/* AMD_CG_SUPPORT_SDMA_MGCG */
	data = RREG32(SOC15_REG_OFFSET(SDMA0, 0, mmSDMA0_CLK_CTRL));
	if (!(data & SDMA0_CLK_CTRL__SOFT_OVERRIDE7_MASK))
		*flags |= AMD_CG_SUPPORT_SDMA_MGCG;

	/* AMD_CG_SUPPORT_SDMA_LS */
	data = RREG32(SOC15_REG_OFFSET(SDMA0, 0, mmSDMA0_POWER_CNTL));
	if (data & SDMA0_POWER_CNTL__MEM_POWER_OVERRIDE_MASK)
		*flags |= AMD_CG_SUPPORT_SDMA_LS;
}

const struct amd_ip_funcs sdma_v4_0_ip_funcs = {
	.name = "sdma_v4_0",
	.early_init = sdma_v4_0_early_init,
	.late_init = sdma_v4_0_late_init,
	.sw_init = sdma_v4_0_sw_init,
	.sw_fini = sdma_v4_0_sw_fini,
	.hw_init = sdma_v4_0_hw_init,
	.hw_fini = sdma_v4_0_hw_fini,
	.suspend = sdma_v4_0_suspend,
	.resume = sdma_v4_0_resume,
	.is_idle = sdma_v4_0_is_idle,
	.wait_for_idle = sdma_v4_0_wait_for_idle,
	.soft_reset = sdma_v4_0_soft_reset,
	.set_clockgating_state = sdma_v4_0_set_clockgating_state,
	.set_powergating_state = sdma_v4_0_set_powergating_state,
	.get_clockgating_state = sdma_v4_0_get_clockgating_state,
};

static const struct amdgpu_ring_funcs sdma_v4_0_ring_funcs = {
	.type = AMDGPU_RING_TYPE_SDMA,
	.align_mask = 0xf,
	.nop = SDMA_PKT_NOP_HEADER_OP(SDMA_OP_NOP),
	.support_64bit_ptrs = true,
	.vmhub = AMDGPU_MMHUB_0,
	.get_rptr = sdma_v4_0_ring_get_rptr,
	.get_wptr = sdma_v4_0_ring_get_wptr,
	.set_wptr = sdma_v4_0_ring_set_wptr,
	.emit_frame_size =
		6 + /* sdma_v4_0_ring_emit_hdp_flush */
		3 + /* hdp invalidate */
		6 + /* sdma_v4_0_ring_emit_pipeline_sync */
		/* sdma_v4_0_ring_emit_vm_flush */
		SOC15_FLUSH_GPU_TLB_NUM_WREG * 3 +
		SOC15_FLUSH_GPU_TLB_NUM_REG_WAIT * 6 +
		10 + 10 + 10, /* sdma_v4_0_ring_emit_fence x3 for user fence, vm fence */
	.emit_ib_size = 7 + 6, /* sdma_v4_0_ring_emit_ib */
	.emit_ib = sdma_v4_0_ring_emit_ib,
	.emit_fence = sdma_v4_0_ring_emit_fence,
	.emit_pipeline_sync = sdma_v4_0_ring_emit_pipeline_sync,
	.emit_vm_flush = sdma_v4_0_ring_emit_vm_flush,
	.emit_hdp_flush = sdma_v4_0_ring_emit_hdp_flush,
	.test_ring = sdma_v4_0_ring_test_ring,
	.test_ib = sdma_v4_0_ring_test_ib,
	.insert_nop = sdma_v4_0_ring_insert_nop,
	.pad_ib = sdma_v4_0_ring_pad_ib,
	.emit_wreg = sdma_v4_0_ring_emit_wreg,
	.emit_reg_wait = sdma_v4_0_ring_emit_reg_wait,
	.emit_reg_write_reg_wait = amdgpu_ring_emit_reg_write_reg_wait_helper,
};

/*
 * On Arcturus, SDMA instance 5~7 has a different vmhub type(AMDGPU_MMHUB_1).
 * So create a individual constant ring_funcs for those instances.
 */
static const struct amdgpu_ring_funcs sdma_v4_0_ring_funcs_2nd_mmhub = {
	.type = AMDGPU_RING_TYPE_SDMA,
	.align_mask = 0xf,
	.nop = SDMA_PKT_NOP_HEADER_OP(SDMA_OP_NOP),
	.support_64bit_ptrs = true,
	.vmhub = AMDGPU_MMHUB_1,
	.get_rptr = sdma_v4_0_ring_get_rptr,
	.get_wptr = sdma_v4_0_ring_get_wptr,
	.set_wptr = sdma_v4_0_ring_set_wptr,
	.emit_frame_size =
		6 + /* sdma_v4_0_ring_emit_hdp_flush */
		3 + /* hdp invalidate */
		6 + /* sdma_v4_0_ring_emit_pipeline_sync */
		/* sdma_v4_0_ring_emit_vm_flush */
		SOC15_FLUSH_GPU_TLB_NUM_WREG * 3 +
		SOC15_FLUSH_GPU_TLB_NUM_REG_WAIT * 6 +
		10 + 10 + 10, /* sdma_v4_0_ring_emit_fence x3 for user fence, vm fence */
	.emit_ib_size = 7 + 6, /* sdma_v4_0_ring_emit_ib */
	.emit_ib = sdma_v4_0_ring_emit_ib,
	.emit_fence = sdma_v4_0_ring_emit_fence,
	.emit_pipeline_sync = sdma_v4_0_ring_emit_pipeline_sync,
	.emit_vm_flush = sdma_v4_0_ring_emit_vm_flush,
	.emit_hdp_flush = sdma_v4_0_ring_emit_hdp_flush,
	.test_ring = sdma_v4_0_ring_test_ring,
	.test_ib = sdma_v4_0_ring_test_ib,
	.insert_nop = sdma_v4_0_ring_insert_nop,
	.pad_ib = sdma_v4_0_ring_pad_ib,
	.emit_wreg = sdma_v4_0_ring_emit_wreg,
	.emit_reg_wait = sdma_v4_0_ring_emit_reg_wait,
	.emit_reg_write_reg_wait = amdgpu_ring_emit_reg_write_reg_wait_helper,
};

static const struct amdgpu_ring_funcs sdma_v4_0_page_ring_funcs = {
	.type = AMDGPU_RING_TYPE_SDMA,
	.align_mask = 0xf,
	.nop = SDMA_PKT_NOP_HEADER_OP(SDMA_OP_NOP),
	.support_64bit_ptrs = true,
	.vmhub = AMDGPU_MMHUB_0,
	.get_rptr = sdma_v4_0_ring_get_rptr,
	.get_wptr = sdma_v4_0_page_ring_get_wptr,
	.set_wptr = sdma_v4_0_page_ring_set_wptr,
	.emit_frame_size =
		6 + /* sdma_v4_0_ring_emit_hdp_flush */
		3 + /* hdp invalidate */
		6 + /* sdma_v4_0_ring_emit_pipeline_sync */
		/* sdma_v4_0_ring_emit_vm_flush */
		SOC15_FLUSH_GPU_TLB_NUM_WREG * 3 +
		SOC15_FLUSH_GPU_TLB_NUM_REG_WAIT * 6 +
		10 + 10 + 10, /* sdma_v4_0_ring_emit_fence x3 for user fence, vm fence */
	.emit_ib_size = 7 + 6, /* sdma_v4_0_ring_emit_ib */
	.emit_ib = sdma_v4_0_ring_emit_ib,
	.emit_fence = sdma_v4_0_ring_emit_fence,
	.emit_pipeline_sync = sdma_v4_0_ring_emit_pipeline_sync,
	.emit_vm_flush = sdma_v4_0_ring_emit_vm_flush,
	.emit_hdp_flush = sdma_v4_0_ring_emit_hdp_flush,
	.test_ring = sdma_v4_0_ring_test_ring,
	.test_ib = sdma_v4_0_ring_test_ib,
	.insert_nop = sdma_v4_0_ring_insert_nop,
	.pad_ib = sdma_v4_0_ring_pad_ib,
	.emit_wreg = sdma_v4_0_ring_emit_wreg,
	.emit_reg_wait = sdma_v4_0_ring_emit_reg_wait,
	.emit_reg_write_reg_wait = amdgpu_ring_emit_reg_write_reg_wait_helper,
};

static const struct amdgpu_ring_funcs sdma_v4_0_page_ring_funcs_2nd_mmhub = {
	.type = AMDGPU_RING_TYPE_SDMA,
	.align_mask = 0xf,
	.nop = SDMA_PKT_NOP_HEADER_OP(SDMA_OP_NOP),
	.support_64bit_ptrs = true,
	.vmhub = AMDGPU_MMHUB_1,
	.get_rptr = sdma_v4_0_ring_get_rptr,
	.get_wptr = sdma_v4_0_page_ring_get_wptr,
	.set_wptr = sdma_v4_0_page_ring_set_wptr,
	.emit_frame_size =
		6 + /* sdma_v4_0_ring_emit_hdp_flush */
		3 + /* hdp invalidate */
		6 + /* sdma_v4_0_ring_emit_pipeline_sync */
		/* sdma_v4_0_ring_emit_vm_flush */
		SOC15_FLUSH_GPU_TLB_NUM_WREG * 3 +
		SOC15_FLUSH_GPU_TLB_NUM_REG_WAIT * 6 +
		10 + 10 + 10, /* sdma_v4_0_ring_emit_fence x3 for user fence, vm fence */
	.emit_ib_size = 7 + 6, /* sdma_v4_0_ring_emit_ib */
	.emit_ib = sdma_v4_0_ring_emit_ib,
	.emit_fence = sdma_v4_0_ring_emit_fence,
	.emit_pipeline_sync = sdma_v4_0_ring_emit_pipeline_sync,
	.emit_vm_flush = sdma_v4_0_ring_emit_vm_flush,
	.emit_hdp_flush = sdma_v4_0_ring_emit_hdp_flush,
	.test_ring = sdma_v4_0_ring_test_ring,
	.test_ib = sdma_v4_0_ring_test_ib,
	.insert_nop = sdma_v4_0_ring_insert_nop,
	.pad_ib = sdma_v4_0_ring_pad_ib,
	.emit_wreg = sdma_v4_0_ring_emit_wreg,
	.emit_reg_wait = sdma_v4_0_ring_emit_reg_wait,
	.emit_reg_write_reg_wait = amdgpu_ring_emit_reg_write_reg_wait_helper,
};

static void sdma_v4_0_set_ring_funcs(struct amdgpu_device *adev)
{
	int i;

	for (i = 0; i < adev->sdma.num_instances; i++) {
		if (adev->asic_type == CHIP_ARCTURUS && i >= 5)
			adev->sdma.instance[i].ring.funcs =
					&sdma_v4_0_ring_funcs_2nd_mmhub;
		else
			adev->sdma.instance[i].ring.funcs =
					&sdma_v4_0_ring_funcs;
		adev->sdma.instance[i].ring.me = i;
		if (adev->sdma.has_page_queue) {
			if (adev->asic_type == CHIP_ARCTURUS && i >= 5)
				adev->sdma.instance[i].page.funcs =
					&sdma_v4_0_page_ring_funcs_2nd_mmhub;
			else
				adev->sdma.instance[i].page.funcs =
					&sdma_v4_0_page_ring_funcs;
			adev->sdma.instance[i].page.me = i;
		}
	}
}

static const struct amdgpu_irq_src_funcs sdma_v4_0_trap_irq_funcs = {
	.set = sdma_v4_0_set_trap_irq_state,
	.process = sdma_v4_0_process_trap_irq,
};

static const struct amdgpu_irq_src_funcs sdma_v4_0_illegal_inst_irq_funcs = {
	.process = sdma_v4_0_process_illegal_inst_irq,
};

static const struct amdgpu_irq_src_funcs sdma_v4_0_ecc_irq_funcs = {
	.set = sdma_v4_0_set_ecc_irq_state,
	.process = amdgpu_sdma_process_ecc_irq,
};



static void sdma_v4_0_set_irq_funcs(struct amdgpu_device *adev)
{
	switch (adev->sdma.num_instances) {
	case 1:
		adev->sdma.trap_irq.num_types = AMDGPU_SDMA_IRQ_INSTANCE1;
		adev->sdma.ecc_irq.num_types = AMDGPU_SDMA_IRQ_INSTANCE1;
		break;
	case 8:
		adev->sdma.trap_irq.num_types = AMDGPU_SDMA_IRQ_LAST;
		adev->sdma.ecc_irq.num_types = AMDGPU_SDMA_IRQ_LAST;
		break;
	case 2:
	default:
		adev->sdma.trap_irq.num_types = AMDGPU_SDMA_IRQ_INSTANCE2;
		adev->sdma.ecc_irq.num_types = AMDGPU_SDMA_IRQ_INSTANCE2;
		break;
	}
	adev->sdma.trap_irq.funcs = &sdma_v4_0_trap_irq_funcs;
	adev->sdma.illegal_inst_irq.funcs = &sdma_v4_0_illegal_inst_irq_funcs;
	adev->sdma.ecc_irq.funcs = &sdma_v4_0_ecc_irq_funcs;
}

/**
 * sdma_v4_0_emit_copy_buffer - copy buffer using the sDMA engine
 *
 * @ring: amdgpu_ring structure holding ring information
 * @src_offset: src GPU address
 * @dst_offset: dst GPU address
 * @byte_count: number of bytes to xfer
 *
 * Copy GPU buffers using the DMA engine (VEGA10/12).
 * Used by the amdgpu ttm implementation to move pages if
 * registered as the asic copy callback.
 */
static void sdma_v4_0_emit_copy_buffer(struct amdgpu_ib *ib,
				       uint64_t src_offset,
				       uint64_t dst_offset,
				       uint32_t byte_count)
{
	ib->ptr[ib->length_dw++] = SDMA_PKT_HEADER_OP(SDMA_OP_COPY) |
		SDMA_PKT_HEADER_SUB_OP(SDMA_SUBOP_COPY_LINEAR);
	ib->ptr[ib->length_dw++] = byte_count - 1;
	ib->ptr[ib->length_dw++] = 0; /* src/dst endian swap */
	ib->ptr[ib->length_dw++] = lower_32_bits(src_offset);
	ib->ptr[ib->length_dw++] = upper_32_bits(src_offset);
	ib->ptr[ib->length_dw++] = lower_32_bits(dst_offset);
	ib->ptr[ib->length_dw++] = upper_32_bits(dst_offset);
}

/**
 * sdma_v4_0_emit_fill_buffer - fill buffer using the sDMA engine
 *
 * @ring: amdgpu_ring structure holding ring information
 * @src_data: value to write to buffer
 * @dst_offset: dst GPU address
 * @byte_count: number of bytes to xfer
 *
 * Fill GPU buffers using the DMA engine (VEGA10/12).
 */
static void sdma_v4_0_emit_fill_buffer(struct amdgpu_ib *ib,
				       uint32_t src_data,
				       uint64_t dst_offset,
				       uint32_t byte_count)
{
	ib->ptr[ib->length_dw++] = SDMA_PKT_HEADER_OP(SDMA_OP_CONST_FILL);
	ib->ptr[ib->length_dw++] = lower_32_bits(dst_offset);
	ib->ptr[ib->length_dw++] = upper_32_bits(dst_offset);
	ib->ptr[ib->length_dw++] = src_data;
	ib->ptr[ib->length_dw++] = byte_count - 1;
}

static const struct amdgpu_buffer_funcs sdma_v4_0_buffer_funcs = {
	.copy_max_bytes = 0x400000,
	.copy_num_dw = 7,
	.emit_copy_buffer = sdma_v4_0_emit_copy_buffer,

	.fill_max_bytes = 0x400000,
	.fill_num_dw = 5,
	.emit_fill_buffer = sdma_v4_0_emit_fill_buffer,
};

static void sdma_v4_0_set_buffer_funcs(struct amdgpu_device *adev)
{
	adev->mman.buffer_funcs = &sdma_v4_0_buffer_funcs;
	if (adev->sdma.has_page_queue)
		adev->mman.buffer_funcs_ring = &adev->sdma.instance[0].page;
	else
		adev->mman.buffer_funcs_ring = &adev->sdma.instance[0].ring;
}

static const struct amdgpu_vm_pte_funcs sdma_v4_0_vm_pte_funcs = {
	.copy_pte_num_dw = 7,
	.copy_pte = sdma_v4_0_vm_copy_pte,

	.write_pte = sdma_v4_0_vm_write_pte,
	.set_pte_pde = sdma_v4_0_vm_set_pte_pde,
};

static void sdma_v4_0_set_vm_pte_funcs(struct amdgpu_device *adev)
{
	struct drm_gpu_scheduler *sched;
	unsigned i;

	adev->vm_manager.vm_pte_funcs = &sdma_v4_0_vm_pte_funcs;
	for (i = 0; i < adev->sdma.num_instances; i++) {
		if (adev->sdma.has_page_queue)
			sched = &adev->sdma.instance[i].page.sched;
		else
			sched = &adev->sdma.instance[i].ring.sched;
		adev->vm_manager.vm_pte_rqs[i] =
			&sched->sched_rq[DRM_SCHED_PRIORITY_KERNEL];
	}
	adev->vm_manager.vm_pte_num_rqs = adev->sdma.num_instances;
}

const struct amdgpu_ip_block_version sdma_v4_0_ip_block = {
	.type = AMD_IP_BLOCK_TYPE_SDMA,
	.major = 4,
	.minor = 0,
	.rev = 0,
	.funcs = &sdma_v4_0_ip_funcs,
};<|MERGE_RESOLUTION|>--- conflicted
+++ resolved
@@ -1793,11 +1793,7 @@
 
 	if ((adev->asic_type == CHIP_RAVEN && adev->powerplay.pp_funcs &&
 			adev->powerplay.pp_funcs->set_powergating_by_smu) ||
-<<<<<<< HEAD
-			adev->asic_type == CHIP_RENOIR)
-=======
 			(adev->asic_type == CHIP_RENOIR && !adev->in_gpu_reset))
->>>>>>> 348b80b2
 		amdgpu_dpm_set_powergating_by_smu(adev, AMD_IP_BLOCK_TYPE_SDMA, false);
 
 	if (!amdgpu_sriov_vf(adev))
