/*
 * Copyright 2016 Advanced Micro Devices, Inc.
 * All Rights Reserved.
 *
 * Permission is hereby granted, free of charge, to any person obtaining a
 * copy of this software and associated documentation files (the
 * "Software"), to deal in the Software without restriction, including
 * without limitation the rights to use, copy, modify, merge, publish,
 * distribute, sub license, and/or sell copies of the Software, and to
 * permit persons to whom the Software is furnished to do so, subject to
 * the following conditions:
 *
 * THE SOFTWARE IS PROVIDED "AS IS", WITHOUT WARRANTY OF ANY KIND, EXPRESS OR
 * IMPLIED, INCLUDING BUT NOT LIMITED TO THE WARRANTIES OF MERCHANTABILITY,
 * FITNESS FOR A PARTICULAR PURPOSE AND NON-INFRINGEMENT. IN NO EVENT SHALL
 * THE COPYRIGHT HOLDERS, AUTHORS AND/OR ITS SUPPLIERS BE LIABLE FOR ANY CLAIM,
 * DAMAGES OR OTHER LIABILITY, WHETHER IN AN ACTION OF CONTRACT, TORT OR
 * OTHERWISE, ARISING FROM, OUT OF OR IN CONNECTION WITH THE SOFTWARE OR THE
 * USE OR OTHER DEALINGS IN THE SOFTWARE.
 *
 * The above copyright notice and this permission notice (including the
 * next paragraph) shall be included in all copies or substantial portions
 * of the Software.
 *
 */

#include <linux/firmware.h>
#include <linux/module.h>
#include <linux/pci.h>

#include "amdgpu.h"
#include "amdgpu_pm.h"
#include "amdgpu_vcn.h"
#include "soc15d.h"

/* Firmware Names */
#define FIRMWARE_RAVEN		"amdgpu/raven_vcn.bin"
#define FIRMWARE_PICASSO	"amdgpu/picasso_vcn.bin"
#define FIRMWARE_RAVEN2		"amdgpu/raven2_vcn.bin"
#define FIRMWARE_ARCTURUS 	"amdgpu/arcturus_vcn.bin"
#define FIRMWARE_RENOIR 	"amdgpu/renoir_vcn.bin"
#define FIRMWARE_NAVI10 	"amdgpu/navi10_vcn.bin"
#define FIRMWARE_NAVI14 	"amdgpu/navi14_vcn.bin"
#define FIRMWARE_NAVI12 	"amdgpu/navi12_vcn.bin"

MODULE_FIRMWARE(FIRMWARE_RAVEN);
MODULE_FIRMWARE(FIRMWARE_PICASSO);
MODULE_FIRMWARE(FIRMWARE_RAVEN2);
MODULE_FIRMWARE(FIRMWARE_ARCTURUS);
MODULE_FIRMWARE(FIRMWARE_RENOIR);
MODULE_FIRMWARE(FIRMWARE_NAVI10);
MODULE_FIRMWARE(FIRMWARE_NAVI14);
MODULE_FIRMWARE(FIRMWARE_NAVI12);

static void amdgpu_vcn_idle_work_handler(struct work_struct *work);

int amdgpu_vcn_sw_init(struct amdgpu_device *adev)
{
	unsigned long bo_size;
	const char *fw_name;
	const struct common_firmware_header *hdr;
	unsigned char fw_check;
	int i, r;

	INIT_DELAYED_WORK(&adev->vcn.idle_work, amdgpu_vcn_idle_work_handler);

	switch (adev->asic_type) {
	case CHIP_RAVEN:
		if (adev->rev_id >= 8)
			fw_name = FIRMWARE_RAVEN2;
		else if (adev->pdev->device == 0x15d8)
			fw_name = FIRMWARE_PICASSO;
		else
			fw_name = FIRMWARE_RAVEN;
		break;
	case CHIP_ARCTURUS:
		fw_name = FIRMWARE_ARCTURUS;
		break;
	case CHIP_RENOIR:
		fw_name = FIRMWARE_RENOIR;
		if ((adev->firmware.load_type == AMDGPU_FW_LOAD_PSP) &&
		    (adev->pg_flags & AMD_PG_SUPPORT_VCN_DPG))
			adev->vcn.indirect_sram = true;
		break;
	case CHIP_NAVI10:
		fw_name = FIRMWARE_NAVI10;
		if ((adev->firmware.load_type == AMDGPU_FW_LOAD_PSP) &&
		    (adev->pg_flags & AMD_PG_SUPPORT_VCN_DPG))
			adev->vcn.indirect_sram = true;
		break;
	case CHIP_NAVI14:
		fw_name = FIRMWARE_NAVI14;
		if ((adev->firmware.load_type == AMDGPU_FW_LOAD_PSP) &&
		    (adev->pg_flags & AMD_PG_SUPPORT_VCN_DPG))
			adev->vcn.indirect_sram = true;
		break;
	case CHIP_NAVI12:
		fw_name = FIRMWARE_NAVI12;
		if ((adev->firmware.load_type == AMDGPU_FW_LOAD_PSP) &&
		    (adev->pg_flags & AMD_PG_SUPPORT_VCN_DPG))
			adev->vcn.indirect_sram = true;
		break;
	default:
		return -EINVAL;
	}

	r = request_firmware(&adev->vcn.fw, fw_name, adev->dev);
	if (r) {
		dev_err(adev->dev, "amdgpu_vcn: Can't load firmware \"%s\"\n",
			fw_name);
		return r;
	}

	r = amdgpu_ucode_validate(adev->vcn.fw);
	if (r) {
		dev_err(adev->dev, "amdgpu_vcn: Can't validate firmware \"%s\"\n",
			fw_name);
		release_firmware(adev->vcn.fw);
		adev->vcn.fw = NULL;
		return r;
	}

	hdr = (const struct common_firmware_header *)adev->vcn.fw->data;
	adev->vcn.fw_version = le32_to_cpu(hdr->ucode_version);

	/* Bit 20-23, it is encode major and non-zero for new naming convention.
	 * This field is part of version minor and DRM_DISABLED_FLAG in old naming
	 * convention. Since the l:wq!atest version minor is 0x5B and DRM_DISABLED_FLAG
	 * is zero in old naming convention, this field is always zero so far.
	 * These four bits are used to tell which naming convention is present.
	 */
	fw_check = (le32_to_cpu(hdr->ucode_version) >> 20) & 0xf;
	if (fw_check) {
		unsigned int dec_ver, enc_major, enc_minor, vep, fw_rev;

		fw_rev = le32_to_cpu(hdr->ucode_version) & 0xfff;
		enc_minor = (le32_to_cpu(hdr->ucode_version) >> 12) & 0xff;
		enc_major = fw_check;
		dec_ver = (le32_to_cpu(hdr->ucode_version) >> 24) & 0xf;
		vep = (le32_to_cpu(hdr->ucode_version) >> 28) & 0xf;
		DRM_INFO("Found VCN firmware Version ENC: %hu.%hu DEC: %hu VEP: %hu Revision: %hu\n",
			enc_major, enc_minor, dec_ver, vep, fw_rev);
	} else {
		unsigned int version_major, version_minor, family_id;

		family_id = le32_to_cpu(hdr->ucode_version) & 0xff;
		version_major = (le32_to_cpu(hdr->ucode_version) >> 24) & 0xff;
		version_minor = (le32_to_cpu(hdr->ucode_version) >> 8) & 0xff;
		DRM_INFO("Found VCN firmware Version: %hu.%hu Family ID: %hu\n",
			version_major, version_minor, family_id);
	}

	bo_size = AMDGPU_VCN_STACK_SIZE + AMDGPU_VCN_CONTEXT_SIZE;
	if (adev->firmware.load_type != AMDGPU_FW_LOAD_PSP)
		bo_size += AMDGPU_GPU_PAGE_ALIGN(le32_to_cpu(hdr->ucode_size_bytes) + 8);

	for (i = 0; i < adev->vcn.num_vcn_inst; i++) {
		if (adev->vcn.harvest_config & (1 << i))
			continue;

		r = amdgpu_bo_create_kernel(adev, bo_size, PAGE_SIZE,
						AMDGPU_GEM_DOMAIN_VRAM, &adev->vcn.inst[i].vcpu_bo,
						&adev->vcn.inst[i].gpu_addr, &adev->vcn.inst[i].cpu_addr);
		if (r) {
			dev_err(adev->dev, "(%d) failed to allocate vcn bo\n", r);
			return r;
		}
	}

	if (adev->vcn.indirect_sram) {
		r = amdgpu_bo_create_kernel(adev, 64 * 2 * 4, PAGE_SIZE,
			    AMDGPU_GEM_DOMAIN_VRAM, &adev->vcn.dpg_sram_bo,
			    &adev->vcn.dpg_sram_gpu_addr, &adev->vcn.dpg_sram_cpu_addr);
		if (r) {
			dev_err(adev->dev, "(%d) failed to allocate DPG bo\n", r);
			return r;
		}
	}

	return 0;
}

int amdgpu_vcn_sw_fini(struct amdgpu_device *adev)
{
	int i, j;

	cancel_delayed_work_sync(&adev->vcn.idle_work);

	if (adev->vcn.indirect_sram) {
		amdgpu_bo_free_kernel(&adev->vcn.dpg_sram_bo,
				      &adev->vcn.dpg_sram_gpu_addr,
				      (void **)&adev->vcn.dpg_sram_cpu_addr);
	}

	for (j = 0; j < adev->vcn.num_vcn_inst; ++j) {
		if (adev->vcn.harvest_config & (1 << j))
			continue;
		kvfree(adev->vcn.inst[j].saved_bo);

		amdgpu_bo_free_kernel(&adev->vcn.inst[j].vcpu_bo,
					  &adev->vcn.inst[j].gpu_addr,
					  (void **)&adev->vcn.inst[j].cpu_addr);

		amdgpu_ring_fini(&adev->vcn.inst[j].ring_dec);

		for (i = 0; i < adev->vcn.num_enc_rings; ++i)
			amdgpu_ring_fini(&adev->vcn.inst[j].ring_enc[i]);
	}

	release_firmware(adev->vcn.fw);

	return 0;
}

int amdgpu_vcn_suspend(struct amdgpu_device *adev)
{
	unsigned size;
	void *ptr;
	int i;

	cancel_delayed_work_sync(&adev->vcn.idle_work);

	for (i = 0; i < adev->vcn.num_vcn_inst; ++i) {
		if (adev->vcn.harvest_config & (1 << i))
			continue;
		if (adev->vcn.inst[i].vcpu_bo == NULL)
			return 0;

		size = amdgpu_bo_size(adev->vcn.inst[i].vcpu_bo);
		ptr = adev->vcn.inst[i].cpu_addr;

		adev->vcn.inst[i].saved_bo = kvmalloc(size, GFP_KERNEL);
		if (!adev->vcn.inst[i].saved_bo)
			return -ENOMEM;

		memcpy_fromio(adev->vcn.inst[i].saved_bo, ptr, size);
	}
	return 0;
}

int amdgpu_vcn_resume(struct amdgpu_device *adev)
{
	unsigned size;
	void *ptr;
	int i;

	for (i = 0; i < adev->vcn.num_vcn_inst; ++i) {
		if (adev->vcn.harvest_config & (1 << i))
			continue;
		if (adev->vcn.inst[i].vcpu_bo == NULL)
			return -EINVAL;

		size = amdgpu_bo_size(adev->vcn.inst[i].vcpu_bo);
		ptr = adev->vcn.inst[i].cpu_addr;

		if (adev->vcn.inst[i].saved_bo != NULL) {
			memcpy_toio(ptr, adev->vcn.inst[i].saved_bo, size);
			kvfree(adev->vcn.inst[i].saved_bo);
			adev->vcn.inst[i].saved_bo = NULL;
		} else {
			const struct common_firmware_header *hdr;
			unsigned offset;

			hdr = (const struct common_firmware_header *)adev->vcn.fw->data;
			if (adev->firmware.load_type != AMDGPU_FW_LOAD_PSP) {
				offset = le32_to_cpu(hdr->ucode_array_offset_bytes);
				memcpy_toio(adev->vcn.inst[i].cpu_addr, adev->vcn.fw->data + offset,
					    le32_to_cpu(hdr->ucode_size_bytes));
				size -= le32_to_cpu(hdr->ucode_size_bytes);
				ptr += le32_to_cpu(hdr->ucode_size_bytes);
			}
			memset_io(ptr, 0, size);
		}
	}
	return 0;
}

static void amdgpu_vcn_idle_work_handler(struct work_struct *work)
{
	struct amdgpu_device *adev =
		container_of(work, struct amdgpu_device, vcn.idle_work.work);
	unsigned int fences = 0, fence[AMDGPU_MAX_VCN_INSTANCES] = {0};
	unsigned int i, j;

	for (j = 0; j < adev->vcn.num_vcn_inst; ++j) {
		if (adev->vcn.harvest_config & (1 << j))
			continue;

		for (i = 0; i < adev->vcn.num_enc_rings; ++i) {
			fence[j] += amdgpu_fence_count_emitted(&adev->vcn.inst[j].ring_enc[i]);
		}

		if (adev->pg_flags & AMD_PG_SUPPORT_VCN_DPG)	{
			struct dpg_pause_state new_state;

			if (fence[j])
				new_state.fw_based = VCN_DPG_STATE__PAUSE;
			else
				new_state.fw_based = VCN_DPG_STATE__UNPAUSE;

<<<<<<< HEAD
			if (amdgpu_fence_count_emitted(&adev->jpeg.inst[j].ring_dec))
				new_state.jpeg = VCN_DPG_STATE__PAUSE;
			else
				new_state.jpeg = VCN_DPG_STATE__UNPAUSE;

			adev->vcn.pause_dpg_mode(adev, &new_state);
		}

		fence[j] += amdgpu_fence_count_emitted(&adev->jpeg.inst[j].ring_dec);
=======
			adev->vcn.pause_dpg_mode(adev, &new_state);
		}

>>>>>>> cbe1fb5b
		fence[j] += amdgpu_fence_count_emitted(&adev->vcn.inst[j].ring_dec);
		fences += fence[j];
	}

	if (fences == 0) {
		amdgpu_gfx_off_ctrl(adev, true);
		amdgpu_device_ip_set_powergating_state(adev, AMD_IP_BLOCK_TYPE_VCN,
		       AMD_PG_STATE_GATE);
	} else {
		schedule_delayed_work(&adev->vcn.idle_work, VCN_IDLE_TIMEOUT);
	}
}

void amdgpu_vcn_ring_begin_use(struct amdgpu_ring *ring)
{
	struct amdgpu_device *adev = ring->adev;
	bool set_clocks = !cancel_delayed_work_sync(&adev->vcn.idle_work);

	if (set_clocks) {
		amdgpu_gfx_off_ctrl(adev, false);
		amdgpu_device_ip_set_powergating_state(adev, AMD_IP_BLOCK_TYPE_VCN,
		       AMD_PG_STATE_UNGATE);
	}

	if (adev->pg_flags & AMD_PG_SUPPORT_VCN_DPG)	{
		struct dpg_pause_state new_state;
		unsigned int fences = 0;
		unsigned int i;

		for (i = 0; i < adev->vcn.num_enc_rings; ++i) {
			fences += amdgpu_fence_count_emitted(&adev->vcn.inst[ring->me].ring_enc[i]);
		}
		if (fences)
			new_state.fw_based = VCN_DPG_STATE__PAUSE;
		else
			new_state.fw_based = VCN_DPG_STATE__UNPAUSE;

<<<<<<< HEAD
		if (amdgpu_fence_count_emitted(&adev->jpeg.inst[ring->me].ring_dec))
			new_state.jpeg = VCN_DPG_STATE__PAUSE;
		else
			new_state.jpeg = VCN_DPG_STATE__UNPAUSE;

=======
>>>>>>> cbe1fb5b
		if (ring->funcs->type == AMDGPU_RING_TYPE_VCN_ENC)
			new_state.fw_based = VCN_DPG_STATE__PAUSE;

		adev->vcn.pause_dpg_mode(adev, &new_state);
	}
}

void amdgpu_vcn_ring_end_use(struct amdgpu_ring *ring)
{
	schedule_delayed_work(&ring->adev->vcn.idle_work, VCN_IDLE_TIMEOUT);
}

int amdgpu_vcn_dec_ring_test_ring(struct amdgpu_ring *ring)
{
	struct amdgpu_device *adev = ring->adev;
	uint32_t tmp = 0;
	unsigned i;
	int r;

	WREG32(adev->vcn.inst[ring->me].external.scratch9, 0xCAFEDEAD);
	r = amdgpu_ring_alloc(ring, 3);
	if (r)
		return r;
	amdgpu_ring_write(ring, PACKET0(adev->vcn.internal.scratch9, 0));
	amdgpu_ring_write(ring, 0xDEADBEEF);
	amdgpu_ring_commit(ring);
	for (i = 0; i < adev->usec_timeout; i++) {
		tmp = RREG32(adev->vcn.inst[ring->me].external.scratch9);
		if (tmp == 0xDEADBEEF)
			break;
		udelay(1);
	}

	if (i >= adev->usec_timeout)
		r = -ETIMEDOUT;

	return r;
}

static int amdgpu_vcn_dec_send_msg(struct amdgpu_ring *ring,
				   struct amdgpu_bo *bo,
				   struct dma_fence **fence)
{
	struct amdgpu_device *adev = ring->adev;
	struct dma_fence *f = NULL;
	struct amdgpu_job *job;
	struct amdgpu_ib *ib;
	uint64_t addr;
	int i, r;

	r = amdgpu_job_alloc_with_ib(adev, 64, &job);
	if (r)
		goto err;

	ib = &job->ibs[0];
	addr = amdgpu_bo_gpu_offset(bo);
	ib->ptr[0] = PACKET0(adev->vcn.internal.data0, 0);
	ib->ptr[1] = addr;
	ib->ptr[2] = PACKET0(adev->vcn.internal.data1, 0);
	ib->ptr[3] = addr >> 32;
	ib->ptr[4] = PACKET0(adev->vcn.internal.cmd, 0);
	ib->ptr[5] = 0;
	for (i = 6; i < 16; i += 2) {
		ib->ptr[i] = PACKET0(adev->vcn.internal.nop, 0);
		ib->ptr[i+1] = 0;
	}
	ib->length_dw = 16;

	r = amdgpu_job_submit_direct(job, ring, &f);
	if (r)
		goto err_free;

	amdgpu_bo_fence(bo, f, false);
	amdgpu_bo_unreserve(bo);
	amdgpu_bo_unref(&bo);

	if (fence)
		*fence = dma_fence_get(f);
	dma_fence_put(f);

	return 0;

err_free:
	amdgpu_job_free(job);

err:
	amdgpu_bo_unreserve(bo);
	amdgpu_bo_unref(&bo);
	return r;
}

static int amdgpu_vcn_dec_get_create_msg(struct amdgpu_ring *ring, uint32_t handle,
			      struct dma_fence **fence)
{
	struct amdgpu_device *adev = ring->adev;
	struct amdgpu_bo *bo = NULL;
	uint32_t *msg;
	int r, i;

	r = amdgpu_bo_create_reserved(adev, 1024, PAGE_SIZE,
				      AMDGPU_GEM_DOMAIN_VRAM,
				      &bo, NULL, (void **)&msg);
	if (r)
		return r;

	msg[0] = cpu_to_le32(0x00000028);
	msg[1] = cpu_to_le32(0x00000038);
	msg[2] = cpu_to_le32(0x00000001);
	msg[3] = cpu_to_le32(0x00000000);
	msg[4] = cpu_to_le32(handle);
	msg[5] = cpu_to_le32(0x00000000);
	msg[6] = cpu_to_le32(0x00000001);
	msg[7] = cpu_to_le32(0x00000028);
	msg[8] = cpu_to_le32(0x00000010);
	msg[9] = cpu_to_le32(0x00000000);
	msg[10] = cpu_to_le32(0x00000007);
	msg[11] = cpu_to_le32(0x00000000);
	msg[12] = cpu_to_le32(0x00000780);
	msg[13] = cpu_to_le32(0x00000440);
	for (i = 14; i < 1024; ++i)
		msg[i] = cpu_to_le32(0x0);

	return amdgpu_vcn_dec_send_msg(ring, bo, fence);
}

static int amdgpu_vcn_dec_get_destroy_msg(struct amdgpu_ring *ring, uint32_t handle,
			       struct dma_fence **fence)
{
	struct amdgpu_device *adev = ring->adev;
	struct amdgpu_bo *bo = NULL;
	uint32_t *msg;
	int r, i;

	r = amdgpu_bo_create_reserved(adev, 1024, PAGE_SIZE,
				      AMDGPU_GEM_DOMAIN_VRAM,
				      &bo, NULL, (void **)&msg);
	if (r)
		return r;

	msg[0] = cpu_to_le32(0x00000028);
	msg[1] = cpu_to_le32(0x00000018);
	msg[2] = cpu_to_le32(0x00000000);
	msg[3] = cpu_to_le32(0x00000002);
	msg[4] = cpu_to_le32(handle);
	msg[5] = cpu_to_le32(0x00000000);
	for (i = 6; i < 1024; ++i)
		msg[i] = cpu_to_le32(0x0);

	return amdgpu_vcn_dec_send_msg(ring, bo, fence);
}

int amdgpu_vcn_dec_ring_test_ib(struct amdgpu_ring *ring, long timeout)
{
	struct dma_fence *fence;
	long r;

	r = amdgpu_vcn_dec_get_create_msg(ring, 1, NULL);
	if (r)
		goto error;

	r = amdgpu_vcn_dec_get_destroy_msg(ring, 1, &fence);
	if (r)
		goto error;

	r = dma_fence_wait_timeout(fence, false, timeout);
	if (r == 0)
		r = -ETIMEDOUT;
	else if (r > 0)
		r = 0;

	dma_fence_put(fence);
error:
	return r;
}

int amdgpu_vcn_enc_ring_test_ring(struct amdgpu_ring *ring)
{
	struct amdgpu_device *adev = ring->adev;
	uint32_t rptr;
	unsigned i;
	int r;

	r = amdgpu_ring_alloc(ring, 16);
	if (r)
		return r;

	rptr = amdgpu_ring_get_rptr(ring);

	amdgpu_ring_write(ring, VCN_ENC_CMD_END);
	amdgpu_ring_commit(ring);

	for (i = 0; i < adev->usec_timeout; i++) {
		if (amdgpu_ring_get_rptr(ring) != rptr)
			break;
		udelay(1);
	}

	if (i >= adev->usec_timeout)
		r = -ETIMEDOUT;

	return r;
}

static int amdgpu_vcn_enc_get_create_msg(struct amdgpu_ring *ring, uint32_t handle,
					 struct amdgpu_bo *bo,
					 struct dma_fence **fence)
{
	const unsigned ib_size_dw = 16;
	struct amdgpu_job *job;
	struct amdgpu_ib *ib;
	struct dma_fence *f = NULL;
	uint64_t addr;
	int i, r;

	r = amdgpu_job_alloc_with_ib(ring->adev, ib_size_dw * 4, &job);
	if (r)
		return r;

	ib = &job->ibs[0];
	addr = amdgpu_bo_gpu_offset(bo);

	ib->length_dw = 0;
	ib->ptr[ib->length_dw++] = 0x00000018;
	ib->ptr[ib->length_dw++] = 0x00000001; /* session info */
	ib->ptr[ib->length_dw++] = handle;
	ib->ptr[ib->length_dw++] = upper_32_bits(addr);
	ib->ptr[ib->length_dw++] = addr;
	ib->ptr[ib->length_dw++] = 0x0000000b;

	ib->ptr[ib->length_dw++] = 0x00000014;
	ib->ptr[ib->length_dw++] = 0x00000002; /* task info */
	ib->ptr[ib->length_dw++] = 0x0000001c;
	ib->ptr[ib->length_dw++] = 0x00000000;
	ib->ptr[ib->length_dw++] = 0x00000000;

	ib->ptr[ib->length_dw++] = 0x00000008;
	ib->ptr[ib->length_dw++] = 0x08000001; /* op initialize */

	for (i = ib->length_dw; i < ib_size_dw; ++i)
		ib->ptr[i] = 0x0;

	r = amdgpu_job_submit_direct(job, ring, &f);
	if (r)
		goto err;

	if (fence)
		*fence = dma_fence_get(f);
	dma_fence_put(f);

	return 0;

err:
	amdgpu_job_free(job);
	return r;
}

static int amdgpu_vcn_enc_get_destroy_msg(struct amdgpu_ring *ring, uint32_t handle,
					  struct amdgpu_bo *bo,
					  struct dma_fence **fence)
{
	const unsigned ib_size_dw = 16;
	struct amdgpu_job *job;
	struct amdgpu_ib *ib;
	struct dma_fence *f = NULL;
	uint64_t addr;
	int i, r;

	r = amdgpu_job_alloc_with_ib(ring->adev, ib_size_dw * 4, &job);
	if (r)
		return r;

	ib = &job->ibs[0];
	addr = amdgpu_bo_gpu_offset(bo);

	ib->length_dw = 0;
	ib->ptr[ib->length_dw++] = 0x00000018;
	ib->ptr[ib->length_dw++] = 0x00000001;
	ib->ptr[ib->length_dw++] = handle;
	ib->ptr[ib->length_dw++] = upper_32_bits(addr);
	ib->ptr[ib->length_dw++] = addr;
	ib->ptr[ib->length_dw++] = 0x0000000b;

	ib->ptr[ib->length_dw++] = 0x00000014;
	ib->ptr[ib->length_dw++] = 0x00000002;
	ib->ptr[ib->length_dw++] = 0x0000001c;
	ib->ptr[ib->length_dw++] = 0x00000000;
	ib->ptr[ib->length_dw++] = 0x00000000;

	ib->ptr[ib->length_dw++] = 0x00000008;
	ib->ptr[ib->length_dw++] = 0x08000002; /* op close session */

	for (i = ib->length_dw; i < ib_size_dw; ++i)
		ib->ptr[i] = 0x0;

	r = amdgpu_job_submit_direct(job, ring, &f);
	if (r)
		goto err;

	if (fence)
		*fence = dma_fence_get(f);
	dma_fence_put(f);

	return 0;

err:
	amdgpu_job_free(job);
	return r;
}

int amdgpu_vcn_enc_ring_test_ib(struct amdgpu_ring *ring, long timeout)
{
	struct dma_fence *fence = NULL;
	struct amdgpu_bo *bo = NULL;
	long r;

	r = amdgpu_bo_create_reserved(ring->adev, 128 * 1024, PAGE_SIZE,
				      AMDGPU_GEM_DOMAIN_VRAM,
				      &bo, NULL, NULL);
	if (r)
		return r;

	r = amdgpu_vcn_enc_get_create_msg(ring, 1, bo, NULL);
	if (r)
		goto error;

	r = amdgpu_vcn_enc_get_destroy_msg(ring, 1, bo, &fence);
	if (r)
		goto error;

	r = dma_fence_wait_timeout(fence, false, timeout);
	if (r == 0)
		r = -ETIMEDOUT;
	else if (r > 0)
		r = 0;

error:
	dma_fence_put(fence);
	amdgpu_bo_unreserve(bo);
	amdgpu_bo_unref(&bo);
	return r;
}<|MERGE_RESOLUTION|>--- conflicted
+++ resolved
@@ -298,21 +298,9 @@
 			else
 				new_state.fw_based = VCN_DPG_STATE__UNPAUSE;
 
-<<<<<<< HEAD
-			if (amdgpu_fence_count_emitted(&adev->jpeg.inst[j].ring_dec))
-				new_state.jpeg = VCN_DPG_STATE__PAUSE;
-			else
-				new_state.jpeg = VCN_DPG_STATE__UNPAUSE;
-
 			adev->vcn.pause_dpg_mode(adev, &new_state);
 		}
 
-		fence[j] += amdgpu_fence_count_emitted(&adev->jpeg.inst[j].ring_dec);
-=======
-			adev->vcn.pause_dpg_mode(adev, &new_state);
-		}
-
->>>>>>> cbe1fb5b
 		fence[j] += amdgpu_fence_count_emitted(&adev->vcn.inst[j].ring_dec);
 		fences += fence[j];
 	}
@@ -350,14 +338,6 @@
 		else
 			new_state.fw_based = VCN_DPG_STATE__UNPAUSE;
 
-<<<<<<< HEAD
-		if (amdgpu_fence_count_emitted(&adev->jpeg.inst[ring->me].ring_dec))
-			new_state.jpeg = VCN_DPG_STATE__PAUSE;
-		else
-			new_state.jpeg = VCN_DPG_STATE__UNPAUSE;
-
-=======
->>>>>>> cbe1fb5b
 		if (ring->funcs->type == AMDGPU_RING_TYPE_VCN_ENC)
 			new_state.fw_based = VCN_DPG_STATE__PAUSE;
 
