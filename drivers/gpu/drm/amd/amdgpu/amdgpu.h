/*
 * Copyright 2008 Advanced Micro Devices, Inc.
 * Copyright 2008 Red Hat Inc.
 * Copyright 2009 Jerome Glisse.
 *
 * Permission is hereby granted, free of charge, to any person obtaining a
 * copy of this software and associated documentation files (the "Software"),
 * to deal in the Software without restriction, including without limitation
 * the rights to use, copy, modify, merge, publish, distribute, sublicense,
 * and/or sell copies of the Software, and to permit persons to whom the
 * Software is furnished to do so, subject to the following conditions:
 *
 * The above copyright notice and this permission notice shall be included in
 * all copies or substantial portions of the Software.
 *
 * THE SOFTWARE IS PROVIDED "AS IS", WITHOUT WARRANTY OF ANY KIND, EXPRESS OR
 * IMPLIED, INCLUDING BUT NOT LIMITED TO THE WARRANTIES OF MERCHANTABILITY,
 * FITNESS FOR A PARTICULAR PURPOSE AND NONINFRINGEMENT.  IN NO EVENT SHALL
 * THE COPYRIGHT HOLDER(S) OR AUTHOR(S) BE LIABLE FOR ANY CLAIM, DAMAGES OR
 * OTHER LIABILITY, WHETHER IN AN ACTION OF CONTRACT, TORT OR OTHERWISE,
 * ARISING FROM, OUT OF OR IN CONNECTION WITH THE SOFTWARE OR THE USE OR
 * OTHER DEALINGS IN THE SOFTWARE.
 *
 * Authors: Dave Airlie
 *          Alex Deucher
 *          Jerome Glisse
 */
#ifndef __AMDGPU_H__
#define __AMDGPU_H__

#include "amdgpu_ctx.h"

#include <linux/atomic.h>
#include <linux/wait.h>
#include <linux/list.h>
#include <linux/kref.h>
#include <linux/rbtree.h>
#include <linux/hashtable.h>
#include <linux/dma-fence.h>

#include <drm/ttm/ttm_bo_api.h>
#include <drm/ttm/ttm_bo_driver.h>
#include <drm/ttm/ttm_placement.h>
#include <drm/ttm/ttm_module.h>
#include <drm/ttm/ttm_execbuf_util.h>

#include <drm/amdgpu_drm.h>
#include <drm/drm_gem.h>
#include <drm/drm_ioctl.h>
#include <drm/gpu_scheduler.h>

#include <kgd_kfd_interface.h>
#include "dm_pp_interface.h"
#include "kgd_pp_interface.h"

#include "amd_shared.h"
#include "amdgpu_mode.h"
#include "amdgpu_ih.h"
#include "amdgpu_irq.h"
#include "amdgpu_ucode.h"
#include "amdgpu_ttm.h"
#include "amdgpu_psp.h"
#include "amdgpu_gds.h"
#include "amdgpu_sync.h"
#include "amdgpu_ring.h"
#include "amdgpu_vm.h"
#include "amdgpu_dpm.h"
#include "amdgpu_acp.h"
#include "amdgpu_uvd.h"
#include "amdgpu_vce.h"
#include "amdgpu_vcn.h"
#include "amdgpu_jpeg.h"
#include "amdgpu_mn.h"
#include "amdgpu_gmc.h"
#include "amdgpu_gfx.h"
#include "amdgpu_sdma.h"
#include "amdgpu_nbio.h"
#include "amdgpu_dm.h"
#include "amdgpu_virt.h"
#include "amdgpu_csa.h"
#include "amdgpu_gart.h"
#include "amdgpu_debugfs.h"
#include "amdgpu_job.h"
#include "amdgpu_bo_list.h"
#include "amdgpu_gem.h"
#include "amdgpu_doorbell.h"
#include "amdgpu_amdkfd.h"
#include "amdgpu_smu.h"
#include "amdgpu_discovery.h"
#include "amdgpu_mes.h"
#include "amdgpu_umc.h"
#include "amdgpu_mmhub.h"
#include "amdgpu_tmz.h"

#define MAX_GPU_INSTANCE		16

struct amdgpu_gpu_instance
{
	struct amdgpu_device		*adev;
	int				mgpu_fan_enabled;
};

struct amdgpu_mgpu_info
{
	struct amdgpu_gpu_instance	gpu_ins[MAX_GPU_INSTANCE];
	struct mutex			mutex;
	uint32_t			num_gpu;
	uint32_t			num_dgpu;
	uint32_t			num_apu;
};

#define AMDGPU_MAX_TIMEOUT_PARAM_LENGTH	256

/*
 * Modules parameters.
 */
extern int amdgpu_modeset;
extern int amdgpu_vram_limit;
extern int amdgpu_vis_vram_limit;
extern int amdgpu_gart_size;
extern int amdgpu_gtt_size;
extern int amdgpu_moverate;
extern int amdgpu_benchmarking;
extern int amdgpu_testing;
extern int amdgpu_audio;
extern int amdgpu_disp_priority;
extern int amdgpu_hw_i2c;
extern int amdgpu_pcie_gen2;
extern int amdgpu_msi;
extern char amdgpu_lockup_timeout[AMDGPU_MAX_TIMEOUT_PARAM_LENGTH];
extern int amdgpu_dpm;
extern int amdgpu_fw_load_type;
extern int amdgpu_aspm;
extern int amdgpu_runtime_pm;
extern uint amdgpu_ip_block_mask;
extern int amdgpu_bapm;
extern int amdgpu_deep_color;
extern int amdgpu_vm_size;
extern int amdgpu_vm_block_size;
extern int amdgpu_vm_fragment_size;
extern int amdgpu_vm_fault_stop;
extern int amdgpu_vm_debug;
extern int amdgpu_vm_update_mode;
extern int amdgpu_exp_hw_support;
extern int amdgpu_dc;
extern int amdgpu_sched_jobs;
extern int amdgpu_sched_hw_submission;
extern uint amdgpu_pcie_gen_cap;
extern uint amdgpu_pcie_lane_cap;
extern uint amdgpu_cg_mask;
extern uint amdgpu_pg_mask;
extern uint amdgpu_sdma_phase_quantum;
extern char *amdgpu_disable_cu;
extern char *amdgpu_virtual_display;
extern uint amdgpu_pp_feature_mask;
extern uint amdgpu_force_long_training;
extern int amdgpu_job_hang_limit;
extern int amdgpu_lbpw;
extern int amdgpu_compute_multipipe;
extern int amdgpu_gpu_recovery;
extern int amdgpu_emu_mode;
extern uint amdgpu_smu_memory_pool_size;
extern uint amdgpu_dc_feature_mask;
extern uint amdgpu_dm_abm_level;
extern struct amdgpu_mgpu_info mgpu_info;
extern int amdgpu_ras_enable;
extern uint amdgpu_ras_mask;
extern int amdgpu_async_gfx_ring;
extern int amdgpu_mcbp;
extern int amdgpu_discovery;
extern int amdgpu_mes;
extern int amdgpu_noretry;
extern int amdgpu_force_asic_type;
#ifdef CONFIG_HSA_AMD
extern int sched_policy;
#else
static const int sched_policy = KFD_SCHED_POLICY_HWS;
#endif

extern int amdgpu_tmz;

#ifdef CONFIG_DRM_AMDGPU_SI
extern int amdgpu_si_support;
#endif
#ifdef CONFIG_DRM_AMDGPU_CIK
extern int amdgpu_cik_support;
#endif

#define AMDGPU_VM_MAX_NUM_CTX			4096
#define AMDGPU_SG_THRESHOLD			(256*1024*1024)
#define AMDGPU_DEFAULT_GTT_SIZE_MB		3072ULL /* 3GB by default */
#define AMDGPU_WAIT_IDLE_TIMEOUT_IN_MS	        3000
#define AMDGPU_MAX_USEC_TIMEOUT			100000	/* 100 ms */
#define AMDGPU_FENCE_JIFFIES_TIMEOUT		(HZ / 2)
/* AMDGPU_IB_POOL_SIZE must be a power of 2 */
#define AMDGPU_IB_POOL_SIZE			16
#define AMDGPU_DEBUGFS_MAX_COMPONENTS		32
#define AMDGPUFB_CONN_LIMIT			4
#define AMDGPU_BIOS_NUM_SCRATCH			16

/* hard reset data */
#define AMDGPU_ASIC_RESET_DATA                  0x39d5e86b

/* reset flags */
#define AMDGPU_RESET_GFX			(1 << 0)
#define AMDGPU_RESET_COMPUTE			(1 << 1)
#define AMDGPU_RESET_DMA			(1 << 2)
#define AMDGPU_RESET_CP				(1 << 3)
#define AMDGPU_RESET_GRBM			(1 << 4)
#define AMDGPU_RESET_DMA1			(1 << 5)
#define AMDGPU_RESET_RLC			(1 << 6)
#define AMDGPU_RESET_SEM			(1 << 7)
#define AMDGPU_RESET_IH				(1 << 8)
#define AMDGPU_RESET_VMC			(1 << 9)
#define AMDGPU_RESET_MC				(1 << 10)
#define AMDGPU_RESET_DISPLAY			(1 << 11)
#define AMDGPU_RESET_UVD			(1 << 12)
#define AMDGPU_RESET_VCE			(1 << 13)
#define AMDGPU_RESET_VCE1			(1 << 14)

/* max cursor sizes (in pixels) */
#define CIK_CURSOR_WIDTH 128
#define CIK_CURSOR_HEIGHT 128

struct amdgpu_device;
struct amdgpu_ib;
struct amdgpu_cs_parser;
struct amdgpu_job;
struct amdgpu_irq_src;
struct amdgpu_fpriv;
struct amdgpu_bo_va_mapping;
struct amdgpu_atif;
struct kfd_vm_fault_info;

enum amdgpu_cp_irq {
	AMDGPU_CP_IRQ_GFX_ME0_PIPE0_EOP = 0,
	AMDGPU_CP_IRQ_GFX_ME0_PIPE1_EOP,
	AMDGPU_CP_IRQ_COMPUTE_MEC1_PIPE0_EOP,
	AMDGPU_CP_IRQ_COMPUTE_MEC1_PIPE1_EOP,
	AMDGPU_CP_IRQ_COMPUTE_MEC1_PIPE2_EOP,
	AMDGPU_CP_IRQ_COMPUTE_MEC1_PIPE3_EOP,
	AMDGPU_CP_IRQ_COMPUTE_MEC2_PIPE0_EOP,
	AMDGPU_CP_IRQ_COMPUTE_MEC2_PIPE1_EOP,
	AMDGPU_CP_IRQ_COMPUTE_MEC2_PIPE2_EOP,
	AMDGPU_CP_IRQ_COMPUTE_MEC2_PIPE3_EOP,

	AMDGPU_CP_IRQ_LAST
};

enum amdgpu_thermal_irq {
	AMDGPU_THERMAL_IRQ_LOW_TO_HIGH = 0,
	AMDGPU_THERMAL_IRQ_HIGH_TO_LOW,

	AMDGPU_THERMAL_IRQ_LAST
};

enum amdgpu_kiq_irq {
	AMDGPU_CP_KIQ_IRQ_DRIVER0 = 0,
	AMDGPU_CP_KIQ_IRQ_LAST
};

#define MAX_KIQ_REG_WAIT       5000 /* in usecs, 5ms */
#define MAX_KIQ_REG_BAILOUT_INTERVAL   5 /* in msecs, 5ms */
#define MAX_KIQ_REG_TRY 80 /* 20 -> 80 */

int amdgpu_device_ip_set_clockgating_state(void *dev,
					   enum amd_ip_block_type block_type,
					   enum amd_clockgating_state state);
int amdgpu_device_ip_set_powergating_state(void *dev,
					   enum amd_ip_block_type block_type,
					   enum amd_powergating_state state);
void amdgpu_device_ip_get_clockgating_state(struct amdgpu_device *adev,
					    u32 *flags);
int amdgpu_device_ip_wait_for_idle(struct amdgpu_device *adev,
				   enum amd_ip_block_type block_type);
bool amdgpu_device_ip_is_idle(struct amdgpu_device *adev,
			      enum amd_ip_block_type block_type);

#define AMDGPU_MAX_IP_NUM 16

struct amdgpu_ip_block_status {
	bool valid;
	bool sw;
	bool hw;
	bool late_initialized;
	bool hang;
};

struct amdgpu_ip_block_version {
	const enum amd_ip_block_type type;
	const u32 major;
	const u32 minor;
	const u32 rev;
	const struct amd_ip_funcs *funcs;
};

#define HW_REV(_Major, _Minor, _Rev) \
	((((uint32_t) (_Major)) << 16) | ((uint32_t) (_Minor) << 8) | ((uint32_t) (_Rev)))

struct amdgpu_ip_block {
	struct amdgpu_ip_block_status status;
	const struct amdgpu_ip_block_version *version;
};

int amdgpu_device_ip_block_version_cmp(struct amdgpu_device *adev,
				       enum amd_ip_block_type type,
				       u32 major, u32 minor);

struct amdgpu_ip_block *
amdgpu_device_ip_get_ip_block(struct amdgpu_device *adev,
			      enum amd_ip_block_type type);

int amdgpu_device_ip_block_add(struct amdgpu_device *adev,
			       const struct amdgpu_ip_block_version *ip_block_version);

/*
 * BIOS.
 */
bool amdgpu_get_bios(struct amdgpu_device *adev);
bool amdgpu_read_bios(struct amdgpu_device *adev);

/*
 * Clocks
 */

#define AMDGPU_MAX_PPLL 3

struct amdgpu_clock {
	struct amdgpu_pll ppll[AMDGPU_MAX_PPLL];
	struct amdgpu_pll spll;
	struct amdgpu_pll mpll;
	/* 10 Khz units */
	uint32_t default_mclk;
	uint32_t default_sclk;
	uint32_t default_dispclk;
	uint32_t current_dispclk;
	uint32_t dp_extclk;
	uint32_t max_pixel_clock;
};

/* sub-allocation manager, it has to be protected by another lock.
 * By conception this is an helper for other part of the driver
 * like the indirect buffer or semaphore, which both have their
 * locking.
 *
 * Principe is simple, we keep a list of sub allocation in offset
 * order (first entry has offset == 0, last entry has the highest
 * offset).
 *
 * When allocating new object we first check if there is room at
 * the end total_size - (last_object_offset + last_object_size) >=
 * alloc_size. If so we allocate new object there.
 *
 * When there is not enough room at the end, we start waiting for
 * each sub object until we reach object_offset+object_size >=
 * alloc_size, this object then become the sub object we return.
 *
 * Alignment can't be bigger than page size.
 *
 * Hole are not considered for allocation to keep things simple.
 * Assumption is that there won't be hole (all object on same
 * alignment).
 */

#define AMDGPU_SA_NUM_FENCE_LISTS	32

struct amdgpu_sa_manager {
	wait_queue_head_t	wq;
	struct amdgpu_bo	*bo;
	struct list_head	*hole;
	struct list_head	flist[AMDGPU_SA_NUM_FENCE_LISTS];
	struct list_head	olist;
	unsigned		size;
	uint64_t		gpu_addr;
	void			*cpu_ptr;
	uint32_t		domain;
	uint32_t		align;
};

/* sub-allocation buffer */
struct amdgpu_sa_bo {
	struct list_head		olist;
	struct list_head		flist;
	struct amdgpu_sa_manager	*manager;
	unsigned			soffset;
	unsigned			eoffset;
	struct dma_fence	        *fence;
};

int amdgpu_fence_slab_init(void);
void amdgpu_fence_slab_fini(void);

/*
 * IRQS.
 */

struct amdgpu_flip_work {
	struct delayed_work		flip_work;
	struct work_struct		unpin_work;
	struct amdgpu_device		*adev;
	int				crtc_id;
	u32				target_vblank;
	uint64_t			base;
	struct drm_pending_vblank_event *event;
	struct amdgpu_bo		*old_abo;
	struct dma_fence		*excl;
	unsigned			shared_count;
	struct dma_fence		**shared;
	struct dma_fence_cb		cb;
	bool				async;
};


/*
 * CP & rings.
 */

struct amdgpu_ib {
	struct amdgpu_sa_bo		*sa_bo;
	uint32_t			length_dw;
	uint64_t			gpu_addr;
	uint32_t			*ptr;
	uint32_t			flags;
};

extern const struct drm_sched_backend_ops amdgpu_sched_ops;

/*
 * file private structure
 */

struct amdgpu_fpriv {
	struct amdgpu_vm	vm;
	struct amdgpu_bo_va	*prt_va;
	struct amdgpu_bo_va	*csa_va;
	struct mutex		bo_list_lock;
	struct idr		bo_list_handles;
	struct amdgpu_ctx_mgr	ctx_mgr;
};

int amdgpu_file_to_fpriv(struct file *filp, struct amdgpu_fpriv **fpriv);

int amdgpu_ib_get(struct amdgpu_device *adev, struct amdgpu_vm *vm,
		  unsigned size, struct amdgpu_ib *ib);
void amdgpu_ib_free(struct amdgpu_device *adev, struct amdgpu_ib *ib,
		    struct dma_fence *f);
int amdgpu_ib_schedule(struct amdgpu_ring *ring, unsigned num_ibs,
		       struct amdgpu_ib *ibs, struct amdgpu_job *job,
		       struct dma_fence **f);
int amdgpu_ib_pool_init(struct amdgpu_device *adev);
void amdgpu_ib_pool_fini(struct amdgpu_device *adev);
int amdgpu_ib_ring_tests(struct amdgpu_device *adev);

/*
 * CS.
 */
struct amdgpu_cs_chunk {
	uint32_t		chunk_id;
	uint32_t		length_dw;
	void			*kdata;
};

struct amdgpu_cs_post_dep {
	struct drm_syncobj *syncobj;
	struct dma_fence_chain *chain;
	u64 point;
};

struct amdgpu_cs_parser {
	struct amdgpu_device	*adev;
	struct drm_file		*filp;
	struct amdgpu_ctx	*ctx;

	/* chunks */
	unsigned		nchunks;
	struct amdgpu_cs_chunk	*chunks;

	/* scheduler job object */
	struct amdgpu_job	*job;
	struct drm_sched_entity	*entity;

	/* buffer objects */
	struct ww_acquire_ctx		ticket;
	struct amdgpu_bo_list		*bo_list;
	struct amdgpu_mn		*mn;
	struct amdgpu_bo_list_entry	vm_pd;
	struct list_head		validated;
	struct dma_fence		*fence;
	uint64_t			bytes_moved_threshold;
	uint64_t			bytes_moved_vis_threshold;
	uint64_t			bytes_moved;
	uint64_t			bytes_moved_vis;

	/* user fence */
	struct amdgpu_bo_list_entry	uf_entry;

	unsigned			num_post_deps;
	struct amdgpu_cs_post_dep	*post_deps;
};

static inline u32 amdgpu_get_ib_value(struct amdgpu_cs_parser *p,
				      uint32_t ib_idx, int idx)
{
	return p->job->ibs[ib_idx].ptr[idx];
}

static inline void amdgpu_set_ib_value(struct amdgpu_cs_parser *p,
				       uint32_t ib_idx, int idx,
				       uint32_t value)
{
	p->job->ibs[ib_idx].ptr[idx] = value;
}

/*
 * Writeback
 */
#define AMDGPU_MAX_WB 128	/* Reserve at most 128 WB slots for amdgpu-owned rings. */

struct amdgpu_wb {
	struct amdgpu_bo	*wb_obj;
	volatile uint32_t	*wb;
	uint64_t		gpu_addr;
	u32			num_wb;	/* Number of wb slots actually reserved for amdgpu. */
	unsigned long		used[DIV_ROUND_UP(AMDGPU_MAX_WB, BITS_PER_LONG)];
};

int amdgpu_device_wb_get(struct amdgpu_device *adev, u32 *wb);
void amdgpu_device_wb_free(struct amdgpu_device *adev, u32 wb);

/*
 * Benchmarking
 */
void amdgpu_benchmark(struct amdgpu_device *adev, int test_number);


/*
 * Testing
 */
void amdgpu_test_moves(struct amdgpu_device *adev);

/*
 * ASIC specific register table accessible by UMD
 */
struct amdgpu_allowed_register_entry {
	uint32_t reg_offset;
	bool grbm_indexed;
};

enum amd_reset_method {
	AMD_RESET_METHOD_LEGACY = 0,
	AMD_RESET_METHOD_MODE0,
	AMD_RESET_METHOD_MODE1,
	AMD_RESET_METHOD_MODE2,
	AMD_RESET_METHOD_BACO
};

/*
 * ASIC specific functions.
 */
struct amdgpu_asic_funcs {
	bool (*read_disabled_bios)(struct amdgpu_device *adev);
	bool (*read_bios_from_rom)(struct amdgpu_device *adev,
				   u8 *bios, u32 length_bytes);
	int (*read_register)(struct amdgpu_device *adev, u32 se_num,
			     u32 sh_num, u32 reg_offset, u32 *value);
	void (*set_vga_state)(struct amdgpu_device *adev, bool state);
	int (*reset)(struct amdgpu_device *adev);
	enum amd_reset_method (*reset_method)(struct amdgpu_device *adev);
	/* get the reference clock */
	u32 (*get_xclk)(struct amdgpu_device *adev);
	/* MM block clocks */
	int (*set_uvd_clocks)(struct amdgpu_device *adev, u32 vclk, u32 dclk);
	int (*set_vce_clocks)(struct amdgpu_device *adev, u32 evclk, u32 ecclk);
	/* static power management */
	int (*get_pcie_lanes)(struct amdgpu_device *adev);
	void (*set_pcie_lanes)(struct amdgpu_device *adev, int lanes);
	/* get config memsize register */
	u32 (*get_config_memsize)(struct amdgpu_device *adev);
	/* flush hdp write queue */
	void (*flush_hdp)(struct amdgpu_device *adev, struct amdgpu_ring *ring);
	/* invalidate hdp read cache */
	void (*invalidate_hdp)(struct amdgpu_device *adev,
			       struct amdgpu_ring *ring);
	/* check if the asic needs a full reset of if soft reset will work */
	bool (*need_full_reset)(struct amdgpu_device *adev);
	/* initialize doorbell layout for specific asic*/
	void (*init_doorbell_index)(struct amdgpu_device *adev);
	/* PCIe bandwidth usage */
	void (*get_pcie_usage)(struct amdgpu_device *adev, uint64_t *count0,
			       uint64_t *count1);
	/* do we need to reset the asic at init time (e.g., kexec) */
	bool (*need_reset_on_init)(struct amdgpu_device *adev);
	/* PCIe replay counter */
	uint64_t (*get_pcie_replay_count)(struct amdgpu_device *adev);
	/* device supports BACO */
	bool (*supports_baco)(struct amdgpu_device *adev);
};

/*
 * IOCTL.
 */
int amdgpu_bo_list_ioctl(struct drm_device *dev, void *data,
				struct drm_file *filp);

int amdgpu_cs_ioctl(struct drm_device *dev, void *data, struct drm_file *filp);
int amdgpu_cs_fence_to_handle_ioctl(struct drm_device *dev, void *data,
				    struct drm_file *filp);
int amdgpu_cs_wait_ioctl(struct drm_device *dev, void *data, struct drm_file *filp);
int amdgpu_cs_wait_fences_ioctl(struct drm_device *dev, void *data,
				struct drm_file *filp);

/* VRAM scratch page for HDP bug, default vram page */
struct amdgpu_vram_scratch {
	struct amdgpu_bo		*robj;
	volatile uint32_t		*ptr;
	u64				gpu_addr;
};

/*
 * ACPI
 */
struct amdgpu_atcs_functions {
	bool get_ext_state;
	bool pcie_perf_req;
	bool pcie_dev_rdy;
	bool pcie_bus_width;
};

struct amdgpu_atcs {
	struct amdgpu_atcs_functions functions;
};

/*
 * Firmware VRAM reservation
 */
struct amdgpu_fw_vram_usage {
	u64 start_offset;
	u64 size;
	struct amdgpu_bo *reserved_bo;
	void *va;

	/* Offset on the top of VRAM, used as c2p write buffer.
	*/
	u64 mem_train_fb_loc;
	bool mem_train_support;
};

/*
 * CGS
 */
struct cgs_device *amdgpu_cgs_create_device(struct amdgpu_device *adev);
void amdgpu_cgs_destroy_device(struct cgs_device *cgs_device);

/*
 * Core structure, functions and helpers.
 */
typedef uint32_t (*amdgpu_rreg_t)(struct amdgpu_device*, uint32_t);
typedef void (*amdgpu_wreg_t)(struct amdgpu_device*, uint32_t, uint32_t);

typedef uint64_t (*amdgpu_rreg64_t)(struct amdgpu_device*, uint32_t);
typedef void (*amdgpu_wreg64_t)(struct amdgpu_device*, uint32_t, uint64_t);

typedef uint32_t (*amdgpu_block_rreg_t)(struct amdgpu_device*, uint32_t, uint32_t);
typedef void (*amdgpu_block_wreg_t)(struct amdgpu_device*, uint32_t, uint32_t, uint32_t);

struct amdgpu_mmio_remap {
	u32 reg_offset;
	resource_size_t bus_addr;
};

struct amdgpu_df_funcs {
	void (*sw_init)(struct amdgpu_device *adev);
	void (*sw_fini)(struct amdgpu_device *adev);
	void (*enable_broadcast_mode)(struct amdgpu_device *adev,
				      bool enable);
	u32 (*get_fb_channel_number)(struct amdgpu_device *adev);
	u32 (*get_hbm_channel_number)(struct amdgpu_device *adev);
	void (*update_medium_grain_clock_gating)(struct amdgpu_device *adev,
						 bool enable);
	void (*get_clockgating_state)(struct amdgpu_device *adev,
				      u32 *flags);
	void (*enable_ecc_force_par_wr_rmw)(struct amdgpu_device *adev,
					    bool enable);
	int (*pmc_start)(struct amdgpu_device *adev, uint64_t config,
					 int is_enable);
	int (*pmc_stop)(struct amdgpu_device *adev, uint64_t config,
					 int is_disable);
	void (*pmc_get_count)(struct amdgpu_device *adev, uint64_t config,
					 uint64_t *count);
	uint64_t (*get_fica)(struct amdgpu_device *adev, uint32_t ficaa_val);
	void (*set_fica)(struct amdgpu_device *adev, uint32_t ficaa_val,
			 uint32_t ficadl_val, uint32_t ficadh_val);
};
/* Define the HW IP blocks will be used in driver , add more if necessary */
enum amd_hw_ip_block_type {
	GC_HWIP = 1,
	HDP_HWIP,
	SDMA0_HWIP,
	SDMA1_HWIP,
	SDMA2_HWIP,
	SDMA3_HWIP,
	SDMA4_HWIP,
	SDMA5_HWIP,
	SDMA6_HWIP,
	SDMA7_HWIP,
	MMHUB_HWIP,
	ATHUB_HWIP,
	NBIO_HWIP,
	MP0_HWIP,
	MP1_HWIP,
	UVD_HWIP,
	VCN_HWIP = UVD_HWIP,
	JPEG_HWIP = VCN_HWIP,
	VCE_HWIP,
	DF_HWIP,
	DCE_HWIP,
	OSSSYS_HWIP,
	SMUIO_HWIP,
	PWR_HWIP,
	NBIF_HWIP,
	THM_HWIP,
	CLK_HWIP,
	UMC_HWIP,
	RSMU_HWIP,
	MAX_HWIP
};

#define HWIP_MAX_INSTANCE	8

struct amd_powerplay {
	void *pp_handle;
	const struct amd_pm_funcs *pp_funcs;
};

#define AMDGPU_RESET_MAGIC_NUM 64
#define AMDGPU_MAX_DF_PERFMONS 4
struct amdgpu_device {
	struct device			*dev;
	struct drm_device		*ddev;
	struct pci_dev			*pdev;

#ifdef CONFIG_DRM_AMD_ACP
	struct amdgpu_acp		acp;
#endif

	/* ASIC */
	enum amd_asic_type		asic_type;
	uint32_t			family;
	uint32_t			rev_id;
	uint32_t			external_rev_id;
	unsigned long			flags;
	int				usec_timeout;
	const struct amdgpu_asic_funcs	*asic_funcs;
	bool				shutdown;
	bool				need_swiotlb;
	bool				accel_working;
	struct notifier_block		acpi_nb;
	struct amdgpu_i2c_chan		*i2c_bus[AMDGPU_MAX_I2C_BUS];
	struct amdgpu_debugfs		debugfs[AMDGPU_DEBUGFS_MAX_COMPONENTS];
	unsigned			debugfs_count;
#if defined(CONFIG_DEBUG_FS)
	struct dentry                   *debugfs_preempt;
	struct dentry			*debugfs_regs[AMDGPU_DEBUGFS_MAX_COMPONENTS];
#endif
	struct amdgpu_atif		*atif;
	struct amdgpu_atcs		atcs;
	struct mutex			srbm_mutex;
	/* GRBM index mutex. Protects concurrent access to GRBM index */
	struct mutex                    grbm_idx_mutex;
	struct dev_pm_domain		vga_pm_domain;
	bool				have_disp_power_ref;
	bool                            have_atomics_support;

	/* BIOS */
	bool				is_atom_fw;
	uint8_t				*bios;
	uint32_t			bios_size;
	struct amdgpu_bo		*stolen_vga_memory;
	struct amdgpu_bo		*discovery_memory;
	uint32_t			bios_scratch_reg_offset;
	uint32_t			bios_scratch[AMDGPU_BIOS_NUM_SCRATCH];

	/* Register/doorbell mmio */
	resource_size_t			rmmio_base;
	resource_size_t			rmmio_size;
	void __iomem			*rmmio;
	/* protects concurrent MM_INDEX/DATA based register access */
	spinlock_t mmio_idx_lock;
	struct amdgpu_mmio_remap        rmmio_remap;
	/* protects concurrent SMC based register access */
	spinlock_t smc_idx_lock;
	amdgpu_rreg_t			smc_rreg;
	amdgpu_wreg_t			smc_wreg;
	/* protects concurrent PCIE register access */
	spinlock_t pcie_idx_lock;
	amdgpu_rreg_t			pcie_rreg;
	amdgpu_wreg_t			pcie_wreg;
	amdgpu_rreg_t			pciep_rreg;
	amdgpu_wreg_t			pciep_wreg;
	amdgpu_rreg64_t			pcie_rreg64;
	amdgpu_wreg64_t			pcie_wreg64;
	/* protects concurrent UVD register access */
	spinlock_t uvd_ctx_idx_lock;
	amdgpu_rreg_t			uvd_ctx_rreg;
	amdgpu_wreg_t			uvd_ctx_wreg;
	/* protects concurrent DIDT register access */
	spinlock_t didt_idx_lock;
	amdgpu_rreg_t			didt_rreg;
	amdgpu_wreg_t			didt_wreg;
	/* protects concurrent gc_cac register access */
	spinlock_t gc_cac_idx_lock;
	amdgpu_rreg_t			gc_cac_rreg;
	amdgpu_wreg_t			gc_cac_wreg;
	/* protects concurrent se_cac register access */
	spinlock_t se_cac_idx_lock;
	amdgpu_rreg_t			se_cac_rreg;
	amdgpu_wreg_t			se_cac_wreg;
	/* protects concurrent ENDPOINT (audio) register access */
	spinlock_t audio_endpt_idx_lock;
	amdgpu_block_rreg_t		audio_endpt_rreg;
	amdgpu_block_wreg_t		audio_endpt_wreg;
	void __iomem                    *rio_mem;
	resource_size_t			rio_mem_size;
	struct amdgpu_doorbell		doorbell;

	/* clock/pll info */
	struct amdgpu_clock            clock;

	/* MC */
	struct amdgpu_gmc		gmc;
	struct amdgpu_gart		gart;
	dma_addr_t			dummy_page_addr;
	struct amdgpu_vm_manager	vm_manager;
	struct amdgpu_vmhub             vmhub[AMDGPU_MAX_VMHUBS];
	unsigned			num_vmhubs;

	/* memory management */
	struct amdgpu_mman		mman;
	struct amdgpu_vram_scratch	vram_scratch;
	struct amdgpu_wb		wb;
	atomic64_t			num_bytes_moved;
	atomic64_t			num_evictions;
	atomic64_t			num_vram_cpu_page_faults;
	atomic_t			gpu_reset_counter;
	atomic_t			vram_lost_counter;

	/* data for buffer migration throttling */
	struct {
		spinlock_t		lock;
		s64			last_update_us;
		s64			accum_us; /* accumulated microseconds */
		s64			accum_us_vis; /* for visible VRAM */
		u32			log2_max_MBps;
	} mm_stats;

	/* display */
	bool				enable_virtual_display;
	struct amdgpu_mode_info		mode_info;
	/* For pre-DCE11. DCE11 and later are in "struct amdgpu_device->dm" */
	struct work_struct		hotplug_work;
	struct amdgpu_irq_src		crtc_irq;
	struct amdgpu_irq_src		vupdate_irq;
	struct amdgpu_irq_src		pageflip_irq;
	struct amdgpu_irq_src		hpd_irq;

	/* rings */
	u64				fence_context;
	unsigned			num_rings;
	struct amdgpu_ring		*rings[AMDGPU_MAX_RINGS];
	bool				ib_pool_ready;
	struct amdgpu_sa_manager	ring_tmp_bo;

	/* interrupts */
	struct amdgpu_irq		irq;

	/* powerplay */
	struct amd_powerplay		powerplay;
	bool				pp_force_state_enabled;

	/* smu */
	struct smu_context		smu;

	/* dpm */
	struct amdgpu_pm		pm;
	u32				cg_flags;
	u32				pg_flags;

	/* nbio */
	struct amdgpu_nbio		nbio;

	/* mmhub */
	struct amdgpu_mmhub		mmhub;

	/* gfx */
	struct amdgpu_gfx		gfx;

	/* sdma */
	struct amdgpu_sdma		sdma;

	/* uvd */
	struct amdgpu_uvd		uvd;

	/* vce */
	struct amdgpu_vce		vce;

	/* vcn */
	struct amdgpu_vcn		vcn;

	/* jpeg */
	struct amdgpu_jpeg		jpeg;

	/* firmwares */
	struct amdgpu_firmware		firmware;

	/* PSP */
	struct psp_context		psp;

	/* GDS */
	struct amdgpu_gds		gds;

	/* KFD */
	struct amdgpu_kfd_dev		kfd;

	/* UMC */
	struct amdgpu_umc		umc;

	/* display related functionality */
	struct amdgpu_display_manager dm;

	/* discovery */
	uint8_t				*discovery;

	/* mes */
	bool                            enable_mes;
	struct amdgpu_mes               mes;

	/* tmz */
	struct amdgpu_tmz		tmz;

	struct amdgpu_ip_block          ip_blocks[AMDGPU_MAX_IP_NUM];
	int				num_ip_blocks;
	struct mutex	mn_lock;
	DECLARE_HASHTABLE(mn_hash, 7);

	/* tracking pinned memory */
	atomic64_t vram_pin_size;
	atomic64_t visible_pin_size;
	atomic64_t gart_pin_size;

	/* soc15 register offset based on ip, instance and  segment */
	uint32_t		*reg_offset[MAX_HWIP][HWIP_MAX_INSTANCE];

	const struct amdgpu_df_funcs	*df_funcs;

	/* delayed work_func for deferring clockgating during resume */
	struct delayed_work     delayed_init_work;

	struct amdgpu_virt	virt;
	/* firmware VRAM reservation */
	struct amdgpu_fw_vram_usage fw_vram_usage;

	/* link all shadow bo */
	struct list_head                shadow_list;
	struct mutex                    shadow_list_lock;
	/* keep an lru list of rings by HW IP */
	struct list_head		ring_lru_list;
	spinlock_t			ring_lru_list_lock;

	/* record hw reset is performed */
	bool has_hw_reset;
	u8				reset_magic[AMDGPU_RESET_MAGIC_NUM];

	/* s3/s4 mask */
	bool                            in_suspend;

	/* record last mm index being written through WREG32*/
	unsigned long last_mm_index;
	bool                            in_gpu_reset;
	enum pp_mp1_state               mp1_state;
	struct mutex  lock_reset;
	struct amdgpu_doorbell_index doorbell_index;

	struct mutex			notifier_lock;

	int asic_reset_res;
	struct work_struct		xgmi_reset_work;

	long				gfx_timeout;
	long				sdma_timeout;
	long				video_timeout;
	long				compute_timeout;

	uint64_t			unique_id;
	uint64_t	df_perfmon_config_assign_mask[AMDGPU_MAX_DF_PERFMONS];

	/* device pstate */
	int				pstate;
	/* enable runtime pm on the device */
	bool                            runpm;

	bool                            pm_sysfs_en;
	bool                            ucode_sysfs_en;
<<<<<<< HEAD

	bool				in_baco;
=======
>>>>>>> cbe1fb5b
};

static inline struct amdgpu_device *amdgpu_ttm_adev(struct ttm_bo_device *bdev)
{
	return container_of(bdev, struct amdgpu_device, mman.bdev);
}

int amdgpu_device_init(struct amdgpu_device *adev,
		       struct drm_device *ddev,
		       struct pci_dev *pdev,
		       uint32_t flags);
void amdgpu_device_fini(struct amdgpu_device *adev);
int amdgpu_gpu_wait_for_idle(struct amdgpu_device *adev);

void amdgpu_device_vram_access(struct amdgpu_device *adev, loff_t pos,
			       uint32_t *buf, size_t size, bool write);
uint32_t amdgpu_mm_rreg(struct amdgpu_device *adev, uint32_t reg,
			uint32_t acc_flags);
void amdgpu_mm_wreg(struct amdgpu_device *adev, uint32_t reg, uint32_t v,
		    uint32_t acc_flags);
void amdgpu_mm_wreg8(struct amdgpu_device *adev, uint32_t offset, uint8_t value);
uint8_t amdgpu_mm_rreg8(struct amdgpu_device *adev, uint32_t offset);

u32 amdgpu_io_rreg(struct amdgpu_device *adev, u32 reg);
void amdgpu_io_wreg(struct amdgpu_device *adev, u32 reg, u32 v);

bool amdgpu_device_asic_has_dc_support(enum amd_asic_type asic_type);
bool amdgpu_device_has_dc_support(struct amdgpu_device *adev);

int emu_soc_asic_init(struct amdgpu_device *adev);

/*
 * Registers read & write functions.
 */

#define AMDGPU_REGS_IDX       (1<<0)
#define AMDGPU_REGS_NO_KIQ    (1<<1)

#define RREG32_NO_KIQ(reg) amdgpu_mm_rreg(adev, (reg), AMDGPU_REGS_NO_KIQ)
#define WREG32_NO_KIQ(reg, v) amdgpu_mm_wreg(adev, (reg), (v), AMDGPU_REGS_NO_KIQ)

#define RREG8(reg) amdgpu_mm_rreg8(adev, (reg))
#define WREG8(reg, v) amdgpu_mm_wreg8(adev, (reg), (v))

#define RREG32(reg) amdgpu_mm_rreg(adev, (reg), 0)
#define RREG32_IDX(reg) amdgpu_mm_rreg(adev, (reg), AMDGPU_REGS_IDX)
#define DREG32(reg) printk(KERN_INFO "REGISTER: " #reg " : 0x%08X\n", amdgpu_mm_rreg(adev, (reg), 0))
#define WREG32(reg, v) amdgpu_mm_wreg(adev, (reg), (v), 0)
#define WREG32_IDX(reg, v) amdgpu_mm_wreg(adev, (reg), (v), AMDGPU_REGS_IDX)
#define REG_SET(FIELD, v) (((v) << FIELD##_SHIFT) & FIELD##_MASK)
#define REG_GET(FIELD, v) (((v) << FIELD##_SHIFT) & FIELD##_MASK)
#define RREG32_PCIE(reg) adev->pcie_rreg(adev, (reg))
#define WREG32_PCIE(reg, v) adev->pcie_wreg(adev, (reg), (v))
#define RREG32_PCIE_PORT(reg) adev->pciep_rreg(adev, (reg))
#define WREG32_PCIE_PORT(reg, v) adev->pciep_wreg(adev, (reg), (v))
#define RREG64_PCIE(reg) adev->pcie_rreg64(adev, (reg))
#define WREG64_PCIE(reg, v) adev->pcie_wreg64(adev, (reg), (v))
#define RREG32_SMC(reg) adev->smc_rreg(adev, (reg))
#define WREG32_SMC(reg, v) adev->smc_wreg(adev, (reg), (v))
#define RREG32_UVD_CTX(reg) adev->uvd_ctx_rreg(adev, (reg))
#define WREG32_UVD_CTX(reg, v) adev->uvd_ctx_wreg(adev, (reg), (v))
#define RREG32_DIDT(reg) adev->didt_rreg(adev, (reg))
#define WREG32_DIDT(reg, v) adev->didt_wreg(adev, (reg), (v))
#define RREG32_GC_CAC(reg) adev->gc_cac_rreg(adev, (reg))
#define WREG32_GC_CAC(reg, v) adev->gc_cac_wreg(adev, (reg), (v))
#define RREG32_SE_CAC(reg) adev->se_cac_rreg(adev, (reg))
#define WREG32_SE_CAC(reg, v) adev->se_cac_wreg(adev, (reg), (v))
#define RREG32_AUDIO_ENDPT(block, reg) adev->audio_endpt_rreg(adev, (block), (reg))
#define WREG32_AUDIO_ENDPT(block, reg, v) adev->audio_endpt_wreg(adev, (block), (reg), (v))
#define WREG32_P(reg, val, mask)				\
	do {							\
		uint32_t tmp_ = RREG32(reg);			\
		tmp_ &= (mask);					\
		tmp_ |= ((val) & ~(mask));			\
		WREG32(reg, tmp_);				\
	} while (0)
#define WREG32_AND(reg, and) WREG32_P(reg, 0, and)
#define WREG32_OR(reg, or) WREG32_P(reg, or, ~(or))
#define WREG32_PLL_P(reg, val, mask)				\
	do {							\
		uint32_t tmp_ = RREG32_PLL(reg);		\
		tmp_ &= (mask);					\
		tmp_ |= ((val) & ~(mask));			\
		WREG32_PLL(reg, tmp_);				\
	} while (0)
#define DREG32_SYS(sqf, adev, reg) seq_printf((sqf), #reg " : 0x%08X\n", amdgpu_mm_rreg((adev), (reg), false))
#define RREG32_IO(reg) amdgpu_io_rreg(adev, (reg))
#define WREG32_IO(reg, v) amdgpu_io_wreg(adev, (reg), (v))

#define REG_FIELD_SHIFT(reg, field) reg##__##field##__SHIFT
#define REG_FIELD_MASK(reg, field) reg##__##field##_MASK

#define REG_SET_FIELD(orig_val, reg, field, field_val)			\
	(((orig_val) & ~REG_FIELD_MASK(reg, field)) |			\
	 (REG_FIELD_MASK(reg, field) & ((field_val) << REG_FIELD_SHIFT(reg, field))))

#define REG_GET_FIELD(value, reg, field)				\
	(((value) & REG_FIELD_MASK(reg, field)) >> REG_FIELD_SHIFT(reg, field))

#define WREG32_FIELD(reg, field, val)	\
	WREG32(mm##reg, (RREG32(mm##reg) & ~REG_FIELD_MASK(reg, field)) | (val) << REG_FIELD_SHIFT(reg, field))

#define WREG32_FIELD_OFFSET(reg, offset, field, val)	\
	WREG32(mm##reg + offset, (RREG32(mm##reg + offset) & ~REG_FIELD_MASK(reg, field)) | (val) << REG_FIELD_SHIFT(reg, field))

/*
 * BIOS helpers.
 */
#define RBIOS8(i) (adev->bios[i])
#define RBIOS16(i) (RBIOS8(i) | (RBIOS8((i)+1) << 8))
#define RBIOS32(i) ((RBIOS16(i)) | (RBIOS16((i)+2) << 16))

/*
 * ASICs macro.
 */
#define amdgpu_asic_set_vga_state(adev, state) (adev)->asic_funcs->set_vga_state((adev), (state))
#define amdgpu_asic_reset(adev) (adev)->asic_funcs->reset((adev))
#define amdgpu_asic_reset_method(adev) (adev)->asic_funcs->reset_method((adev))
#define amdgpu_asic_get_xclk(adev) (adev)->asic_funcs->get_xclk((adev))
#define amdgpu_asic_set_uvd_clocks(adev, v, d) (adev)->asic_funcs->set_uvd_clocks((adev), (v), (d))
#define amdgpu_asic_set_vce_clocks(adev, ev, ec) (adev)->asic_funcs->set_vce_clocks((adev), (ev), (ec))
#define amdgpu_get_pcie_lanes(adev) (adev)->asic_funcs->get_pcie_lanes((adev))
#define amdgpu_set_pcie_lanes(adev, l) (adev)->asic_funcs->set_pcie_lanes((adev), (l))
#define amdgpu_asic_get_gpu_clock_counter(adev) (adev)->asic_funcs->get_gpu_clock_counter((adev))
#define amdgpu_asic_read_disabled_bios(adev) (adev)->asic_funcs->read_disabled_bios((adev))
#define amdgpu_asic_read_bios_from_rom(adev, b, l) (adev)->asic_funcs->read_bios_from_rom((adev), (b), (l))
#define amdgpu_asic_read_register(adev, se, sh, offset, v)((adev)->asic_funcs->read_register((adev), (se), (sh), (offset), (v)))
#define amdgpu_asic_get_config_memsize(adev) (adev)->asic_funcs->get_config_memsize((adev))
#define amdgpu_asic_flush_hdp(adev, r) (adev)->asic_funcs->flush_hdp((adev), (r))
#define amdgpu_asic_invalidate_hdp(adev, r) (adev)->asic_funcs->invalidate_hdp((adev), (r))
#define amdgpu_asic_need_full_reset(adev) (adev)->asic_funcs->need_full_reset((adev))
#define amdgpu_asic_init_doorbell_index(adev) (adev)->asic_funcs->init_doorbell_index((adev))
#define amdgpu_asic_get_pcie_usage(adev, cnt0, cnt1) ((adev)->asic_funcs->get_pcie_usage((adev), (cnt0), (cnt1)))
#define amdgpu_asic_need_reset_on_init(adev) (adev)->asic_funcs->need_reset_on_init((adev))
#define amdgpu_asic_get_pcie_replay_count(adev) ((adev)->asic_funcs->get_pcie_replay_count((adev)))
#define amdgpu_asic_supports_baco(adev) (adev)->asic_funcs->supports_baco((adev))

#define amdgpu_inc_vram_lost(adev) atomic_inc(&((adev)->vram_lost_counter));

/* Common functions */
bool amdgpu_device_should_recover_gpu(struct amdgpu_device *adev);
int amdgpu_device_gpu_recover(struct amdgpu_device *adev,
			      struct amdgpu_job* job);
void amdgpu_device_pci_config_reset(struct amdgpu_device *adev);
bool amdgpu_device_need_post(struct amdgpu_device *adev);

void amdgpu_cs_report_moved_bytes(struct amdgpu_device *adev, u64 num_bytes,
				  u64 num_vis_bytes);
int amdgpu_device_resize_fb_bar(struct amdgpu_device *adev);
void amdgpu_device_program_register_sequence(struct amdgpu_device *adev,
					     const u32 *registers,
					     const u32 array_size);

bool amdgpu_device_supports_boco(struct drm_device *dev);
bool amdgpu_device_supports_baco(struct drm_device *dev);
bool amdgpu_device_is_peer_accessible(struct amdgpu_device *adev,
				      struct amdgpu_device *peer_adev);
int amdgpu_device_baco_enter(struct drm_device *dev);
int amdgpu_device_baco_exit(struct drm_device *dev);

/* atpx handler */
#if defined(CONFIG_VGA_SWITCHEROO)
void amdgpu_register_atpx_handler(void);
void amdgpu_unregister_atpx_handler(void);
bool amdgpu_has_atpx_dgpu_power_cntl(void);
bool amdgpu_is_atpx_hybrid(void);
bool amdgpu_atpx_dgpu_req_power_for_displays(void);
bool amdgpu_has_atpx(void);
#else
static inline void amdgpu_register_atpx_handler(void) {}
static inline void amdgpu_unregister_atpx_handler(void) {}
static inline bool amdgpu_has_atpx_dgpu_power_cntl(void) { return false; }
static inline bool amdgpu_is_atpx_hybrid(void) { return false; }
static inline bool amdgpu_atpx_dgpu_req_power_for_displays(void) { return false; }
static inline bool amdgpu_has_atpx(void) { return false; }
#endif

#if defined(CONFIG_VGA_SWITCHEROO) && defined(CONFIG_ACPI)
void *amdgpu_atpx_get_dhandle(void);
#else
static inline void *amdgpu_atpx_get_dhandle(void) { return NULL; }
#endif

/*
 * KMS
 */
extern const struct drm_ioctl_desc amdgpu_ioctls_kms[];
extern const int amdgpu_max_kms_ioctl;

int amdgpu_driver_load_kms(struct drm_device *dev, unsigned long flags);
void amdgpu_driver_unload_kms(struct drm_device *dev);
void amdgpu_driver_lastclose_kms(struct drm_device *dev);
int amdgpu_driver_open_kms(struct drm_device *dev, struct drm_file *file_priv);
void amdgpu_driver_postclose_kms(struct drm_device *dev,
				 struct drm_file *file_priv);
int amdgpu_device_ip_suspend(struct amdgpu_device *adev);
int amdgpu_device_suspend(struct drm_device *dev, bool fbcon);
int amdgpu_device_resume(struct drm_device *dev, bool fbcon);
u32 amdgpu_get_vblank_counter_kms(struct drm_device *dev, unsigned int pipe);
int amdgpu_enable_vblank_kms(struct drm_device *dev, unsigned int pipe);
void amdgpu_disable_vblank_kms(struct drm_device *dev, unsigned int pipe);
long amdgpu_kms_compat_ioctl(struct file *filp, unsigned int cmd,
			     unsigned long arg);

/*
 * functions used by amdgpu_encoder.c
 */
struct amdgpu_afmt_acr {
	u32 clock;

	int n_32khz;
	int cts_32khz;

	int n_44_1khz;
	int cts_44_1khz;

	int n_48khz;
	int cts_48khz;

};

struct amdgpu_afmt_acr amdgpu_afmt_acr(uint32_t clock);

/* amdgpu_acpi.c */
#if defined(CONFIG_ACPI)
int amdgpu_acpi_init(struct amdgpu_device *adev);
void amdgpu_acpi_fini(struct amdgpu_device *adev);
bool amdgpu_acpi_is_pcie_performance_request_supported(struct amdgpu_device *adev);
int amdgpu_acpi_pcie_performance_request(struct amdgpu_device *adev,
						u8 perf_req, bool advertise);
int amdgpu_acpi_pcie_notify_device_ready(struct amdgpu_device *adev);

void amdgpu_acpi_get_backlight_caps(struct amdgpu_device *adev,
		struct amdgpu_dm_backlight_caps *caps);
#else
static inline int amdgpu_acpi_init(struct amdgpu_device *adev) { return 0; }
static inline void amdgpu_acpi_fini(struct amdgpu_device *adev) { }
#endif

int amdgpu_cs_find_mapping(struct amdgpu_cs_parser *parser,
			   uint64_t addr, struct amdgpu_bo **bo,
			   struct amdgpu_bo_va_mapping **mapping);

#if defined(CONFIG_DRM_AMD_DC)
int amdgpu_dm_display_resume(struct amdgpu_device *adev );
#else
static inline int amdgpu_dm_display_resume(struct amdgpu_device *adev) { return 0; }
#endif


void amdgpu_register_gpu_instance(struct amdgpu_device *adev);
void amdgpu_unregister_gpu_instance(struct amdgpu_device *adev);

#include "amdgpu_object.h"

/* used by df_v3_6.c and amdgpu_pmu.c */
#define AMDGPU_PMU_ATTR(_name, _object)					\
static ssize_t								\
_name##_show(struct device *dev,					\
			       struct device_attribute *attr,		\
			       char *page)				\
{									\
	BUILD_BUG_ON(sizeof(_object) >= PAGE_SIZE - 1);			\
	return sprintf(page, _object "\n");				\
}									\
									\
static struct device_attribute pmu_attr_##_name = __ATTR_RO(_name)

#endif
<|MERGE_RESOLUTION|>--- conflicted
+++ resolved
@@ -1000,11 +1000,6 @@
 
 	bool                            pm_sysfs_en;
 	bool                            ucode_sysfs_en;
-<<<<<<< HEAD
-
-	bool				in_baco;
-=======
->>>>>>> cbe1fb5b
 };
 
 static inline struct amdgpu_device *amdgpu_ttm_adev(struct ttm_bo_device *bdev)
