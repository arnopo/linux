/*
 * Copyright 2008 Advanced Micro Devices, Inc.
 * Copyright 2008 Red Hat Inc.
 * Copyright 2009 Jerome Glisse.
 *
 * Permission is hereby granted, free of charge, to any person obtaining a
 * copy of this software and associated documentation files (the "Software"),
 * to deal in the Software without restriction, including without limitation
 * the rights to use, copy, modify, merge, publish, distribute, sublicense,
 * and/or sell copies of the Software, and to permit persons to whom the
 * Software is furnished to do so, subject to the following conditions:
 *
 * The above copyright notice and this permission notice shall be included in
 * all copies or substantial portions of the Software.
 *
 * THE SOFTWARE IS PROVIDED "AS IS", WITHOUT WARRANTY OF ANY KIND, EXPRESS OR
 * IMPLIED, INCLUDING BUT NOT LIMITED TO THE WARRANTIES OF MERCHANTABILITY,
 * FITNESS FOR A PARTICULAR PURPOSE AND NONINFRINGEMENT.  IN NO EVENT SHALL
 * THE COPYRIGHT HOLDER(S) OR AUTHOR(S) BE LIABLE FOR ANY CLAIM, DAMAGES OR
 * OTHER LIABILITY, WHETHER IN AN ACTION OF CONTRACT, TORT OR OTHERWISE,
 * ARISING FROM, OUT OF OR IN CONNECTION WITH THE SOFTWARE OR THE USE OR
 * OTHER DEALINGS IN THE SOFTWARE.
 *
 * Authors: Dave Airlie
 *          Alex Deucher
 *          Jerome Glisse
 */
#include <linux/power_supply.h>
#include <linux/kthread.h>
#include <linux/module.h>
#include <linux/console.h>
#include <linux/slab.h>

#include <drm/drm_atomic_helper.h>
#include <drm/drm_probe_helper.h>
#include <drm/amdgpu_drm.h>
#include <linux/vgaarb.h>
#include <linux/vga_switcheroo.h>
#include <linux/efi.h>
#include "amdgpu.h"
#include "amdgpu_trace.h"
#include "amdgpu_i2c.h"
#include "atom.h"
#include "amdgpu_atombios.h"
#include "amdgpu_atomfirmware.h"
#include "amd_pcie.h"
#ifdef CONFIG_DRM_AMDGPU_SI
#include "si.h"
#endif
#ifdef CONFIG_DRM_AMDGPU_CIK
#include "cik.h"
#endif
#include "vi.h"
#include "soc15.h"
#include "nv.h"
#include "bif/bif_4_1_d.h"
#include <linux/pci.h>
#include <linux/firmware.h>
#include "amdgpu_vf_error.h"

#include "amdgpu_amdkfd.h"
#include "amdgpu_pm.h"

#include "amdgpu_xgmi.h"
#include "amdgpu_ras.h"
#include "amdgpu_pmu.h"
#include "amdgpu_tmz.h"

#include <linux/suspend.h>
#include <drm/task_barrier.h>

MODULE_FIRMWARE("amdgpu/vega10_gpu_info.bin");
MODULE_FIRMWARE("amdgpu/vega12_gpu_info.bin");
MODULE_FIRMWARE("amdgpu/raven_gpu_info.bin");
MODULE_FIRMWARE("amdgpu/picasso_gpu_info.bin");
MODULE_FIRMWARE("amdgpu/raven2_gpu_info.bin");
MODULE_FIRMWARE("amdgpu/arcturus_gpu_info.bin");
MODULE_FIRMWARE("amdgpu/renoir_gpu_info.bin");
MODULE_FIRMWARE("amdgpu/navi10_gpu_info.bin");
MODULE_FIRMWARE("amdgpu/navi14_gpu_info.bin");
MODULE_FIRMWARE("amdgpu/navi12_gpu_info.bin");

#define AMDGPU_RESUME_MS		2000

const char *amdgpu_asic_name[] = {
	"TAHITI",
	"PITCAIRN",
	"VERDE",
	"OLAND",
	"HAINAN",
	"BONAIRE",
	"KAVERI",
	"KABINI",
	"HAWAII",
	"MULLINS",
	"TOPAZ",
	"TONGA",
	"FIJI",
	"CARRIZO",
	"STONEY",
	"POLARIS10",
	"POLARIS11",
	"POLARIS12",
	"VEGAM",
	"VEGA10",
	"VEGA12",
	"VEGA20",
	"RAVEN",
	"ARCTURUS",
	"RENOIR",
	"NAVI10",
	"NAVI14",
	"NAVI12",
	"LAST",
};

/**
 * DOC: pcie_replay_count
 *
 * The amdgpu driver provides a sysfs API for reporting the total number
 * of PCIe replays (NAKs)
 * The file pcie_replay_count is used for this and returns the total
 * number of replays as a sum of the NAKs generated and NAKs received
 */

static ssize_t amdgpu_device_get_pcie_replay_count(struct device *dev,
		struct device_attribute *attr, char *buf)
{
	struct drm_device *ddev = dev_get_drvdata(dev);
	struct amdgpu_device *adev = ddev->dev_private;
	uint64_t cnt = amdgpu_asic_get_pcie_replay_count(adev);

	return snprintf(buf, PAGE_SIZE, "%llu\n", cnt);
}

static DEVICE_ATTR(pcie_replay_count, S_IRUGO,
		amdgpu_device_get_pcie_replay_count, NULL);

static void amdgpu_device_get_pcie_info(struct amdgpu_device *adev);

/**
 * amdgpu_device_supports_boco - Is the device a dGPU with HG/PX power control
 *
 * @dev: drm_device pointer
 *
 * Returns true if the device is a dGPU with HG/PX power control,
 * otherwise return false.
 */
bool amdgpu_device_supports_boco(struct drm_device *dev)
{
	struct amdgpu_device *adev = dev->dev_private;

	if (adev->flags & AMD_IS_PX)
		return true;
	return false;
}

/**
 * amdgpu_device_supports_baco - Does the device support BACO
 *
 * @dev: drm_device pointer
 *
 * Returns true if the device supporte BACO,
 * otherwise return false.
 */
bool amdgpu_device_supports_baco(struct drm_device *dev)
{
	struct amdgpu_device *adev = dev->dev_private;

	return amdgpu_asic_supports_baco(adev);
}

/**
 * VRAM access helper functions.
 *
 * amdgpu_device_vram_access - read/write a buffer in vram
 *
 * @adev: amdgpu_device pointer
 * @pos: offset of the buffer in vram
 * @buf: virtual address of the buffer in system memory
 * @size: read/write size, sizeof(@buf) must > @size
 * @write: true - write to vram, otherwise - read from vram
 */
void amdgpu_device_vram_access(struct amdgpu_device *adev, loff_t pos,
			       uint32_t *buf, size_t size, bool write)
{
	uint64_t last;
	unsigned long flags;

	last = size - 4;
	for (last += pos; pos <= last; pos += 4) {
		spin_lock_irqsave(&adev->mmio_idx_lock, flags);
		WREG32_NO_KIQ(mmMM_INDEX, ((uint32_t)pos) | 0x80000000);
		WREG32_NO_KIQ(mmMM_INDEX_HI, pos >> 31);
		if (write)
			WREG32_NO_KIQ(mmMM_DATA, *buf++);
		else
			*buf++ = RREG32_NO_KIQ(mmMM_DATA);
		spin_unlock_irqrestore(&adev->mmio_idx_lock, flags);
	}
}

/*
 * MMIO register access helper functions.
 */
/**
 * amdgpu_mm_rreg - read a memory mapped IO register
 *
 * @adev: amdgpu_device pointer
 * @reg: dword aligned register offset
 * @acc_flags: access flags which require special behavior
 *
 * Returns the 32 bit value from the offset specified.
 */
uint32_t amdgpu_mm_rreg(struct amdgpu_device *adev, uint32_t reg,
			uint32_t acc_flags)
{
	uint32_t ret;

	if (!(acc_flags & AMDGPU_REGS_NO_KIQ) && amdgpu_sriov_runtime(adev))
		return amdgpu_virt_kiq_rreg(adev, reg);

	if ((reg * 4) < adev->rmmio_size && !(acc_flags & AMDGPU_REGS_IDX))
		ret = readl(((void __iomem *)adev->rmmio) + (reg * 4));
	else {
		unsigned long flags;

		spin_lock_irqsave(&adev->mmio_idx_lock, flags);
		writel((reg * 4), ((void __iomem *)adev->rmmio) + (mmMM_INDEX * 4));
		ret = readl(((void __iomem *)adev->rmmio) + (mmMM_DATA * 4));
		spin_unlock_irqrestore(&adev->mmio_idx_lock, flags);
	}
	trace_amdgpu_mm_rreg(adev->pdev->device, reg, ret);
	return ret;
}

/*
 * MMIO register read with bytes helper functions
 * @offset:bytes offset from MMIO start
 *
*/

/**
 * amdgpu_mm_rreg8 - read a memory mapped IO register
 *
 * @adev: amdgpu_device pointer
 * @offset: byte aligned register offset
 *
 * Returns the 8 bit value from the offset specified.
 */
uint8_t amdgpu_mm_rreg8(struct amdgpu_device *adev, uint32_t offset) {
	if (offset < adev->rmmio_size)
		return (readb(adev->rmmio + offset));
	BUG();
}

/*
 * MMIO register write with bytes helper functions
 * @offset:bytes offset from MMIO start
 * @value: the value want to be written to the register
 *
*/
/**
 * amdgpu_mm_wreg8 - read a memory mapped IO register
 *
 * @adev: amdgpu_device pointer
 * @offset: byte aligned register offset
 * @value: 8 bit value to write
 *
 * Writes the value specified to the offset specified.
 */
void amdgpu_mm_wreg8(struct amdgpu_device *adev, uint32_t offset, uint8_t value) {
	if (offset < adev->rmmio_size)
		writeb(value, adev->rmmio + offset);
	else
		BUG();
}

/**
 * amdgpu_mm_wreg - write to a memory mapped IO register
 *
 * @adev: amdgpu_device pointer
 * @reg: dword aligned register offset
 * @v: 32 bit value to write to the register
 * @acc_flags: access flags which require special behavior
 *
 * Writes the value specified to the offset specified.
 */
void amdgpu_mm_wreg(struct amdgpu_device *adev, uint32_t reg, uint32_t v,
		    uint32_t acc_flags)
{
	trace_amdgpu_mm_wreg(adev->pdev->device, reg, v);

	if (adev->asic_type >= CHIP_VEGA10 && reg == 0) {
		adev->last_mm_index = v;
	}

	if (!(acc_flags & AMDGPU_REGS_NO_KIQ) && amdgpu_sriov_runtime(adev))
		return amdgpu_virt_kiq_wreg(adev, reg, v);

	if ((reg * 4) < adev->rmmio_size && !(acc_flags & AMDGPU_REGS_IDX))
		writel(v, ((void __iomem *)adev->rmmio) + (reg * 4));
	else {
		unsigned long flags;

		spin_lock_irqsave(&adev->mmio_idx_lock, flags);
		writel((reg * 4), ((void __iomem *)adev->rmmio) + (mmMM_INDEX * 4));
		writel(v, ((void __iomem *)adev->rmmio) + (mmMM_DATA * 4));
		spin_unlock_irqrestore(&adev->mmio_idx_lock, flags);
	}

	if (adev->asic_type >= CHIP_VEGA10 && reg == 1 && adev->last_mm_index == 0x5702C) {
		udelay(500);
	}
}

/**
 * amdgpu_io_rreg - read an IO register
 *
 * @adev: amdgpu_device pointer
 * @reg: dword aligned register offset
 *
 * Returns the 32 bit value from the offset specified.
 */
u32 amdgpu_io_rreg(struct amdgpu_device *adev, u32 reg)
{
	if ((reg * 4) < adev->rio_mem_size)
		return ioread32(adev->rio_mem + (reg * 4));
	else {
		iowrite32((reg * 4), adev->rio_mem + (mmMM_INDEX * 4));
		return ioread32(adev->rio_mem + (mmMM_DATA * 4));
	}
}

/**
 * amdgpu_io_wreg - write to an IO register
 *
 * @adev: amdgpu_device pointer
 * @reg: dword aligned register offset
 * @v: 32 bit value to write to the register
 *
 * Writes the value specified to the offset specified.
 */
void amdgpu_io_wreg(struct amdgpu_device *adev, u32 reg, u32 v)
{
	if (adev->asic_type >= CHIP_VEGA10 && reg == 0) {
		adev->last_mm_index = v;
	}

	if ((reg * 4) < adev->rio_mem_size)
		iowrite32(v, adev->rio_mem + (reg * 4));
	else {
		iowrite32((reg * 4), adev->rio_mem + (mmMM_INDEX * 4));
		iowrite32(v, adev->rio_mem + (mmMM_DATA * 4));
	}

	if (adev->asic_type >= CHIP_VEGA10 && reg == 1 && adev->last_mm_index == 0x5702C) {
		udelay(500);
	}
}

/**
 * amdgpu_mm_rdoorbell - read a doorbell dword
 *
 * @adev: amdgpu_device pointer
 * @index: doorbell index
 *
 * Returns the value in the doorbell aperture at the
 * requested doorbell index (CIK).
 */
u32 amdgpu_mm_rdoorbell(struct amdgpu_device *adev, u32 index)
{
	if (index < adev->doorbell.num_doorbells) {
		return readl(adev->doorbell.ptr + index);
	} else {
		DRM_ERROR("reading beyond doorbell aperture: 0x%08x!\n", index);
		return 0;
	}
}

/**
 * amdgpu_mm_wdoorbell - write a doorbell dword
 *
 * @adev: amdgpu_device pointer
 * @index: doorbell index
 * @v: value to write
 *
 * Writes @v to the doorbell aperture at the
 * requested doorbell index (CIK).
 */
void amdgpu_mm_wdoorbell(struct amdgpu_device *adev, u32 index, u32 v)
{
	if (index < adev->doorbell.num_doorbells) {
		writel(v, adev->doorbell.ptr + index);
	} else {
		DRM_ERROR("writing beyond doorbell aperture: 0x%08x!\n", index);
	}
}

/**
 * amdgpu_mm_rdoorbell64 - read a doorbell Qword
 *
 * @adev: amdgpu_device pointer
 * @index: doorbell index
 *
 * Returns the value in the doorbell aperture at the
 * requested doorbell index (VEGA10+).
 */
u64 amdgpu_mm_rdoorbell64(struct amdgpu_device *adev, u32 index)
{
	if (index < adev->doorbell.num_doorbells) {
		return atomic64_read((atomic64_t *)(adev->doorbell.ptr + index));
	} else {
		DRM_ERROR("reading beyond doorbell aperture: 0x%08x!\n", index);
		return 0;
	}
}

/**
 * amdgpu_mm_wdoorbell64 - write a doorbell Qword
 *
 * @adev: amdgpu_device pointer
 * @index: doorbell index
 * @v: value to write
 *
 * Writes @v to the doorbell aperture at the
 * requested doorbell index (VEGA10+).
 */
void amdgpu_mm_wdoorbell64(struct amdgpu_device *adev, u32 index, u64 v)
{
	if (index < adev->doorbell.num_doorbells) {
		atomic64_set((atomic64_t *)(adev->doorbell.ptr + index), v);
	} else {
		DRM_ERROR("writing beyond doorbell aperture: 0x%08x!\n", index);
	}
}

/**
 * amdgpu_invalid_rreg - dummy reg read function
 *
 * @adev: amdgpu device pointer
 * @reg: offset of register
 *
 * Dummy register read function.  Used for register blocks
 * that certain asics don't have (all asics).
 * Returns the value in the register.
 */
static uint32_t amdgpu_invalid_rreg(struct amdgpu_device *adev, uint32_t reg)
{
	DRM_ERROR("Invalid callback to read register 0x%04X\n", reg);
	BUG();
	return 0;
}

/**
 * amdgpu_invalid_wreg - dummy reg write function
 *
 * @adev: amdgpu device pointer
 * @reg: offset of register
 * @v: value to write to the register
 *
 * Dummy register read function.  Used for register blocks
 * that certain asics don't have (all asics).
 */
static void amdgpu_invalid_wreg(struct amdgpu_device *adev, uint32_t reg, uint32_t v)
{
	DRM_ERROR("Invalid callback to write register 0x%04X with 0x%08X\n",
		  reg, v);
	BUG();
}

/**
 * amdgpu_invalid_rreg64 - dummy 64 bit reg read function
 *
 * @adev: amdgpu device pointer
 * @reg: offset of register
 *
 * Dummy register read function.  Used for register blocks
 * that certain asics don't have (all asics).
 * Returns the value in the register.
 */
static uint64_t amdgpu_invalid_rreg64(struct amdgpu_device *adev, uint32_t reg)
{
	DRM_ERROR("Invalid callback to read 64 bit register 0x%04X\n", reg);
	BUG();
	return 0;
}

/**
 * amdgpu_invalid_wreg64 - dummy reg write function
 *
 * @adev: amdgpu device pointer
 * @reg: offset of register
 * @v: value to write to the register
 *
 * Dummy register read function.  Used for register blocks
 * that certain asics don't have (all asics).
 */
static void amdgpu_invalid_wreg64(struct amdgpu_device *adev, uint32_t reg, uint64_t v)
{
	DRM_ERROR("Invalid callback to write 64 bit register 0x%04X with 0x%08llX\n",
		  reg, v);
	BUG();
}

/**
 * amdgpu_block_invalid_rreg - dummy reg read function
 *
 * @adev: amdgpu device pointer
 * @block: offset of instance
 * @reg: offset of register
 *
 * Dummy register read function.  Used for register blocks
 * that certain asics don't have (all asics).
 * Returns the value in the register.
 */
static uint32_t amdgpu_block_invalid_rreg(struct amdgpu_device *adev,
					  uint32_t block, uint32_t reg)
{
	DRM_ERROR("Invalid callback to read register 0x%04X in block 0x%04X\n",
		  reg, block);
	BUG();
	return 0;
}

/**
 * amdgpu_block_invalid_wreg - dummy reg write function
 *
 * @adev: amdgpu device pointer
 * @block: offset of instance
 * @reg: offset of register
 * @v: value to write to the register
 *
 * Dummy register read function.  Used for register blocks
 * that certain asics don't have (all asics).
 */
static void amdgpu_block_invalid_wreg(struct amdgpu_device *adev,
				      uint32_t block,
				      uint32_t reg, uint32_t v)
{
	DRM_ERROR("Invalid block callback to write register 0x%04X in block 0x%04X with 0x%08X\n",
		  reg, block, v);
	BUG();
}

/**
 * amdgpu_device_vram_scratch_init - allocate the VRAM scratch page
 *
 * @adev: amdgpu device pointer
 *
 * Allocates a scratch page of VRAM for use by various things in the
 * driver.
 */
static int amdgpu_device_vram_scratch_init(struct amdgpu_device *adev)
{
	return amdgpu_bo_create_kernel(adev, AMDGPU_GPU_PAGE_SIZE,
				       PAGE_SIZE, AMDGPU_GEM_DOMAIN_VRAM,
				       &adev->vram_scratch.robj,
				       &adev->vram_scratch.gpu_addr,
				       (void **)&adev->vram_scratch.ptr);
}

/**
 * amdgpu_device_vram_scratch_fini - Free the VRAM scratch page
 *
 * @adev: amdgpu device pointer
 *
 * Frees the VRAM scratch page.
 */
static void amdgpu_device_vram_scratch_fini(struct amdgpu_device *adev)
{
	amdgpu_bo_free_kernel(&adev->vram_scratch.robj, NULL, NULL);
}

/**
 * amdgpu_device_program_register_sequence - program an array of registers.
 *
 * @adev: amdgpu_device pointer
 * @registers: pointer to the register array
 * @array_size: size of the register array
 *
 * Programs an array or registers with and and or masks.
 * This is a helper for setting golden registers.
 */
void amdgpu_device_program_register_sequence(struct amdgpu_device *adev,
					     const u32 *registers,
					     const u32 array_size)
{
	u32 tmp, reg, and_mask, or_mask;
	int i;

	if (array_size % 3)
		return;

	for (i = 0; i < array_size; i +=3) {
		reg = registers[i + 0];
		and_mask = registers[i + 1];
		or_mask = registers[i + 2];

		if (and_mask == 0xffffffff) {
			tmp = or_mask;
		} else {
			tmp = RREG32(reg);
			tmp &= ~and_mask;
			if (adev->family >= AMDGPU_FAMILY_AI)
				tmp |= (or_mask & and_mask);
			else
				tmp |= or_mask;
		}
		WREG32(reg, tmp);
	}
}

/**
 * amdgpu_device_pci_config_reset - reset the GPU
 *
 * @adev: amdgpu_device pointer
 *
 * Resets the GPU using the pci config reset sequence.
 * Only applicable to asics prior to vega10.
 */
void amdgpu_device_pci_config_reset(struct amdgpu_device *adev)
{
	pci_write_config_dword(adev->pdev, 0x7c, AMDGPU_ASIC_RESET_DATA);
}

/*
 * GPU doorbell aperture helpers function.
 */
/**
 * amdgpu_device_doorbell_init - Init doorbell driver information.
 *
 * @adev: amdgpu_device pointer
 *
 * Init doorbell driver information (CIK)
 * Returns 0 on success, error on failure.
 */
static int amdgpu_device_doorbell_init(struct amdgpu_device *adev)
{

	/* No doorbell on SI hardware generation */
	if (adev->asic_type < CHIP_BONAIRE) {
		adev->doorbell.base = 0;
		adev->doorbell.size = 0;
		adev->doorbell.num_doorbells = 0;
		adev->doorbell.ptr = NULL;
		return 0;
	}

	if (pci_resource_flags(adev->pdev, 2) & IORESOURCE_UNSET)
		return -EINVAL;

	amdgpu_asic_init_doorbell_index(adev);

	/* doorbell bar mapping */
	adev->doorbell.base = pci_resource_start(adev->pdev, 2);
	adev->doorbell.size = pci_resource_len(adev->pdev, 2);

	adev->doorbell.num_doorbells = min_t(u32, adev->doorbell.size / sizeof(u32),
					     adev->doorbell_index.max_assignment+1);
	if (adev->doorbell.num_doorbells == 0)
		return -EINVAL;

	/* For Vega, reserve and map two pages on doorbell BAR since SDMA
	 * paging queue doorbell use the second page. The
	 * AMDGPU_DOORBELL64_MAX_ASSIGNMENT definition assumes all the
	 * doorbells are in the first page. So with paging queue enabled,
	 * the max num_doorbells should + 1 page (0x400 in dword)
	 */
	if (adev->asic_type >= CHIP_VEGA10)
		adev->doorbell.num_doorbells += 0x400;

	adev->doorbell.ptr = ioremap(adev->doorbell.base,
				     adev->doorbell.num_doorbells *
				     sizeof(u32));
	if (adev->doorbell.ptr == NULL)
		return -ENOMEM;

	return 0;
}

/**
 * amdgpu_device_doorbell_fini - Tear down doorbell driver information.
 *
 * @adev: amdgpu_device pointer
 *
 * Tear down doorbell driver information (CIK)
 */
static void amdgpu_device_doorbell_fini(struct amdgpu_device *adev)
{
	iounmap(adev->doorbell.ptr);
	adev->doorbell.ptr = NULL;
}



/*
 * amdgpu_device_wb_*()
 * Writeback is the method by which the GPU updates special pages in memory
 * with the status of certain GPU events (fences, ring pointers,etc.).
 */

/**
 * amdgpu_device_wb_fini - Disable Writeback and free memory
 *
 * @adev: amdgpu_device pointer
 *
 * Disables Writeback and frees the Writeback memory (all asics).
 * Used at driver shutdown.
 */
static void amdgpu_device_wb_fini(struct amdgpu_device *adev)
{
	if (adev->wb.wb_obj) {
		amdgpu_bo_free_kernel(&adev->wb.wb_obj,
				      &adev->wb.gpu_addr,
				      (void **)&adev->wb.wb);
		adev->wb.wb_obj = NULL;
	}
}

/**
 * amdgpu_device_wb_init- Init Writeback driver info and allocate memory
 *
 * @adev: amdgpu_device pointer
 *
 * Initializes writeback and allocates writeback memory (all asics).
 * Used at driver startup.
 * Returns 0 on success or an -error on failure.
 */
static int amdgpu_device_wb_init(struct amdgpu_device *adev)
{
	int r;

	if (adev->wb.wb_obj == NULL) {
		/* AMDGPU_MAX_WB * sizeof(uint32_t) * 8 = AMDGPU_MAX_WB 256bit slots */
		r = amdgpu_bo_create_kernel(adev, AMDGPU_MAX_WB * sizeof(uint32_t) * 8,
					    PAGE_SIZE, AMDGPU_GEM_DOMAIN_GTT,
					    &adev->wb.wb_obj, &adev->wb.gpu_addr,
					    (void **)&adev->wb.wb);
		if (r) {
			dev_warn(adev->dev, "(%d) create WB bo failed\n", r);
			return r;
		}

		adev->wb.num_wb = AMDGPU_MAX_WB;
		memset(&adev->wb.used, 0, sizeof(adev->wb.used));

		/* clear wb memory */
		memset((char *)adev->wb.wb, 0, AMDGPU_MAX_WB * sizeof(uint32_t) * 8);
	}

	return 0;
}

/**
 * amdgpu_device_wb_get - Allocate a wb entry
 *
 * @adev: amdgpu_device pointer
 * @wb: wb index
 *
 * Allocate a wb slot for use by the driver (all asics).
 * Returns 0 on success or -EINVAL on failure.
 */
int amdgpu_device_wb_get(struct amdgpu_device *adev, u32 *wb)
{
	unsigned long offset = find_first_zero_bit(adev->wb.used, adev->wb.num_wb);

	if (offset < adev->wb.num_wb) {
		__set_bit(offset, adev->wb.used);
		*wb = offset << 3; /* convert to dw offset */
		return 0;
	} else {
		return -EINVAL;
	}
}

/**
 * amdgpu_device_wb_free - Free a wb entry
 *
 * @adev: amdgpu_device pointer
 * @wb: wb index
 *
 * Free a wb slot allocated for use by the driver (all asics)
 */
void amdgpu_device_wb_free(struct amdgpu_device *adev, u32 wb)
{
	wb >>= 3;
	if (wb < adev->wb.num_wb)
		__clear_bit(wb, adev->wb.used);
}

/**
 * amdgpu_device_resize_fb_bar - try to resize FB BAR
 *
 * @adev: amdgpu_device pointer
 *
 * Try to resize FB BAR to make all VRAM CPU accessible. We try very hard not
 * to fail, but if any of the BARs is not accessible after the size we abort
 * driver loading by returning -ENODEV.
 */
int amdgpu_device_resize_fb_bar(struct amdgpu_device *adev)
{
	u64 space_needed = roundup_pow_of_two(adev->gmc.real_vram_size);
	u32 rbar_size = order_base_2(((space_needed >> 20) | 1)) - 1;
	struct pci_bus *root;
	struct resource *res;
	unsigned i;
	u16 cmd;
	int r;

	/* Bypass for VF */
	if (amdgpu_sriov_vf(adev))
		return 0;

	/* Check if the root BUS has 64bit memory resources */
	root = adev->pdev->bus;
	while (root->parent)
		root = root->parent;

	pci_bus_for_each_resource(root, res, i) {
		if (res && res->flags & (IORESOURCE_MEM | IORESOURCE_MEM_64) &&
		    res->start > 0x100000000ull)
			break;
	}

	/* Trying to resize is pointless without a root hub window above 4GB */
	if (!res)
		return 0;

	/* Disable memory decoding while we change the BAR addresses and size */
	pci_read_config_word(adev->pdev, PCI_COMMAND, &cmd);
	pci_write_config_word(adev->pdev, PCI_COMMAND,
			      cmd & ~PCI_COMMAND_MEMORY);

	/* Free the VRAM and doorbell BAR, we most likely need to move both. */
	amdgpu_device_doorbell_fini(adev);
	if (adev->asic_type >= CHIP_BONAIRE)
		pci_release_resource(adev->pdev, 2);

	pci_release_resource(adev->pdev, 0);

	r = pci_resize_resource(adev->pdev, 0, rbar_size);
	if (r == -ENOSPC)
		DRM_INFO("Not enough PCI address space for a large BAR.");
	else if (r && r != -ENOTSUPP)
		DRM_ERROR("Problem resizing BAR0 (%d).", r);

	pci_assign_unassigned_bus_resources(adev->pdev->bus);

	/* When the doorbell or fb BAR isn't available we have no chance of
	 * using the device.
	 */
	r = amdgpu_device_doorbell_init(adev);
	if (r || (pci_resource_flags(adev->pdev, 0) & IORESOURCE_UNSET))
		return -ENODEV;

	pci_write_config_word(adev->pdev, PCI_COMMAND, cmd);

	return 0;
}

/*
 * GPU helpers function.
 */
/**
 * amdgpu_device_need_post - check if the hw need post or not
 *
 * @adev: amdgpu_device pointer
 *
 * Check if the asic has been initialized (all asics) at driver startup
 * or post is needed if  hw reset is performed.
 * Returns true if need or false if not.
 */
bool amdgpu_device_need_post(struct amdgpu_device *adev)
{
	uint32_t reg;

	if (amdgpu_sriov_vf(adev))
		return false;

	if (amdgpu_passthrough(adev)) {
		/* for FIJI: In whole GPU pass-through virtualization case, after VM reboot
		 * some old smc fw still need driver do vPost otherwise gpu hang, while
		 * those smc fw version above 22.15 doesn't have this flaw, so we force
		 * vpost executed for smc version below 22.15
		 */
		if (adev->asic_type == CHIP_FIJI) {
			int err;
			uint32_t fw_ver;
			err = request_firmware(&adev->pm.fw, "amdgpu/fiji_smc.bin", adev->dev);
			/* force vPost if error occured */
			if (err)
				return true;

			fw_ver = *((uint32_t *)adev->pm.fw->data + 69);
			if (fw_ver < 0x00160e00)
				return true;
		}
	}

	if (adev->has_hw_reset) {
		adev->has_hw_reset = false;
		return true;
	}

	/* bios scratch used on CIK+ */
	if (adev->asic_type >= CHIP_BONAIRE)
		return amdgpu_atombios_scratch_need_asic_init(adev);

	/* check MEM_SIZE for older asics */
	reg = amdgpu_asic_get_config_memsize(adev);

	if ((reg != 0) && (reg != 0xffffffff))
		return false;

	return true;
}

/* if we get transitioned to only one device, take VGA back */
/**
 * amdgpu_device_vga_set_decode - enable/disable vga decode
 *
 * @cookie: amdgpu_device pointer
 * @state: enable/disable vga decode
 *
 * Enable/disable vga decode (all asics).
 * Returns VGA resource flags.
 */
static unsigned int amdgpu_device_vga_set_decode(void *cookie, bool state)
{
	struct amdgpu_device *adev = cookie;
	amdgpu_asic_set_vga_state(adev, state);
	if (state)
		return VGA_RSRC_LEGACY_IO | VGA_RSRC_LEGACY_MEM |
		       VGA_RSRC_NORMAL_IO | VGA_RSRC_NORMAL_MEM;
	else
		return VGA_RSRC_NORMAL_IO | VGA_RSRC_NORMAL_MEM;
}

/**
 * amdgpu_device_check_block_size - validate the vm block size
 *
 * @adev: amdgpu_device pointer
 *
 * Validates the vm block size specified via module parameter.
 * The vm block size defines number of bits in page table versus page directory,
 * a page is 4KB so we have 12 bits offset, minimum 9 bits in the
 * page table and the remaining bits are in the page directory.
 */
static void amdgpu_device_check_block_size(struct amdgpu_device *adev)
{
	/* defines number of bits in page table versus page directory,
	 * a page is 4KB so we have 12 bits offset, minimum 9 bits in the
	 * page table and the remaining bits are in the page directory */
	if (amdgpu_vm_block_size == -1)
		return;

	if (amdgpu_vm_block_size < 9) {
		dev_warn(adev->dev, "VM page table size (%d) too small\n",
			 amdgpu_vm_block_size);
		amdgpu_vm_block_size = -1;
	}
}

/**
 * amdgpu_device_check_vm_size - validate the vm size
 *
 * @adev: amdgpu_device pointer
 *
 * Validates the vm size in GB specified via module parameter.
 * The VM size is the size of the GPU virtual memory space in GB.
 */
static void amdgpu_device_check_vm_size(struct amdgpu_device *adev)
{
	/* no need to check the default value */
	if (amdgpu_vm_size == -1)
		return;

	if (amdgpu_vm_size < 1) {
		dev_warn(adev->dev, "VM size (%d) too small, min is 1GB\n",
			 amdgpu_vm_size);
		amdgpu_vm_size = -1;
	}
}

static void amdgpu_device_check_smu_prv_buffer_size(struct amdgpu_device *adev)
{
	struct sysinfo si;
	bool is_os_64 = (sizeof(void *) == 8) ? true : false;
	uint64_t total_memory;
	uint64_t dram_size_seven_GB = 0x1B8000000;
	uint64_t dram_size_three_GB = 0xB8000000;

	if (amdgpu_smu_memory_pool_size == 0)
		return;

	if (!is_os_64) {
		DRM_WARN("Not 64-bit OS, feature not supported\n");
		goto def_value;
	}
	si_meminfo(&si);
	total_memory = (uint64_t)si.totalram * si.mem_unit;

	if ((amdgpu_smu_memory_pool_size == 1) ||
		(amdgpu_smu_memory_pool_size == 2)) {
		if (total_memory < dram_size_three_GB)
			goto def_value1;
	} else if ((amdgpu_smu_memory_pool_size == 4) ||
		(amdgpu_smu_memory_pool_size == 8)) {
		if (total_memory < dram_size_seven_GB)
			goto def_value1;
	} else {
		DRM_WARN("Smu memory pool size not supported\n");
		goto def_value;
	}
	adev->pm.smu_prv_buffer_size = amdgpu_smu_memory_pool_size << 28;

	return;

def_value1:
	DRM_WARN("No enough system memory\n");
def_value:
	adev->pm.smu_prv_buffer_size = 0;
}

/**
 * amdgpu_device_check_arguments - validate module params
 *
 * @adev: amdgpu_device pointer
 *
 * Validates certain module parameters and updates
 * the associated values used by the driver (all asics).
 */
static int amdgpu_device_check_arguments(struct amdgpu_device *adev)
{
	int ret = 0;

	if (amdgpu_sched_jobs < 4) {
		dev_warn(adev->dev, "sched jobs (%d) must be at least 4\n",
			 amdgpu_sched_jobs);
		amdgpu_sched_jobs = 4;
	} else if (!is_power_of_2(amdgpu_sched_jobs)){
		dev_warn(adev->dev, "sched jobs (%d) must be a power of 2\n",
			 amdgpu_sched_jobs);
		amdgpu_sched_jobs = roundup_pow_of_two(amdgpu_sched_jobs);
	}

	if (amdgpu_gart_size != -1 && amdgpu_gart_size < 32) {
		/* gart size must be greater or equal to 32M */
		dev_warn(adev->dev, "gart size (%d) too small\n",
			 amdgpu_gart_size);
		amdgpu_gart_size = -1;
	}

	if (amdgpu_gtt_size != -1 && amdgpu_gtt_size < 32) {
		/* gtt size must be greater or equal to 32M */
		dev_warn(adev->dev, "gtt size (%d) too small\n",
				 amdgpu_gtt_size);
		amdgpu_gtt_size = -1;
	}

	/* valid range is between 4 and 9 inclusive */
	if (amdgpu_vm_fragment_size != -1 &&
	    (amdgpu_vm_fragment_size > 9 || amdgpu_vm_fragment_size < 4)) {
		dev_warn(adev->dev, "valid range is between 4 and 9\n");
		amdgpu_vm_fragment_size = -1;
	}

	amdgpu_device_check_smu_prv_buffer_size(adev);

	amdgpu_device_check_vm_size(adev);

	amdgpu_device_check_block_size(adev);

	adev->firmware.load_type = amdgpu_ucode_get_load_type(adev, amdgpu_fw_load_type);

	adev->tmz.enabled = amdgpu_is_tmz(adev);

	return ret;
}

/**
 * amdgpu_switcheroo_set_state - set switcheroo state
 *
 * @pdev: pci dev pointer
 * @state: vga_switcheroo state
 *
 * Callback for the switcheroo driver.  Suspends or resumes the
 * the asics before or after it is powered up using ACPI methods.
 */
static void amdgpu_switcheroo_set_state(struct pci_dev *pdev, enum vga_switcheroo_state state)
{
	struct drm_device *dev = pci_get_drvdata(pdev);
	int r;

	if (amdgpu_device_supports_boco(dev) && state == VGA_SWITCHEROO_OFF)
		return;

	if (state == VGA_SWITCHEROO_ON) {
		pr_info("amdgpu: switched on\n");
		/* don't suspend or resume card normally */
		dev->switch_power_state = DRM_SWITCH_POWER_CHANGING;

		pci_set_power_state(dev->pdev, PCI_D0);
		pci_restore_state(dev->pdev);
		r = pci_enable_device(dev->pdev);
		if (r)
			DRM_WARN("pci_enable_device failed (%d)\n", r);
		amdgpu_device_resume(dev, true);

		dev->switch_power_state = DRM_SWITCH_POWER_ON;
		drm_kms_helper_poll_enable(dev);
	} else {
		pr_info("amdgpu: switched off\n");
		drm_kms_helper_poll_disable(dev);
		dev->switch_power_state = DRM_SWITCH_POWER_CHANGING;
		amdgpu_device_suspend(dev, true);
		pci_save_state(dev->pdev);
		/* Shut down the device */
		pci_disable_device(dev->pdev);
		pci_set_power_state(dev->pdev, PCI_D3cold);
		dev->switch_power_state = DRM_SWITCH_POWER_OFF;
	}
}

/**
 * amdgpu_switcheroo_can_switch - see if switcheroo state can change
 *
 * @pdev: pci dev pointer
 *
 * Callback for the switcheroo driver.  Check of the switcheroo
 * state can be changed.
 * Returns true if the state can be changed, false if not.
 */
static bool amdgpu_switcheroo_can_switch(struct pci_dev *pdev)
{
	struct drm_device *dev = pci_get_drvdata(pdev);

	/*
	* FIXME: open_count is protected by drm_global_mutex but that would lead to
	* locking inversion with the driver load path. And the access here is
	* completely racy anyway. So don't bother with locking for now.
	*/
	return dev->open_count == 0;
}

static const struct vga_switcheroo_client_ops amdgpu_switcheroo_ops = {
	.set_gpu_state = amdgpu_switcheroo_set_state,
	.reprobe = NULL,
	.can_switch = amdgpu_switcheroo_can_switch,
};

/**
 * amdgpu_device_ip_set_clockgating_state - set the CG state
 *
 * @dev: amdgpu_device pointer
 * @block_type: Type of hardware IP (SMU, GFX, UVD, etc.)
 * @state: clockgating state (gate or ungate)
 *
 * Sets the requested clockgating state for all instances of
 * the hardware IP specified.
 * Returns the error code from the last instance.
 */
int amdgpu_device_ip_set_clockgating_state(void *dev,
					   enum amd_ip_block_type block_type,
					   enum amd_clockgating_state state)
{
	struct amdgpu_device *adev = dev;
	int i, r = 0;

	for (i = 0; i < adev->num_ip_blocks; i++) {
		if (!adev->ip_blocks[i].status.valid)
			continue;
		if (adev->ip_blocks[i].version->type != block_type)
			continue;
		if (!adev->ip_blocks[i].version->funcs->set_clockgating_state)
			continue;
		r = adev->ip_blocks[i].version->funcs->set_clockgating_state(
			(void *)adev, state);
		if (r)
			DRM_ERROR("set_clockgating_state of IP block <%s> failed %d\n",
				  adev->ip_blocks[i].version->funcs->name, r);
	}
	return r;
}

/**
 * amdgpu_device_ip_set_powergating_state - set the PG state
 *
 * @dev: amdgpu_device pointer
 * @block_type: Type of hardware IP (SMU, GFX, UVD, etc.)
 * @state: powergating state (gate or ungate)
 *
 * Sets the requested powergating state for all instances of
 * the hardware IP specified.
 * Returns the error code from the last instance.
 */
int amdgpu_device_ip_set_powergating_state(void *dev,
					   enum amd_ip_block_type block_type,
					   enum amd_powergating_state state)
{
	struct amdgpu_device *adev = dev;
	int i, r = 0;

	for (i = 0; i < adev->num_ip_blocks; i++) {
		if (!adev->ip_blocks[i].status.valid)
			continue;
		if (adev->ip_blocks[i].version->type != block_type)
			continue;
		if (!adev->ip_blocks[i].version->funcs->set_powergating_state)
			continue;
		r = adev->ip_blocks[i].version->funcs->set_powergating_state(
			(void *)adev, state);
		if (r)
			DRM_ERROR("set_powergating_state of IP block <%s> failed %d\n",
				  adev->ip_blocks[i].version->funcs->name, r);
	}
	return r;
}

/**
 * amdgpu_device_ip_get_clockgating_state - get the CG state
 *
 * @adev: amdgpu_device pointer
 * @flags: clockgating feature flags
 *
 * Walks the list of IPs on the device and updates the clockgating
 * flags for each IP.
 * Updates @flags with the feature flags for each hardware IP where
 * clockgating is enabled.
 */
void amdgpu_device_ip_get_clockgating_state(struct amdgpu_device *adev,
					    u32 *flags)
{
	int i;

	for (i = 0; i < adev->num_ip_blocks; i++) {
		if (!adev->ip_blocks[i].status.valid)
			continue;
		if (adev->ip_blocks[i].version->funcs->get_clockgating_state)
			adev->ip_blocks[i].version->funcs->get_clockgating_state((void *)adev, flags);
	}
}

/**
 * amdgpu_device_ip_wait_for_idle - wait for idle
 *
 * @adev: amdgpu_device pointer
 * @block_type: Type of hardware IP (SMU, GFX, UVD, etc.)
 *
 * Waits for the request hardware IP to be idle.
 * Returns 0 for success or a negative error code on failure.
 */
int amdgpu_device_ip_wait_for_idle(struct amdgpu_device *adev,
				   enum amd_ip_block_type block_type)
{
	int i, r;

	for (i = 0; i < adev->num_ip_blocks; i++) {
		if (!adev->ip_blocks[i].status.valid)
			continue;
		if (adev->ip_blocks[i].version->type == block_type) {
			r = adev->ip_blocks[i].version->funcs->wait_for_idle((void *)adev);
			if (r)
				return r;
			break;
		}
	}
	return 0;

}

/**
 * amdgpu_device_ip_is_idle - is the hardware IP idle
 *
 * @adev: amdgpu_device pointer
 * @block_type: Type of hardware IP (SMU, GFX, UVD, etc.)
 *
 * Check if the hardware IP is idle or not.
 * Returns true if it the IP is idle, false if not.
 */
bool amdgpu_device_ip_is_idle(struct amdgpu_device *adev,
			      enum amd_ip_block_type block_type)
{
	int i;

	for (i = 0; i < adev->num_ip_blocks; i++) {
		if (!adev->ip_blocks[i].status.valid)
			continue;
		if (adev->ip_blocks[i].version->type == block_type)
			return adev->ip_blocks[i].version->funcs->is_idle((void *)adev);
	}
	return true;

}

/**
 * amdgpu_device_ip_get_ip_block - get a hw IP pointer
 *
 * @adev: amdgpu_device pointer
 * @type: Type of hardware IP (SMU, GFX, UVD, etc.)
 *
 * Returns a pointer to the hardware IP block structure
 * if it exists for the asic, otherwise NULL.
 */
struct amdgpu_ip_block *
amdgpu_device_ip_get_ip_block(struct amdgpu_device *adev,
			      enum amd_ip_block_type type)
{
	int i;

	for (i = 0; i < adev->num_ip_blocks; i++)
		if (adev->ip_blocks[i].version->type == type)
			return &adev->ip_blocks[i];

	return NULL;
}

/**
 * amdgpu_device_ip_block_version_cmp
 *
 * @adev: amdgpu_device pointer
 * @type: enum amd_ip_block_type
 * @major: major version
 * @minor: minor version
 *
 * return 0 if equal or greater
 * return 1 if smaller or the ip_block doesn't exist
 */
int amdgpu_device_ip_block_version_cmp(struct amdgpu_device *adev,
				       enum amd_ip_block_type type,
				       u32 major, u32 minor)
{
	struct amdgpu_ip_block *ip_block = amdgpu_device_ip_get_ip_block(adev, type);

	if (ip_block && ((ip_block->version->major > major) ||
			((ip_block->version->major == major) &&
			(ip_block->version->minor >= minor))))
		return 0;

	return 1;
}

/**
 * amdgpu_device_ip_block_add
 *
 * @adev: amdgpu_device pointer
 * @ip_block_version: pointer to the IP to add
 *
 * Adds the IP block driver information to the collection of IPs
 * on the asic.
 */
int amdgpu_device_ip_block_add(struct amdgpu_device *adev,
			       const struct amdgpu_ip_block_version *ip_block_version)
{
	if (!ip_block_version)
		return -EINVAL;

	DRM_INFO("add ip block number %d <%s>\n", adev->num_ip_blocks,
		  ip_block_version->funcs->name);

	adev->ip_blocks[adev->num_ip_blocks++].version = ip_block_version;

	return 0;
}

/**
 * amdgpu_device_enable_virtual_display - enable virtual display feature
 *
 * @adev: amdgpu_device pointer
 *
 * Enabled the virtual display feature if the user has enabled it via
 * the module parameter virtual_display.  This feature provides a virtual
 * display hardware on headless boards or in virtualized environments.
 * This function parses and validates the configuration string specified by
 * the user and configues the virtual display configuration (number of
 * virtual connectors, crtcs, etc.) specified.
 */
static void amdgpu_device_enable_virtual_display(struct amdgpu_device *adev)
{
	adev->enable_virtual_display = false;

	if (amdgpu_virtual_display) {
		struct drm_device *ddev = adev->ddev;
		const char *pci_address_name = pci_name(ddev->pdev);
		char *pciaddstr, *pciaddstr_tmp, *pciaddname_tmp, *pciaddname;

		pciaddstr = kstrdup(amdgpu_virtual_display, GFP_KERNEL);
		pciaddstr_tmp = pciaddstr;
		while ((pciaddname_tmp = strsep(&pciaddstr_tmp, ";"))) {
			pciaddname = strsep(&pciaddname_tmp, ",");
			if (!strcmp("all", pciaddname)
			    || !strcmp(pci_address_name, pciaddname)) {
				long num_crtc;
				int res = -1;

				adev->enable_virtual_display = true;

				if (pciaddname_tmp)
					res = kstrtol(pciaddname_tmp, 10,
						      &num_crtc);

				if (!res) {
					if (num_crtc < 1)
						num_crtc = 1;
					if (num_crtc > 6)
						num_crtc = 6;
					adev->mode_info.num_crtc = num_crtc;
				} else {
					adev->mode_info.num_crtc = 1;
				}
				break;
			}
		}

		DRM_INFO("virtual display string:%s, %s:virtual_display:%d, num_crtc:%d\n",
			 amdgpu_virtual_display, pci_address_name,
			 adev->enable_virtual_display, adev->mode_info.num_crtc);

		kfree(pciaddstr);
	}
}

/**
 * amdgpu_device_parse_gpu_info_fw - parse gpu info firmware
 *
 * @adev: amdgpu_device pointer
 *
 * Parses the asic configuration parameters specified in the gpu info
 * firmware and makes them availale to the driver for use in configuring
 * the asic.
 * Returns 0 on success, -EINVAL on failure.
 */
static int amdgpu_device_parse_gpu_info_fw(struct amdgpu_device *adev)
{
	const char *chip_name;
	char fw_name[30];
	int err;
	const struct gpu_info_firmware_header_v1_0 *hdr;

	adev->firmware.gpu_info_fw = NULL;

	switch (adev->asic_type) {
	case CHIP_TOPAZ:
	case CHIP_TONGA:
	case CHIP_FIJI:
	case CHIP_POLARIS10:
	case CHIP_POLARIS11:
	case CHIP_POLARIS12:
	case CHIP_VEGAM:
	case CHIP_CARRIZO:
	case CHIP_STONEY:
#ifdef CONFIG_DRM_AMDGPU_SI
	case CHIP_VERDE:
	case CHIP_TAHITI:
	case CHIP_PITCAIRN:
	case CHIP_OLAND:
	case CHIP_HAINAN:
#endif
#ifdef CONFIG_DRM_AMDGPU_CIK
	case CHIP_BONAIRE:
	case CHIP_HAWAII:
	case CHIP_KAVERI:
	case CHIP_KABINI:
	case CHIP_MULLINS:
#endif
	case CHIP_VEGA20:
	default:
		return 0;
	case CHIP_VEGA10:
		chip_name = "vega10";
		break;
	case CHIP_VEGA12:
		chip_name = "vega12";
		break;
	case CHIP_RAVEN:
		if (adev->rev_id >= 8)
			chip_name = "raven2";
		else if (adev->pdev->device == 0x15d8)
			chip_name = "picasso";
		else
			chip_name = "raven";
		break;
	case CHIP_ARCTURUS:
		chip_name = "arcturus";
		break;
	case CHIP_RENOIR:
		chip_name = "renoir";
		break;
	case CHIP_NAVI10:
		chip_name = "navi10";
		break;
	case CHIP_NAVI14:
		chip_name = "navi14";
		break;
	case CHIP_NAVI12:
		chip_name = "navi12";
		break;
	}

	snprintf(fw_name, sizeof(fw_name), "amdgpu/%s_gpu_info.bin", chip_name);
	err = request_firmware(&adev->firmware.gpu_info_fw, fw_name, adev->dev);
	if (err) {
		dev_err(adev->dev,
			"Failed to load gpu_info firmware \"%s\"\n",
			fw_name);
		goto out;
	}
	err = amdgpu_ucode_validate(adev->firmware.gpu_info_fw);
	if (err) {
		dev_err(adev->dev,
			"Failed to validate gpu_info firmware \"%s\"\n",
			fw_name);
		goto out;
	}

	hdr = (const struct gpu_info_firmware_header_v1_0 *)adev->firmware.gpu_info_fw->data;
	amdgpu_ucode_print_gpu_info_hdr(&hdr->header);

	switch (hdr->version_major) {
	case 1:
	{
		const struct gpu_info_firmware_v1_0 *gpu_info_fw =
			(const struct gpu_info_firmware_v1_0 *)(adev->firmware.gpu_info_fw->data +
								le32_to_cpu(hdr->header.ucode_array_offset_bytes));

		if (amdgpu_discovery && adev->asic_type >= CHIP_NAVI10)
			goto parse_soc_bounding_box;

		adev->gfx.config.max_shader_engines = le32_to_cpu(gpu_info_fw->gc_num_se);
		adev->gfx.config.max_cu_per_sh = le32_to_cpu(gpu_info_fw->gc_num_cu_per_sh);
		adev->gfx.config.max_sh_per_se = le32_to_cpu(gpu_info_fw->gc_num_sh_per_se);
		adev->gfx.config.max_backends_per_se = le32_to_cpu(gpu_info_fw->gc_num_rb_per_se);
		adev->gfx.config.max_texture_channel_caches =
			le32_to_cpu(gpu_info_fw->gc_num_tccs);
		adev->gfx.config.max_gprs = le32_to_cpu(gpu_info_fw->gc_num_gprs);
		adev->gfx.config.max_gs_threads = le32_to_cpu(gpu_info_fw->gc_num_max_gs_thds);
		adev->gfx.config.gs_vgt_table_depth = le32_to_cpu(gpu_info_fw->gc_gs_table_depth);
		adev->gfx.config.gs_prim_buffer_depth = le32_to_cpu(gpu_info_fw->gc_gsprim_buff_depth);
		adev->gfx.config.double_offchip_lds_buf =
			le32_to_cpu(gpu_info_fw->gc_double_offchip_lds_buffer);
		adev->gfx.cu_info.wave_front_size = le32_to_cpu(gpu_info_fw->gc_wave_size);
		adev->gfx.cu_info.max_waves_per_simd =
			le32_to_cpu(gpu_info_fw->gc_max_waves_per_simd);
		adev->gfx.cu_info.max_scratch_slots_per_cu =
			le32_to_cpu(gpu_info_fw->gc_max_scratch_slots_per_cu);
		adev->gfx.cu_info.lds_size = le32_to_cpu(gpu_info_fw->gc_lds_size);
		if (hdr->version_minor >= 1) {
			const struct gpu_info_firmware_v1_1 *gpu_info_fw =
				(const struct gpu_info_firmware_v1_1 *)(adev->firmware.gpu_info_fw->data +
									le32_to_cpu(hdr->header.ucode_array_offset_bytes));
			adev->gfx.config.num_sc_per_sh =
				le32_to_cpu(gpu_info_fw->num_sc_per_sh);
			adev->gfx.config.num_packer_per_sc =
				le32_to_cpu(gpu_info_fw->num_packer_per_sc);
		}

parse_soc_bounding_box:
		/*
		 * soc bounding box info is not integrated in disocovery table,
		 * we always need to parse it from gpu info firmware.
		 */
		if (hdr->version_minor == 2) {
			const struct gpu_info_firmware_v1_2 *gpu_info_fw =
				(const struct gpu_info_firmware_v1_2 *)(adev->firmware.gpu_info_fw->data +
									le32_to_cpu(hdr->header.ucode_array_offset_bytes));
			adev->dm.soc_bounding_box = &gpu_info_fw->soc_bounding_box;
		}
		break;
	}
	default:
		dev_err(adev->dev,
			"Unsupported gpu_info table %d\n", hdr->header.ucode_version);
		err = -EINVAL;
		goto out;
	}
out:
	return err;
}

/**
 * amdgpu_device_ip_early_init - run early init for hardware IPs
 *
 * @adev: amdgpu_device pointer
 *
 * Early initialization pass for hardware IPs.  The hardware IPs that make
 * up each asic are discovered each IP's early_init callback is run.  This
 * is the first stage in initializing the asic.
 * Returns 0 on success, negative error code on failure.
 */
static int amdgpu_device_ip_early_init(struct amdgpu_device *adev)
{
	int i, r;

	amdgpu_device_enable_virtual_display(adev);

	switch (adev->asic_type) {
	case CHIP_TOPAZ:
	case CHIP_TONGA:
	case CHIP_FIJI:
	case CHIP_POLARIS10:
	case CHIP_POLARIS11:
	case CHIP_POLARIS12:
	case CHIP_VEGAM:
	case CHIP_CARRIZO:
	case CHIP_STONEY:
		if (adev->asic_type == CHIP_CARRIZO || adev->asic_type == CHIP_STONEY)
			adev->family = AMDGPU_FAMILY_CZ;
		else
			adev->family = AMDGPU_FAMILY_VI;

		r = vi_set_ip_blocks(adev);
		if (r)
			return r;
		break;
#ifdef CONFIG_DRM_AMDGPU_SI
	case CHIP_VERDE:
	case CHIP_TAHITI:
	case CHIP_PITCAIRN:
	case CHIP_OLAND:
	case CHIP_HAINAN:
		adev->family = AMDGPU_FAMILY_SI;
		r = si_set_ip_blocks(adev);
		if (r)
			return r;
		break;
#endif
#ifdef CONFIG_DRM_AMDGPU_CIK
	case CHIP_BONAIRE:
	case CHIP_HAWAII:
	case CHIP_KAVERI:
	case CHIP_KABINI:
	case CHIP_MULLINS:
		if ((adev->asic_type == CHIP_BONAIRE) || (adev->asic_type == CHIP_HAWAII))
			adev->family = AMDGPU_FAMILY_CI;
		else
			adev->family = AMDGPU_FAMILY_KV;

		r = cik_set_ip_blocks(adev);
		if (r)
			return r;
		break;
#endif
	case CHIP_VEGA10:
	case CHIP_VEGA12:
	case CHIP_VEGA20:
	case CHIP_RAVEN:
	case CHIP_ARCTURUS:
	case CHIP_RENOIR:
		if (adev->asic_type == CHIP_RAVEN ||
		    adev->asic_type == CHIP_RENOIR)
			adev->family = AMDGPU_FAMILY_RV;
		else
			adev->family = AMDGPU_FAMILY_AI;

		r = soc15_set_ip_blocks(adev);
		if (r)
			return r;
		break;
	case  CHIP_NAVI10:
	case  CHIP_NAVI14:
	case  CHIP_NAVI12:
		adev->family = AMDGPU_FAMILY_NV;

		r = nv_set_ip_blocks(adev);
		if (r)
			return r;
		break;
	default:
		/* FIXME: not supported yet */
		return -EINVAL;
	}

	r = amdgpu_device_parse_gpu_info_fw(adev);
	if (r)
		return r;

	if (amdgpu_discovery && adev->asic_type >= CHIP_NAVI10)
		amdgpu_discovery_get_gfx_info(adev);

	amdgpu_amdkfd_device_probe(adev);

	if (amdgpu_sriov_vf(adev)) {
		r = amdgpu_virt_request_full_gpu(adev, true);
		if (r)
			return -EAGAIN;
	}

	adev->pm.pp_feature = amdgpu_pp_feature_mask;
	if (amdgpu_sriov_vf(adev) || sched_policy == KFD_SCHED_POLICY_NO_HWS)
		adev->pm.pp_feature &= ~PP_GFXOFF_MASK;

	for (i = 0; i < adev->num_ip_blocks; i++) {
		if ((amdgpu_ip_block_mask & (1 << i)) == 0) {
			DRM_ERROR("disabled ip block: %d <%s>\n",
				  i, adev->ip_blocks[i].version->funcs->name);
			adev->ip_blocks[i].status.valid = false;
		} else {
			if (adev->ip_blocks[i].version->funcs->early_init) {
				r = adev->ip_blocks[i].version->funcs->early_init((void *)adev);
				if (r == -ENOENT) {
					adev->ip_blocks[i].status.valid = false;
				} else if (r) {
					DRM_ERROR("early_init of IP block <%s> failed %d\n",
						  adev->ip_blocks[i].version->funcs->name, r);
					return r;
				} else {
					adev->ip_blocks[i].status.valid = true;
				}
			} else {
				adev->ip_blocks[i].status.valid = true;
			}
		}
		/* get the vbios after the asic_funcs are set up */
		if (adev->ip_blocks[i].version->type == AMD_IP_BLOCK_TYPE_COMMON) {
			/* Read BIOS */
			if (!amdgpu_get_bios(adev))
				return -EINVAL;

			r = amdgpu_atombios_init(adev);
			if (r) {
				dev_err(adev->dev, "amdgpu_atombios_init failed\n");
				amdgpu_vf_error_put(adev, AMDGIM_ERROR_VF_ATOMBIOS_INIT_FAIL, 0, 0);
				return r;
			}
		}
	}

	adev->cg_flags &= amdgpu_cg_mask;
	adev->pg_flags &= amdgpu_pg_mask;

	return 0;
}

static int amdgpu_device_ip_hw_init_phase1(struct amdgpu_device *adev)
{
	int i, r;

	for (i = 0; i < adev->num_ip_blocks; i++) {
		if (!adev->ip_blocks[i].status.sw)
			continue;
		if (adev->ip_blocks[i].status.hw)
			continue;
		if (adev->ip_blocks[i].version->type == AMD_IP_BLOCK_TYPE_COMMON ||
		    (amdgpu_sriov_vf(adev) && (adev->ip_blocks[i].version->type == AMD_IP_BLOCK_TYPE_PSP)) ||
		    adev->ip_blocks[i].version->type == AMD_IP_BLOCK_TYPE_IH) {
			r = adev->ip_blocks[i].version->funcs->hw_init(adev);
			if (r) {
				DRM_ERROR("hw_init of IP block <%s> failed %d\n",
					  adev->ip_blocks[i].version->funcs->name, r);
				return r;
			}
			adev->ip_blocks[i].status.hw = true;
		}
	}

	return 0;
}

static int amdgpu_device_ip_hw_init_phase2(struct amdgpu_device *adev)
{
	int i, r;

	for (i = 0; i < adev->num_ip_blocks; i++) {
		if (!adev->ip_blocks[i].status.sw)
			continue;
		if (adev->ip_blocks[i].status.hw)
			continue;
		r = adev->ip_blocks[i].version->funcs->hw_init(adev);
		if (r) {
			DRM_ERROR("hw_init of IP block <%s> failed %d\n",
				  adev->ip_blocks[i].version->funcs->name, r);
			return r;
		}
		adev->ip_blocks[i].status.hw = true;
	}

	return 0;
}

static int amdgpu_device_fw_loading(struct amdgpu_device *adev)
{
	int r = 0;
	int i;
	uint32_t smu_version;

	if (adev->asic_type >= CHIP_VEGA10) {
		for (i = 0; i < adev->num_ip_blocks; i++) {
			if (adev->ip_blocks[i].version->type != AMD_IP_BLOCK_TYPE_PSP)
				continue;

			/* no need to do the fw loading again if already done*/
			if (adev->ip_blocks[i].status.hw == true)
				break;

			if (adev->in_gpu_reset || adev->in_suspend) {
				r = adev->ip_blocks[i].version->funcs->resume(adev);
				if (r) {
					DRM_ERROR("resume of IP block <%s> failed %d\n",
							  adev->ip_blocks[i].version->funcs->name, r);
					return r;
				}
			} else {
				r = adev->ip_blocks[i].version->funcs->hw_init(adev);
				if (r) {
					DRM_ERROR("hw_init of IP block <%s> failed %d\n",
							  adev->ip_blocks[i].version->funcs->name, r);
					return r;
				}
			}

			adev->ip_blocks[i].status.hw = true;
			break;
		}
	}

	if (!amdgpu_sriov_vf(adev) || adev->asic_type == CHIP_TONGA)
		r = amdgpu_pm_load_smu_firmware(adev, &smu_version);

	return r;
}

/**
 * amdgpu_device_ip_init - run init for hardware IPs
 *
 * @adev: amdgpu_device pointer
 *
 * Main initialization pass for hardware IPs.  The list of all the hardware
 * IPs that make up the asic is walked and the sw_init and hw_init callbacks
 * are run.  sw_init initializes the software state associated with each IP
 * and hw_init initializes the hardware associated with each IP.
 * Returns 0 on success, negative error code on failure.
 */
static int amdgpu_device_ip_init(struct amdgpu_device *adev)
{
	int i, r;

	r = amdgpu_ras_init(adev);
	if (r)
		return r;

	for (i = 0; i < adev->num_ip_blocks; i++) {
		if (!adev->ip_blocks[i].status.valid)
			continue;
		r = adev->ip_blocks[i].version->funcs->sw_init((void *)adev);
		if (r) {
			DRM_ERROR("sw_init of IP block <%s> failed %d\n",
				  adev->ip_blocks[i].version->funcs->name, r);
			goto init_failed;
		}
		adev->ip_blocks[i].status.sw = true;

		/* need to do gmc hw init early so we can allocate gpu mem */
		if (adev->ip_blocks[i].version->type == AMD_IP_BLOCK_TYPE_GMC) {
			r = amdgpu_device_vram_scratch_init(adev);
			if (r) {
				DRM_ERROR("amdgpu_vram_scratch_init failed %d\n", r);
				goto init_failed;
			}
			r = adev->ip_blocks[i].version->funcs->hw_init((void *)adev);
			if (r) {
				DRM_ERROR("hw_init %d failed %d\n", i, r);
				goto init_failed;
			}
			r = amdgpu_device_wb_init(adev);
			if (r) {
				DRM_ERROR("amdgpu_device_wb_init failed %d\n", r);
				goto init_failed;
			}
			adev->ip_blocks[i].status.hw = true;

			/* right after GMC hw init, we create CSA */
			if (amdgpu_mcbp || amdgpu_sriov_vf(adev)) {
				r = amdgpu_allocate_static_csa(adev, &adev->virt.csa_obj,
								AMDGPU_GEM_DOMAIN_VRAM,
								AMDGPU_CSA_SIZE);
				if (r) {
					DRM_ERROR("allocate CSA failed %d\n", r);
					goto init_failed;
				}
			}
		}
	}

	if (amdgpu_sriov_vf(adev))
		amdgpu_virt_init_data_exchange(adev);

	r = amdgpu_ib_pool_init(adev);
	if (r) {
		dev_err(adev->dev, "IB initialization failed (%d).\n", r);
		amdgpu_vf_error_put(adev, AMDGIM_ERROR_VF_IB_INIT_FAIL, 0, r);
		goto init_failed;
	}

	r = amdgpu_ucode_create_bo(adev); /* create ucode bo when sw_init complete*/
	if (r)
		goto init_failed;

	r = amdgpu_device_ip_hw_init_phase1(adev);
	if (r)
		goto init_failed;

	r = amdgpu_device_fw_loading(adev);
	if (r)
		goto init_failed;

	r = amdgpu_device_ip_hw_init_phase2(adev);
	if (r)
		goto init_failed;

	/*
	 * retired pages will be loaded from eeprom and reserved here,
	 * it should be called after amdgpu_device_ip_hw_init_phase2  since
	 * for some ASICs the RAS EEPROM code relies on SMU fully functioning
	 * for I2C communication which only true at this point.
	 * recovery_init may fail, but it can free all resources allocated by
	 * itself and its failure should not stop amdgpu init process.
	 *
	 * Note: theoretically, this should be called before all vram allocations
	 * to protect retired page from abusing
	 */
	amdgpu_ras_recovery_init(adev);

	if (adev->gmc.xgmi.num_physical_nodes > 1)
		amdgpu_xgmi_add_device(adev);
	amdgpu_amdkfd_device_init(adev);

init_failed:
	if (amdgpu_sriov_vf(adev))
		amdgpu_virt_release_full_gpu(adev, true);

	return r;
}

/**
 * amdgpu_device_fill_reset_magic - writes reset magic to gart pointer
 *
 * @adev: amdgpu_device pointer
 *
 * Writes a reset magic value to the gart pointer in VRAM.  The driver calls
 * this function before a GPU reset.  If the value is retained after a
 * GPU reset, VRAM has not been lost.  Some GPU resets may destry VRAM contents.
 */
static void amdgpu_device_fill_reset_magic(struct amdgpu_device *adev)
{
	memcpy(adev->reset_magic, adev->gart.ptr, AMDGPU_RESET_MAGIC_NUM);
}

/**
 * amdgpu_device_check_vram_lost - check if vram is valid
 *
 * @adev: amdgpu_device pointer
 *
 * Checks the reset magic value written to the gart pointer in VRAM.
 * The driver calls this after a GPU reset to see if the contents of
 * VRAM is lost or now.
 * returns true if vram is lost, false if not.
 */
static bool amdgpu_device_check_vram_lost(struct amdgpu_device *adev)
{
	return !!memcmp(adev->gart.ptr, adev->reset_magic,
			AMDGPU_RESET_MAGIC_NUM);
}

/**
 * amdgpu_device_set_cg_state - set clockgating for amdgpu device
 *
 * @adev: amdgpu_device pointer
 * @state: clockgating state (gate or ungate)
 *
 * The list of all the hardware IPs that make up the asic is walked and the
 * set_clockgating_state callbacks are run.
 * Late initialization pass enabling clockgating for hardware IPs.
 * Fini or suspend, pass disabling clockgating for hardware IPs.
 * Returns 0 on success, negative error code on failure.
 */

static int amdgpu_device_set_cg_state(struct amdgpu_device *adev,
						enum amd_clockgating_state state)
{
	int i, j, r;

	if (amdgpu_emu_mode == 1)
		return 0;

	for (j = 0; j < adev->num_ip_blocks; j++) {
		i = state == AMD_CG_STATE_GATE ? j : adev->num_ip_blocks - j - 1;
		if (!adev->ip_blocks[i].status.late_initialized)
			continue;
		/* skip CG for VCE/UVD, it's handled specially */
		if (adev->ip_blocks[i].version->type != AMD_IP_BLOCK_TYPE_UVD &&
		    adev->ip_blocks[i].version->type != AMD_IP_BLOCK_TYPE_VCE &&
		    adev->ip_blocks[i].version->type != AMD_IP_BLOCK_TYPE_VCN &&
		    adev->ip_blocks[i].version->type != AMD_IP_BLOCK_TYPE_JPEG &&
		    adev->ip_blocks[i].version->funcs->set_clockgating_state) {
			/* enable clockgating to save power */
			r = adev->ip_blocks[i].version->funcs->set_clockgating_state((void *)adev,
										     state);
			if (r) {
				DRM_ERROR("set_clockgating_state(gate) of IP block <%s> failed %d\n",
					  adev->ip_blocks[i].version->funcs->name, r);
				return r;
			}
		}
	}

	return 0;
}

static int amdgpu_device_set_pg_state(struct amdgpu_device *adev, enum amd_powergating_state state)
{
	int i, j, r;

	if (amdgpu_emu_mode == 1)
		return 0;

	for (j = 0; j < adev->num_ip_blocks; j++) {
		i = state == AMD_PG_STATE_GATE ? j : adev->num_ip_blocks - j - 1;
		if (!adev->ip_blocks[i].status.late_initialized)
			continue;
		/* skip CG for VCE/UVD, it's handled specially */
		if (adev->ip_blocks[i].version->type != AMD_IP_BLOCK_TYPE_UVD &&
		    adev->ip_blocks[i].version->type != AMD_IP_BLOCK_TYPE_VCE &&
		    adev->ip_blocks[i].version->type != AMD_IP_BLOCK_TYPE_VCN &&
		    adev->ip_blocks[i].version->type != AMD_IP_BLOCK_TYPE_JPEG &&
		    adev->ip_blocks[i].version->funcs->set_powergating_state) {
			/* enable powergating to save power */
			r = adev->ip_blocks[i].version->funcs->set_powergating_state((void *)adev,
											state);
			if (r) {
				DRM_ERROR("set_powergating_state(gate) of IP block <%s> failed %d\n",
					  adev->ip_blocks[i].version->funcs->name, r);
				return r;
			}
		}
	}
	return 0;
}

static int amdgpu_device_enable_mgpu_fan_boost(void)
{
	struct amdgpu_gpu_instance *gpu_ins;
	struct amdgpu_device *adev;
	int i, ret = 0;

	mutex_lock(&mgpu_info.mutex);

	/*
	 * MGPU fan boost feature should be enabled
	 * only when there are two or more dGPUs in
	 * the system
	 */
	if (mgpu_info.num_dgpu < 2)
		goto out;

	for (i = 0; i < mgpu_info.num_dgpu; i++) {
		gpu_ins = &(mgpu_info.gpu_ins[i]);
		adev = gpu_ins->adev;
		if (!(adev->flags & AMD_IS_APU) &&
		    !gpu_ins->mgpu_fan_enabled &&
		    adev->powerplay.pp_funcs &&
		    adev->powerplay.pp_funcs->enable_mgpu_fan_boost) {
			ret = amdgpu_dpm_enable_mgpu_fan_boost(adev);
			if (ret)
				break;

			gpu_ins->mgpu_fan_enabled = 1;
		}
	}

out:
	mutex_unlock(&mgpu_info.mutex);

	return ret;
}

/**
 * amdgpu_device_ip_late_init - run late init for hardware IPs
 *
 * @adev: amdgpu_device pointer
 *
 * Late initialization pass for hardware IPs.  The list of all the hardware
 * IPs that make up the asic is walked and the late_init callbacks are run.
 * late_init covers any special initialization that an IP requires
 * after all of the have been initialized or something that needs to happen
 * late in the init process.
 * Returns 0 on success, negative error code on failure.
 */
static int amdgpu_device_ip_late_init(struct amdgpu_device *adev)
{
	struct amdgpu_gpu_instance *gpu_instance;
	int i = 0, r;

	for (i = 0; i < adev->num_ip_blocks; i++) {
		if (!adev->ip_blocks[i].status.hw)
			continue;
		if (adev->ip_blocks[i].version->funcs->late_init) {
			r = adev->ip_blocks[i].version->funcs->late_init((void *)adev);
			if (r) {
				DRM_ERROR("late_init of IP block <%s> failed %d\n",
					  adev->ip_blocks[i].version->funcs->name, r);
				return r;
			}
		}
		adev->ip_blocks[i].status.late_initialized = true;
	}

	amdgpu_device_set_cg_state(adev, AMD_CG_STATE_GATE);
	amdgpu_device_set_pg_state(adev, AMD_PG_STATE_GATE);

	amdgpu_device_fill_reset_magic(adev);

	r = amdgpu_device_enable_mgpu_fan_boost();
	if (r)
		DRM_ERROR("enable mgpu fan boost failed (%d).\n", r);


	if (adev->gmc.xgmi.num_physical_nodes > 1) {
		mutex_lock(&mgpu_info.mutex);

		/*
		 * Reset device p-state to low as this was booted with high.
		 *
		 * This should be performed only after all devices from the same
		 * hive get initialized.
		 *
		 * However, it's unknown how many device in the hive in advance.
		 * As this is counted one by one during devices initializations.
		 *
		 * So, we wait for all XGMI interlinked devices initialized.
		 * This may bring some delays as those devices may come from
		 * different hives. But that should be OK.
		 */
		if (mgpu_info.num_dgpu == adev->gmc.xgmi.num_physical_nodes) {
			for (i = 0; i < mgpu_info.num_gpu; i++) {
				gpu_instance = &(mgpu_info.gpu_ins[i]);
				if (gpu_instance->adev->flags & AMD_IS_APU)
					continue;

				r = amdgpu_xgmi_set_pstate(gpu_instance->adev, 0);
				if (r) {
					DRM_ERROR("pstate setting failed (%d).\n", r);
					break;
				}
			}
		}

		mutex_unlock(&mgpu_info.mutex);
	}

	return 0;
}

/**
 * amdgpu_device_ip_fini - run fini for hardware IPs
 *
 * @adev: amdgpu_device pointer
 *
 * Main teardown pass for hardware IPs.  The list of all the hardware
 * IPs that make up the asic is walked and the hw_fini and sw_fini callbacks
 * are run.  hw_fini tears down the hardware associated with each IP
 * and sw_fini tears down any software state associated with each IP.
 * Returns 0 on success, negative error code on failure.
 */
static int amdgpu_device_ip_fini(struct amdgpu_device *adev)
{
	int i, r;

	amdgpu_ras_pre_fini(adev);

	if (adev->gmc.xgmi.num_physical_nodes > 1)
		amdgpu_xgmi_remove_device(adev);

	amdgpu_amdkfd_device_fini(adev);

	amdgpu_device_set_pg_state(adev, AMD_PG_STATE_UNGATE);
	amdgpu_device_set_cg_state(adev, AMD_CG_STATE_UNGATE);

	/* need to disable SMC first */
	for (i = 0; i < adev->num_ip_blocks; i++) {
		if (!adev->ip_blocks[i].status.hw)
			continue;
		if (adev->ip_blocks[i].version->type == AMD_IP_BLOCK_TYPE_SMC) {
			r = adev->ip_blocks[i].version->funcs->hw_fini((void *)adev);
			/* XXX handle errors */
			if (r) {
				DRM_DEBUG("hw_fini of IP block <%s> failed %d\n",
					  adev->ip_blocks[i].version->funcs->name, r);
			}
			adev->ip_blocks[i].status.hw = false;
			break;
		}
	}

	for (i = adev->num_ip_blocks - 1; i >= 0; i--) {
		if (!adev->ip_blocks[i].status.hw)
			continue;

		r = adev->ip_blocks[i].version->funcs->hw_fini((void *)adev);
		/* XXX handle errors */
		if (r) {
			DRM_DEBUG("hw_fini of IP block <%s> failed %d\n",
				  adev->ip_blocks[i].version->funcs->name, r);
		}

		adev->ip_blocks[i].status.hw = false;
	}


	for (i = adev->num_ip_blocks - 1; i >= 0; i--) {
		if (!adev->ip_blocks[i].status.sw)
			continue;

		if (adev->ip_blocks[i].version->type == AMD_IP_BLOCK_TYPE_GMC) {
			amdgpu_ucode_free_bo(adev);
			amdgpu_free_static_csa(&adev->virt.csa_obj);
			amdgpu_device_wb_fini(adev);
			amdgpu_device_vram_scratch_fini(adev);
			amdgpu_ib_pool_fini(adev);
		}

		r = adev->ip_blocks[i].version->funcs->sw_fini((void *)adev);
		/* XXX handle errors */
		if (r) {
			DRM_DEBUG("sw_fini of IP block <%s> failed %d\n",
				  adev->ip_blocks[i].version->funcs->name, r);
		}
		adev->ip_blocks[i].status.sw = false;
		adev->ip_blocks[i].status.valid = false;
	}

	for (i = adev->num_ip_blocks - 1; i >= 0; i--) {
		if (!adev->ip_blocks[i].status.late_initialized)
			continue;
		if (adev->ip_blocks[i].version->funcs->late_fini)
			adev->ip_blocks[i].version->funcs->late_fini((void *)adev);
		adev->ip_blocks[i].status.late_initialized = false;
	}

	amdgpu_ras_fini(adev);

	if (amdgpu_sriov_vf(adev))
		if (amdgpu_virt_release_full_gpu(adev, false))
			DRM_ERROR("failed to release exclusive mode on fini\n");

	return 0;
}

/**
 * amdgpu_device_delayed_init_work_handler - work handler for IB tests
 *
 * @work: work_struct.
 */
static void amdgpu_device_delayed_init_work_handler(struct work_struct *work)
{
	struct amdgpu_device *adev =
		container_of(work, struct amdgpu_device, delayed_init_work.work);
	int r;

	r = amdgpu_ib_ring_tests(adev);
	if (r)
		DRM_ERROR("ib ring test failed (%d).\n", r);
}

static void amdgpu_device_delay_enable_gfx_off(struct work_struct *work)
{
	struct amdgpu_device *adev =
		container_of(work, struct amdgpu_device, gfx.gfx_off_delay_work.work);

	mutex_lock(&adev->gfx.gfx_off_mutex);
	if (!adev->gfx.gfx_off_state && !adev->gfx.gfx_off_req_count) {
		if (!amdgpu_dpm_set_powergating_by_smu(adev, AMD_IP_BLOCK_TYPE_GFX, true))
			adev->gfx.gfx_off_state = true;
	}
	mutex_unlock(&adev->gfx.gfx_off_mutex);
}

/**
 * amdgpu_device_ip_suspend_phase1 - run suspend for hardware IPs (phase 1)
 *
 * @adev: amdgpu_device pointer
 *
 * Main suspend function for hardware IPs.  The list of all the hardware
 * IPs that make up the asic is walked, clockgating is disabled and the
 * suspend callbacks are run.  suspend puts the hardware and software state
 * in each IP into a state suitable for suspend.
 * Returns 0 on success, negative error code on failure.
 */
static int amdgpu_device_ip_suspend_phase1(struct amdgpu_device *adev)
{
	int i, r;

	amdgpu_device_set_pg_state(adev, AMD_PG_STATE_UNGATE);
	amdgpu_device_set_cg_state(adev, AMD_CG_STATE_UNGATE);

	for (i = adev->num_ip_blocks - 1; i >= 0; i--) {
		if (!adev->ip_blocks[i].status.valid)
			continue;
		/* displays are handled separately */
		if (adev->ip_blocks[i].version->type == AMD_IP_BLOCK_TYPE_DCE) {
			/* XXX handle errors */
			r = adev->ip_blocks[i].version->funcs->suspend(adev);
			/* XXX handle errors */
			if (r) {
				DRM_ERROR("suspend of IP block <%s> failed %d\n",
					  adev->ip_blocks[i].version->funcs->name, r);
				return r;
			}
			adev->ip_blocks[i].status.hw = false;
		}
	}

	return 0;
}

/**
 * amdgpu_device_ip_suspend_phase2 - run suspend for hardware IPs (phase 2)
 *
 * @adev: amdgpu_device pointer
 *
 * Main suspend function for hardware IPs.  The list of all the hardware
 * IPs that make up the asic is walked, clockgating is disabled and the
 * suspend callbacks are run.  suspend puts the hardware and software state
 * in each IP into a state suitable for suspend.
 * Returns 0 on success, negative error code on failure.
 */
static int amdgpu_device_ip_suspend_phase2(struct amdgpu_device *adev)
{
	int i, r;

	for (i = adev->num_ip_blocks - 1; i >= 0; i--) {
		if (!adev->ip_blocks[i].status.valid)
			continue;
		/* displays are handled in phase1 */
		if (adev->ip_blocks[i].version->type == AMD_IP_BLOCK_TYPE_DCE)
			continue;
		/* PSP lost connection when err_event_athub occurs */
		if (amdgpu_ras_intr_triggered() &&
		    adev->ip_blocks[i].version->type == AMD_IP_BLOCK_TYPE_PSP) {
			adev->ip_blocks[i].status.hw = false;
			continue;
		}
		/* XXX handle errors */
		r = adev->ip_blocks[i].version->funcs->suspend(adev);
		/* XXX handle errors */
		if (r) {
			DRM_ERROR("suspend of IP block <%s> failed %d\n",
				  adev->ip_blocks[i].version->funcs->name, r);
		}
		adev->ip_blocks[i].status.hw = false;
		/* handle putting the SMC in the appropriate state */
		if (adev->ip_blocks[i].version->type == AMD_IP_BLOCK_TYPE_SMC) {
			if (is_support_sw_smu(adev)) {
				r = smu_set_mp1_state(&adev->smu, adev->mp1_state);
			} else if (adev->powerplay.pp_funcs &&
					   adev->powerplay.pp_funcs->set_mp1_state) {
				r = adev->powerplay.pp_funcs->set_mp1_state(
					adev->powerplay.pp_handle,
					adev->mp1_state);
			}
			if (r) {
				DRM_ERROR("SMC failed to set mp1 state %d, %d\n",
					  adev->mp1_state, r);
				return r;
			}
		}

		adev->ip_blocks[i].status.hw = false;
	}

	return 0;
}

/**
 * amdgpu_device_ip_suspend - run suspend for hardware IPs
 *
 * @adev: amdgpu_device pointer
 *
 * Main suspend function for hardware IPs.  The list of all the hardware
 * IPs that make up the asic is walked, clockgating is disabled and the
 * suspend callbacks are run.  suspend puts the hardware and software state
 * in each IP into a state suitable for suspend.
 * Returns 0 on success, negative error code on failure.
 */
int amdgpu_device_ip_suspend(struct amdgpu_device *adev)
{
	int r;

	if (amdgpu_sriov_vf(adev))
		amdgpu_virt_request_full_gpu(adev, false);

	r = amdgpu_device_ip_suspend_phase1(adev);
	if (r)
		return r;
	r = amdgpu_device_ip_suspend_phase2(adev);

	if (amdgpu_sriov_vf(adev))
		amdgpu_virt_release_full_gpu(adev, false);

	return r;
}

static int amdgpu_device_ip_reinit_early_sriov(struct amdgpu_device *adev)
{
	int i, r;

	static enum amd_ip_block_type ip_order[] = {
		AMD_IP_BLOCK_TYPE_GMC,
		AMD_IP_BLOCK_TYPE_COMMON,
		AMD_IP_BLOCK_TYPE_PSP,
		AMD_IP_BLOCK_TYPE_IH,
	};

	for (i = 0; i < ARRAY_SIZE(ip_order); i++) {
		int j;
		struct amdgpu_ip_block *block;

		for (j = 0; j < adev->num_ip_blocks; j++) {
			block = &adev->ip_blocks[j];

			block->status.hw = false;
			if (block->version->type != ip_order[i] ||
				!block->status.valid)
				continue;

			r = block->version->funcs->hw_init(adev);
			DRM_INFO("RE-INIT-early: %s %s\n", block->version->funcs->name, r?"failed":"succeeded");
			if (r)
				return r;
			block->status.hw = true;
		}
	}

	return 0;
}

static int amdgpu_device_ip_reinit_late_sriov(struct amdgpu_device *adev)
{
	int i, r;

	static enum amd_ip_block_type ip_order[] = {
		AMD_IP_BLOCK_TYPE_SMC,
		AMD_IP_BLOCK_TYPE_DCE,
		AMD_IP_BLOCK_TYPE_GFX,
		AMD_IP_BLOCK_TYPE_SDMA,
		AMD_IP_BLOCK_TYPE_UVD,
		AMD_IP_BLOCK_TYPE_VCE
	};

	for (i = 0; i < ARRAY_SIZE(ip_order); i++) {
		int j;
		struct amdgpu_ip_block *block;

		for (j = 0; j < adev->num_ip_blocks; j++) {
			block = &adev->ip_blocks[j];

			if (block->version->type != ip_order[i] ||
				!block->status.valid ||
				block->status.hw)
				continue;

			r = block->version->funcs->hw_init(adev);
			DRM_INFO("RE-INIT-late: %s %s\n", block->version->funcs->name, r?"failed":"succeeded");
			if (r)
				return r;
			block->status.hw = true;
		}
	}

	return 0;
}

/**
 * amdgpu_device_ip_resume_phase1 - run resume for hardware IPs
 *
 * @adev: amdgpu_device pointer
 *
 * First resume function for hardware IPs.  The list of all the hardware
 * IPs that make up the asic is walked and the resume callbacks are run for
 * COMMON, GMC, and IH.  resume puts the hardware into a functional state
 * after a suspend and updates the software state as necessary.  This
 * function is also used for restoring the GPU after a GPU reset.
 * Returns 0 on success, negative error code on failure.
 */
static int amdgpu_device_ip_resume_phase1(struct amdgpu_device *adev)
{
	int i, r;

	for (i = 0; i < adev->num_ip_blocks; i++) {
		if (!adev->ip_blocks[i].status.valid || adev->ip_blocks[i].status.hw)
			continue;
		if (adev->ip_blocks[i].version->type == AMD_IP_BLOCK_TYPE_COMMON ||
		    adev->ip_blocks[i].version->type == AMD_IP_BLOCK_TYPE_GMC ||
		    adev->ip_blocks[i].version->type == AMD_IP_BLOCK_TYPE_IH) {

			r = adev->ip_blocks[i].version->funcs->resume(adev);
			if (r) {
				DRM_ERROR("resume of IP block <%s> failed %d\n",
					  adev->ip_blocks[i].version->funcs->name, r);
				return r;
			}
			adev->ip_blocks[i].status.hw = true;
		}
	}

	return 0;
}

/**
 * amdgpu_device_ip_resume_phase2 - run resume for hardware IPs
 *
 * @adev: amdgpu_device pointer
 *
 * First resume function for hardware IPs.  The list of all the hardware
 * IPs that make up the asic is walked and the resume callbacks are run for
 * all blocks except COMMON, GMC, and IH.  resume puts the hardware into a
 * functional state after a suspend and updates the software state as
 * necessary.  This function is also used for restoring the GPU after a GPU
 * reset.
 * Returns 0 on success, negative error code on failure.
 */
static int amdgpu_device_ip_resume_phase2(struct amdgpu_device *adev)
{
	int i, r;

	for (i = 0; i < adev->num_ip_blocks; i++) {
		if (!adev->ip_blocks[i].status.valid || adev->ip_blocks[i].status.hw)
			continue;
		if (adev->ip_blocks[i].version->type == AMD_IP_BLOCK_TYPE_COMMON ||
		    adev->ip_blocks[i].version->type == AMD_IP_BLOCK_TYPE_GMC ||
		    adev->ip_blocks[i].version->type == AMD_IP_BLOCK_TYPE_IH ||
		    adev->ip_blocks[i].version->type == AMD_IP_BLOCK_TYPE_PSP)
			continue;
		r = adev->ip_blocks[i].version->funcs->resume(adev);
		if (r) {
			DRM_ERROR("resume of IP block <%s> failed %d\n",
				  adev->ip_blocks[i].version->funcs->name, r);
			return r;
		}
		adev->ip_blocks[i].status.hw = true;
	}

	return 0;
}

/**
 * amdgpu_device_ip_resume - run resume for hardware IPs
 *
 * @adev: amdgpu_device pointer
 *
 * Main resume function for hardware IPs.  The hardware IPs
 * are split into two resume functions because they are
 * are also used in in recovering from a GPU reset and some additional
 * steps need to be take between them.  In this case (S3/S4) they are
 * run sequentially.
 * Returns 0 on success, negative error code on failure.
 */
static int amdgpu_device_ip_resume(struct amdgpu_device *adev)
{
	int r;

	r = amdgpu_device_ip_resume_phase1(adev);
	if (r)
		return r;

	r = amdgpu_device_fw_loading(adev);
	if (r)
		return r;

	r = amdgpu_device_ip_resume_phase2(adev);

	return r;
}

/**
 * amdgpu_device_detect_sriov_bios - determine if the board supports SR-IOV
 *
 * @adev: amdgpu_device pointer
 *
 * Query the VBIOS data tables to determine if the board supports SR-IOV.
 */
static void amdgpu_device_detect_sriov_bios(struct amdgpu_device *adev)
{
	if (amdgpu_sriov_vf(adev)) {
		if (adev->is_atom_fw) {
			if (amdgpu_atomfirmware_gpu_supports_virtualization(adev))
				adev->virt.caps |= AMDGPU_SRIOV_CAPS_SRIOV_VBIOS;
		} else {
			if (amdgpu_atombios_has_gpu_virtualization_table(adev))
				adev->virt.caps |= AMDGPU_SRIOV_CAPS_SRIOV_VBIOS;
		}

		if (!(adev->virt.caps & AMDGPU_SRIOV_CAPS_SRIOV_VBIOS))
			amdgpu_vf_error_put(adev, AMDGIM_ERROR_VF_NO_VBIOS, 0, 0);
	}
}

/**
 * amdgpu_device_asic_has_dc_support - determine if DC supports the asic
 *
 * @asic_type: AMD asic type
 *
 * Check if there is DC (new modesetting infrastructre) support for an asic.
 * returns true if DC has support, false if not.
 */
bool amdgpu_device_asic_has_dc_support(enum amd_asic_type asic_type)
{
	switch (asic_type) {
#if defined(CONFIG_DRM_AMD_DC)
	case CHIP_BONAIRE:
	case CHIP_KAVERI:
	case CHIP_KABINI:
	case CHIP_MULLINS:
		/*
		 * We have systems in the wild with these ASICs that require
		 * LVDS and VGA support which is not supported with DC.
		 *
		 * Fallback to the non-DC driver here by default so as not to
		 * cause regressions.
		 */
		return amdgpu_dc > 0;
	case CHIP_HAWAII:
	case CHIP_CARRIZO:
	case CHIP_STONEY:
	case CHIP_POLARIS10:
	case CHIP_POLARIS11:
	case CHIP_POLARIS12:
	case CHIP_VEGAM:
	case CHIP_TONGA:
	case CHIP_FIJI:
	case CHIP_VEGA10:
	case CHIP_VEGA12:
	case CHIP_VEGA20:
#if defined(CONFIG_DRM_AMD_DC_DCN)
	case CHIP_RAVEN:
	case CHIP_NAVI10:
	case CHIP_NAVI14:
	case CHIP_NAVI12:
	case CHIP_RENOIR:
#endif
		return amdgpu_dc != 0;
#endif
	default:
		if (amdgpu_dc > 0)
			DRM_INFO("Display Core has been requested via kernel parameter "
					 "but isn't supported by ASIC, ignoring\n");
		return false;
	}
}

/**
 * amdgpu_device_has_dc_support - check if dc is supported
 *
 * @adev: amdgpu_device_pointer
 *
 * Returns true for supported, false for not supported
 */
bool amdgpu_device_has_dc_support(struct amdgpu_device *adev)
{
	if (amdgpu_sriov_vf(adev))
		return false;

	return amdgpu_device_asic_has_dc_support(adev->asic_type);
}


static void amdgpu_device_xgmi_reset_func(struct work_struct *__work)
{
	struct amdgpu_device *adev =
		container_of(__work, struct amdgpu_device, xgmi_reset_work);
	struct amdgpu_hive_info *hive = amdgpu_get_xgmi_hive(adev, 0);

	/* It's a bug to not have a hive within this function */
	if (WARN_ON(!hive))
		return;

	/*
	 * Use task barrier to synchronize all xgmi reset works across the
	 * hive. task_barrier_enter and task_barrier_exit will block
	 * until all the threads running the xgmi reset works reach
	 * those points. task_barrier_full will do both blocks.
	 */
	if (amdgpu_asic_reset_method(adev) == AMD_RESET_METHOD_BACO) {

		task_barrier_enter(&hive->tb);
		adev->asic_reset_res = amdgpu_device_baco_enter(adev->ddev);

<<<<<<< HEAD
	if (amdgpu_asic_reset_method(adev) == AMD_RESET_METHOD_BACO)
		adev->asic_reset_res = (adev->in_baco == false) ?
				amdgpu_device_baco_enter(adev->ddev) :
				amdgpu_device_baco_exit(adev->ddev);
	else
		adev->asic_reset_res = amdgpu_asic_reset(adev);

=======
		if (adev->asic_reset_res)
			goto fail;

		task_barrier_exit(&hive->tb);
		adev->asic_reset_res = amdgpu_device_baco_exit(adev->ddev);

		if (adev->asic_reset_res)
			goto fail;
	} else {

		task_barrier_full(&hive->tb);
		adev->asic_reset_res =  amdgpu_asic_reset(adev);
	}

fail:
>>>>>>> cbe1fb5b
	if (adev->asic_reset_res)
		DRM_WARN("ASIC reset failed with error, %d for drm dev, %s",
			 adev->asic_reset_res, adev->ddev->unique);
}

static int amdgpu_device_get_job_timeout_settings(struct amdgpu_device *adev)
{
	char *input = amdgpu_lockup_timeout;
	char *timeout_setting = NULL;
	int index = 0;
	long timeout;
	int ret = 0;

	/*
	 * By default timeout for non compute jobs is 10000.
	 * And there is no timeout enforced on compute jobs.
	 * In SR-IOV or passthrough mode, timeout for compute
	 * jobs are 10000 by default.
	 */
	adev->gfx_timeout = msecs_to_jiffies(10000);
	adev->sdma_timeout = adev->video_timeout = adev->gfx_timeout;
	if (amdgpu_sriov_vf(adev) || amdgpu_passthrough(adev))
		adev->compute_timeout = adev->gfx_timeout;
	else
		adev->compute_timeout = MAX_SCHEDULE_TIMEOUT;

	if (strnlen(input, AMDGPU_MAX_TIMEOUT_PARAM_LENGTH)) {
		while ((timeout_setting = strsep(&input, ",")) &&
				strnlen(timeout_setting, AMDGPU_MAX_TIMEOUT_PARAM_LENGTH)) {
			ret = kstrtol(timeout_setting, 0, &timeout);
			if (ret)
				return ret;

			if (timeout == 0) {
				index++;
				continue;
			} else if (timeout < 0) {
				timeout = MAX_SCHEDULE_TIMEOUT;
			} else {
				timeout = msecs_to_jiffies(timeout);
			}

			switch (index++) {
			case 0:
				adev->gfx_timeout = timeout;
				break;
			case 1:
				adev->compute_timeout = timeout;
				break;
			case 2:
				adev->sdma_timeout = timeout;
				break;
			case 3:
				adev->video_timeout = timeout;
				break;
			default:
				break;
			}
		}
		/*
		 * There is only one value specified and
		 * it should apply to all non-compute jobs.
		 */
		if (index == 1) {
			adev->sdma_timeout = adev->video_timeout = adev->gfx_timeout;
			if (amdgpu_sriov_vf(adev) || amdgpu_passthrough(adev))
				adev->compute_timeout = adev->gfx_timeout;
		}
	}

	return ret;
}

/**
 * amdgpu_device_init - initialize the driver
 *
 * @adev: amdgpu_device pointer
 * @ddev: drm dev pointer
 * @pdev: pci dev pointer
 * @flags: driver flags
 *
 * Initializes the driver info and hw (all asics).
 * Returns 0 for success or an error on failure.
 * Called at driver startup.
 */
int amdgpu_device_init(struct amdgpu_device *adev,
		       struct drm_device *ddev,
		       struct pci_dev *pdev,
		       uint32_t flags)
{
	int r, i;
	bool boco = false;
	u32 max_MBps;

	adev->shutdown = false;
	adev->dev = &pdev->dev;
	adev->ddev = ddev;
	adev->pdev = pdev;
	adev->flags = flags;

	if (amdgpu_force_asic_type >= 0 && amdgpu_force_asic_type < CHIP_LAST)
		adev->asic_type = amdgpu_force_asic_type;
	else
		adev->asic_type = flags & AMD_ASIC_MASK;

	adev->usec_timeout = AMDGPU_MAX_USEC_TIMEOUT;
	if (amdgpu_emu_mode == 1)
		adev->usec_timeout *= 2;
	adev->gmc.gart_size = 512 * 1024 * 1024;
	adev->accel_working = false;
	adev->num_rings = 0;
	adev->mman.buffer_funcs = NULL;
	adev->mman.buffer_funcs_ring = NULL;
	adev->vm_manager.vm_pte_funcs = NULL;
	adev->vm_manager.vm_pte_num_scheds = 0;
	adev->gmc.gmc_funcs = NULL;
	adev->fence_context = dma_fence_context_alloc(AMDGPU_MAX_RINGS);
	bitmap_zero(adev->gfx.pipe_reserve_bitmap, AMDGPU_MAX_COMPUTE_QUEUES);

	adev->smc_rreg = &amdgpu_invalid_rreg;
	adev->smc_wreg = &amdgpu_invalid_wreg;
	adev->pcie_rreg = &amdgpu_invalid_rreg;
	adev->pcie_wreg = &amdgpu_invalid_wreg;
	adev->pciep_rreg = &amdgpu_invalid_rreg;
	adev->pciep_wreg = &amdgpu_invalid_wreg;
	adev->pcie_rreg64 = &amdgpu_invalid_rreg64;
	adev->pcie_wreg64 = &amdgpu_invalid_wreg64;
	adev->uvd_ctx_rreg = &amdgpu_invalid_rreg;
	adev->uvd_ctx_wreg = &amdgpu_invalid_wreg;
	adev->didt_rreg = &amdgpu_invalid_rreg;
	adev->didt_wreg = &amdgpu_invalid_wreg;
	adev->gc_cac_rreg = &amdgpu_invalid_rreg;
	adev->gc_cac_wreg = &amdgpu_invalid_wreg;
	adev->audio_endpt_rreg = &amdgpu_block_invalid_rreg;
	adev->audio_endpt_wreg = &amdgpu_block_invalid_wreg;

	DRM_INFO("initializing kernel modesetting (%s 0x%04X:0x%04X 0x%04X:0x%04X 0x%02X).\n",
		 amdgpu_asic_name[adev->asic_type], pdev->vendor, pdev->device,
		 pdev->subsystem_vendor, pdev->subsystem_device, pdev->revision);

	/* mutex initialization are all done here so we
	 * can recall function without having locking issues */
	atomic_set(&adev->irq.ih.lock, 0);
	mutex_init(&adev->firmware.mutex);
	mutex_init(&adev->pm.mutex);
	mutex_init(&adev->gfx.gpu_clock_mutex);
	mutex_init(&adev->srbm_mutex);
	mutex_init(&adev->gfx.pipe_reserve_mutex);
	mutex_init(&adev->gfx.gfx_off_mutex);
	mutex_init(&adev->grbm_idx_mutex);
	mutex_init(&adev->mn_lock);
	mutex_init(&adev->virt.vf_errors.lock);
	hash_init(adev->mn_hash);
	mutex_init(&adev->lock_reset);
	mutex_init(&adev->psp.mutex);

	r = amdgpu_device_check_arguments(adev);
	if (r)
		return r;

	spin_lock_init(&adev->mmio_idx_lock);
	spin_lock_init(&adev->smc_idx_lock);
	spin_lock_init(&adev->pcie_idx_lock);
	spin_lock_init(&adev->uvd_ctx_idx_lock);
	spin_lock_init(&adev->didt_idx_lock);
	spin_lock_init(&adev->gc_cac_idx_lock);
	spin_lock_init(&adev->se_cac_idx_lock);
	spin_lock_init(&adev->audio_endpt_idx_lock);
	spin_lock_init(&adev->mm_stats.lock);

	INIT_LIST_HEAD(&adev->shadow_list);
	mutex_init(&adev->shadow_list_lock);

	INIT_LIST_HEAD(&adev->ring_lru_list);
	spin_lock_init(&adev->ring_lru_list_lock);

	INIT_DELAYED_WORK(&adev->delayed_init_work,
			  amdgpu_device_delayed_init_work_handler);
	INIT_DELAYED_WORK(&adev->gfx.gfx_off_delay_work,
			  amdgpu_device_delay_enable_gfx_off);

	INIT_WORK(&adev->xgmi_reset_work, amdgpu_device_xgmi_reset_func);

	adev->gfx.gfx_off_req_count = 1;
	adev->pm.ac_power = power_supply_is_system_supplied() > 0 ? true : false;

	/* Registers mapping */
	/* TODO: block userspace mapping of io register */
	if (adev->asic_type >= CHIP_BONAIRE) {
		adev->rmmio_base = pci_resource_start(adev->pdev, 5);
		adev->rmmio_size = pci_resource_len(adev->pdev, 5);
	} else {
		adev->rmmio_base = pci_resource_start(adev->pdev, 2);
		adev->rmmio_size = pci_resource_len(adev->pdev, 2);
	}

	adev->rmmio = ioremap(adev->rmmio_base, adev->rmmio_size);
	if (adev->rmmio == NULL) {
		return -ENOMEM;
	}
	DRM_INFO("register mmio base: 0x%08X\n", (uint32_t)adev->rmmio_base);
	DRM_INFO("register mmio size: %u\n", (unsigned)adev->rmmio_size);

	/* io port mapping */
	for (i = 0; i < DEVICE_COUNT_RESOURCE; i++) {
		if (pci_resource_flags(adev->pdev, i) & IORESOURCE_IO) {
			adev->rio_mem_size = pci_resource_len(adev->pdev, i);
			adev->rio_mem = pci_iomap(adev->pdev, i, adev->rio_mem_size);
			break;
		}
	}
	if (adev->rio_mem == NULL)
		DRM_INFO("PCI I/O BAR is not found.\n");

	/* enable PCIE atomic ops */
	r = pci_enable_atomic_ops_to_root(adev->pdev,
					  PCI_EXP_DEVCAP2_ATOMIC_COMP32 |
					  PCI_EXP_DEVCAP2_ATOMIC_COMP64);
	if (r) {
		adev->have_atomics_support = false;
		DRM_INFO("PCIE atomic ops is not supported\n");
	} else {
		adev->have_atomics_support = true;
	}

	amdgpu_device_get_pcie_info(adev);

	if (amdgpu_mcbp)
		DRM_INFO("MCBP is enabled\n");

	if (amdgpu_mes && adev->asic_type >= CHIP_NAVI10)
		adev->enable_mes = true;

	if (amdgpu_discovery && adev->asic_type >= CHIP_NAVI10) {
		r = amdgpu_discovery_init(adev);
		if (r) {
			dev_err(adev->dev, "amdgpu_discovery_init failed\n");
			return r;
		}
	}

	/* early init functions */
	r = amdgpu_device_ip_early_init(adev);
	if (r)
		return r;

	r = amdgpu_device_get_job_timeout_settings(adev);
	if (r) {
		dev_err(adev->dev, "invalid lockup_timeout parameter syntax\n");
		return r;
	}

	/* doorbell bar mapping and doorbell index init*/
	amdgpu_device_doorbell_init(adev);

	/* if we have > 1 VGA cards, then disable the amdgpu VGA resources */
	/* this will fail for cards that aren't VGA class devices, just
	 * ignore it */
	vga_client_register(adev->pdev, adev, NULL, amdgpu_device_vga_set_decode);

	if (amdgpu_device_supports_boco(ddev))
		boco = true;
	if (amdgpu_has_atpx() &&
	    (amdgpu_is_atpx_hybrid() ||
	     amdgpu_has_atpx_dgpu_power_cntl()) &&
	    !pci_is_thunderbolt_attached(adev->pdev))
		vga_switcheroo_register_client(adev->pdev,
					       &amdgpu_switcheroo_ops, boco);
	if (boco)
		vga_switcheroo_init_domain_pm_ops(adev->dev, &adev->vga_pm_domain);

	if (amdgpu_emu_mode == 1) {
		/* post the asic on emulation mode */
		emu_soc_asic_init(adev);
		goto fence_driver_init;
	}

	/* detect if we are with an SRIOV vbios */
	amdgpu_device_detect_sriov_bios(adev);

	/* check if we need to reset the asic
	 *  E.g., driver was not cleanly unloaded previously, etc.
	 */
	if (!amdgpu_sriov_vf(adev) && amdgpu_asic_need_reset_on_init(adev)) {
		r = amdgpu_asic_reset(adev);
		if (r) {
			dev_err(adev->dev, "asic reset on init failed\n");
			goto failed;
		}
	}

	/* Post card if necessary */
	if (amdgpu_device_need_post(adev)) {
		if (!adev->bios) {
			dev_err(adev->dev, "no vBIOS found\n");
			r = -EINVAL;
			goto failed;
		}
		DRM_INFO("GPU posting now...\n");
		r = amdgpu_atom_asic_init(adev->mode_info.atom_context);
		if (r) {
			dev_err(adev->dev, "gpu post error!\n");
			goto failed;
		}
	}

	if (adev->is_atom_fw) {
		/* Initialize clocks */
		r = amdgpu_atomfirmware_get_clock_info(adev);
		if (r) {
			dev_err(adev->dev, "amdgpu_atomfirmware_get_clock_info failed\n");
			amdgpu_vf_error_put(adev, AMDGIM_ERROR_VF_ATOMBIOS_GET_CLOCK_FAIL, 0, 0);
			goto failed;
		}
	} else {
		/* Initialize clocks */
		r = amdgpu_atombios_get_clock_info(adev);
		if (r) {
			dev_err(adev->dev, "amdgpu_atombios_get_clock_info failed\n");
			amdgpu_vf_error_put(adev, AMDGIM_ERROR_VF_ATOMBIOS_GET_CLOCK_FAIL, 0, 0);
			goto failed;
		}
		/* init i2c buses */
		if (!amdgpu_device_has_dc_support(adev))
			amdgpu_atombios_i2c_init(adev);
	}

fence_driver_init:
	/* Fence driver */
	r = amdgpu_fence_driver_init(adev);
	if (r) {
		dev_err(adev->dev, "amdgpu_fence_driver_init failed\n");
		amdgpu_vf_error_put(adev, AMDGIM_ERROR_VF_FENCE_INIT_FAIL, 0, 0);
		goto failed;
	}

	/* init the mode config */
	drm_mode_config_init(adev->ddev);

	r = amdgpu_device_ip_init(adev);
	if (r) {
		/* failed in exclusive mode due to timeout */
		if (amdgpu_sriov_vf(adev) &&
		    !amdgpu_sriov_runtime(adev) &&
		    amdgpu_virt_mmio_blocked(adev) &&
		    !amdgpu_virt_wait_reset(adev)) {
			dev_err(adev->dev, "VF exclusive mode timeout\n");
			/* Don't send request since VF is inactive. */
			adev->virt.caps &= ~AMDGPU_SRIOV_CAPS_RUNTIME;
			adev->virt.ops = NULL;
			r = -EAGAIN;
			goto failed;
		}
		dev_err(adev->dev, "amdgpu_device_ip_init failed\n");
		amdgpu_vf_error_put(adev, AMDGIM_ERROR_VF_AMDGPU_INIT_FAIL, 0, 0);
		goto failed;
	}

	DRM_DEBUG("SE %d, SH per SE %d, CU per SH %d, active_cu_number %d\n",
			adev->gfx.config.max_shader_engines,
			adev->gfx.config.max_sh_per_se,
			adev->gfx.config.max_cu_per_sh,
			adev->gfx.cu_info.number);

	amdgpu_ctx_init_sched(adev);

	adev->accel_working = true;

	amdgpu_vm_check_compute_bug(adev);

	/* Initialize the buffer migration limit. */
	if (amdgpu_moverate >= 0)
		max_MBps = amdgpu_moverate;
	else
		max_MBps = 8; /* Allow 8 MB/s. */
	/* Get a log2 for easy divisions. */
	adev->mm_stats.log2_max_MBps = ilog2(max(1u, max_MBps));

	amdgpu_fbdev_init(adev);

	r = amdgpu_pm_sysfs_init(adev);
	if (r) {
		adev->pm_sysfs_en = false;
		DRM_ERROR("registering pm debugfs failed (%d).\n", r);
	} else
		adev->pm_sysfs_en = true;

	r = amdgpu_ucode_sysfs_init(adev);
	if (r) {
		adev->ucode_sysfs_en = false;
		DRM_ERROR("Creating firmware sysfs failed (%d).\n", r);
	} else
		adev->ucode_sysfs_en = true;

	r = amdgpu_debugfs_gem_init(adev);
	if (r)
		DRM_ERROR("registering gem debugfs failed (%d).\n", r);

	r = amdgpu_debugfs_regs_init(adev);
	if (r)
		DRM_ERROR("registering register debugfs failed (%d).\n", r);

	r = amdgpu_debugfs_firmware_init(adev);
	if (r)
		DRM_ERROR("registering firmware debugfs failed (%d).\n", r);

	r = amdgpu_debugfs_init(adev);
	if (r)
		DRM_ERROR("Creating debugfs files failed (%d).\n", r);

	if ((amdgpu_testing & 1)) {
		if (adev->accel_working)
			amdgpu_test_moves(adev);
		else
			DRM_INFO("amdgpu: acceleration disabled, skipping move tests\n");
	}
	if (amdgpu_benchmarking) {
		if (adev->accel_working)
			amdgpu_benchmark(adev, amdgpu_benchmarking);
		else
			DRM_INFO("amdgpu: acceleration disabled, skipping benchmarks\n");
	}

	/*
	 * Register gpu instance before amdgpu_device_enable_mgpu_fan_boost.
	 * Otherwise the mgpu fan boost feature will be skipped due to the
	 * gpu instance is counted less.
	 */
	amdgpu_register_gpu_instance(adev);

	/* enable clockgating, etc. after ib tests, etc. since some blocks require
	 * explicit gating rather than handling it automatically.
	 */
	r = amdgpu_device_ip_late_init(adev);
	if (r) {
		dev_err(adev->dev, "amdgpu_device_ip_late_init failed\n");
		amdgpu_vf_error_put(adev, AMDGIM_ERROR_VF_AMDGPU_LATE_INIT_FAIL, 0, r);
		goto failed;
	}

	/* must succeed. */
	amdgpu_ras_resume(adev);

	queue_delayed_work(system_wq, &adev->delayed_init_work,
			   msecs_to_jiffies(AMDGPU_RESUME_MS));

	r = device_create_file(adev->dev, &dev_attr_pcie_replay_count);
	if (r) {
		dev_err(adev->dev, "Could not create pcie_replay_count");
		return r;
	}

	if (IS_ENABLED(CONFIG_PERF_EVENTS))
		r = amdgpu_pmu_init(adev);
	if (r)
		dev_err(adev->dev, "amdgpu_pmu_init failed\n");

	return 0;

failed:
	amdgpu_vf_error_trans_all(adev);
	if (boco)
		vga_switcheroo_fini_domain_pm_ops(adev->dev);

	return r;
}

/**
 * amdgpu_device_fini - tear down the driver
 *
 * @adev: amdgpu_device pointer
 *
 * Tear down the driver info (all asics).
 * Called at driver shutdown.
 */
void amdgpu_device_fini(struct amdgpu_device *adev)
{
	int r;

	DRM_INFO("amdgpu: finishing device.\n");
	flush_delayed_work(&adev->delayed_init_work);
	adev->shutdown = true;

	/* disable all interrupts */
	amdgpu_irq_disable_all(adev);
	if (adev->mode_info.mode_config_initialized){
		if (!amdgpu_device_has_dc_support(adev))
			drm_helper_force_disable_all(adev->ddev);
		else
			drm_atomic_helper_shutdown(adev->ddev);
	}
	amdgpu_fence_driver_fini(adev);
	if (adev->pm_sysfs_en)
		amdgpu_pm_sysfs_fini(adev);
	amdgpu_fbdev_fini(adev);
	r = amdgpu_device_ip_fini(adev);
	if (adev->firmware.gpu_info_fw) {
		release_firmware(adev->firmware.gpu_info_fw);
		adev->firmware.gpu_info_fw = NULL;
	}
	adev->accel_working = false;
	/* free i2c buses */
	if (!amdgpu_device_has_dc_support(adev))
		amdgpu_i2c_fini(adev);

	if (amdgpu_emu_mode != 1)
		amdgpu_atombios_fini(adev);

	kfree(adev->bios);
	adev->bios = NULL;
	if (amdgpu_has_atpx() &&
	    (amdgpu_is_atpx_hybrid() ||
	     amdgpu_has_atpx_dgpu_power_cntl()) &&
	    !pci_is_thunderbolt_attached(adev->pdev))
		vga_switcheroo_unregister_client(adev->pdev);
	if (amdgpu_device_supports_boco(adev->ddev))
		vga_switcheroo_fini_domain_pm_ops(adev->dev);
	vga_client_register(adev->pdev, NULL, NULL, NULL);
	if (adev->rio_mem)
		pci_iounmap(adev->pdev, adev->rio_mem);
	adev->rio_mem = NULL;
	iounmap(adev->rmmio);
	adev->rmmio = NULL;
	amdgpu_device_doorbell_fini(adev);

	amdgpu_debugfs_regs_cleanup(adev);
	device_remove_file(adev->dev, &dev_attr_pcie_replay_count);
	if (adev->ucode_sysfs_en)
		amdgpu_ucode_sysfs_fini(adev);
	if (IS_ENABLED(CONFIG_PERF_EVENTS))
		amdgpu_pmu_fini(adev);
	amdgpu_debugfs_preempt_cleanup(adev);
	if (amdgpu_discovery && adev->asic_type >= CHIP_NAVI10)
		amdgpu_discovery_fini(adev);
}


/*
 * Suspend & resume.
 */
/**
 * amdgpu_device_suspend - initiate device suspend
 *
 * @dev: drm dev pointer
 * @suspend: suspend state
 * @fbcon : notify the fbdev of suspend
 *
 * Puts the hw in the suspend state (all asics).
 * Returns 0 for success or an error on failure.
 * Called at driver suspend.
 */
int amdgpu_device_suspend(struct drm_device *dev, bool fbcon)
{
	struct amdgpu_device *adev;
	struct drm_crtc *crtc;
	struct drm_connector *connector;
	struct drm_connector_list_iter iter;
	int r;

	if (dev == NULL || dev->dev_private == NULL) {
		return -ENODEV;
	}

	adev = dev->dev_private;

	if (dev->switch_power_state == DRM_SWITCH_POWER_OFF)
		return 0;

	adev->in_suspend = true;
	drm_kms_helper_poll_disable(dev);

	if (fbcon)
		amdgpu_fbdev_set_suspend(adev, 1);

	cancel_delayed_work_sync(&adev->delayed_init_work);

	if (!amdgpu_device_has_dc_support(adev)) {
		/* turn off display hw */
		drm_modeset_lock_all(dev);
		drm_connector_list_iter_begin(dev, &iter);
		drm_for_each_connector_iter(connector, &iter)
			drm_helper_connector_dpms(connector,
						  DRM_MODE_DPMS_OFF);
		drm_connector_list_iter_end(&iter);
		drm_modeset_unlock_all(dev);
			/* unpin the front buffers and cursors */
		list_for_each_entry(crtc, &dev->mode_config.crtc_list, head) {
			struct amdgpu_crtc *amdgpu_crtc = to_amdgpu_crtc(crtc);
			struct drm_framebuffer *fb = crtc->primary->fb;
			struct amdgpu_bo *robj;

			if (amdgpu_crtc->cursor_bo && !adev->enable_virtual_display) {
				struct amdgpu_bo *aobj = gem_to_amdgpu_bo(amdgpu_crtc->cursor_bo);
				r = amdgpu_bo_reserve(aobj, true);
				if (r == 0) {
					amdgpu_bo_unpin(aobj);
					amdgpu_bo_unreserve(aobj);
				}
			}

			if (fb == NULL || fb->obj[0] == NULL) {
				continue;
			}
			robj = gem_to_amdgpu_bo(fb->obj[0]);
			/* don't unpin kernel fb objects */
			if (!amdgpu_fbdev_robj_is_fb(adev, robj)) {
				r = amdgpu_bo_reserve(robj, true);
				if (r == 0) {
					amdgpu_bo_unpin(robj);
					amdgpu_bo_unreserve(robj);
				}
			}
		}
	}

	amdgpu_amdkfd_suspend(adev);

	amdgpu_ras_suspend(adev);

	r = amdgpu_device_ip_suspend_phase1(adev);

	/* evict vram memory */
	amdgpu_bo_evict_vram(adev);

	amdgpu_fence_driver_suspend(adev);

	r = amdgpu_device_ip_suspend_phase2(adev);

	/* evict remaining vram memory
	 * This second call to evict vram is to evict the gart page table
	 * using the CPU.
	 */
	amdgpu_bo_evict_vram(adev);

	return 0;
}

/**
 * amdgpu_device_resume - initiate device resume
 *
 * @dev: drm dev pointer
 * @resume: resume state
 * @fbcon : notify the fbdev of resume
 *
 * Bring the hw back to operating state (all asics).
 * Returns 0 for success or an error on failure.
 * Called at driver resume.
 */
int amdgpu_device_resume(struct drm_device *dev, bool fbcon)
{
	struct drm_connector *connector;
	struct drm_connector_list_iter iter;
	struct amdgpu_device *adev = dev->dev_private;
	struct drm_crtc *crtc;
	int r = 0;

	if (dev->switch_power_state == DRM_SWITCH_POWER_OFF)
		return 0;

	/* post card */
	if (amdgpu_device_need_post(adev)) {
		r = amdgpu_atom_asic_init(adev->mode_info.atom_context);
		if (r)
			DRM_ERROR("amdgpu asic init failed\n");
	}

	r = amdgpu_device_ip_resume(adev);
	if (r) {
		DRM_ERROR("amdgpu_device_ip_resume failed (%d).\n", r);
		return r;
	}
	amdgpu_fence_driver_resume(adev);


	r = amdgpu_device_ip_late_init(adev);
	if (r)
		return r;

	queue_delayed_work(system_wq, &adev->delayed_init_work,
			   msecs_to_jiffies(AMDGPU_RESUME_MS));

	if (!amdgpu_device_has_dc_support(adev)) {
		/* pin cursors */
		list_for_each_entry(crtc, &dev->mode_config.crtc_list, head) {
			struct amdgpu_crtc *amdgpu_crtc = to_amdgpu_crtc(crtc);

			if (amdgpu_crtc->cursor_bo && !adev->enable_virtual_display) {
				struct amdgpu_bo *aobj = gem_to_amdgpu_bo(amdgpu_crtc->cursor_bo);
				r = amdgpu_bo_reserve(aobj, true);
				if (r == 0) {
					r = amdgpu_bo_pin(aobj, AMDGPU_GEM_DOMAIN_VRAM);
					if (r != 0)
						DRM_ERROR("Failed to pin cursor BO (%d)\n", r);
					amdgpu_crtc->cursor_addr = amdgpu_bo_gpu_offset(aobj);
					amdgpu_bo_unreserve(aobj);
				}
			}
		}
	}
	r = amdgpu_amdkfd_resume(adev);
	if (r)
		return r;

	/* Make sure IB tests flushed */
	flush_delayed_work(&adev->delayed_init_work);

	/* blat the mode back in */
	if (fbcon) {
		if (!amdgpu_device_has_dc_support(adev)) {
			/* pre DCE11 */
			drm_helper_resume_force_mode(dev);

			/* turn on display hw */
			drm_modeset_lock_all(dev);

			drm_connector_list_iter_begin(dev, &iter);
			drm_for_each_connector_iter(connector, &iter)
				drm_helper_connector_dpms(connector,
							  DRM_MODE_DPMS_ON);
			drm_connector_list_iter_end(&iter);

			drm_modeset_unlock_all(dev);
		}
		amdgpu_fbdev_set_suspend(adev, 0);
	}

	drm_kms_helper_poll_enable(dev);

	amdgpu_ras_resume(adev);

	/*
	 * Most of the connector probing functions try to acquire runtime pm
	 * refs to ensure that the GPU is powered on when connector polling is
	 * performed. Since we're calling this from a runtime PM callback,
	 * trying to acquire rpm refs will cause us to deadlock.
	 *
	 * Since we're guaranteed to be holding the rpm lock, it's safe to
	 * temporarily disable the rpm helpers so this doesn't deadlock us.
	 */
#ifdef CONFIG_PM
	dev->dev->power.disable_depth++;
#endif
	if (!amdgpu_device_has_dc_support(adev))
		drm_helper_hpd_irq_event(dev);
	else
		drm_kms_helper_hotplug_event(dev);
#ifdef CONFIG_PM
	dev->dev->power.disable_depth--;
#endif
	adev->in_suspend = false;

	return 0;
}

/**
 * amdgpu_device_ip_check_soft_reset - did soft reset succeed
 *
 * @adev: amdgpu_device pointer
 *
 * The list of all the hardware IPs that make up the asic is walked and
 * the check_soft_reset callbacks are run.  check_soft_reset determines
 * if the asic is still hung or not.
 * Returns true if any of the IPs are still in a hung state, false if not.
 */
static bool amdgpu_device_ip_check_soft_reset(struct amdgpu_device *adev)
{
	int i;
	bool asic_hang = false;

	if (amdgpu_sriov_vf(adev))
		return true;

	if (amdgpu_asic_need_full_reset(adev))
		return true;

	for (i = 0; i < adev->num_ip_blocks; i++) {
		if (!adev->ip_blocks[i].status.valid)
			continue;
		if (adev->ip_blocks[i].version->funcs->check_soft_reset)
			adev->ip_blocks[i].status.hang =
				adev->ip_blocks[i].version->funcs->check_soft_reset(adev);
		if (adev->ip_blocks[i].status.hang) {
			DRM_INFO("IP block:%s is hung!\n", adev->ip_blocks[i].version->funcs->name);
			asic_hang = true;
		}
	}
	return asic_hang;
}

/**
 * amdgpu_device_ip_pre_soft_reset - prepare for soft reset
 *
 * @adev: amdgpu_device pointer
 *
 * The list of all the hardware IPs that make up the asic is walked and the
 * pre_soft_reset callbacks are run if the block is hung.  pre_soft_reset
 * handles any IP specific hardware or software state changes that are
 * necessary for a soft reset to succeed.
 * Returns 0 on success, negative error code on failure.
 */
static int amdgpu_device_ip_pre_soft_reset(struct amdgpu_device *adev)
{
	int i, r = 0;

	for (i = 0; i < adev->num_ip_blocks; i++) {
		if (!adev->ip_blocks[i].status.valid)
			continue;
		if (adev->ip_blocks[i].status.hang &&
		    adev->ip_blocks[i].version->funcs->pre_soft_reset) {
			r = adev->ip_blocks[i].version->funcs->pre_soft_reset(adev);
			if (r)
				return r;
		}
	}

	return 0;
}

/**
 * amdgpu_device_ip_need_full_reset - check if a full asic reset is needed
 *
 * @adev: amdgpu_device pointer
 *
 * Some hardware IPs cannot be soft reset.  If they are hung, a full gpu
 * reset is necessary to recover.
 * Returns true if a full asic reset is required, false if not.
 */
static bool amdgpu_device_ip_need_full_reset(struct amdgpu_device *adev)
{
	int i;

	if (amdgpu_asic_need_full_reset(adev))
		return true;

	for (i = 0; i < adev->num_ip_blocks; i++) {
		if (!adev->ip_blocks[i].status.valid)
			continue;
		if ((adev->ip_blocks[i].version->type == AMD_IP_BLOCK_TYPE_GMC) ||
		    (adev->ip_blocks[i].version->type == AMD_IP_BLOCK_TYPE_SMC) ||
		    (adev->ip_blocks[i].version->type == AMD_IP_BLOCK_TYPE_ACP) ||
		    (adev->ip_blocks[i].version->type == AMD_IP_BLOCK_TYPE_DCE) ||
		     adev->ip_blocks[i].version->type == AMD_IP_BLOCK_TYPE_PSP) {
			if (adev->ip_blocks[i].status.hang) {
				DRM_INFO("Some block need full reset!\n");
				return true;
			}
		}
	}
	return false;
}

/**
 * amdgpu_device_ip_soft_reset - do a soft reset
 *
 * @adev: amdgpu_device pointer
 *
 * The list of all the hardware IPs that make up the asic is walked and the
 * soft_reset callbacks are run if the block is hung.  soft_reset handles any
 * IP specific hardware or software state changes that are necessary to soft
 * reset the IP.
 * Returns 0 on success, negative error code on failure.
 */
static int amdgpu_device_ip_soft_reset(struct amdgpu_device *adev)
{
	int i, r = 0;

	for (i = 0; i < adev->num_ip_blocks; i++) {
		if (!adev->ip_blocks[i].status.valid)
			continue;
		if (adev->ip_blocks[i].status.hang &&
		    adev->ip_blocks[i].version->funcs->soft_reset) {
			r = adev->ip_blocks[i].version->funcs->soft_reset(adev);
			if (r)
				return r;
		}
	}

	return 0;
}

/**
 * amdgpu_device_ip_post_soft_reset - clean up from soft reset
 *
 * @adev: amdgpu_device pointer
 *
 * The list of all the hardware IPs that make up the asic is walked and the
 * post_soft_reset callbacks are run if the asic was hung.  post_soft_reset
 * handles any IP specific hardware or software state changes that are
 * necessary after the IP has been soft reset.
 * Returns 0 on success, negative error code on failure.
 */
static int amdgpu_device_ip_post_soft_reset(struct amdgpu_device *adev)
{
	int i, r = 0;

	for (i = 0; i < adev->num_ip_blocks; i++) {
		if (!adev->ip_blocks[i].status.valid)
			continue;
		if (adev->ip_blocks[i].status.hang &&
		    adev->ip_blocks[i].version->funcs->post_soft_reset)
			r = adev->ip_blocks[i].version->funcs->post_soft_reset(adev);
		if (r)
			return r;
	}

	return 0;
}

/**
 * amdgpu_device_recover_vram - Recover some VRAM contents
 *
 * @adev: amdgpu_device pointer
 *
 * Restores the contents of VRAM buffers from the shadows in GTT.  Used to
 * restore things like GPUVM page tables after a GPU reset where
 * the contents of VRAM might be lost.
 *
 * Returns:
 * 0 on success, negative error code on failure.
 */
static int amdgpu_device_recover_vram(struct amdgpu_device *adev)
{
	struct dma_fence *fence = NULL, *next = NULL;
	struct amdgpu_bo *shadow;
	long r = 1, tmo;

	if (amdgpu_sriov_runtime(adev))
		tmo = msecs_to_jiffies(8000);
	else
		tmo = msecs_to_jiffies(100);

	DRM_INFO("recover vram bo from shadow start\n");
	mutex_lock(&adev->shadow_list_lock);
	list_for_each_entry(shadow, &adev->shadow_list, shadow_list) {

		/* No need to recover an evicted BO */
		if (shadow->tbo.mem.mem_type != TTM_PL_TT ||
		    shadow->tbo.mem.start == AMDGPU_BO_INVALID_OFFSET ||
		    shadow->parent->tbo.mem.mem_type != TTM_PL_VRAM)
			continue;

		r = amdgpu_bo_restore_shadow(shadow, &next);
		if (r)
			break;

		if (fence) {
			tmo = dma_fence_wait_timeout(fence, false, tmo);
			dma_fence_put(fence);
			fence = next;
			if (tmo == 0) {
				r = -ETIMEDOUT;
				break;
			} else if (tmo < 0) {
				r = tmo;
				break;
			}
		} else {
			fence = next;
		}
	}
	mutex_unlock(&adev->shadow_list_lock);

	if (fence)
		tmo = dma_fence_wait_timeout(fence, false, tmo);
	dma_fence_put(fence);

	if (r < 0 || tmo <= 0) {
		DRM_ERROR("recover vram bo from shadow failed, r is %ld, tmo is %ld\n", r, tmo);
		return -EIO;
	}

	DRM_INFO("recover vram bo from shadow done\n");
	return 0;
}


/**
 * amdgpu_device_reset_sriov - reset ASIC for SR-IOV vf
 *
 * @adev: amdgpu device pointer
 * @from_hypervisor: request from hypervisor
 *
 * do VF FLR and reinitialize Asic
 * return 0 means succeeded otherwise failed
 */
static int amdgpu_device_reset_sriov(struct amdgpu_device *adev,
				     bool from_hypervisor)
{
	int r;

	if (from_hypervisor)
		r = amdgpu_virt_request_full_gpu(adev, true);
	else
		r = amdgpu_virt_reset_gpu(adev);
	if (r)
		return r;

	/* Resume IP prior to SMC */
	r = amdgpu_device_ip_reinit_early_sriov(adev);
	if (r)
		goto error;

	amdgpu_virt_init_data_exchange(adev);
	/* we need recover gart prior to run SMC/CP/SDMA resume */
	amdgpu_gtt_mgr_recover(&adev->mman.bdev.man[TTM_PL_TT]);

	r = amdgpu_device_fw_loading(adev);
	if (r)
		return r;

	/* now we are okay to resume SMC/CP/SDMA */
	r = amdgpu_device_ip_reinit_late_sriov(adev);
	if (r)
		goto error;

	amdgpu_irq_gpu_reset_resume_helper(adev);
	r = amdgpu_ib_ring_tests(adev);
	amdgpu_amdkfd_post_reset(adev);

error:
	amdgpu_virt_release_full_gpu(adev, true);
	if (!r && adev->virt.gim_feature & AMDGIM_FEATURE_GIM_FLR_VRAMLOST) {
		amdgpu_inc_vram_lost(adev);
		r = amdgpu_device_recover_vram(adev);
	}

	return r;
}

/**
 * amdgpu_device_should_recover_gpu - check if we should try GPU recovery
 *
 * @adev: amdgpu device pointer
 *
 * Check amdgpu_gpu_recovery and SRIOV status to see if we should try to recover
 * a hung GPU.
 */
bool amdgpu_device_should_recover_gpu(struct amdgpu_device *adev)
{
	if (!amdgpu_device_ip_check_soft_reset(adev)) {
		DRM_INFO("Timeout, but no hardware hang detected.\n");
		return false;
	}

	if (amdgpu_gpu_recovery == 0)
		goto disabled;

	if (amdgpu_sriov_vf(adev))
		return true;

	if (amdgpu_gpu_recovery == -1) {
		switch (adev->asic_type) {
		case CHIP_BONAIRE:
		case CHIP_HAWAII:
		case CHIP_TOPAZ:
		case CHIP_TONGA:
		case CHIP_FIJI:
		case CHIP_POLARIS10:
		case CHIP_POLARIS11:
		case CHIP_POLARIS12:
		case CHIP_VEGAM:
		case CHIP_VEGA20:
		case CHIP_VEGA10:
		case CHIP_VEGA12:
		case CHIP_RAVEN:
			break;
		default:
			goto disabled;
		}
	}

	return true;

disabled:
		DRM_INFO("GPU recovery disabled.\n");
		return false;
}


static int amdgpu_device_pre_asic_reset(struct amdgpu_device *adev,
					struct amdgpu_job *job,
					bool *need_full_reset_arg)
{
	int i, r = 0;
	bool need_full_reset  = *need_full_reset_arg;

	/* block all schedulers and reset given job's ring */
	for (i = 0; i < AMDGPU_MAX_RINGS; ++i) {
		struct amdgpu_ring *ring = adev->rings[i];

		if (!ring || !ring->sched.thread)
			continue;

		/* after all hw jobs are reset, hw fence is meaningless, so force_completion */
		amdgpu_fence_driver_force_completion(ring);
	}

	if(job)
		drm_sched_increase_karma(&job->base);

	/* Don't suspend on bare metal if we are not going to HW reset the ASIC */
	if (!amdgpu_sriov_vf(adev)) {

		if (!need_full_reset)
			need_full_reset = amdgpu_device_ip_need_full_reset(adev);

		if (!need_full_reset) {
			amdgpu_device_ip_pre_soft_reset(adev);
			r = amdgpu_device_ip_soft_reset(adev);
			amdgpu_device_ip_post_soft_reset(adev);
			if (r || amdgpu_device_ip_check_soft_reset(adev)) {
				DRM_INFO("soft reset failed, will fallback to full reset!\n");
				need_full_reset = true;
			}
		}

		if (need_full_reset)
			r = amdgpu_device_ip_suspend(adev);

		*need_full_reset_arg = need_full_reset;
	}

	return r;
}

static int amdgpu_do_asic_reset(struct amdgpu_device *adev,
			       struct amdgpu_hive_info *hive,
			       struct list_head *device_list_handle,
			       bool *need_full_reset_arg)
{
	struct amdgpu_device *tmp_adev = NULL;
	bool need_full_reset = *need_full_reset_arg, vram_lost = false;
	int r = 0;
	int cpu = smp_processor_id();
	bool use_baco =
		(amdgpu_asic_reset_method(adev) == AMD_RESET_METHOD_BACO) ?
		true : false;

	/*
	 * ASIC reset has to be done on all HGMI hive nodes ASAP
	 * to allow proper links negotiation in FW (within 1 sec)
	 */
	if (need_full_reset) {
		list_for_each_entry(tmp_adev, device_list_handle, gmc.xgmi.head) {
			/*
			 * For XGMI run all resets in parallel to speed up the
			 * process by scheduling the highpri wq on different
			 * cpus. For XGMI with baco reset, all nodes must enter
			 * baco within close proximity before anyone exit.
			 */
			if (tmp_adev->gmc.xgmi.num_physical_nodes > 1) {
<<<<<<< HEAD
				if (!queue_work_on(cpu, system_highpri_wq,
						   &tmp_adev->xgmi_reset_work))
=======
				if (!queue_work(system_unbound_wq, &tmp_adev->xgmi_reset_work))
>>>>>>> cbe1fb5b
					r = -EALREADY;
				cpu = cpumask_next(cpu, cpu_online_mask);
			} else
				r = amdgpu_asic_reset(tmp_adev);
			if (r)
				break;
		}

<<<<<<< HEAD
		/* For XGMI wait for all work to complete before proceed */
=======
		/* For XGMI wait for all resets to complete before proceed */
>>>>>>> cbe1fb5b
		if (!r) {
			list_for_each_entry(tmp_adev, device_list_handle,
					    gmc.xgmi.head) {
				if (tmp_adev->gmc.xgmi.num_physical_nodes > 1) {
					flush_work(&tmp_adev->xgmi_reset_work);
					r = tmp_adev->asic_reset_res;
					if (r)
						break;
					if (use_baco)
						tmp_adev->in_baco = true;
				}
			}
		}

		/*
		 * For XGMI with baco reset, need exit baco phase by scheduling
		 * xgmi_reset_work one more time. PSP reset and sGPU skips this
		 * phase. Not assume the situation that PSP reset and baco reset
		 * coexist within an XGMI hive.
		 */

		if (!r && use_baco) {
			cpu = smp_processor_id();
			list_for_each_entry(tmp_adev, device_list_handle,
					    gmc.xgmi.head) {
				if (tmp_adev->gmc.xgmi.num_physical_nodes > 1) {
					if (!queue_work_on(cpu,
						system_highpri_wq,
						&tmp_adev->xgmi_reset_work))
						r = -EALREADY;
					if (r)
						break;
					cpu = cpumask_next(cpu, cpu_online_mask);
				}
			}
		}

		if (!r && use_baco) {
			list_for_each_entry(tmp_adev, device_list_handle,
					    gmc.xgmi.head) {
				if (tmp_adev->gmc.xgmi.num_physical_nodes > 1) {
					flush_work(&tmp_adev->xgmi_reset_work);
					r = tmp_adev->asic_reset_res;
					if (r)
						break;
					tmp_adev->in_baco = false;
				}
			}
		}

		if (r) {
			DRM_ERROR("ASIC reset failed with error, %d for drm dev, %s",
				 r, tmp_adev->ddev->unique);
			goto end;
		}
	}

	if (!r && amdgpu_ras_intr_triggered())
		amdgpu_ras_intr_cleared();

	list_for_each_entry(tmp_adev, device_list_handle, gmc.xgmi.head) {
		if (need_full_reset) {
			/* post card */
			if (amdgpu_atom_asic_init(tmp_adev->mode_info.atom_context))
				DRM_WARN("asic atom init failed!");

			if (!r) {
				dev_info(tmp_adev->dev, "GPU reset succeeded, trying to resume\n");
				r = amdgpu_device_ip_resume_phase1(tmp_adev);
				if (r)
					goto out;

				vram_lost = amdgpu_device_check_vram_lost(tmp_adev);
				if (vram_lost) {
					DRM_INFO("VRAM is lost due to GPU reset!\n");
					amdgpu_inc_vram_lost(tmp_adev);
				}

				r = amdgpu_gtt_mgr_recover(
					&tmp_adev->mman.bdev.man[TTM_PL_TT]);
				if (r)
					goto out;

				r = amdgpu_device_fw_loading(tmp_adev);
				if (r)
					return r;

				r = amdgpu_device_ip_resume_phase2(tmp_adev);
				if (r)
					goto out;

				if (vram_lost)
					amdgpu_device_fill_reset_magic(tmp_adev);

				/*
				 * Add this ASIC as tracked as reset was already
				 * complete successfully.
				 */
				amdgpu_register_gpu_instance(tmp_adev);

				r = amdgpu_device_ip_late_init(tmp_adev);
				if (r)
					goto out;

				/* must succeed. */
				amdgpu_ras_resume(tmp_adev);

				/* Update PSP FW topology after reset */
				if (hive && tmp_adev->gmc.xgmi.num_physical_nodes > 1)
					r = amdgpu_xgmi_update_topology(hive, tmp_adev);
			}
		}


out:
		if (!r) {
			amdgpu_irq_gpu_reset_resume_helper(tmp_adev);
			r = amdgpu_ib_ring_tests(tmp_adev);
			if (r) {
				dev_err(tmp_adev->dev, "ib ring test failed (%d).\n", r);
				r = amdgpu_device_ip_suspend(tmp_adev);
				need_full_reset = true;
				r = -EAGAIN;
				goto end;
			}
		}

		if (!r)
			r = amdgpu_device_recover_vram(tmp_adev);
		else
			tmp_adev->asic_reset_res = r;
	}

end:
	*need_full_reset_arg = need_full_reset;
	return r;
}

static bool amdgpu_device_lock_adev(struct amdgpu_device *adev, bool trylock)
{
	if (trylock) {
		if (!mutex_trylock(&adev->lock_reset))
			return false;
	} else
		mutex_lock(&adev->lock_reset);

	atomic_inc(&adev->gpu_reset_counter);
	adev->in_gpu_reset = 1;
	switch (amdgpu_asic_reset_method(adev)) {
	case AMD_RESET_METHOD_MODE1:
		adev->mp1_state = PP_MP1_STATE_SHUTDOWN;
		break;
	case AMD_RESET_METHOD_MODE2:
		adev->mp1_state = PP_MP1_STATE_RESET;
		break;
	default:
		adev->mp1_state = PP_MP1_STATE_NONE;
		break;
	}

	return true;
}

static void amdgpu_device_unlock_adev(struct amdgpu_device *adev)
{
	amdgpu_vf_error_trans_all(adev);
	adev->mp1_state = PP_MP1_STATE_NONE;
	adev->in_gpu_reset = 0;
	mutex_unlock(&adev->lock_reset);
}

/**
 * amdgpu_device_gpu_recover - reset the asic and recover scheduler
 *
 * @adev: amdgpu device pointer
 * @job: which job trigger hang
 *
 * Attempt to reset the GPU if it has hung (all asics).
 * Attempt to do soft-reset or full-reset and reinitialize Asic
 * Returns 0 for success or an error on failure.
 */

int amdgpu_device_gpu_recover(struct amdgpu_device *adev,
			      struct amdgpu_job *job)
{
	struct list_head device_list, *device_list_handle =  NULL;
	bool need_full_reset, job_signaled;
	struct amdgpu_hive_info *hive = NULL;
	struct amdgpu_device *tmp_adev = NULL;
	int i, r = 0;
	bool in_ras_intr = amdgpu_ras_intr_triggered();
	bool use_baco =
		(amdgpu_asic_reset_method(adev) == AMD_RESET_METHOD_BACO) ?
		true : false;

	/*
	 * Flush RAM to disk so that after reboot
	 * the user can read log and see why the system rebooted.
	 */
	if (in_ras_intr && !use_baco && amdgpu_ras_get_context(adev)->reboot) {

		DRM_WARN("Emergency reboot.");

		ksys_sync_helper();
		emergency_restart();
	}

	need_full_reset = job_signaled = false;
	INIT_LIST_HEAD(&device_list);

	dev_info(adev->dev, "GPU %s begin!\n",
		(in_ras_intr && !use_baco) ? "jobs stop":"reset");

	cancel_delayed_work_sync(&adev->delayed_init_work);

	hive = amdgpu_get_xgmi_hive(adev, false);

	/*
	 * Here we trylock to avoid chain of resets executing from
	 * either trigger by jobs on different adevs in XGMI hive or jobs on
	 * different schedulers for same device while this TO handler is running.
	 * We always reset all schedulers for device and all devices for XGMI
	 * hive so that should take care of them too.
	 */

	if (hive && !mutex_trylock(&hive->reset_lock)) {
		DRM_INFO("Bailing on TDR for s_job:%llx, hive: %llx as another already in progress",
			  job ? job->base.id : -1, hive->hive_id);
		return 0;
	}

	/* Start with adev pre asic reset first for soft reset check.*/
	if (!amdgpu_device_lock_adev(adev, !hive)) {
		DRM_INFO("Bailing on TDR for s_job:%llx, as another already in progress",
			  job ? job->base.id : -1);
		return 0;
	}

	/* Block kfd: SRIOV would do it separately */
	if (!amdgpu_sriov_vf(adev))
                amdgpu_amdkfd_pre_reset(adev);

	/* Build list of devices to reset */
	if  (adev->gmc.xgmi.num_physical_nodes > 1) {
		if (!hive) {
			/*unlock kfd: SRIOV would do it separately */
			if (!amdgpu_sriov_vf(adev))
		                amdgpu_amdkfd_post_reset(adev);
			amdgpu_device_unlock_adev(adev);
			return -ENODEV;
		}

		/*
		 * In case we are in XGMI hive mode device reset is done for all the
		 * nodes in the hive to retrain all XGMI links and hence the reset
		 * sequence is executed in loop on all nodes.
		 */
		device_list_handle = &hive->device_list;
	} else {
		list_add_tail(&adev->gmc.xgmi.head, &device_list);
		device_list_handle = &device_list;
	}

	/* block all schedulers and reset given job's ring */
	list_for_each_entry(tmp_adev, device_list_handle, gmc.xgmi.head) {
		if (tmp_adev != adev) {
			amdgpu_device_lock_adev(tmp_adev, false);
			if (!amdgpu_sriov_vf(tmp_adev))
			                amdgpu_amdkfd_pre_reset(tmp_adev);
		}

		/*
		 * Mark these ASICs to be reseted as untracked first
		 * And add them back after reset completed
		 */
		amdgpu_unregister_gpu_instance(tmp_adev);

		/* disable ras on ALL IPs */
		if (!(in_ras_intr && !use_baco) &&
		      amdgpu_device_ip_need_full_reset(tmp_adev))
			amdgpu_ras_suspend(tmp_adev);

		for (i = 0; i < AMDGPU_MAX_RINGS; ++i) {
			struct amdgpu_ring *ring = tmp_adev->rings[i];

			if (!ring || !ring->sched.thread)
				continue;

			drm_sched_stop(&ring->sched, job ? &job->base : NULL);

			if (in_ras_intr && !use_baco)
				amdgpu_job_stop_all_jobs_on_sched(&ring->sched);
		}
	}


	if (in_ras_intr && !use_baco)
		goto skip_sched_resume;

	/*
	 * Must check guilty signal here since after this point all old
	 * HW fences are force signaled.
	 *
	 * job->base holds a reference to parent fence
	 */
	if (job && job->base.s_fence->parent &&
	    dma_fence_is_signaled(job->base.s_fence->parent))
		job_signaled = true;

	if (job_signaled) {
		dev_info(adev->dev, "Guilty job already signaled, skipping HW reset");
		goto skip_hw_reset;
	}


	/* Guilty job will be freed after this*/
	r = amdgpu_device_pre_asic_reset(adev, job, &need_full_reset);
	if (r) {
		/*TODO Should we stop ?*/
		DRM_ERROR("GPU pre asic reset failed with err, %d for drm dev, %s ",
			  r, adev->ddev->unique);
		adev->asic_reset_res = r;
	}

retry:	/* Rest of adevs pre asic reset from XGMI hive. */
	list_for_each_entry(tmp_adev, device_list_handle, gmc.xgmi.head) {

		if (tmp_adev == adev)
			continue;

		r = amdgpu_device_pre_asic_reset(tmp_adev,
						 NULL,
						 &need_full_reset);
		/*TODO Should we stop ?*/
		if (r) {
			DRM_ERROR("GPU pre asic reset failed with err, %d for drm dev, %s ",
				  r, tmp_adev->ddev->unique);
			tmp_adev->asic_reset_res = r;
		}
	}

	/* Actual ASIC resets if needed.*/
	/* TODO Implement XGMI hive reset logic for SRIOV */
	if (amdgpu_sriov_vf(adev)) {
		r = amdgpu_device_reset_sriov(adev, job ? false : true);
		if (r)
			adev->asic_reset_res = r;
	} else {
		r  = amdgpu_do_asic_reset(adev, hive, device_list_handle,
					  &need_full_reset);
		if (r && r == -EAGAIN)
			goto retry;
	}

skip_hw_reset:

	/* Post ASIC reset for all devs .*/
	list_for_each_entry(tmp_adev, device_list_handle, gmc.xgmi.head) {

		for (i = 0; i < AMDGPU_MAX_RINGS; ++i) {
			struct amdgpu_ring *ring = tmp_adev->rings[i];

			if (!ring || !ring->sched.thread)
				continue;

			/* No point to resubmit jobs if we didn't HW reset*/
			if (!tmp_adev->asic_reset_res && !job_signaled)
				drm_sched_resubmit_jobs(&ring->sched);

			drm_sched_start(&ring->sched, !tmp_adev->asic_reset_res);
		}

		if (!amdgpu_device_has_dc_support(tmp_adev) && !job_signaled) {
			drm_helper_resume_force_mode(tmp_adev->ddev);
		}

		tmp_adev->asic_reset_res = 0;

		if (r) {
			/* bad news, how to tell it to userspace ? */
			dev_info(tmp_adev->dev, "GPU reset(%d) failed\n", atomic_read(&tmp_adev->gpu_reset_counter));
			amdgpu_vf_error_put(tmp_adev, AMDGIM_ERROR_VF_GPU_RESET_FAIL, 0, r);
		} else {
			dev_info(tmp_adev->dev, "GPU reset(%d) succeeded!\n", atomic_read(&tmp_adev->gpu_reset_counter));
		}
	}

skip_sched_resume:
	list_for_each_entry(tmp_adev, device_list_handle, gmc.xgmi.head) {
		/*unlock kfd: SRIOV would do it separately */
		if (!(in_ras_intr && !use_baco) && !amdgpu_sriov_vf(tmp_adev))
	                amdgpu_amdkfd_post_reset(tmp_adev);
		amdgpu_device_unlock_adev(tmp_adev);
	}

	if (hive)
		mutex_unlock(&hive->reset_lock);

	if (r)
		dev_info(adev->dev, "GPU reset end with ret = %d\n", r);
	return r;
}

/**
 * amdgpu_device_get_pcie_info - fence pcie info about the PCIE slot
 *
 * @adev: amdgpu_device pointer
 *
 * Fetchs and stores in the driver the PCIE capabilities (gen speed
 * and lanes) of the slot the device is in. Handles APUs and
 * virtualized environments where PCIE config space may not be available.
 */
static void amdgpu_device_get_pcie_info(struct amdgpu_device *adev)
{
	struct pci_dev *pdev;
	enum pci_bus_speed speed_cap, platform_speed_cap;
	enum pcie_link_width platform_link_width;

	if (amdgpu_pcie_gen_cap)
		adev->pm.pcie_gen_mask = amdgpu_pcie_gen_cap;

	if (amdgpu_pcie_lane_cap)
		adev->pm.pcie_mlw_mask = amdgpu_pcie_lane_cap;

	/* covers APUs as well */
	if (pci_is_root_bus(adev->pdev->bus)) {
		if (adev->pm.pcie_gen_mask == 0)
			adev->pm.pcie_gen_mask = AMDGPU_DEFAULT_PCIE_GEN_MASK;
		if (adev->pm.pcie_mlw_mask == 0)
			adev->pm.pcie_mlw_mask = AMDGPU_DEFAULT_PCIE_MLW_MASK;
		return;
	}

	if (adev->pm.pcie_gen_mask && adev->pm.pcie_mlw_mask)
		return;

	pcie_bandwidth_available(adev->pdev, NULL,
				 &platform_speed_cap, &platform_link_width);

	if (adev->pm.pcie_gen_mask == 0) {
		/* asic caps */
		pdev = adev->pdev;
		speed_cap = pcie_get_speed_cap(pdev);
		if (speed_cap == PCI_SPEED_UNKNOWN) {
			adev->pm.pcie_gen_mask |= (CAIL_ASIC_PCIE_LINK_SPEED_SUPPORT_GEN1 |
						  CAIL_ASIC_PCIE_LINK_SPEED_SUPPORT_GEN2 |
						  CAIL_ASIC_PCIE_LINK_SPEED_SUPPORT_GEN3);
		} else {
			if (speed_cap == PCIE_SPEED_16_0GT)
				adev->pm.pcie_gen_mask |= (CAIL_ASIC_PCIE_LINK_SPEED_SUPPORT_GEN1 |
							  CAIL_ASIC_PCIE_LINK_SPEED_SUPPORT_GEN2 |
							  CAIL_ASIC_PCIE_LINK_SPEED_SUPPORT_GEN3 |
							  CAIL_ASIC_PCIE_LINK_SPEED_SUPPORT_GEN4);
			else if (speed_cap == PCIE_SPEED_8_0GT)
				adev->pm.pcie_gen_mask |= (CAIL_ASIC_PCIE_LINK_SPEED_SUPPORT_GEN1 |
							  CAIL_ASIC_PCIE_LINK_SPEED_SUPPORT_GEN2 |
							  CAIL_ASIC_PCIE_LINK_SPEED_SUPPORT_GEN3);
			else if (speed_cap == PCIE_SPEED_5_0GT)
				adev->pm.pcie_gen_mask |= (CAIL_ASIC_PCIE_LINK_SPEED_SUPPORT_GEN1 |
							  CAIL_ASIC_PCIE_LINK_SPEED_SUPPORT_GEN2);
			else
				adev->pm.pcie_gen_mask |= CAIL_ASIC_PCIE_LINK_SPEED_SUPPORT_GEN1;
		}
		/* platform caps */
		if (platform_speed_cap == PCI_SPEED_UNKNOWN) {
			adev->pm.pcie_gen_mask |= (CAIL_PCIE_LINK_SPEED_SUPPORT_GEN1 |
						   CAIL_PCIE_LINK_SPEED_SUPPORT_GEN2);
		} else {
			if (platform_speed_cap == PCIE_SPEED_16_0GT)
				adev->pm.pcie_gen_mask |= (CAIL_PCIE_LINK_SPEED_SUPPORT_GEN1 |
							   CAIL_PCIE_LINK_SPEED_SUPPORT_GEN2 |
							   CAIL_PCIE_LINK_SPEED_SUPPORT_GEN3 |
							   CAIL_PCIE_LINK_SPEED_SUPPORT_GEN4);
			else if (platform_speed_cap == PCIE_SPEED_8_0GT)
				adev->pm.pcie_gen_mask |= (CAIL_PCIE_LINK_SPEED_SUPPORT_GEN1 |
							   CAIL_PCIE_LINK_SPEED_SUPPORT_GEN2 |
							   CAIL_PCIE_LINK_SPEED_SUPPORT_GEN3);
			else if (platform_speed_cap == PCIE_SPEED_5_0GT)
				adev->pm.pcie_gen_mask |= (CAIL_PCIE_LINK_SPEED_SUPPORT_GEN1 |
							   CAIL_PCIE_LINK_SPEED_SUPPORT_GEN2);
			else
				adev->pm.pcie_gen_mask |= CAIL_PCIE_LINK_SPEED_SUPPORT_GEN1;

		}
	}
	if (adev->pm.pcie_mlw_mask == 0) {
		if (platform_link_width == PCIE_LNK_WIDTH_UNKNOWN) {
			adev->pm.pcie_mlw_mask |= AMDGPU_DEFAULT_PCIE_MLW_MASK;
		} else {
			switch (platform_link_width) {
			case PCIE_LNK_X32:
				adev->pm.pcie_mlw_mask = (CAIL_PCIE_LINK_WIDTH_SUPPORT_X32 |
							  CAIL_PCIE_LINK_WIDTH_SUPPORT_X16 |
							  CAIL_PCIE_LINK_WIDTH_SUPPORT_X12 |
							  CAIL_PCIE_LINK_WIDTH_SUPPORT_X8 |
							  CAIL_PCIE_LINK_WIDTH_SUPPORT_X4 |
							  CAIL_PCIE_LINK_WIDTH_SUPPORT_X2 |
							  CAIL_PCIE_LINK_WIDTH_SUPPORT_X1);
				break;
			case PCIE_LNK_X16:
				adev->pm.pcie_mlw_mask = (CAIL_PCIE_LINK_WIDTH_SUPPORT_X16 |
							  CAIL_PCIE_LINK_WIDTH_SUPPORT_X12 |
							  CAIL_PCIE_LINK_WIDTH_SUPPORT_X8 |
							  CAIL_PCIE_LINK_WIDTH_SUPPORT_X4 |
							  CAIL_PCIE_LINK_WIDTH_SUPPORT_X2 |
							  CAIL_PCIE_LINK_WIDTH_SUPPORT_X1);
				break;
			case PCIE_LNK_X12:
				adev->pm.pcie_mlw_mask = (CAIL_PCIE_LINK_WIDTH_SUPPORT_X12 |
							  CAIL_PCIE_LINK_WIDTH_SUPPORT_X8 |
							  CAIL_PCIE_LINK_WIDTH_SUPPORT_X4 |
							  CAIL_PCIE_LINK_WIDTH_SUPPORT_X2 |
							  CAIL_PCIE_LINK_WIDTH_SUPPORT_X1);
				break;
			case PCIE_LNK_X8:
				adev->pm.pcie_mlw_mask = (CAIL_PCIE_LINK_WIDTH_SUPPORT_X8 |
							  CAIL_PCIE_LINK_WIDTH_SUPPORT_X4 |
							  CAIL_PCIE_LINK_WIDTH_SUPPORT_X2 |
							  CAIL_PCIE_LINK_WIDTH_SUPPORT_X1);
				break;
			case PCIE_LNK_X4:
				adev->pm.pcie_mlw_mask = (CAIL_PCIE_LINK_WIDTH_SUPPORT_X4 |
							  CAIL_PCIE_LINK_WIDTH_SUPPORT_X2 |
							  CAIL_PCIE_LINK_WIDTH_SUPPORT_X1);
				break;
			case PCIE_LNK_X2:
				adev->pm.pcie_mlw_mask = (CAIL_PCIE_LINK_WIDTH_SUPPORT_X2 |
							  CAIL_PCIE_LINK_WIDTH_SUPPORT_X1);
				break;
			case PCIE_LNK_X1:
				adev->pm.pcie_mlw_mask = CAIL_PCIE_LINK_WIDTH_SUPPORT_X1;
				break;
			default:
				break;
			}
		}
	}
}

int amdgpu_device_baco_enter(struct drm_device *dev)
{
	struct amdgpu_device *adev = dev->dev_private;
	struct amdgpu_ras *ras = amdgpu_ras_get_context(adev);

	if (!amdgpu_device_supports_baco(adev->ddev))
		return -ENOTSUPP;

	if (ras && ras->supported)
		adev->nbio.funcs->enable_doorbell_interrupt(adev, false);

	if (is_support_sw_smu(adev)) {
		struct smu_context *smu = &adev->smu;
		int ret;

		ret = smu_baco_enter(smu);
		if (ret)
			return ret;
	} else {
		void *pp_handle = adev->powerplay.pp_handle;
		const struct amd_pm_funcs *pp_funcs = adev->powerplay.pp_funcs;

		if (!pp_funcs ||!pp_funcs->get_asic_baco_state ||!pp_funcs->set_asic_baco_state)
			return -ENOENT;

		/* enter BACO state */
		if (pp_funcs->set_asic_baco_state(pp_handle, 1))
			return -EIO;
	}

	return 0;
}

int amdgpu_device_baco_exit(struct drm_device *dev)
{
	struct amdgpu_device *adev = dev->dev_private;
	struct amdgpu_ras *ras = amdgpu_ras_get_context(adev);

	if (!amdgpu_device_supports_baco(adev->ddev))
		return -ENOTSUPP;

	if (is_support_sw_smu(adev)) {
		struct smu_context *smu = &adev->smu;
		int ret;

		ret = smu_baco_exit(smu);
		if (ret)
			return ret;

	} else {
		void *pp_handle = adev->powerplay.pp_handle;
		const struct amd_pm_funcs *pp_funcs = adev->powerplay.pp_funcs;

		if (!pp_funcs ||!pp_funcs->get_asic_baco_state ||!pp_funcs->set_asic_baco_state)
			return -ENOENT;

		/* exit BACO state */
		if (pp_funcs->set_asic_baco_state(pp_handle, 0))
			return -EIO;
	}

	if (ras && ras->supported)
		adev->nbio.funcs->enable_doorbell_interrupt(adev, true);

	return 0;
}<|MERGE_RESOLUTION|>--- conflicted
+++ resolved
@@ -2685,15 +2685,6 @@
 		task_barrier_enter(&hive->tb);
 		adev->asic_reset_res = amdgpu_device_baco_enter(adev->ddev);
 
-<<<<<<< HEAD
-	if (amdgpu_asic_reset_method(adev) == AMD_RESET_METHOD_BACO)
-		adev->asic_reset_res = (adev->in_baco == false) ?
-				amdgpu_device_baco_enter(adev->ddev) :
-				amdgpu_device_baco_exit(adev->ddev);
-	else
-		adev->asic_reset_res = amdgpu_asic_reset(adev);
-
-=======
 		if (adev->asic_reset_res)
 			goto fail;
 
@@ -2709,7 +2700,6 @@
 	}
 
 fail:
->>>>>>> cbe1fb5b
 	if (adev->asic_reset_res)
 		DRM_WARN("ASIC reset failed with error, %d for drm dev, %s",
 			 adev->asic_reset_res, adev->ddev->unique);
@@ -3835,18 +3825,13 @@
 	return r;
 }
 
-static int amdgpu_do_asic_reset(struct amdgpu_device *adev,
-			       struct amdgpu_hive_info *hive,
+static int amdgpu_do_asic_reset(struct amdgpu_hive_info *hive,
 			       struct list_head *device_list_handle,
 			       bool *need_full_reset_arg)
 {
 	struct amdgpu_device *tmp_adev = NULL;
 	bool need_full_reset = *need_full_reset_arg, vram_lost = false;
 	int r = 0;
-	int cpu = smp_processor_id();
-	bool use_baco =
-		(amdgpu_asic_reset_method(adev) == AMD_RESET_METHOD_BACO) ?
-		true : false;
 
 	/*
 	 * ASIC reset has to be done on all HGMI hive nodes ASAP
@@ -3854,32 +3839,21 @@
 	 */
 	if (need_full_reset) {
 		list_for_each_entry(tmp_adev, device_list_handle, gmc.xgmi.head) {
-			/*
-			 * For XGMI run all resets in parallel to speed up the
-			 * process by scheduling the highpri wq on different
-			 * cpus. For XGMI with baco reset, all nodes must enter
-			 * baco within close proximity before anyone exit.
-			 */
+			/* For XGMI run all resets in parallel to speed up the process */
 			if (tmp_adev->gmc.xgmi.num_physical_nodes > 1) {
-<<<<<<< HEAD
-				if (!queue_work_on(cpu, system_highpri_wq,
-						   &tmp_adev->xgmi_reset_work))
-=======
 				if (!queue_work(system_unbound_wq, &tmp_adev->xgmi_reset_work))
->>>>>>> cbe1fb5b
 					r = -EALREADY;
-				cpu = cpumask_next(cpu, cpu_online_mask);
 			} else
 				r = amdgpu_asic_reset(tmp_adev);
-			if (r)
+
+			if (r) {
+				DRM_ERROR("ASIC reset failed with error, %d for drm dev, %s",
+					 r, tmp_adev->ddev->unique);
 				break;
-		}
-
-<<<<<<< HEAD
-		/* For XGMI wait for all work to complete before proceed */
-=======
+			}
+		}
+
 		/* For XGMI wait for all resets to complete before proceed */
->>>>>>> cbe1fb5b
 		if (!r) {
 			list_for_each_entry(tmp_adev, device_list_handle,
 					    gmc.xgmi.head) {
@@ -3888,52 +3862,8 @@
 					r = tmp_adev->asic_reset_res;
 					if (r)
 						break;
-					if (use_baco)
-						tmp_adev->in_baco = true;
 				}
 			}
-		}
-
-		/*
-		 * For XGMI with baco reset, need exit baco phase by scheduling
-		 * xgmi_reset_work one more time. PSP reset and sGPU skips this
-		 * phase. Not assume the situation that PSP reset and baco reset
-		 * coexist within an XGMI hive.
-		 */
-
-		if (!r && use_baco) {
-			cpu = smp_processor_id();
-			list_for_each_entry(tmp_adev, device_list_handle,
-					    gmc.xgmi.head) {
-				if (tmp_adev->gmc.xgmi.num_physical_nodes > 1) {
-					if (!queue_work_on(cpu,
-						system_highpri_wq,
-						&tmp_adev->xgmi_reset_work))
-						r = -EALREADY;
-					if (r)
-						break;
-					cpu = cpumask_next(cpu, cpu_online_mask);
-				}
-			}
-		}
-
-		if (!r && use_baco) {
-			list_for_each_entry(tmp_adev, device_list_handle,
-					    gmc.xgmi.head) {
-				if (tmp_adev->gmc.xgmi.num_physical_nodes > 1) {
-					flush_work(&tmp_adev->xgmi_reset_work);
-					r = tmp_adev->asic_reset_res;
-					if (r)
-						break;
-					tmp_adev->in_baco = false;
-				}
-			}
-		}
-
-		if (r) {
-			DRM_ERROR("ASIC reset failed with error, %d for drm dev, %s",
-				 r, tmp_adev->ddev->unique);
-			goto end;
 		}
 	}
 
@@ -4228,8 +4158,7 @@
 		if (r)
 			adev->asic_reset_res = r;
 	} else {
-		r  = amdgpu_do_asic_reset(adev, hive, device_list_handle,
-					  &need_full_reset);
+		r  = amdgpu_do_asic_reset(hive, device_list_handle, &need_full_reset);
 		if (r && r == -EAGAIN)
 			goto retry;
 	}
