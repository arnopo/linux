/*
 * Copyright 2012-15 Advanced Micro Devices, Inc.
 *
 * Permission is hereby granted, free of charge, to any person obtaining a
 * copy of this software and associated documentation files (the "Software"),
 * to deal in the Software without restriction, including without limitation
 * the rights to use, copy, modify, merge, publish, distribute, sublicense,
 * and/or sell copies of the Software, and to permit persons to whom the
 * Software is furnished to do so, subject to the following conditions:
 *
 * The above copyright notice and this permission notice shall be included in
 * all copies or substantial portions of the Software.
 *
 * THE SOFTWARE IS PROVIDED "AS IS", WITHOUT WARRANTY OF ANY KIND, EXPRESS OR
 * IMPLIED, INCLUDING BUT NOT LIMITED TO THE WARRANTIES OF MERCHANTABILITY,
 * FITNESS FOR A PARTICULAR PURPOSE AND NONINFRINGEMENT.  IN NO EVENT SHALL
 * THE COPYRIGHT HOLDER(S) OR AUTHOR(S) BE LIABLE FOR ANY CLAIM, DAMAGES OR
 * OTHER LIABILITY, WHETHER IN AN ACTION OF CONTRACT, TORT OR OTHERWISE,
 * ARISING FROM, OUT OF OR IN CONNECTION WITH THE SOFTWARE OR THE USE OR
 * OTHER DEALINGS IN THE SOFTWARE.
 *
 * Authors: AMD
 *
 */

#ifndef __DAL_ASIC_ID_H__
#define __DAL_ASIC_ID_H__

/*
 * ASIC internal revision ID
 */

/* DCE80 (based on ci_id.h in Perforce) */
#define	CI_BONAIRE_M_A0 0x14
#define	CI_BONAIRE_M_A1	0x15
#define	CI_HAWAII_P_A0	0x28

#define CI_UNKNOWN	0xFF

#define ASIC_REV_IS_BONAIRE_M(rev) \
	((rev >= CI_BONAIRE_M_A0) && (rev < CI_HAWAII_P_A0))

#define ASIC_REV_IS_HAWAII_P(rev) \
	(rev >= CI_HAWAII_P_A0)

/* KV1 with Spectre GFX core, 8-8-1-2 (CU-Pix-Primitive-RB) */
#define KV_SPECTRE_A0 0x01

/* KV2 with Spooky GFX core, including downgraded from Spectre core,
 * 3-4-1-1 (CU-Pix-Primitive-RB) */
#define KV_SPOOKY_A0 0x41

/* KB with Kalindi GFX core, 2-4-1-1 (CU-Pix-Primitive-RB) */
#define KB_KALINDI_A0 0x81

/* KB with Kalindi GFX core, 2-4-1-1 (CU-Pix-Primitive-RB) */
#define KB_KALINDI_A1 0x82

/* BV with Kalindi GFX core, 2-4-1-1 (CU-Pix-Primitive-RB) */
#define BV_KALINDI_A2 0x85

/* ML with Godavari GFX core, 2-4-1-1 (CU-Pix-Primitive-RB) */
#define ML_GODAVARI_A0 0xA1

/* ML with Godavari GFX core, 2-4-1-1 (CU-Pix-Primitive-RB) */
#define ML_GODAVARI_A1 0xA2

#define KV_UNKNOWN 0xFF

#define ASIC_REV_IS_KALINDI(rev) \
	((rev >= KB_KALINDI_A0) && (rev < KV_UNKNOWN))

#define ASIC_REV_IS_BHAVANI(rev) \
	((rev >= BV_KALINDI_A2) && (rev < ML_GODAVARI_A0))

#define ASIC_REV_IS_GODAVARI(rev) \
	((rev >= ML_GODAVARI_A0) && (rev < KV_UNKNOWN))

/* VI Family */
/* DCE10 */
#define VI_TONGA_P_A0 20
#define VI_TONGA_P_A1 21
#define VI_FIJI_P_A0 60

/* DCE112 */
#define VI_POLARIS10_P_A0 80
#define VI_POLARIS11_M_A0 90
#define VI_POLARIS12_V_A0 100
#define VI_VEGAM_A0 110

#define VI_UNKNOWN 0xFF

#define ASIC_REV_IS_TONGA_P(eChipRev) ((eChipRev >= VI_TONGA_P_A0) && \
		(eChipRev < 40))
#define ASIC_REV_IS_FIJI_P(eChipRev) ((eChipRev >= VI_FIJI_P_A0) && \
		(eChipRev < 80))

#define ASIC_REV_IS_POLARIS10_P(eChipRev) ((eChipRev >= VI_POLARIS10_P_A0) && \
		(eChipRev < VI_POLARIS11_M_A0))
#define ASIC_REV_IS_POLARIS11_M(eChipRev) ((eChipRev >= VI_POLARIS11_M_A0) &&  \
		(eChipRev < VI_POLARIS12_V_A0))
#define ASIC_REV_IS_POLARIS12_V(eChipRev) ((eChipRev >= VI_POLARIS12_V_A0) && \
		(eChipRev < VI_VEGAM_A0))
#define ASIC_REV_IS_VEGAM(eChipRev) (eChipRev >= VI_VEGAM_A0)

/* DCE11 */
#define CZ_CARRIZO_A0 0x01

#define STONEY_A0 0x61
#define CZ_UNKNOWN 0xFF

#define ASIC_REV_IS_STONEY(rev) \
	((rev >= STONEY_A0) && (rev < CZ_UNKNOWN))

/* DCE12 */
#define AI_UNKNOWN 0xFF

#define AI_GREENLAND_P_A0 1
#define AI_GREENLAND_P_A1 2
#define AI_UNKNOWN 0xFF

#define AI_VEGA12_P_A0 20
#define AI_VEGA20_P_A0 40
#define ASICREV_IS_GREENLAND_M(eChipRev)  (eChipRev < AI_VEGA12_P_A0)
#define ASICREV_IS_GREENLAND_P(eChipRev)  (eChipRev < AI_VEGA12_P_A0)

#define ASICREV_IS_VEGA12_P(eChipRev) ((eChipRev >= AI_VEGA12_P_A0) && (eChipRev < AI_VEGA20_P_A0))
#define ASICREV_IS_VEGA20_P(eChipRev) ((eChipRev >= AI_VEGA20_P_A0) && (eChipRev < AI_UNKNOWN))

/* DCN1_0 */
#define INTERNAL_REV_RAVEN_A0             0x00    /* First spin of Raven */
#define RAVEN_A0 0x01
#define RAVEN_B0 0x21
#define PICASSO_A0 0x41
/* DCN1_01 */
#define RAVEN2_A0 0x81
#define RAVEN2_15D8_REV_E3 0xE3
#define RAVEN2_15D8_REV_E4 0xE4
#define RAVEN1_F0 0xF0
#define RAVEN_UNKNOWN 0xFF
<<<<<<< HEAD

#define ASICREV_IS_RAVEN(eChipRev) ((eChipRev >= RAVEN_A0) && eChipRev < RAVEN_UNKNOWN)
#define ASICREV_IS_PICASSO(eChipRev) ((eChipRev >= PICASSO_A0) && (eChipRev < RAVEN2_A0))
#define ASICREV_IS_RAVEN2(eChipRev) ((eChipRev >= RAVEN2_A0) && (eChipRev < RAVEN1_F0))
=======
#ifndef ASICREV_IS_RAVEN
#define ASICREV_IS_RAVEN(eChipRev) ((eChipRev >= RAVEN_A0) && eChipRev < RAVEN_UNKNOWN)
#endif

#define ASICREV_IS_PICASSO(eChipRev) ((eChipRev >= PICASSO_A0) && (eChipRev < RAVEN2_A0))
#ifndef ASICREV_IS_RAVEN2
#define ASICREV_IS_RAVEN2(eChipRev) ((eChipRev >= RAVEN2_A0) && (eChipRev < RAVEN1_F0))
#endif
>>>>>>> cbe1fb5b
#define ASICREV_IS_RV1_F0(eChipRev) ((eChipRev >= RAVEN1_F0) && (eChipRev < RAVEN_UNKNOWN))
#define ASICREV_IS_DALI(eChipRev) ((eChipRev == RAVEN2_15D8_REV_E3) \
		|| (eChipRev == RAVEN2_15D8_REV_E4))

#define FAMILY_RV 142 /* DCN 1*/


#define FAMILY_NV 143 /* DCN 2*/

enum {
	NV_NAVI10_P_A0      = 1,
	NV_NAVI12_P_A0      = 10,
	NV_NAVI14_M_A0      = 20,
	NV_UNKNOWN          = 0xFF
};

#define ASICREV_IS_NAVI10_P(eChipRev)        (eChipRev < NV_NAVI12_P_A0)
#define ASICREV_IS_NAVI12_P(eChipRev)        ((eChipRev >= NV_NAVI12_P_A0) && (eChipRev < NV_NAVI14_M_A0))
#define ASICREV_IS_NAVI14_M(eChipRev)        ((eChipRev >= NV_NAVI14_M_A0) && (eChipRev < NV_UNKNOWN))
#define RENOIR_A0 0x91
#define DEVICE_ID_RENOIR_1636 0x1636   // Renoir
#define ASICREV_IS_RENOIR(eChipRev) ((eChipRev >= RENOIR_A0) && (eChipRev < 0xFF))

/*
 * ASIC chip ID
 */
/* DCE80 */
#define DEVICE_ID_KALINDI_9834 0x9834
#define DEVICE_ID_TEMASH_9839 0x9839
#define DEVICE_ID_TEMASH_983D 0x983D

/* Asic Family IDs for different asic family. */
#define FAMILY_CI 120 /* Sea Islands: Hawaii (P), Bonaire (M) */
#define FAMILY_KV 125 /* Fusion => Kaveri: Spectre, Spooky; Kabini: Kalindi */
#define FAMILY_VI 130 /* Volcanic Islands: Iceland (V), Tonga (M) */
#define FAMILY_CZ 135 /* Carrizo */

#define FAMILY_AI 141

#define	FAMILY_UNKNOWN 0xFF



#endif /* __DAL_ASIC_ID_H__ */<|MERGE_RESOLUTION|>--- conflicted
+++ resolved
@@ -138,12 +138,6 @@
 #define RAVEN2_15D8_REV_E4 0xE4
 #define RAVEN1_F0 0xF0
 #define RAVEN_UNKNOWN 0xFF
-<<<<<<< HEAD
-
-#define ASICREV_IS_RAVEN(eChipRev) ((eChipRev >= RAVEN_A0) && eChipRev < RAVEN_UNKNOWN)
-#define ASICREV_IS_PICASSO(eChipRev) ((eChipRev >= PICASSO_A0) && (eChipRev < RAVEN2_A0))
-#define ASICREV_IS_RAVEN2(eChipRev) ((eChipRev >= RAVEN2_A0) && (eChipRev < RAVEN1_F0))
-=======
 #ifndef ASICREV_IS_RAVEN
 #define ASICREV_IS_RAVEN(eChipRev) ((eChipRev >= RAVEN_A0) && eChipRev < RAVEN_UNKNOWN)
 #endif
@@ -152,7 +146,6 @@
 #ifndef ASICREV_IS_RAVEN2
 #define ASICREV_IS_RAVEN2(eChipRev) ((eChipRev >= RAVEN2_A0) && (eChipRev < RAVEN1_F0))
 #endif
->>>>>>> cbe1fb5b
 #define ASICREV_IS_RV1_F0(eChipRev) ((eChipRev >= RAVEN1_F0) && (eChipRev < RAVEN_UNKNOWN))
 #define ASICREV_IS_DALI(eChipRev) ((eChipRev == RAVEN2_15D8_REV_E3) \
 		|| (eChipRev == RAVEN2_15D8_REV_E4))
