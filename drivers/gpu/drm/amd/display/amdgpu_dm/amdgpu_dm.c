/*
 * Copyright 2015 Advanced Micro Devices, Inc.
 *
 * Permission is hereby granted, free of charge, to any person obtaining a
 * copy of this software and associated documentation files (the "Software"),
 * to deal in the Software without restriction, including without limitation
 * the rights to use, copy, modify, merge, publish, distribute, sublicense,
 * and/or sell copies of the Software, and to permit persons to whom the
 * Software is furnished to do so, subject to the following conditions:
 *
 * The above copyright notice and this permission notice shall be included in
 * all copies or substantial portions of the Software.
 *
 * THE SOFTWARE IS PROVIDED "AS IS", WITHOUT WARRANTY OF ANY KIND, EXPRESS OR
 * IMPLIED, INCLUDING BUT NOT LIMITED TO THE WARRANTIES OF MERCHANTABILITY,
 * FITNESS FOR A PARTICULAR PURPOSE AND NONINFRINGEMENT.  IN NO EVENT SHALL
 * THE COPYRIGHT HOLDER(S) OR AUTHOR(S) BE LIABLE FOR ANY CLAIM, DAMAGES OR
 * OTHER LIABILITY, WHETHER IN AN ACTION OF CONTRACT, TORT OR OTHERWISE,
 * ARISING FROM, OUT OF OR IN CONNECTION WITH THE SOFTWARE OR THE USE OR
 * OTHER DEALINGS IN THE SOFTWARE.
 *
 * Authors: AMD
 *
 */

/* The caprices of the preprocessor require that this be declared right here */
#define CREATE_TRACE_POINTS

#include "dm_services_types.h"
#include "dc.h"
#include "dc/inc/core_types.h"
#include "dal_asic_id.h"
#include "dmub/dmub_srv.h"
#include "dc/inc/hw/dmcu.h"
#include "dc/inc/hw/abm.h"
#include "dc/dc_dmub_srv.h"

#include "vid.h"
#include "amdgpu.h"
#include "amdgpu_display.h"
#include "amdgpu_ucode.h"
#include "atom.h"
#include "amdgpu_dm.h"
#ifdef CONFIG_DRM_AMD_DC_HDCP
#include "amdgpu_dm_hdcp.h"
#include <drm/drm_hdcp.h>
#endif
#include "amdgpu_pm.h"

#include "amd_shared.h"
#include "amdgpu_dm_irq.h"
#include "dm_helpers.h"
#include "amdgpu_dm_mst_types.h"
#if defined(CONFIG_DEBUG_FS)
#include "amdgpu_dm_debugfs.h"
#endif

#include "ivsrcid/ivsrcid_vislands30.h"

#include <linux/module.h>
#include <linux/moduleparam.h>
#include <linux/version.h>
#include <linux/types.h>
#include <linux/pm_runtime.h>
#include <linux/pci.h>
#include <linux/firmware.h>
#include <linux/component.h>

#include <drm/drm_atomic.h>
#include <drm/drm_atomic_uapi.h>
#include <drm/drm_atomic_helper.h>
#include <drm/drm_dp_mst_helper.h>
#include <drm/drm_fb_helper.h>
#include <drm/drm_fourcc.h>
#include <drm/drm_edid.h>
#include <drm/drm_vblank.h>
#include <drm/drm_audio_component.h>
#include <drm/drm_hdcp.h>

#if defined(CONFIG_DRM_AMD_DC_DCN)
#include "ivsrcid/dcn/irqsrcs_dcn_1_0.h"

#include "dcn/dcn_1_0_offset.h"
#include "dcn/dcn_1_0_sh_mask.h"
#include "soc15_hw_ip.h"
#include "vega10_ip_offset.h"

#include "soc15_common.h"
#endif

#include "modules/inc/mod_freesync.h"
#include "modules/power/power_helpers.h"
#include "modules/inc/mod_info_packet.h"

#define FIRMWARE_RENOIR_DMUB "amdgpu/renoir_dmcub.bin"
MODULE_FIRMWARE(FIRMWARE_RENOIR_DMUB);
#if defined(CONFIG_DRM_AMD_DC_DCN3_0)
#define FIRMWARE_SIENNA_CICHLID_DMUB "amdgpu/sienna_cichlid_dmcub.bin"
MODULE_FIRMWARE(FIRMWARE_SIENNA_CICHLID_DMUB);
#define FIRMWARE_NAVY_FLOUNDER_DMUB "amdgpu/navy_flounder_dmcub.bin"
MODULE_FIRMWARE(FIRMWARE_NAVY_FLOUNDER_DMUB);
#endif

#define FIRMWARE_RAVEN_DMCU		"amdgpu/raven_dmcu.bin"
MODULE_FIRMWARE(FIRMWARE_RAVEN_DMCU);

#define FIRMWARE_NAVI12_DMCU            "amdgpu/navi12_dmcu.bin"
MODULE_FIRMWARE(FIRMWARE_NAVI12_DMCU);

/* Number of bytes in PSP header for firmware. */
#define PSP_HEADER_BYTES 0x100

/* Number of bytes in PSP footer for firmware. */
#define PSP_FOOTER_BYTES 0x100

/**
 * DOC: overview
 *
 * The AMDgpu display manager, **amdgpu_dm** (or even simpler,
 * **dm**) sits between DRM and DC. It acts as a liason, converting DRM
 * requests into DC requests, and DC responses into DRM responses.
 *
 * The root control structure is &struct amdgpu_display_manager.
 */

/* basic init/fini API */
static int amdgpu_dm_init(struct amdgpu_device *adev);
static void amdgpu_dm_fini(struct amdgpu_device *adev);

/*
 * initializes drm_device display related structures, based on the information
 * provided by DAL. The drm strcutures are: drm_crtc, drm_connector,
 * drm_encoder, drm_mode_config
 *
 * Returns 0 on success
 */
static int amdgpu_dm_initialize_drm_device(struct amdgpu_device *adev);
/* removes and deallocates the drm structures, created by the above function */
static void amdgpu_dm_destroy_drm_device(struct amdgpu_display_manager *dm);

static int amdgpu_dm_plane_init(struct amdgpu_display_manager *dm,
				struct drm_plane *plane,
				unsigned long possible_crtcs,
				const struct dc_plane_cap *plane_cap);
static int amdgpu_dm_crtc_init(struct amdgpu_display_manager *dm,
			       struct drm_plane *plane,
			       uint32_t link_index);
static int amdgpu_dm_connector_init(struct amdgpu_display_manager *dm,
				    struct amdgpu_dm_connector *amdgpu_dm_connector,
				    uint32_t link_index,
				    struct amdgpu_encoder *amdgpu_encoder);
static int amdgpu_dm_encoder_init(struct drm_device *dev,
				  struct amdgpu_encoder *aencoder,
				  uint32_t link_index);

static int amdgpu_dm_connector_get_modes(struct drm_connector *connector);

static int amdgpu_dm_atomic_commit(struct drm_device *dev,
				   struct drm_atomic_state *state,
				   bool nonblock);

static void amdgpu_dm_atomic_commit_tail(struct drm_atomic_state *state);

static int amdgpu_dm_atomic_check(struct drm_device *dev,
				  struct drm_atomic_state *state);

static void handle_cursor_update(struct drm_plane *plane,
				 struct drm_plane_state *old_plane_state);

static void amdgpu_dm_set_psr_caps(struct dc_link *link);
static bool amdgpu_dm_psr_enable(struct dc_stream_state *stream);
static bool amdgpu_dm_link_setup_psr(struct dc_stream_state *stream);
static bool amdgpu_dm_psr_disable(struct dc_stream_state *stream);
static bool amdgpu_dm_psr_disable_all(struct amdgpu_display_manager *dm);

/*
 * dm_vblank_get_counter
 *
 * @brief
 * Get counter for number of vertical blanks
 *
 * @param
 * struct amdgpu_device *adev - [in] desired amdgpu device
 * int disp_idx - [in] which CRTC to get the counter from
 *
 * @return
 * Counter for vertical blanks
 */
static u32 dm_vblank_get_counter(struct amdgpu_device *adev, int crtc)
{
	if (crtc >= adev->mode_info.num_crtc)
		return 0;
	else {
		struct amdgpu_crtc *acrtc = adev->mode_info.crtcs[crtc];
		struct dm_crtc_state *acrtc_state = to_dm_crtc_state(
				acrtc->base.state);


		if (acrtc_state->stream == NULL) {
			DRM_ERROR("dc_stream_state is NULL for crtc '%d'!\n",
				  crtc);
			return 0;
		}

		return dc_stream_get_vblank_counter(acrtc_state->stream);
	}
}

static int dm_crtc_get_scanoutpos(struct amdgpu_device *adev, int crtc,
				  u32 *vbl, u32 *position)
{
	uint32_t v_blank_start, v_blank_end, h_position, v_position;

	if ((crtc < 0) || (crtc >= adev->mode_info.num_crtc))
		return -EINVAL;
	else {
		struct amdgpu_crtc *acrtc = adev->mode_info.crtcs[crtc];
		struct dm_crtc_state *acrtc_state = to_dm_crtc_state(
						acrtc->base.state);

		if (acrtc_state->stream ==  NULL) {
			DRM_ERROR("dc_stream_state is NULL for crtc '%d'!\n",
				  crtc);
			return 0;
		}

		/*
		 * TODO rework base driver to use values directly.
		 * for now parse it back into reg-format
		 */
		dc_stream_get_scanoutpos(acrtc_state->stream,
					 &v_blank_start,
					 &v_blank_end,
					 &h_position,
					 &v_position);

		*position = v_position | (h_position << 16);
		*vbl = v_blank_start | (v_blank_end << 16);
	}

	return 0;
}

static bool dm_is_idle(void *handle)
{
	/* XXX todo */
	return true;
}

static int dm_wait_for_idle(void *handle)
{
	/* XXX todo */
	return 0;
}

static bool dm_check_soft_reset(void *handle)
{
	return false;
}

static int dm_soft_reset(void *handle)
{
	/* XXX todo */
	return 0;
}

static struct amdgpu_crtc *
get_crtc_by_otg_inst(struct amdgpu_device *adev,
		     int otg_inst)
{
	struct drm_device *dev = adev_to_drm(adev);
	struct drm_crtc *crtc;
	struct amdgpu_crtc *amdgpu_crtc;

	if (otg_inst == -1) {
		WARN_ON(1);
		return adev->mode_info.crtcs[0];
	}

	list_for_each_entry(crtc, &dev->mode_config.crtc_list, head) {
		amdgpu_crtc = to_amdgpu_crtc(crtc);

		if (amdgpu_crtc->otg_inst == otg_inst)
			return amdgpu_crtc;
	}

	return NULL;
}

static inline bool amdgpu_dm_vrr_active(struct dm_crtc_state *dm_state)
{
	return dm_state->freesync_config.state == VRR_STATE_ACTIVE_VARIABLE ||
	       dm_state->freesync_config.state == VRR_STATE_ACTIVE_FIXED;
}

/**
 * dm_pflip_high_irq() - Handle pageflip interrupt
 * @interrupt_params: ignored
 *
 * Handles the pageflip interrupt by notifying all interested parties
 * that the pageflip has been completed.
 */
static void dm_pflip_high_irq(void *interrupt_params)
{
	struct amdgpu_crtc *amdgpu_crtc;
	struct common_irq_params *irq_params = interrupt_params;
	struct amdgpu_device *adev = irq_params->adev;
	unsigned long flags;
	struct drm_pending_vblank_event *e;
	struct dm_crtc_state *acrtc_state;
	uint32_t vpos, hpos, v_blank_start, v_blank_end;
	bool vrr_active;

	amdgpu_crtc = get_crtc_by_otg_inst(adev, irq_params->irq_src - IRQ_TYPE_PFLIP);

	/* IRQ could occur when in initial stage */
	/* TODO work and BO cleanup */
	if (amdgpu_crtc == NULL) {
		DRM_DEBUG_DRIVER("CRTC is null, returning.\n");
		return;
	}

	spin_lock_irqsave(&adev_to_drm(adev)->event_lock, flags);

	if (amdgpu_crtc->pflip_status != AMDGPU_FLIP_SUBMITTED){
		DRM_DEBUG_DRIVER("amdgpu_crtc->pflip_status = %d !=AMDGPU_FLIP_SUBMITTED(%d) on crtc:%d[%p] \n",
						 amdgpu_crtc->pflip_status,
						 AMDGPU_FLIP_SUBMITTED,
						 amdgpu_crtc->crtc_id,
						 amdgpu_crtc);
		spin_unlock_irqrestore(&adev_to_drm(adev)->event_lock, flags);
		return;
	}

	/* page flip completed. */
	e = amdgpu_crtc->event;
	amdgpu_crtc->event = NULL;

	if (!e)
		WARN_ON(1);

	acrtc_state = to_dm_crtc_state(amdgpu_crtc->base.state);
	vrr_active = amdgpu_dm_vrr_active(acrtc_state);

	/* Fixed refresh rate, or VRR scanout position outside front-porch? */
	if (!vrr_active ||
	    !dc_stream_get_scanoutpos(acrtc_state->stream, &v_blank_start,
				      &v_blank_end, &hpos, &vpos) ||
	    (vpos < v_blank_start)) {
		/* Update to correct count and vblank timestamp if racing with
		 * vblank irq. This also updates to the correct vblank timestamp
		 * even in VRR mode, as scanout is past the front-porch atm.
		 */
		drm_crtc_accurate_vblank_count(&amdgpu_crtc->base);

		/* Wake up userspace by sending the pageflip event with proper
		 * count and timestamp of vblank of flip completion.
		 */
		if (e) {
			drm_crtc_send_vblank_event(&amdgpu_crtc->base, e);

			/* Event sent, so done with vblank for this flip */
			drm_crtc_vblank_put(&amdgpu_crtc->base);
		}
	} else if (e) {
		/* VRR active and inside front-porch: vblank count and
		 * timestamp for pageflip event will only be up to date after
		 * drm_crtc_handle_vblank() has been executed from late vblank
		 * irq handler after start of back-porch (vline 0). We queue the
		 * pageflip event for send-out by drm_crtc_handle_vblank() with
		 * updated timestamp and count, once it runs after us.
		 *
		 * We need to open-code this instead of using the helper
		 * drm_crtc_arm_vblank_event(), as that helper would
		 * call drm_crtc_accurate_vblank_count(), which we must
		 * not call in VRR mode while we are in front-porch!
		 */

		/* sequence will be replaced by real count during send-out. */
		e->sequence = drm_crtc_vblank_count(&amdgpu_crtc->base);
		e->pipe = amdgpu_crtc->crtc_id;

		list_add_tail(&e->base.link, &adev_to_drm(adev)->vblank_event_list);
		e = NULL;
	}

	/* Keep track of vblank of this flip for flip throttling. We use the
	 * cooked hw counter, as that one incremented at start of this vblank
	 * of pageflip completion, so last_flip_vblank is the forbidden count
	 * for queueing new pageflips if vsync + VRR is enabled.
	 */
	amdgpu_crtc->last_flip_vblank =
		amdgpu_get_vblank_counter_kms(&amdgpu_crtc->base);

	amdgpu_crtc->pflip_status = AMDGPU_FLIP_NONE;
	spin_unlock_irqrestore(&adev_to_drm(adev)->event_lock, flags);

	DRM_DEBUG_DRIVER("crtc:%d[%p], pflip_stat:AMDGPU_FLIP_NONE, vrr[%d]-fp %d\n",
			 amdgpu_crtc->crtc_id, amdgpu_crtc,
			 vrr_active, (int) !e);
}

static void dm_vupdate_high_irq(void *interrupt_params)
{
	struct common_irq_params *irq_params = interrupt_params;
	struct amdgpu_device *adev = irq_params->adev;
	struct amdgpu_crtc *acrtc;
	struct dm_crtc_state *acrtc_state;
	unsigned long flags;

	acrtc = get_crtc_by_otg_inst(adev, irq_params->irq_src - IRQ_TYPE_VUPDATE);

	if (acrtc) {
		acrtc_state = to_dm_crtc_state(acrtc->base.state);

		DRM_DEBUG_VBL("crtc:%d, vupdate-vrr:%d\n",
			      acrtc->crtc_id,
			      amdgpu_dm_vrr_active(acrtc_state));

		/* Core vblank handling is done here after end of front-porch in
		 * vrr mode, as vblank timestamping will give valid results
		 * while now done after front-porch. This will also deliver
		 * page-flip completion events that have been queued to us
		 * if a pageflip happened inside front-porch.
		 */
		if (amdgpu_dm_vrr_active(acrtc_state)) {
			drm_crtc_handle_vblank(&acrtc->base);

			/* BTR processing for pre-DCE12 ASICs */
			if (acrtc_state->stream &&
			    adev->family < AMDGPU_FAMILY_AI) {
				spin_lock_irqsave(&adev_to_drm(adev)->event_lock, flags);
				mod_freesync_handle_v_update(
				    adev->dm.freesync_module,
				    acrtc_state->stream,
				    &acrtc_state->vrr_params);

				dc_stream_adjust_vmin_vmax(
				    adev->dm.dc,
				    acrtc_state->stream,
				    &acrtc_state->vrr_params.adjust);
				spin_unlock_irqrestore(&adev_to_drm(adev)->event_lock, flags);
			}
		}
	}
}

/**
 * dm_crtc_high_irq() - Handles CRTC interrupt
 * @interrupt_params: used for determining the CRTC instance
 *
 * Handles the CRTC/VSYNC interrupt by notfying DRM's VBLANK
 * event handler.
 */
static void dm_crtc_high_irq(void *interrupt_params)
{
	struct common_irq_params *irq_params = interrupt_params;
	struct amdgpu_device *adev = irq_params->adev;
	struct amdgpu_crtc *acrtc;
	struct dm_crtc_state *acrtc_state;
	unsigned long flags;

	acrtc = get_crtc_by_otg_inst(adev, irq_params->irq_src - IRQ_TYPE_VBLANK);
	if (!acrtc)
		return;

	acrtc_state = to_dm_crtc_state(acrtc->base.state);

	DRM_DEBUG_VBL("crtc:%d, vupdate-vrr:%d, planes:%d\n", acrtc->crtc_id,
			 amdgpu_dm_vrr_active(acrtc_state),
			 acrtc_state->active_planes);

	/**
	 * Core vblank handling at start of front-porch is only possible
	 * in non-vrr mode, as only there vblank timestamping will give
	 * valid results while done in front-porch. Otherwise defer it
	 * to dm_vupdate_high_irq after end of front-porch.
	 */
	if (!amdgpu_dm_vrr_active(acrtc_state))
		drm_crtc_handle_vblank(&acrtc->base);

	/**
	 * Following stuff must happen at start of vblank, for crc
	 * computation and below-the-range btr support in vrr mode.
	 */
	amdgpu_dm_crtc_handle_crc_irq(&acrtc->base);

	/* BTR updates need to happen before VUPDATE on Vega and above. */
	if (adev->family < AMDGPU_FAMILY_AI)
		return;

	spin_lock_irqsave(&adev_to_drm(adev)->event_lock, flags);

	if (acrtc_state->stream && acrtc_state->vrr_params.supported &&
	    acrtc_state->freesync_config.state == VRR_STATE_ACTIVE_VARIABLE) {
		mod_freesync_handle_v_update(adev->dm.freesync_module,
					     acrtc_state->stream,
					     &acrtc_state->vrr_params);

		dc_stream_adjust_vmin_vmax(adev->dm.dc, acrtc_state->stream,
					   &acrtc_state->vrr_params.adjust);
	}

	/*
	 * If there aren't any active_planes then DCH HUBP may be clock-gated.
	 * In that case, pageflip completion interrupts won't fire and pageflip
	 * completion events won't get delivered. Prevent this by sending
	 * pending pageflip events from here if a flip is still pending.
	 *
	 * If any planes are enabled, use dm_pflip_high_irq() instead, to
	 * avoid race conditions between flip programming and completion,
	 * which could cause too early flip completion events.
	 */
	if (adev->family >= AMDGPU_FAMILY_RV &&
	    acrtc->pflip_status == AMDGPU_FLIP_SUBMITTED &&
	    acrtc_state->active_planes == 0) {
		if (acrtc->event) {
			drm_crtc_send_vblank_event(&acrtc->base, acrtc->event);
			acrtc->event = NULL;
			drm_crtc_vblank_put(&acrtc->base);
		}
		acrtc->pflip_status = AMDGPU_FLIP_NONE;
	}

	spin_unlock_irqrestore(&adev_to_drm(adev)->event_lock, flags);
}

static int dm_set_clockgating_state(void *handle,
		  enum amd_clockgating_state state)
{
	return 0;
}

static int dm_set_powergating_state(void *handle,
		  enum amd_powergating_state state)
{
	return 0;
}

/* Prototypes of private functions */
static int dm_early_init(void* handle);

/* Allocate memory for FBC compressed data  */
static void amdgpu_dm_fbc_init(struct drm_connector *connector)
{
	struct drm_device *dev = connector->dev;
	struct amdgpu_device *adev = drm_to_adev(dev);
	struct dm_comressor_info *compressor = &adev->dm.compressor;
	struct amdgpu_dm_connector *aconn = to_amdgpu_dm_connector(connector);
	struct drm_display_mode *mode;
	unsigned long max_size = 0;

	if (adev->dm.dc->fbc_compressor == NULL)
		return;

	if (aconn->dc_link->connector_signal != SIGNAL_TYPE_EDP)
		return;

	if (compressor->bo_ptr)
		return;


	list_for_each_entry(mode, &connector->modes, head) {
		if (max_size < mode->htotal * mode->vtotal)
			max_size = mode->htotal * mode->vtotal;
	}

	if (max_size) {
		int r = amdgpu_bo_create_kernel(adev, max_size * 4, PAGE_SIZE,
			    AMDGPU_GEM_DOMAIN_GTT, &compressor->bo_ptr,
			    &compressor->gpu_addr, &compressor->cpu_addr);

		if (r)
			DRM_ERROR("DM: Failed to initialize FBC\n");
		else {
			adev->dm.dc->ctx->fbc_gpu_addr = compressor->gpu_addr;
			DRM_INFO("DM: FBC alloc %lu\n", max_size*4);
		}

	}

}

static int amdgpu_dm_audio_component_get_eld(struct device *kdev, int port,
					  int pipe, bool *enabled,
					  unsigned char *buf, int max_bytes)
{
	struct drm_device *dev = dev_get_drvdata(kdev);
	struct amdgpu_device *adev = drm_to_adev(dev);
	struct drm_connector *connector;
	struct drm_connector_list_iter conn_iter;
	struct amdgpu_dm_connector *aconnector;
	int ret = 0;

	*enabled = false;

	mutex_lock(&adev->dm.audio_lock);

	drm_connector_list_iter_begin(dev, &conn_iter);
	drm_for_each_connector_iter(connector, &conn_iter) {
		aconnector = to_amdgpu_dm_connector(connector);
		if (aconnector->audio_inst != port)
			continue;

		*enabled = true;
		ret = drm_eld_size(connector->eld);
		memcpy(buf, connector->eld, min(max_bytes, ret));

		break;
	}
	drm_connector_list_iter_end(&conn_iter);

	mutex_unlock(&adev->dm.audio_lock);

	DRM_DEBUG_KMS("Get ELD : idx=%d ret=%d en=%d\n", port, ret, *enabled);

	return ret;
}

static const struct drm_audio_component_ops amdgpu_dm_audio_component_ops = {
	.get_eld = amdgpu_dm_audio_component_get_eld,
};

static int amdgpu_dm_audio_component_bind(struct device *kdev,
				       struct device *hda_kdev, void *data)
{
	struct drm_device *dev = dev_get_drvdata(kdev);
	struct amdgpu_device *adev = drm_to_adev(dev);
	struct drm_audio_component *acomp = data;

	acomp->ops = &amdgpu_dm_audio_component_ops;
	acomp->dev = kdev;
	adev->dm.audio_component = acomp;

	return 0;
}

static void amdgpu_dm_audio_component_unbind(struct device *kdev,
					  struct device *hda_kdev, void *data)
{
	struct drm_device *dev = dev_get_drvdata(kdev);
	struct amdgpu_device *adev = drm_to_adev(dev);
	struct drm_audio_component *acomp = data;

	acomp->ops = NULL;
	acomp->dev = NULL;
	adev->dm.audio_component = NULL;
}

static const struct component_ops amdgpu_dm_audio_component_bind_ops = {
	.bind	= amdgpu_dm_audio_component_bind,
	.unbind	= amdgpu_dm_audio_component_unbind,
};

static int amdgpu_dm_audio_init(struct amdgpu_device *adev)
{
	int i, ret;

	if (!amdgpu_audio)
		return 0;

	adev->mode_info.audio.enabled = true;

	adev->mode_info.audio.num_pins = adev->dm.dc->res_pool->audio_count;

	for (i = 0; i < adev->mode_info.audio.num_pins; i++) {
		adev->mode_info.audio.pin[i].channels = -1;
		adev->mode_info.audio.pin[i].rate = -1;
		adev->mode_info.audio.pin[i].bits_per_sample = -1;
		adev->mode_info.audio.pin[i].status_bits = 0;
		adev->mode_info.audio.pin[i].category_code = 0;
		adev->mode_info.audio.pin[i].connected = false;
		adev->mode_info.audio.pin[i].id =
			adev->dm.dc->res_pool->audios[i]->inst;
		adev->mode_info.audio.pin[i].offset = 0;
	}

	ret = component_add(adev->dev, &amdgpu_dm_audio_component_bind_ops);
	if (ret < 0)
		return ret;

	adev->dm.audio_registered = true;

	return 0;
}

static void amdgpu_dm_audio_fini(struct amdgpu_device *adev)
{
	if (!amdgpu_audio)
		return;

	if (!adev->mode_info.audio.enabled)
		return;

	if (adev->dm.audio_registered) {
		component_del(adev->dev, &amdgpu_dm_audio_component_bind_ops);
		adev->dm.audio_registered = false;
	}

	/* TODO: Disable audio? */

	adev->mode_info.audio.enabled = false;
}

static  void amdgpu_dm_audio_eld_notify(struct amdgpu_device *adev, int pin)
{
	struct drm_audio_component *acomp = adev->dm.audio_component;

	if (acomp && acomp->audio_ops && acomp->audio_ops->pin_eld_notify) {
		DRM_DEBUG_KMS("Notify ELD: %d\n", pin);

		acomp->audio_ops->pin_eld_notify(acomp->audio_ops->audio_ptr,
						 pin, -1);
	}
}

static int dm_dmub_hw_init(struct amdgpu_device *adev)
{
	const struct dmcub_firmware_header_v1_0 *hdr;
	struct dmub_srv *dmub_srv = adev->dm.dmub_srv;
	struct dmub_srv_fb_info *fb_info = adev->dm.dmub_fb_info;
	const struct firmware *dmub_fw = adev->dm.dmub_fw;
	struct dmcu *dmcu = adev->dm.dc->res_pool->dmcu;
	struct abm *abm = adev->dm.dc->res_pool->abm;
	struct dmub_srv_hw_params hw_params;
	enum dmub_status status;
	const unsigned char *fw_inst_const, *fw_bss_data;
	uint32_t i, fw_inst_const_size, fw_bss_data_size;
	bool has_hw_support;

	if (!dmub_srv)
		/* DMUB isn't supported on the ASIC. */
		return 0;

	if (!fb_info) {
		DRM_ERROR("No framebuffer info for DMUB service.\n");
		return -EINVAL;
	}

	if (!dmub_fw) {
		/* Firmware required for DMUB support. */
		DRM_ERROR("No firmware provided for DMUB.\n");
		return -EINVAL;
	}

	status = dmub_srv_has_hw_support(dmub_srv, &has_hw_support);
	if (status != DMUB_STATUS_OK) {
		DRM_ERROR("Error checking HW support for DMUB: %d\n", status);
		return -EINVAL;
	}

	if (!has_hw_support) {
		DRM_INFO("DMUB unsupported on ASIC\n");
		return 0;
	}

	hdr = (const struct dmcub_firmware_header_v1_0 *)dmub_fw->data;

	fw_inst_const = dmub_fw->data +
			le32_to_cpu(hdr->header.ucode_array_offset_bytes) +
			PSP_HEADER_BYTES;

	fw_bss_data = dmub_fw->data +
		      le32_to_cpu(hdr->header.ucode_array_offset_bytes) +
		      le32_to_cpu(hdr->inst_const_bytes);

	/* Copy firmware and bios info into FB memory. */
	fw_inst_const_size = le32_to_cpu(hdr->inst_const_bytes) -
			     PSP_HEADER_BYTES - PSP_FOOTER_BYTES;

	fw_bss_data_size = le32_to_cpu(hdr->bss_data_bytes);

	/* if adev->firmware.load_type == AMDGPU_FW_LOAD_PSP,
	 * amdgpu_ucode_init_single_fw will load dmub firmware
	 * fw_inst_const part to cw0; otherwise, the firmware back door load
	 * will be done by dm_dmub_hw_init
	 */
	if (adev->firmware.load_type != AMDGPU_FW_LOAD_PSP) {
		memcpy(fb_info->fb[DMUB_WINDOW_0_INST_CONST].cpu_addr, fw_inst_const,
				fw_inst_const_size);
	}

	if (fw_bss_data_size)
		memcpy(fb_info->fb[DMUB_WINDOW_2_BSS_DATA].cpu_addr,
		       fw_bss_data, fw_bss_data_size);

	/* Copy firmware bios info into FB memory. */
	memcpy(fb_info->fb[DMUB_WINDOW_3_VBIOS].cpu_addr, adev->bios,
	       adev->bios_size);

	/* Reset regions that need to be reset. */
	memset(fb_info->fb[DMUB_WINDOW_4_MAILBOX].cpu_addr, 0,
	fb_info->fb[DMUB_WINDOW_4_MAILBOX].size);

	memset(fb_info->fb[DMUB_WINDOW_5_TRACEBUFF].cpu_addr, 0,
	       fb_info->fb[DMUB_WINDOW_5_TRACEBUFF].size);

	memset(fb_info->fb[DMUB_WINDOW_6_FW_STATE].cpu_addr, 0,
	       fb_info->fb[DMUB_WINDOW_6_FW_STATE].size);

	/* Initialize hardware. */
	memset(&hw_params, 0, sizeof(hw_params));
	hw_params.fb_base = adev->gmc.fb_start;
	hw_params.fb_offset = adev->gmc.aper_base;

	/* backdoor load firmware and trigger dmub running */
	if (adev->firmware.load_type != AMDGPU_FW_LOAD_PSP)
		hw_params.load_inst_const = true;

	if (dmcu)
		hw_params.psp_version = dmcu->psp_version;

	for (i = 0; i < fb_info->num_fb; ++i)
		hw_params.fb[i] = &fb_info->fb[i];

	status = dmub_srv_hw_init(dmub_srv, &hw_params);
	if (status != DMUB_STATUS_OK) {
		DRM_ERROR("Error initializing DMUB HW: %d\n", status);
		return -EINVAL;
	}

	/* Wait for firmware load to finish. */
	status = dmub_srv_wait_for_auto_load(dmub_srv, 100000);
	if (status != DMUB_STATUS_OK)
		DRM_WARN("Wait for DMUB auto-load failed: %d\n", status);

	/* Init DMCU and ABM if available. */
	if (dmcu && abm) {
		dmcu->funcs->dmcu_init(dmcu);
		abm->dmcu_is_running = dmcu->funcs->is_dmcu_initialized(dmcu);
	}

	adev->dm.dc->ctx->dmub_srv = dc_dmub_srv_create(adev->dm.dc, dmub_srv);
	if (!adev->dm.dc->ctx->dmub_srv) {
		DRM_ERROR("Couldn't allocate DC DMUB server!\n");
		return -ENOMEM;
	}

	DRM_INFO("DMUB hardware initialized: version=0x%08X\n",
		 adev->dm.dmcub_fw_version);

	return 0;
}

static int amdgpu_dm_init(struct amdgpu_device *adev)
{
	struct dc_init_data init_data;
#ifdef CONFIG_DRM_AMD_DC_HDCP
	struct dc_callback_init init_params;
#endif
	int r;

	adev->dm.ddev = adev_to_drm(adev);
	adev->dm.adev = adev;

	/* Zero all the fields */
	memset(&init_data, 0, sizeof(init_data));
#ifdef CONFIG_DRM_AMD_DC_HDCP
	memset(&init_params, 0, sizeof(init_params));
#endif

	mutex_init(&adev->dm.dc_lock);
	mutex_init(&adev->dm.audio_lock);

	if(amdgpu_dm_irq_init(adev)) {
		DRM_ERROR("amdgpu: failed to initialize DM IRQ support.\n");
		goto error;
	}

	init_data.asic_id.chip_family = adev->family;

	init_data.asic_id.pci_revision_id = adev->pdev->revision;
	init_data.asic_id.hw_internal_rev = adev->external_rev_id;

	init_data.asic_id.vram_width = adev->gmc.vram_width;
	/* TODO: initialize init_data.asic_id.vram_type here!!!! */
	init_data.asic_id.atombios_base_address =
		adev->mode_info.atom_context->bios;

	init_data.driver = adev;

	adev->dm.cgs_device = amdgpu_cgs_create_device(adev);

	if (!adev->dm.cgs_device) {
		DRM_ERROR("amdgpu: failed to create cgs device.\n");
		goto error;
	}

	init_data.cgs_device = adev->dm.cgs_device;

	init_data.dce_environment = DCE_ENV_PRODUCTION_DRV;

	switch (adev->asic_type) {
	case CHIP_CARRIZO:
	case CHIP_STONEY:
	case CHIP_RAVEN:
	case CHIP_RENOIR:
		init_data.flags.gpu_vm_support = true;
		break;
	default:
		break;
	}

	if (amdgpu_dc_feature_mask & DC_FBC_MASK)
		init_data.flags.fbc_support = true;

	if (amdgpu_dc_feature_mask & DC_MULTI_MON_PP_MCLK_SWITCH_MASK)
		init_data.flags.multi_mon_pp_mclk_switch = true;

	if (amdgpu_dc_feature_mask & DC_DISABLE_FRACTIONAL_PWM_MASK)
		init_data.flags.disable_fractional_pwm = true;

	init_data.flags.power_down_display_on_boot = true;

	init_data.soc_bounding_box = adev->dm.soc_bounding_box;

	/* Display Core create. */
	adev->dm.dc = dc_create(&init_data);

	if (adev->dm.dc) {
		DRM_INFO("Display Core initialized with v%s!\n", DC_VER);
	} else {
		DRM_INFO("Display Core failed to initialize with v%s!\n", DC_VER);
		goto error;
	}

	if (amdgpu_dc_debug_mask & DC_DISABLE_PIPE_SPLIT) {
		adev->dm.dc->debug.force_single_disp_pipe_split = false;
		adev->dm.dc->debug.pipe_split_policy = MPC_SPLIT_AVOID;
	}

	if (adev->asic_type != CHIP_CARRIZO && adev->asic_type != CHIP_STONEY)
		adev->dm.dc->debug.disable_stutter = amdgpu_pp_feature_mask & PP_STUTTER_MODE ? false : true;

	if (amdgpu_dc_debug_mask & DC_DISABLE_STUTTER)
		adev->dm.dc->debug.disable_stutter = true;

	if (amdgpu_dc_debug_mask & DC_DISABLE_DSC)
		adev->dm.dc->debug.disable_dsc = true;

	if (amdgpu_dc_debug_mask & DC_DISABLE_CLOCK_GATING)
		adev->dm.dc->debug.disable_clock_gate = true;

	r = dm_dmub_hw_init(adev);
	if (r) {
		DRM_ERROR("DMUB interface failed to initialize: status=%d\n", r);
		goto error;
	}

	dc_hardware_init(adev->dm.dc);

	adev->dm.freesync_module = mod_freesync_create(adev->dm.dc);
	if (!adev->dm.freesync_module) {
		DRM_ERROR(
		"amdgpu: failed to initialize freesync_module.\n");
	} else
		DRM_DEBUG_DRIVER("amdgpu: freesync_module init done %p.\n",
				adev->dm.freesync_module);

	amdgpu_dm_init_color_mod();

#ifdef CONFIG_DRM_AMD_DC_HDCP
	if (adev->asic_type >= CHIP_RAVEN) {
		adev->dm.hdcp_workqueue = hdcp_create_workqueue(adev, &init_params.cp_psp, adev->dm.dc);

		if (!adev->dm.hdcp_workqueue)
			DRM_ERROR("amdgpu: failed to initialize hdcp_workqueue.\n");
		else
			DRM_DEBUG_DRIVER("amdgpu: hdcp_workqueue init done %p.\n", adev->dm.hdcp_workqueue);

		dc_init_callbacks(adev->dm.dc, &init_params);
	}
#endif
	if (amdgpu_dm_initialize_drm_device(adev)) {
		DRM_ERROR(
		"amdgpu: failed to initialize sw for display support.\n");
		goto error;
	}

	/* Update the actual used number of crtc */
	adev->mode_info.num_crtc = adev->dm.display_indexes_num;

	/* create fake encoders for MST */
	dm_dp_create_fake_mst_encoders(adev);

	/* TODO: Add_display_info? */

	/* TODO use dynamic cursor width */
	adev_to_drm(adev)->mode_config.cursor_width = adev->dm.dc->caps.max_cursor_size;
	adev_to_drm(adev)->mode_config.cursor_height = adev->dm.dc->caps.max_cursor_size;

	if (drm_vblank_init(adev_to_drm(adev), adev->dm.display_indexes_num)) {
		DRM_ERROR(
		"amdgpu: failed to initialize sw for display support.\n");
		goto error;
	}

	DRM_DEBUG_DRIVER("KMS initialized.\n");

	return 0;
error:
	amdgpu_dm_fini(adev);

	return -EINVAL;
}

static void amdgpu_dm_fini(struct amdgpu_device *adev)
{
	int i;

	for (i = 0; i < adev->dm.display_indexes_num; i++) {
		drm_encoder_cleanup(&adev->dm.mst_encoders[i].base);
	}

	amdgpu_dm_audio_fini(adev);

	amdgpu_dm_destroy_drm_device(&adev->dm);

#ifdef CONFIG_DRM_AMD_DC_HDCP
	if (adev->dm.hdcp_workqueue) {
		hdcp_destroy(adev->dm.hdcp_workqueue);
		adev->dm.hdcp_workqueue = NULL;
	}

	if (adev->dm.dc)
		dc_deinit_callbacks(adev->dm.dc);
#endif
	if (adev->dm.dc->ctx->dmub_srv) {
		dc_dmub_srv_destroy(&adev->dm.dc->ctx->dmub_srv);
		adev->dm.dc->ctx->dmub_srv = NULL;
	}

	if (adev->dm.dmub_bo)
		amdgpu_bo_free_kernel(&adev->dm.dmub_bo,
				      &adev->dm.dmub_bo_gpu_addr,
				      &adev->dm.dmub_bo_cpu_addr);

	/* DC Destroy TODO: Replace destroy DAL */
	if (adev->dm.dc)
		dc_destroy(&adev->dm.dc);
	/*
	 * TODO: pageflip, vlank interrupt
	 *
	 * amdgpu_dm_irq_fini(adev);
	 */

	if (adev->dm.cgs_device) {
		amdgpu_cgs_destroy_device(adev->dm.cgs_device);
		adev->dm.cgs_device = NULL;
	}
	if (adev->dm.freesync_module) {
		mod_freesync_destroy(adev->dm.freesync_module);
		adev->dm.freesync_module = NULL;
	}

	mutex_destroy(&adev->dm.audio_lock);
	mutex_destroy(&adev->dm.dc_lock);

	return;
}

static int load_dmcu_fw(struct amdgpu_device *adev)
{
	const char *fw_name_dmcu = NULL;
	int r;
	const struct dmcu_firmware_header_v1_0 *hdr;

	switch(adev->asic_type) {
#if defined(CONFIG_DRM_AMD_DC_SI)
	case CHIP_TAHITI:
	case CHIP_PITCAIRN:
	case CHIP_VERDE:
	case CHIP_OLAND:
#endif
	case CHIP_BONAIRE:
	case CHIP_HAWAII:
	case CHIP_KAVERI:
	case CHIP_KABINI:
	case CHIP_MULLINS:
	case CHIP_TONGA:
	case CHIP_FIJI:
	case CHIP_CARRIZO:
	case CHIP_STONEY:
	case CHIP_POLARIS11:
	case CHIP_POLARIS10:
	case CHIP_POLARIS12:
	case CHIP_VEGAM:
	case CHIP_VEGA10:
	case CHIP_VEGA12:
	case CHIP_VEGA20:
	case CHIP_NAVI10:
	case CHIP_NAVI14:
	case CHIP_RENOIR:
#if defined(CONFIG_DRM_AMD_DC_DCN3_0)
	case CHIP_SIENNA_CICHLID:
	case CHIP_NAVY_FLOUNDER:
#endif
		return 0;
	case CHIP_NAVI12:
		fw_name_dmcu = FIRMWARE_NAVI12_DMCU;
		break;
	case CHIP_RAVEN:
		if (ASICREV_IS_PICASSO(adev->external_rev_id))
			fw_name_dmcu = FIRMWARE_RAVEN_DMCU;
		else if (ASICREV_IS_RAVEN2(adev->external_rev_id))
			fw_name_dmcu = FIRMWARE_RAVEN_DMCU;
		else
			return 0;
		break;
	default:
		DRM_ERROR("Unsupported ASIC type: 0x%X\n", adev->asic_type);
		return -EINVAL;
	}

	if (adev->firmware.load_type != AMDGPU_FW_LOAD_PSP) {
		DRM_DEBUG_KMS("dm: DMCU firmware not supported on direct or SMU loading\n");
		return 0;
	}

	r = request_firmware_direct(&adev->dm.fw_dmcu, fw_name_dmcu, adev->dev);
	if (r == -ENOENT) {
		/* DMCU firmware is not necessary, so don't raise a fuss if it's missing */
		DRM_DEBUG_KMS("dm: DMCU firmware not found\n");
		adev->dm.fw_dmcu = NULL;
		return 0;
	}
	if (r) {
		dev_err(adev->dev, "amdgpu_dm: Can't load firmware \"%s\"\n",
			fw_name_dmcu);
		return r;
	}

	r = amdgpu_ucode_validate(adev->dm.fw_dmcu);
	if (r) {
		dev_err(adev->dev, "amdgpu_dm: Can't validate firmware \"%s\"\n",
			fw_name_dmcu);
		release_firmware(adev->dm.fw_dmcu);
		adev->dm.fw_dmcu = NULL;
		return r;
	}

	hdr = (const struct dmcu_firmware_header_v1_0 *)adev->dm.fw_dmcu->data;
	adev->firmware.ucode[AMDGPU_UCODE_ID_DMCU_ERAM].ucode_id = AMDGPU_UCODE_ID_DMCU_ERAM;
	adev->firmware.ucode[AMDGPU_UCODE_ID_DMCU_ERAM].fw = adev->dm.fw_dmcu;
	adev->firmware.fw_size +=
		ALIGN(le32_to_cpu(hdr->header.ucode_size_bytes) - le32_to_cpu(hdr->intv_size_bytes), PAGE_SIZE);

	adev->firmware.ucode[AMDGPU_UCODE_ID_DMCU_INTV].ucode_id = AMDGPU_UCODE_ID_DMCU_INTV;
	adev->firmware.ucode[AMDGPU_UCODE_ID_DMCU_INTV].fw = adev->dm.fw_dmcu;
	adev->firmware.fw_size +=
		ALIGN(le32_to_cpu(hdr->intv_size_bytes), PAGE_SIZE);

	adev->dm.dmcu_fw_version = le32_to_cpu(hdr->header.ucode_version);

	DRM_DEBUG_KMS("PSP loading DMCU firmware\n");

	return 0;
}

static uint32_t amdgpu_dm_dmub_reg_read(void *ctx, uint32_t address)
{
	struct amdgpu_device *adev = ctx;

	return dm_read_reg(adev->dm.dc->ctx, address);
}

static void amdgpu_dm_dmub_reg_write(void *ctx, uint32_t address,
				     uint32_t value)
{
	struct amdgpu_device *adev = ctx;

	return dm_write_reg(adev->dm.dc->ctx, address, value);
}

static int dm_dmub_sw_init(struct amdgpu_device *adev)
{
	struct dmub_srv_create_params create_params;
	struct dmub_srv_region_params region_params;
	struct dmub_srv_region_info region_info;
	struct dmub_srv_fb_params fb_params;
	struct dmub_srv_fb_info *fb_info;
	struct dmub_srv *dmub_srv;
	const struct dmcub_firmware_header_v1_0 *hdr;
	const char *fw_name_dmub;
	enum dmub_asic dmub_asic;
	enum dmub_status status;
	int r;

	switch (adev->asic_type) {
	case CHIP_RENOIR:
		dmub_asic = DMUB_ASIC_DCN21;
		fw_name_dmub = FIRMWARE_RENOIR_DMUB;
		break;
#if defined(CONFIG_DRM_AMD_DC_DCN3_0)
	case CHIP_SIENNA_CICHLID:
		dmub_asic = DMUB_ASIC_DCN30;
		fw_name_dmub = FIRMWARE_SIENNA_CICHLID_DMUB;
		break;
	case CHIP_NAVY_FLOUNDER:
		dmub_asic = DMUB_ASIC_DCN30;
		fw_name_dmub = FIRMWARE_NAVY_FLOUNDER_DMUB;
		break;
#endif

	default:
		/* ASIC doesn't support DMUB. */
		return 0;
	}

	r = request_firmware_direct(&adev->dm.dmub_fw, fw_name_dmub, adev->dev);
	if (r) {
		DRM_ERROR("DMUB firmware loading failed: %d\n", r);
		return 0;
	}

	r = amdgpu_ucode_validate(adev->dm.dmub_fw);
	if (r) {
		DRM_ERROR("Couldn't validate DMUB firmware: %d\n", r);
		return 0;
	}

	hdr = (const struct dmcub_firmware_header_v1_0 *)adev->dm.dmub_fw->data;

	if (adev->firmware.load_type == AMDGPU_FW_LOAD_PSP) {
		adev->firmware.ucode[AMDGPU_UCODE_ID_DMCUB].ucode_id =
			AMDGPU_UCODE_ID_DMCUB;
		adev->firmware.ucode[AMDGPU_UCODE_ID_DMCUB].fw =
			adev->dm.dmub_fw;
		adev->firmware.fw_size +=
			ALIGN(le32_to_cpu(hdr->inst_const_bytes), PAGE_SIZE);

		DRM_INFO("Loading DMUB firmware via PSP: version=0x%08X\n",
			 adev->dm.dmcub_fw_version);
	}

	adev->dm.dmcub_fw_version = le32_to_cpu(hdr->header.ucode_version);

	adev->dm.dmub_srv = kzalloc(sizeof(*adev->dm.dmub_srv), GFP_KERNEL);
	dmub_srv = adev->dm.dmub_srv;

	if (!dmub_srv) {
		DRM_ERROR("Failed to allocate DMUB service!\n");
		return -ENOMEM;
	}

	memset(&create_params, 0, sizeof(create_params));
	create_params.user_ctx = adev;
	create_params.funcs.reg_read = amdgpu_dm_dmub_reg_read;
	create_params.funcs.reg_write = amdgpu_dm_dmub_reg_write;
	create_params.asic = dmub_asic;

	/* Create the DMUB service. */
	status = dmub_srv_create(dmub_srv, &create_params);
	if (status != DMUB_STATUS_OK) {
		DRM_ERROR("Error creating DMUB service: %d\n", status);
		return -EINVAL;
	}

	/* Calculate the size of all the regions for the DMUB service. */
	memset(&region_params, 0, sizeof(region_params));

	region_params.inst_const_size = le32_to_cpu(hdr->inst_const_bytes) -
					PSP_HEADER_BYTES - PSP_FOOTER_BYTES;
	region_params.bss_data_size = le32_to_cpu(hdr->bss_data_bytes);
	region_params.vbios_size = adev->bios_size;
	region_params.fw_bss_data = region_params.bss_data_size ?
		adev->dm.dmub_fw->data +
		le32_to_cpu(hdr->header.ucode_array_offset_bytes) +
		le32_to_cpu(hdr->inst_const_bytes) : NULL;
	region_params.fw_inst_const =
		adev->dm.dmub_fw->data +
		le32_to_cpu(hdr->header.ucode_array_offset_bytes) +
		PSP_HEADER_BYTES;

	status = dmub_srv_calc_region_info(dmub_srv, &region_params,
					   &region_info);

	if (status != DMUB_STATUS_OK) {
		DRM_ERROR("Error calculating DMUB region info: %d\n", status);
		return -EINVAL;
	}

	/*
	 * Allocate a framebuffer based on the total size of all the regions.
	 * TODO: Move this into GART.
	 */
	r = amdgpu_bo_create_kernel(adev, region_info.fb_size, PAGE_SIZE,
				    AMDGPU_GEM_DOMAIN_VRAM, &adev->dm.dmub_bo,
				    &adev->dm.dmub_bo_gpu_addr,
				    &adev->dm.dmub_bo_cpu_addr);
	if (r)
		return r;

	/* Rebase the regions on the framebuffer address. */
	memset(&fb_params, 0, sizeof(fb_params));
	fb_params.cpu_addr = adev->dm.dmub_bo_cpu_addr;
	fb_params.gpu_addr = adev->dm.dmub_bo_gpu_addr;
	fb_params.region_info = &region_info;

	adev->dm.dmub_fb_info =
		kzalloc(sizeof(*adev->dm.dmub_fb_info), GFP_KERNEL);
	fb_info = adev->dm.dmub_fb_info;

	if (!fb_info) {
		DRM_ERROR(
			"Failed to allocate framebuffer info for DMUB service!\n");
		return -ENOMEM;
	}

	status = dmub_srv_calc_fb_info(dmub_srv, &fb_params, fb_info);
	if (status != DMUB_STATUS_OK) {
		DRM_ERROR("Error calculating DMUB FB info: %d\n", status);
		return -EINVAL;
	}

	return 0;
}

static int dm_sw_init(void *handle)
{
	struct amdgpu_device *adev = (struct amdgpu_device *)handle;
	int r;

	r = dm_dmub_sw_init(adev);
	if (r)
		return r;

	return load_dmcu_fw(adev);
}

static int dm_sw_fini(void *handle)
{
	struct amdgpu_device *adev = (struct amdgpu_device *)handle;

	kfree(adev->dm.dmub_fb_info);
	adev->dm.dmub_fb_info = NULL;

	if (adev->dm.dmub_srv) {
		dmub_srv_destroy(adev->dm.dmub_srv);
		adev->dm.dmub_srv = NULL;
	}

	release_firmware(adev->dm.dmub_fw);
	adev->dm.dmub_fw = NULL;

	release_firmware(adev->dm.fw_dmcu);
	adev->dm.fw_dmcu = NULL;

	return 0;
}

static int detect_mst_link_for_all_connectors(struct drm_device *dev)
{
	struct amdgpu_dm_connector *aconnector;
	struct drm_connector *connector;
	struct drm_connector_list_iter iter;
	int ret = 0;

	drm_connector_list_iter_begin(dev, &iter);
	drm_for_each_connector_iter(connector, &iter) {
		aconnector = to_amdgpu_dm_connector(connector);
		if (aconnector->dc_link->type == dc_connection_mst_branch &&
		    aconnector->mst_mgr.aux) {
			DRM_DEBUG_DRIVER("DM_MST: starting TM on aconnector: %p [id: %d]\n",
					 aconnector,
					 aconnector->base.base.id);

			ret = drm_dp_mst_topology_mgr_set_mst(&aconnector->mst_mgr, true);
			if (ret < 0) {
				DRM_ERROR("DM_MST: Failed to start MST\n");
				aconnector->dc_link->type =
					dc_connection_single;
				break;
			}
		}
	}
	drm_connector_list_iter_end(&iter);

	return ret;
}

static int dm_late_init(void *handle)
{
	struct amdgpu_device *adev = (struct amdgpu_device *)handle;

	struct dmcu_iram_parameters params;
	unsigned int linear_lut[16];
	int i;
	struct dmcu *dmcu = NULL;
	bool ret = true;

<<<<<<< HEAD
	if (!adev->dm.fw_dmcu && !adev->dm.dmub_fw)
		return detect_mst_link_for_all_connectors(adev->ddev);
=======
	if (!adev->dm.fw_dmcu)
		return detect_mst_link_for_all_connectors(adev_to_drm(adev));
>>>>>>> 65ecc692

	dmcu = adev->dm.dc->res_pool->dmcu;

	for (i = 0; i < 16; i++)
		linear_lut[i] = 0xFFFF * i / 15;

	params.set = 0;
	params.backlight_ramping_start = 0xCCCC;
	params.backlight_ramping_reduction = 0xCCCCCCCC;
	params.backlight_lut_array_size = 16;
	params.backlight_lut_array = linear_lut;

	/* Min backlight level after ABM reduction,  Don't allow below 1%
	 * 0xFFFF x 0.01 = 0x28F
	 */
	params.min_abm_backlight = 0x28F;

	/* In the case where abm is implemented on dmcub,
	 * dmcu object will be null.
	 * ABM 2.4 and up are implemented on dmcub.
	 */
	if (dmcu)
		ret = dmcu_load_iram(dmcu, params);
	else if (adev->dm.dc->ctx->dmub_srv)
		ret = dmub_init_abm_config(adev->dm.dc->res_pool, params);

	if (!ret)
		return -EINVAL;

	return detect_mst_link_for_all_connectors(adev_to_drm(adev));
}

static void s3_handle_mst(struct drm_device *dev, bool suspend)
{
	struct amdgpu_dm_connector *aconnector;
	struct drm_connector *connector;
	struct drm_connector_list_iter iter;
	struct drm_dp_mst_topology_mgr *mgr;
	int ret;
	bool need_hotplug = false;

	drm_connector_list_iter_begin(dev, &iter);
	drm_for_each_connector_iter(connector, &iter) {
		aconnector = to_amdgpu_dm_connector(connector);
		if (aconnector->dc_link->type != dc_connection_mst_branch ||
		    aconnector->mst_port)
			continue;

		mgr = &aconnector->mst_mgr;

		if (suspend) {
			drm_dp_mst_topology_mgr_suspend(mgr);
		} else {
			ret = drm_dp_mst_topology_mgr_resume(mgr, true);
			if (ret < 0) {
				drm_dp_mst_topology_mgr_set_mst(mgr, false);
				need_hotplug = true;
			}
		}
	}
	drm_connector_list_iter_end(&iter);

	if (need_hotplug)
		drm_kms_helper_hotplug_event(dev);
}

static int amdgpu_dm_smu_write_watermarks_table(struct amdgpu_device *adev)
{
	struct smu_context *smu = &adev->smu;
	int ret = 0;

	if (!is_support_sw_smu(adev))
		return 0;

	/* This interface is for dGPU Navi1x.Linux dc-pplib interface depends
	 * on window driver dc implementation.
	 * For Navi1x, clock settings of dcn watermarks are fixed. the settings
	 * should be passed to smu during boot up and resume from s3.
	 * boot up: dc calculate dcn watermark clock settings within dc_create,
	 * dcn20_resource_construct
	 * then call pplib functions below to pass the settings to smu:
	 * smu_set_watermarks_for_clock_ranges
	 * smu_set_watermarks_table
	 * navi10_set_watermarks_table
	 * smu_write_watermarks_table
	 *
	 * For Renoir, clock settings of dcn watermark are also fixed values.
	 * dc has implemented different flow for window driver:
	 * dc_hardware_init / dc_set_power_state
	 * dcn10_init_hw
	 * notify_wm_ranges
	 * set_wm_ranges
	 * -- Linux
	 * smu_set_watermarks_for_clock_ranges
	 * renoir_set_watermarks_table
	 * smu_write_watermarks_table
	 *
	 * For Linux,
	 * dc_hardware_init -> amdgpu_dm_init
	 * dc_set_power_state --> dm_resume
	 *
	 * therefore, this function apply to navi10/12/14 but not Renoir
	 * *
	 */
	switch(adev->asic_type) {
	case CHIP_NAVI10:
	case CHIP_NAVI14:
	case CHIP_NAVI12:
		break;
	default:
		return 0;
	}

	ret = smu_write_watermarks_table(smu);
	if (ret) {
		DRM_ERROR("Failed to update WMTABLE!\n");
		return ret;
	}

	return 0;
}

/**
 * dm_hw_init() - Initialize DC device
 * @handle: The base driver device containing the amdgpu_dm device.
 *
 * Initialize the &struct amdgpu_display_manager device. This involves calling
 * the initializers of each DM component, then populating the struct with them.
 *
 * Although the function implies hardware initialization, both hardware and
 * software are initialized here. Splitting them out to their relevant init
 * hooks is a future TODO item.
 *
 * Some notable things that are initialized here:
 *
 * - Display Core, both software and hardware
 * - DC modules that we need (freesync and color management)
 * - DRM software states
 * - Interrupt sources and handlers
 * - Vblank support
 * - Debug FS entries, if enabled
 */
static int dm_hw_init(void *handle)
{
	struct amdgpu_device *adev = (struct amdgpu_device *)handle;
	/* Create DAL display manager */
	amdgpu_dm_init(adev);
	amdgpu_dm_hpd_init(adev);

	return 0;
}

/**
 * dm_hw_fini() - Teardown DC device
 * @handle: The base driver device containing the amdgpu_dm device.
 *
 * Teardown components within &struct amdgpu_display_manager that require
 * cleanup. This involves cleaning up the DRM device, DC, and any modules that
 * were loaded. Also flush IRQ workqueues and disable them.
 */
static int dm_hw_fini(void *handle)
{
	struct amdgpu_device *adev = (struct amdgpu_device *)handle;

	amdgpu_dm_hpd_fini(adev);

	amdgpu_dm_irq_fini(adev);
	amdgpu_dm_fini(adev);
	return 0;
}


static int dm_enable_vblank(struct drm_crtc *crtc);
static void dm_disable_vblank(struct drm_crtc *crtc);

static void dm_gpureset_toggle_interrupts(struct amdgpu_device *adev,
				 struct dc_state *state, bool enable)
{
	enum dc_irq_source irq_source;
	struct amdgpu_crtc *acrtc;
	int rc = -EBUSY;
	int i = 0;

	for (i = 0; i < state->stream_count; i++) {
		acrtc = get_crtc_by_otg_inst(
				adev, state->stream_status[i].primary_otg_inst);

		if (acrtc && state->stream_status[i].plane_count != 0) {
			irq_source = IRQ_TYPE_PFLIP + acrtc->otg_inst;
			rc = dc_interrupt_set(adev->dm.dc, irq_source, enable) ? 0 : -EBUSY;
			DRM_DEBUG("crtc %d - vupdate irq %sabling: r=%d\n",
				  acrtc->crtc_id, enable ? "en" : "dis", rc);
			if (rc)
				DRM_WARN("Failed to %s pflip interrupts\n",
					 enable ? "enable" : "disable");

			if (enable) {
				rc = dm_enable_vblank(&acrtc->base);
				if (rc)
					DRM_WARN("Failed to enable vblank interrupts\n");
			} else {
				dm_disable_vblank(&acrtc->base);
			}

		}
	}

}

static enum dc_status amdgpu_dm_commit_zero_streams(struct dc *dc)
{
	struct dc_state *context = NULL;
	enum dc_status res = DC_ERROR_UNEXPECTED;
	int i;
	struct dc_stream_state *del_streams[MAX_PIPES];
	int del_streams_count = 0;

	memset(del_streams, 0, sizeof(del_streams));

	context = dc_create_state(dc);
	if (context == NULL)
		goto context_alloc_fail;

	dc_resource_state_copy_construct_current(dc, context);

	/* First remove from context all streams */
	for (i = 0; i < context->stream_count; i++) {
		struct dc_stream_state *stream = context->streams[i];

		del_streams[del_streams_count++] = stream;
	}

	/* Remove all planes for removed streams and then remove the streams */
	for (i = 0; i < del_streams_count; i++) {
		if (!dc_rem_all_planes_for_stream(dc, del_streams[i], context)) {
			res = DC_FAIL_DETACH_SURFACES;
			goto fail;
		}

		res = dc_remove_stream_from_ctx(dc, context, del_streams[i]);
		if (res != DC_OK)
			goto fail;
	}


	res = dc_validate_global_state(dc, context, false);

	if (res != DC_OK) {
		DRM_ERROR("%s:resource validation failed, dc_status:%d\n", __func__, res);
		goto fail;
	}

	res = dc_commit_state(dc, context);

fail:
	dc_release_state(context);

context_alloc_fail:
	return res;
}

static int dm_suspend(void *handle)
{
	struct amdgpu_device *adev = handle;
	struct amdgpu_display_manager *dm = &adev->dm;
	int ret = 0;

	if (amdgpu_in_reset(adev)) {
		mutex_lock(&dm->dc_lock);
		dm->cached_dc_state = dc_copy_state(dm->dc->current_state);

		dm_gpureset_toggle_interrupts(adev, dm->cached_dc_state, false);

		amdgpu_dm_commit_zero_streams(dm->dc);

		amdgpu_dm_irq_suspend(adev);

		return ret;
	}

	WARN_ON(adev->dm.cached_state);
	adev->dm.cached_state = drm_atomic_helper_suspend(adev_to_drm(adev));

	s3_handle_mst(adev_to_drm(adev), true);

	amdgpu_dm_irq_suspend(adev);


	dc_set_power_state(dm->dc, DC_ACPI_CM_POWER_STATE_D3);

	return 0;
}

static struct amdgpu_dm_connector *
amdgpu_dm_find_first_crtc_matching_connector(struct drm_atomic_state *state,
					     struct drm_crtc *crtc)
{
	uint32_t i;
	struct drm_connector_state *new_con_state;
	struct drm_connector *connector;
	struct drm_crtc *crtc_from_state;

	for_each_new_connector_in_state(state, connector, new_con_state, i) {
		crtc_from_state = new_con_state->crtc;

		if (crtc_from_state == crtc)
			return to_amdgpu_dm_connector(connector);
	}

	return NULL;
}

static void emulated_link_detect(struct dc_link *link)
{
	struct dc_sink_init_data sink_init_data = { 0 };
	struct display_sink_capability sink_caps = { 0 };
	enum dc_edid_status edid_status;
	struct dc_context *dc_ctx = link->ctx;
	struct dc_sink *sink = NULL;
	struct dc_sink *prev_sink = NULL;

	link->type = dc_connection_none;
	prev_sink = link->local_sink;

	if (prev_sink != NULL)
		dc_sink_retain(prev_sink);

	switch (link->connector_signal) {
	case SIGNAL_TYPE_HDMI_TYPE_A: {
		sink_caps.transaction_type = DDC_TRANSACTION_TYPE_I2C;
		sink_caps.signal = SIGNAL_TYPE_HDMI_TYPE_A;
		break;
	}

	case SIGNAL_TYPE_DVI_SINGLE_LINK: {
		sink_caps.transaction_type = DDC_TRANSACTION_TYPE_I2C;
		sink_caps.signal = SIGNAL_TYPE_DVI_SINGLE_LINK;
		break;
	}

	case SIGNAL_TYPE_DVI_DUAL_LINK: {
		sink_caps.transaction_type = DDC_TRANSACTION_TYPE_I2C;
		sink_caps.signal = SIGNAL_TYPE_DVI_DUAL_LINK;
		break;
	}

	case SIGNAL_TYPE_LVDS: {
		sink_caps.transaction_type = DDC_TRANSACTION_TYPE_I2C;
		sink_caps.signal = SIGNAL_TYPE_LVDS;
		break;
	}

	case SIGNAL_TYPE_EDP: {
		sink_caps.transaction_type =
			DDC_TRANSACTION_TYPE_I2C_OVER_AUX;
		sink_caps.signal = SIGNAL_TYPE_EDP;
		break;
	}

	case SIGNAL_TYPE_DISPLAY_PORT: {
		sink_caps.transaction_type =
			DDC_TRANSACTION_TYPE_I2C_OVER_AUX;
		sink_caps.signal = SIGNAL_TYPE_VIRTUAL;
		break;
	}

	default:
		DC_ERROR("Invalid connector type! signal:%d\n",
			link->connector_signal);
		return;
	}

	sink_init_data.link = link;
	sink_init_data.sink_signal = sink_caps.signal;

	sink = dc_sink_create(&sink_init_data);
	if (!sink) {
		DC_ERROR("Failed to create sink!\n");
		return;
	}

	/* dc_sink_create returns a new reference */
	link->local_sink = sink;

	edid_status = dm_helpers_read_local_edid(
			link->ctx,
			link,
			sink);

	if (edid_status != EDID_OK)
		DC_ERROR("Failed to read EDID");

}

static void dm_gpureset_commit_state(struct dc_state *dc_state,
				     struct amdgpu_display_manager *dm)
{
	struct {
		struct dc_surface_update surface_updates[MAX_SURFACES];
		struct dc_plane_info plane_infos[MAX_SURFACES];
		struct dc_scaling_info scaling_infos[MAX_SURFACES];
		struct dc_flip_addrs flip_addrs[MAX_SURFACES];
		struct dc_stream_update stream_update;
	} * bundle;
	int k, m;

	bundle = kzalloc(sizeof(*bundle), GFP_KERNEL);

	if (!bundle) {
		dm_error("Failed to allocate update bundle\n");
		goto cleanup;
	}

	for (k = 0; k < dc_state->stream_count; k++) {
		bundle->stream_update.stream = dc_state->streams[k];

		for (m = 0; m < dc_state->stream_status->plane_count; m++) {
			bundle->surface_updates[m].surface =
				dc_state->stream_status->plane_states[m];
			bundle->surface_updates[m].surface->force_full_update =
				true;
		}
		dc_commit_updates_for_stream(
			dm->dc, bundle->surface_updates,
			dc_state->stream_status->plane_count,
			dc_state->streams[k], &bundle->stream_update, dc_state);
	}

cleanup:
	kfree(bundle);

	return;
}

static int dm_resume(void *handle)
{
	struct amdgpu_device *adev = handle;
	struct drm_device *ddev = adev_to_drm(adev);
	struct amdgpu_display_manager *dm = &adev->dm;
	struct amdgpu_dm_connector *aconnector;
	struct drm_connector *connector;
	struct drm_connector_list_iter iter;
	struct drm_crtc *crtc;
	struct drm_crtc_state *new_crtc_state;
	struct dm_crtc_state *dm_new_crtc_state;
	struct drm_plane *plane;
	struct drm_plane_state *new_plane_state;
	struct dm_plane_state *dm_new_plane_state;
	struct dm_atomic_state *dm_state = to_dm_atomic_state(dm->atomic_obj.state);
	enum dc_connection_type new_connection_type = dc_connection_none;
	struct dc_state *dc_state;
	int i, r, j;

	if (amdgpu_in_reset(adev)) {
		dc_state = dm->cached_dc_state;

		r = dm_dmub_hw_init(adev);
		if (r)
			DRM_ERROR("DMUB interface failed to initialize: status=%d\n", r);

		dc_set_power_state(dm->dc, DC_ACPI_CM_POWER_STATE_D0);
		dc_resume(dm->dc);

		amdgpu_dm_irq_resume_early(adev);

		for (i = 0; i < dc_state->stream_count; i++) {
			dc_state->streams[i]->mode_changed = true;
			for (j = 0; j < dc_state->stream_status->plane_count; j++) {
				dc_state->stream_status->plane_states[j]->update_flags.raw
					= 0xffffffff;
			}
		}

		WARN_ON(!dc_commit_state(dm->dc, dc_state));

		dm_gpureset_commit_state(dm->cached_dc_state, dm);

		dm_gpureset_toggle_interrupts(adev, dm->cached_dc_state, true);

		dc_release_state(dm->cached_dc_state);
		dm->cached_dc_state = NULL;

		amdgpu_dm_irq_resume_late(adev);

		mutex_unlock(&dm->dc_lock);

		return 0;
	}
	/* Recreate dc_state - DC invalidates it when setting power state to S3. */
	dc_release_state(dm_state->context);
	dm_state->context = dc_create_state(dm->dc);
	/* TODO: Remove dc_state->dccg, use dc->dccg directly. */
	dc_resource_state_construct(dm->dc, dm_state->context);

	/* Before powering on DC we need to re-initialize DMUB. */
	r = dm_dmub_hw_init(adev);
	if (r)
		DRM_ERROR("DMUB interface failed to initialize: status=%d\n", r);

	/* power on hardware */
	dc_set_power_state(dm->dc, DC_ACPI_CM_POWER_STATE_D0);

	/* program HPD filter */
	dc_resume(dm->dc);

	/*
	 * early enable HPD Rx IRQ, should be done before set mode as short
	 * pulse interrupts are used for MST
	 */
	amdgpu_dm_irq_resume_early(adev);

	/* On resume we need to rewrite the MSTM control bits to enable MST*/
	s3_handle_mst(ddev, false);

	/* Do detection*/
	drm_connector_list_iter_begin(ddev, &iter);
	drm_for_each_connector_iter(connector, &iter) {
		aconnector = to_amdgpu_dm_connector(connector);

		/*
		 * this is the case when traversing through already created
		 * MST connectors, should be skipped
		 */
		if (aconnector->mst_port)
			continue;

		mutex_lock(&aconnector->hpd_lock);
		if (!dc_link_detect_sink(aconnector->dc_link, &new_connection_type))
			DRM_ERROR("KMS: Failed to detect connector\n");

		if (aconnector->base.force && new_connection_type == dc_connection_none)
			emulated_link_detect(aconnector->dc_link);
		else
			dc_link_detect(aconnector->dc_link, DETECT_REASON_HPD);

		if (aconnector->fake_enable && aconnector->dc_link->local_sink)
			aconnector->fake_enable = false;

		if (aconnector->dc_sink)
			dc_sink_release(aconnector->dc_sink);
		aconnector->dc_sink = NULL;
		amdgpu_dm_update_connector_after_detect(aconnector);
		mutex_unlock(&aconnector->hpd_lock);
	}
	drm_connector_list_iter_end(&iter);

	/* Force mode set in atomic commit */
	for_each_new_crtc_in_state(dm->cached_state, crtc, new_crtc_state, i)
		new_crtc_state->active_changed = true;

	/*
	 * atomic_check is expected to create the dc states. We need to release
	 * them here, since they were duplicated as part of the suspend
	 * procedure.
	 */
	for_each_new_crtc_in_state(dm->cached_state, crtc, new_crtc_state, i) {
		dm_new_crtc_state = to_dm_crtc_state(new_crtc_state);
		if (dm_new_crtc_state->stream) {
			WARN_ON(kref_read(&dm_new_crtc_state->stream->refcount) > 1);
			dc_stream_release(dm_new_crtc_state->stream);
			dm_new_crtc_state->stream = NULL;
		}
	}

	for_each_new_plane_in_state(dm->cached_state, plane, new_plane_state, i) {
		dm_new_plane_state = to_dm_plane_state(new_plane_state);
		if (dm_new_plane_state->dc_state) {
			WARN_ON(kref_read(&dm_new_plane_state->dc_state->refcount) > 1);
			dc_plane_state_release(dm_new_plane_state->dc_state);
			dm_new_plane_state->dc_state = NULL;
		}
	}

	drm_atomic_helper_resume(ddev, dm->cached_state);

	dm->cached_state = NULL;

	amdgpu_dm_irq_resume_late(adev);

	amdgpu_dm_smu_write_watermarks_table(adev);

	return 0;
}

/**
 * DOC: DM Lifecycle
 *
 * DM (and consequently DC) is registered in the amdgpu base driver as a IP
 * block. When CONFIG_DRM_AMD_DC is enabled, the DM device IP block is added to
 * the base driver's device list to be initialized and torn down accordingly.
 *
 * The functions to do so are provided as hooks in &struct amd_ip_funcs.
 */

static const struct amd_ip_funcs amdgpu_dm_funcs = {
	.name = "dm",
	.early_init = dm_early_init,
	.late_init = dm_late_init,
	.sw_init = dm_sw_init,
	.sw_fini = dm_sw_fini,
	.hw_init = dm_hw_init,
	.hw_fini = dm_hw_fini,
	.suspend = dm_suspend,
	.resume = dm_resume,
	.is_idle = dm_is_idle,
	.wait_for_idle = dm_wait_for_idle,
	.check_soft_reset = dm_check_soft_reset,
	.soft_reset = dm_soft_reset,
	.set_clockgating_state = dm_set_clockgating_state,
	.set_powergating_state = dm_set_powergating_state,
};

const struct amdgpu_ip_block_version dm_ip_block =
{
	.type = AMD_IP_BLOCK_TYPE_DCE,
	.major = 1,
	.minor = 0,
	.rev = 0,
	.funcs = &amdgpu_dm_funcs,
};


/**
 * DOC: atomic
 *
 * *WIP*
 */

static const struct drm_mode_config_funcs amdgpu_dm_mode_funcs = {
	.fb_create = amdgpu_display_user_framebuffer_create,
	.output_poll_changed = drm_fb_helper_output_poll_changed,
	.atomic_check = amdgpu_dm_atomic_check,
	.atomic_commit = amdgpu_dm_atomic_commit,
};

static struct drm_mode_config_helper_funcs amdgpu_dm_mode_config_helperfuncs = {
	.atomic_commit_tail = amdgpu_dm_atomic_commit_tail
};

static void update_connector_ext_caps(struct amdgpu_dm_connector *aconnector)
{
	u32 max_cll, min_cll, max, min, q, r;
	struct amdgpu_dm_backlight_caps *caps;
	struct amdgpu_display_manager *dm;
	struct drm_connector *conn_base;
	struct amdgpu_device *adev;
	struct dc_link *link = NULL;
	static const u8 pre_computed_values[] = {
		50, 51, 52, 53, 55, 56, 57, 58, 59, 61, 62, 63, 65, 66, 68, 69,
		71, 72, 74, 75, 77, 79, 81, 82, 84, 86, 88, 90, 92, 94, 96, 98};

	if (!aconnector || !aconnector->dc_link)
		return;

	link = aconnector->dc_link;
	if (link->connector_signal != SIGNAL_TYPE_EDP)
		return;

	conn_base = &aconnector->base;
	adev = drm_to_adev(conn_base->dev);
	dm = &adev->dm;
	caps = &dm->backlight_caps;
	caps->ext_caps = &aconnector->dc_link->dpcd_sink_ext_caps;
	caps->aux_support = false;
	max_cll = conn_base->hdr_sink_metadata.hdmi_type1.max_cll;
	min_cll = conn_base->hdr_sink_metadata.hdmi_type1.min_cll;

	if (caps->ext_caps->bits.oled == 1 ||
	    caps->ext_caps->bits.sdr_aux_backlight_control == 1 ||
	    caps->ext_caps->bits.hdr_aux_backlight_control == 1)
		caps->aux_support = true;

	/* From the specification (CTA-861-G), for calculating the maximum
	 * luminance we need to use:
	 *	Luminance = 50*2**(CV/32)
	 * Where CV is a one-byte value.
	 * For calculating this expression we may need float point precision;
	 * to avoid this complexity level, we take advantage that CV is divided
	 * by a constant. From the Euclids division algorithm, we know that CV
	 * can be written as: CV = 32*q + r. Next, we replace CV in the
	 * Luminance expression and get 50*(2**q)*(2**(r/32)), hence we just
	 * need to pre-compute the value of r/32. For pre-computing the values
	 * We just used the following Ruby line:
	 *	(0...32).each {|cv| puts (50*2**(cv/32.0)).round}
	 * The results of the above expressions can be verified at
	 * pre_computed_values.
	 */
	q = max_cll >> 5;
	r = max_cll % 32;
	max = (1 << q) * pre_computed_values[r];

	// min luminance: maxLum * (CV/255)^2 / 100
	q = DIV_ROUND_CLOSEST(min_cll, 255);
	min = max * DIV_ROUND_CLOSEST((q * q), 100);

	caps->aux_max_input_signal = max;
	caps->aux_min_input_signal = min;
}

void amdgpu_dm_update_connector_after_detect(
		struct amdgpu_dm_connector *aconnector)
{
	struct drm_connector *connector = &aconnector->base;
	struct drm_device *dev = connector->dev;
	struct dc_sink *sink;

	/* MST handled by drm_mst framework */
	if (aconnector->mst_mgr.mst_state == true)
		return;


	sink = aconnector->dc_link->local_sink;
	if (sink)
		dc_sink_retain(sink);

	/*
	 * Edid mgmt connector gets first update only in mode_valid hook and then
	 * the connector sink is set to either fake or physical sink depends on link status.
	 * Skip if already done during boot.
	 */
	if (aconnector->base.force != DRM_FORCE_UNSPECIFIED
			&& aconnector->dc_em_sink) {

		/*
		 * For S3 resume with headless use eml_sink to fake stream
		 * because on resume connector->sink is set to NULL
		 */
		mutex_lock(&dev->mode_config.mutex);

		if (sink) {
			if (aconnector->dc_sink) {
				amdgpu_dm_update_freesync_caps(connector, NULL);
				/*
				 * retain and release below are used to
				 * bump up refcount for sink because the link doesn't point
				 * to it anymore after disconnect, so on next crtc to connector
				 * reshuffle by UMD we will get into unwanted dc_sink release
				 */
				dc_sink_release(aconnector->dc_sink);
			}
			aconnector->dc_sink = sink;
			dc_sink_retain(aconnector->dc_sink);
			amdgpu_dm_update_freesync_caps(connector,
					aconnector->edid);
		} else {
			amdgpu_dm_update_freesync_caps(connector, NULL);
			if (!aconnector->dc_sink) {
				aconnector->dc_sink = aconnector->dc_em_sink;
				dc_sink_retain(aconnector->dc_sink);
			}
		}

		mutex_unlock(&dev->mode_config.mutex);

		if (sink)
			dc_sink_release(sink);
		return;
	}

	/*
	 * TODO: temporary guard to look for proper fix
	 * if this sink is MST sink, we should not do anything
	 */
	if (sink && sink->sink_signal == SIGNAL_TYPE_DISPLAY_PORT_MST) {
		dc_sink_release(sink);
		return;
	}

	if (aconnector->dc_sink == sink) {
		/*
		 * We got a DP short pulse (Link Loss, DP CTS, etc...).
		 * Do nothing!!
		 */
		DRM_DEBUG_DRIVER("DCHPD: connector_id=%d: dc_sink didn't change.\n",
				aconnector->connector_id);
		if (sink)
			dc_sink_release(sink);
		return;
	}

	DRM_DEBUG_DRIVER("DCHPD: connector_id=%d: Old sink=%p New sink=%p\n",
		aconnector->connector_id, aconnector->dc_sink, sink);

	mutex_lock(&dev->mode_config.mutex);

	/*
	 * 1. Update status of the drm connector
	 * 2. Send an event and let userspace tell us what to do
	 */
	if (sink) {
		/*
		 * TODO: check if we still need the S3 mode update workaround.
		 * If yes, put it here.
		 */
		if (aconnector->dc_sink)
			amdgpu_dm_update_freesync_caps(connector, NULL);

		aconnector->dc_sink = sink;
		dc_sink_retain(aconnector->dc_sink);
		if (sink->dc_edid.length == 0) {
			aconnector->edid = NULL;
			if (aconnector->dc_link->aux_mode) {
				drm_dp_cec_unset_edid(
					&aconnector->dm_dp_aux.aux);
			}
		} else {
			aconnector->edid =
				(struct edid *)sink->dc_edid.raw_edid;

			drm_connector_update_edid_property(connector,
							   aconnector->edid);
			drm_add_edid_modes(connector, aconnector->edid);

			if (aconnector->dc_link->aux_mode)
				drm_dp_cec_set_edid(&aconnector->dm_dp_aux.aux,
						    aconnector->edid);
		}

		amdgpu_dm_update_freesync_caps(connector, aconnector->edid);
		update_connector_ext_caps(aconnector);
	} else {
		drm_dp_cec_unset_edid(&aconnector->dm_dp_aux.aux);
		amdgpu_dm_update_freesync_caps(connector, NULL);
		drm_connector_update_edid_property(connector, NULL);
		aconnector->num_modes = 0;
		dc_sink_release(aconnector->dc_sink);
		aconnector->dc_sink = NULL;
		aconnector->edid = NULL;
#ifdef CONFIG_DRM_AMD_DC_HDCP
		/* Set CP to DESIRED if it was ENABLED, so we can re-enable it again on hotplug */
		if (connector->state->content_protection == DRM_MODE_CONTENT_PROTECTION_ENABLED)
			connector->state->content_protection = DRM_MODE_CONTENT_PROTECTION_DESIRED;
#endif
	}

	mutex_unlock(&dev->mode_config.mutex);

	if (sink)
		dc_sink_release(sink);
}

static void handle_hpd_irq(void *param)
{
	struct amdgpu_dm_connector *aconnector = (struct amdgpu_dm_connector *)param;
	struct drm_connector *connector = &aconnector->base;
	struct drm_device *dev = connector->dev;
	enum dc_connection_type new_connection_type = dc_connection_none;
#ifdef CONFIG_DRM_AMD_DC_HDCP
	struct amdgpu_device *adev = drm_to_adev(dev);
#endif

	/*
	 * In case of failure or MST no need to update connector status or notify the OS
	 * since (for MST case) MST does this in its own context.
	 */
	mutex_lock(&aconnector->hpd_lock);

#ifdef CONFIG_DRM_AMD_DC_HDCP
	if (adev->dm.hdcp_workqueue)
		hdcp_reset_display(adev->dm.hdcp_workqueue, aconnector->dc_link->link_index);
#endif
	if (aconnector->fake_enable)
		aconnector->fake_enable = false;

	if (!dc_link_detect_sink(aconnector->dc_link, &new_connection_type))
		DRM_ERROR("KMS: Failed to detect connector\n");

	if (aconnector->base.force && new_connection_type == dc_connection_none) {
		emulated_link_detect(aconnector->dc_link);


		drm_modeset_lock_all(dev);
		dm_restore_drm_connector_state(dev, connector);
		drm_modeset_unlock_all(dev);

		if (aconnector->base.force == DRM_FORCE_UNSPECIFIED)
			drm_kms_helper_hotplug_event(dev);

	} else if (dc_link_detect(aconnector->dc_link, DETECT_REASON_HPD)) {
		amdgpu_dm_update_connector_after_detect(aconnector);


		drm_modeset_lock_all(dev);
		dm_restore_drm_connector_state(dev, connector);
		drm_modeset_unlock_all(dev);

		if (aconnector->base.force == DRM_FORCE_UNSPECIFIED)
			drm_kms_helper_hotplug_event(dev);
	}
	mutex_unlock(&aconnector->hpd_lock);

}

static void dm_handle_hpd_rx_irq(struct amdgpu_dm_connector *aconnector)
{
	uint8_t esi[DP_PSR_ERROR_STATUS - DP_SINK_COUNT_ESI] = { 0 };
	uint8_t dret;
	bool new_irq_handled = false;
	int dpcd_addr;
	int dpcd_bytes_to_read;

	const int max_process_count = 30;
	int process_count = 0;

	const struct dc_link_status *link_status = dc_link_get_status(aconnector->dc_link);

	if (link_status->dpcd_caps->dpcd_rev.raw < 0x12) {
		dpcd_bytes_to_read = DP_LANE0_1_STATUS - DP_SINK_COUNT;
		/* DPCD 0x200 - 0x201 for downstream IRQ */
		dpcd_addr = DP_SINK_COUNT;
	} else {
		dpcd_bytes_to_read = DP_PSR_ERROR_STATUS - DP_SINK_COUNT_ESI;
		/* DPCD 0x2002 - 0x2005 for downstream IRQ */
		dpcd_addr = DP_SINK_COUNT_ESI;
	}

	dret = drm_dp_dpcd_read(
		&aconnector->dm_dp_aux.aux,
		dpcd_addr,
		esi,
		dpcd_bytes_to_read);

	while (dret == dpcd_bytes_to_read &&
		process_count < max_process_count) {
		uint8_t retry;
		dret = 0;

		process_count++;

		DRM_DEBUG_DRIVER("ESI %02x %02x %02x\n", esi[0], esi[1], esi[2]);
		/* handle HPD short pulse irq */
		if (aconnector->mst_mgr.mst_state)
			drm_dp_mst_hpd_irq(
				&aconnector->mst_mgr,
				esi,
				&new_irq_handled);

		if (new_irq_handled) {
			/* ACK at DPCD to notify down stream */
			const int ack_dpcd_bytes_to_write =
				dpcd_bytes_to_read - 1;

			for (retry = 0; retry < 3; retry++) {
				uint8_t wret;

				wret = drm_dp_dpcd_write(
					&aconnector->dm_dp_aux.aux,
					dpcd_addr + 1,
					&esi[1],
					ack_dpcd_bytes_to_write);
				if (wret == ack_dpcd_bytes_to_write)
					break;
			}

			/* check if there is new irq to be handled */
			dret = drm_dp_dpcd_read(
				&aconnector->dm_dp_aux.aux,
				dpcd_addr,
				esi,
				dpcd_bytes_to_read);

			new_irq_handled = false;
		} else {
			break;
		}
	}

	if (process_count == max_process_count)
		DRM_DEBUG_DRIVER("Loop exceeded max iterations\n");
}

static void handle_hpd_rx_irq(void *param)
{
	struct amdgpu_dm_connector *aconnector = (struct amdgpu_dm_connector *)param;
	struct drm_connector *connector = &aconnector->base;
	struct drm_device *dev = connector->dev;
	struct dc_link *dc_link = aconnector->dc_link;
	bool is_mst_root_connector = aconnector->mst_mgr.mst_state;
	enum dc_connection_type new_connection_type = dc_connection_none;
#ifdef CONFIG_DRM_AMD_DC_HDCP
	union hpd_irq_data hpd_irq_data;
	struct amdgpu_device *adev = drm_to_adev(dev);

	memset(&hpd_irq_data, 0, sizeof(hpd_irq_data));
#endif

	/*
	 * TODO:Temporary add mutex to protect hpd interrupt not have a gpio
	 * conflict, after implement i2c helper, this mutex should be
	 * retired.
	 */
	if (dc_link->type != dc_connection_mst_branch)
		mutex_lock(&aconnector->hpd_lock);


#ifdef CONFIG_DRM_AMD_DC_HDCP
	if (dc_link_handle_hpd_rx_irq(dc_link, &hpd_irq_data, NULL) &&
#else
	if (dc_link_handle_hpd_rx_irq(dc_link, NULL, NULL) &&
#endif
			!is_mst_root_connector) {
		/* Downstream Port status changed. */
		if (!dc_link_detect_sink(dc_link, &new_connection_type))
			DRM_ERROR("KMS: Failed to detect connector\n");

		if (aconnector->base.force && new_connection_type == dc_connection_none) {
			emulated_link_detect(dc_link);

			if (aconnector->fake_enable)
				aconnector->fake_enable = false;

			amdgpu_dm_update_connector_after_detect(aconnector);


			drm_modeset_lock_all(dev);
			dm_restore_drm_connector_state(dev, connector);
			drm_modeset_unlock_all(dev);

			drm_kms_helper_hotplug_event(dev);
		} else if (dc_link_detect(dc_link, DETECT_REASON_HPDRX)) {

			if (aconnector->fake_enable)
				aconnector->fake_enable = false;

			amdgpu_dm_update_connector_after_detect(aconnector);


			drm_modeset_lock_all(dev);
			dm_restore_drm_connector_state(dev, connector);
			drm_modeset_unlock_all(dev);

			drm_kms_helper_hotplug_event(dev);
		}
	}
#ifdef CONFIG_DRM_AMD_DC_HDCP
	if (hpd_irq_data.bytes.device_service_irq.bits.CP_IRQ) {
		if (adev->dm.hdcp_workqueue)
			hdcp_handle_cpirq(adev->dm.hdcp_workqueue,  aconnector->base.index);
	}
#endif
	if ((dc_link->cur_link_settings.lane_count != LANE_COUNT_UNKNOWN) ||
	    (dc_link->type == dc_connection_mst_branch))
		dm_handle_hpd_rx_irq(aconnector);

	if (dc_link->type != dc_connection_mst_branch) {
		drm_dp_cec_irq(&aconnector->dm_dp_aux.aux);
		mutex_unlock(&aconnector->hpd_lock);
	}
}

static void register_hpd_handlers(struct amdgpu_device *adev)
{
	struct drm_device *dev = adev_to_drm(adev);
	struct drm_connector *connector;
	struct amdgpu_dm_connector *aconnector;
	const struct dc_link *dc_link;
	struct dc_interrupt_params int_params = {0};

	int_params.requested_polarity = INTERRUPT_POLARITY_DEFAULT;
	int_params.current_polarity = INTERRUPT_POLARITY_DEFAULT;

	list_for_each_entry(connector,
			&dev->mode_config.connector_list, head)	{

		aconnector = to_amdgpu_dm_connector(connector);
		dc_link = aconnector->dc_link;

		if (DC_IRQ_SOURCE_INVALID != dc_link->irq_source_hpd) {
			int_params.int_context = INTERRUPT_LOW_IRQ_CONTEXT;
			int_params.irq_source = dc_link->irq_source_hpd;

			amdgpu_dm_irq_register_interrupt(adev, &int_params,
					handle_hpd_irq,
					(void *) aconnector);
		}

		if (DC_IRQ_SOURCE_INVALID != dc_link->irq_source_hpd_rx) {

			/* Also register for DP short pulse (hpd_rx). */
			int_params.int_context = INTERRUPT_LOW_IRQ_CONTEXT;
			int_params.irq_source =	dc_link->irq_source_hpd_rx;

			amdgpu_dm_irq_register_interrupt(adev, &int_params,
					handle_hpd_rx_irq,
					(void *) aconnector);
		}
	}
}

#if defined(CONFIG_DRM_AMD_DC_SI)
/* Register IRQ sources and initialize IRQ callbacks */
static int dce60_register_irq_handlers(struct amdgpu_device *adev)
{
	struct dc *dc = adev->dm.dc;
	struct common_irq_params *c_irq_params;
	struct dc_interrupt_params int_params = {0};
	int r;
	int i;
	unsigned client_id = AMDGPU_IRQ_CLIENTID_LEGACY;

	int_params.requested_polarity = INTERRUPT_POLARITY_DEFAULT;
	int_params.current_polarity = INTERRUPT_POLARITY_DEFAULT;

	/*
	 * Actions of amdgpu_irq_add_id():
	 * 1. Register a set() function with base driver.
	 *    Base driver will call set() function to enable/disable an
	 *    interrupt in DC hardware.
	 * 2. Register amdgpu_dm_irq_handler().
	 *    Base driver will call amdgpu_dm_irq_handler() for ALL interrupts
	 *    coming from DC hardware.
	 *    amdgpu_dm_irq_handler() will re-direct the interrupt to DC
	 *    for acknowledging and handling. */

	/* Use VBLANK interrupt */
	for (i = 0; i < adev->mode_info.num_crtc; i++) {
		r = amdgpu_irq_add_id(adev, client_id, i+1 , &adev->crtc_irq);
		if (r) {
			DRM_ERROR("Failed to add crtc irq id!\n");
			return r;
		}

		int_params.int_context = INTERRUPT_HIGH_IRQ_CONTEXT;
		int_params.irq_source =
			dc_interrupt_to_irq_source(dc, i+1 , 0);

		c_irq_params = &adev->dm.vblank_params[int_params.irq_source - DC_IRQ_SOURCE_VBLANK1];

		c_irq_params->adev = adev;
		c_irq_params->irq_src = int_params.irq_source;

		amdgpu_dm_irq_register_interrupt(adev, &int_params,
				dm_crtc_high_irq, c_irq_params);
	}

	/* Use GRPH_PFLIP interrupt */
	for (i = VISLANDS30_IV_SRCID_D1_GRPH_PFLIP;
			i <= VISLANDS30_IV_SRCID_D6_GRPH_PFLIP; i += 2) {
		r = amdgpu_irq_add_id(adev, client_id, i, &adev->pageflip_irq);
		if (r) {
			DRM_ERROR("Failed to add page flip irq id!\n");
			return r;
		}

		int_params.int_context = INTERRUPT_HIGH_IRQ_CONTEXT;
		int_params.irq_source =
			dc_interrupt_to_irq_source(dc, i, 0);

		c_irq_params = &adev->dm.pflip_params[int_params.irq_source - DC_IRQ_SOURCE_PFLIP_FIRST];

		c_irq_params->adev = adev;
		c_irq_params->irq_src = int_params.irq_source;

		amdgpu_dm_irq_register_interrupt(adev, &int_params,
				dm_pflip_high_irq, c_irq_params);

	}

	/* HPD */
	r = amdgpu_irq_add_id(adev, client_id,
			VISLANDS30_IV_SRCID_HOTPLUG_DETECT_A, &adev->hpd_irq);
	if (r) {
		DRM_ERROR("Failed to add hpd irq id!\n");
		return r;
	}

	register_hpd_handlers(adev);

	return 0;
}
#endif

/* Register IRQ sources and initialize IRQ callbacks */
static int dce110_register_irq_handlers(struct amdgpu_device *adev)
{
	struct dc *dc = adev->dm.dc;
	struct common_irq_params *c_irq_params;
	struct dc_interrupt_params int_params = {0};
	int r;
	int i;
	unsigned client_id = AMDGPU_IRQ_CLIENTID_LEGACY;

	if (adev->asic_type >= CHIP_VEGA10)
		client_id = SOC15_IH_CLIENTID_DCE;

	int_params.requested_polarity = INTERRUPT_POLARITY_DEFAULT;
	int_params.current_polarity = INTERRUPT_POLARITY_DEFAULT;

	/*
	 * Actions of amdgpu_irq_add_id():
	 * 1. Register a set() function with base driver.
	 *    Base driver will call set() function to enable/disable an
	 *    interrupt in DC hardware.
	 * 2. Register amdgpu_dm_irq_handler().
	 *    Base driver will call amdgpu_dm_irq_handler() for ALL interrupts
	 *    coming from DC hardware.
	 *    amdgpu_dm_irq_handler() will re-direct the interrupt to DC
	 *    for acknowledging and handling. */

	/* Use VBLANK interrupt */
	for (i = VISLANDS30_IV_SRCID_D1_VERTICAL_INTERRUPT0; i <= VISLANDS30_IV_SRCID_D6_VERTICAL_INTERRUPT0; i++) {
		r = amdgpu_irq_add_id(adev, client_id, i, &adev->crtc_irq);
		if (r) {
			DRM_ERROR("Failed to add crtc irq id!\n");
			return r;
		}

		int_params.int_context = INTERRUPT_HIGH_IRQ_CONTEXT;
		int_params.irq_source =
			dc_interrupt_to_irq_source(dc, i, 0);

		c_irq_params = &adev->dm.vblank_params[int_params.irq_source - DC_IRQ_SOURCE_VBLANK1];

		c_irq_params->adev = adev;
		c_irq_params->irq_src = int_params.irq_source;

		amdgpu_dm_irq_register_interrupt(adev, &int_params,
				dm_crtc_high_irq, c_irq_params);
	}

	/* Use VUPDATE interrupt */
	for (i = VISLANDS30_IV_SRCID_D1_V_UPDATE_INT; i <= VISLANDS30_IV_SRCID_D6_V_UPDATE_INT; i += 2) {
		r = amdgpu_irq_add_id(adev, client_id, i, &adev->vupdate_irq);
		if (r) {
			DRM_ERROR("Failed to add vupdate irq id!\n");
			return r;
		}

		int_params.int_context = INTERRUPT_HIGH_IRQ_CONTEXT;
		int_params.irq_source =
			dc_interrupt_to_irq_source(dc, i, 0);

		c_irq_params = &adev->dm.vupdate_params[int_params.irq_source - DC_IRQ_SOURCE_VUPDATE1];

		c_irq_params->adev = adev;
		c_irq_params->irq_src = int_params.irq_source;

		amdgpu_dm_irq_register_interrupt(adev, &int_params,
				dm_vupdate_high_irq, c_irq_params);
	}

	/* Use GRPH_PFLIP interrupt */
	for (i = VISLANDS30_IV_SRCID_D1_GRPH_PFLIP;
			i <= VISLANDS30_IV_SRCID_D6_GRPH_PFLIP; i += 2) {
		r = amdgpu_irq_add_id(adev, client_id, i, &adev->pageflip_irq);
		if (r) {
			DRM_ERROR("Failed to add page flip irq id!\n");
			return r;
		}

		int_params.int_context = INTERRUPT_HIGH_IRQ_CONTEXT;
		int_params.irq_source =
			dc_interrupt_to_irq_source(dc, i, 0);

		c_irq_params = &adev->dm.pflip_params[int_params.irq_source - DC_IRQ_SOURCE_PFLIP_FIRST];

		c_irq_params->adev = adev;
		c_irq_params->irq_src = int_params.irq_source;

		amdgpu_dm_irq_register_interrupt(adev, &int_params,
				dm_pflip_high_irq, c_irq_params);

	}

	/* HPD */
	r = amdgpu_irq_add_id(adev, client_id,
			VISLANDS30_IV_SRCID_HOTPLUG_DETECT_A, &adev->hpd_irq);
	if (r) {
		DRM_ERROR("Failed to add hpd irq id!\n");
		return r;
	}

	register_hpd_handlers(adev);

	return 0;
}

#if defined(CONFIG_DRM_AMD_DC_DCN)
/* Register IRQ sources and initialize IRQ callbacks */
static int dcn10_register_irq_handlers(struct amdgpu_device *adev)
{
	struct dc *dc = adev->dm.dc;
	struct common_irq_params *c_irq_params;
	struct dc_interrupt_params int_params = {0};
	int r;
	int i;

	int_params.requested_polarity = INTERRUPT_POLARITY_DEFAULT;
	int_params.current_polarity = INTERRUPT_POLARITY_DEFAULT;

	/*
	 * Actions of amdgpu_irq_add_id():
	 * 1. Register a set() function with base driver.
	 *    Base driver will call set() function to enable/disable an
	 *    interrupt in DC hardware.
	 * 2. Register amdgpu_dm_irq_handler().
	 *    Base driver will call amdgpu_dm_irq_handler() for ALL interrupts
	 *    coming from DC hardware.
	 *    amdgpu_dm_irq_handler() will re-direct the interrupt to DC
	 *    for acknowledging and handling.
	 */

	/* Use VSTARTUP interrupt */
	for (i = DCN_1_0__SRCID__DC_D1_OTG_VSTARTUP;
			i <= DCN_1_0__SRCID__DC_D1_OTG_VSTARTUP + adev->mode_info.num_crtc - 1;
			i++) {
		r = amdgpu_irq_add_id(adev, SOC15_IH_CLIENTID_DCE, i, &adev->crtc_irq);

		if (r) {
			DRM_ERROR("Failed to add crtc irq id!\n");
			return r;
		}

		int_params.int_context = INTERRUPT_HIGH_IRQ_CONTEXT;
		int_params.irq_source =
			dc_interrupt_to_irq_source(dc, i, 0);

		c_irq_params = &adev->dm.vblank_params[int_params.irq_source - DC_IRQ_SOURCE_VBLANK1];

		c_irq_params->adev = adev;
		c_irq_params->irq_src = int_params.irq_source;

		amdgpu_dm_irq_register_interrupt(
			adev, &int_params, dm_crtc_high_irq, c_irq_params);
	}

	/* Use VUPDATE_NO_LOCK interrupt on DCN, which seems to correspond to
	 * the regular VUPDATE interrupt on DCE. We want DC_IRQ_SOURCE_VUPDATEx
	 * to trigger at end of each vblank, regardless of state of the lock,
	 * matching DCE behaviour.
	 */
	for (i = DCN_1_0__SRCID__OTG0_IHC_V_UPDATE_NO_LOCK_INTERRUPT;
	     i <= DCN_1_0__SRCID__OTG0_IHC_V_UPDATE_NO_LOCK_INTERRUPT + adev->mode_info.num_crtc - 1;
	     i++) {
		r = amdgpu_irq_add_id(adev, SOC15_IH_CLIENTID_DCE, i, &adev->vupdate_irq);

		if (r) {
			DRM_ERROR("Failed to add vupdate irq id!\n");
			return r;
		}

		int_params.int_context = INTERRUPT_HIGH_IRQ_CONTEXT;
		int_params.irq_source =
			dc_interrupt_to_irq_source(dc, i, 0);

		c_irq_params = &adev->dm.vupdate_params[int_params.irq_source - DC_IRQ_SOURCE_VUPDATE1];

		c_irq_params->adev = adev;
		c_irq_params->irq_src = int_params.irq_source;

		amdgpu_dm_irq_register_interrupt(adev, &int_params,
				dm_vupdate_high_irq, c_irq_params);
	}

	/* Use GRPH_PFLIP interrupt */
	for (i = DCN_1_0__SRCID__HUBP0_FLIP_INTERRUPT;
			i <= DCN_1_0__SRCID__HUBP0_FLIP_INTERRUPT + adev->mode_info.num_crtc - 1;
			i++) {
		r = amdgpu_irq_add_id(adev, SOC15_IH_CLIENTID_DCE, i, &adev->pageflip_irq);
		if (r) {
			DRM_ERROR("Failed to add page flip irq id!\n");
			return r;
		}

		int_params.int_context = INTERRUPT_HIGH_IRQ_CONTEXT;
		int_params.irq_source =
			dc_interrupt_to_irq_source(dc, i, 0);

		c_irq_params = &adev->dm.pflip_params[int_params.irq_source - DC_IRQ_SOURCE_PFLIP_FIRST];

		c_irq_params->adev = adev;
		c_irq_params->irq_src = int_params.irq_source;

		amdgpu_dm_irq_register_interrupt(adev, &int_params,
				dm_pflip_high_irq, c_irq_params);

	}

	/* HPD */
	r = amdgpu_irq_add_id(adev, SOC15_IH_CLIENTID_DCE, DCN_1_0__SRCID__DC_HPD1_INT,
			&adev->hpd_irq);
	if (r) {
		DRM_ERROR("Failed to add hpd irq id!\n");
		return r;
	}

	register_hpd_handlers(adev);

	return 0;
}
#endif

/*
 * Acquires the lock for the atomic state object and returns
 * the new atomic state.
 *
 * This should only be called during atomic check.
 */
static int dm_atomic_get_state(struct drm_atomic_state *state,
			       struct dm_atomic_state **dm_state)
{
	struct drm_device *dev = state->dev;
	struct amdgpu_device *adev = drm_to_adev(dev);
	struct amdgpu_display_manager *dm = &adev->dm;
	struct drm_private_state *priv_state;

	if (*dm_state)
		return 0;

	priv_state = drm_atomic_get_private_obj_state(state, &dm->atomic_obj);
	if (IS_ERR(priv_state))
		return PTR_ERR(priv_state);

	*dm_state = to_dm_atomic_state(priv_state);

	return 0;
}

static struct dm_atomic_state *
dm_atomic_get_new_state(struct drm_atomic_state *state)
{
	struct drm_device *dev = state->dev;
	struct amdgpu_device *adev = drm_to_adev(dev);
	struct amdgpu_display_manager *dm = &adev->dm;
	struct drm_private_obj *obj;
	struct drm_private_state *new_obj_state;
	int i;

	for_each_new_private_obj_in_state(state, obj, new_obj_state, i) {
		if (obj->funcs == dm->atomic_obj.funcs)
			return to_dm_atomic_state(new_obj_state);
	}

	return NULL;
}

static struct drm_private_state *
dm_atomic_duplicate_state(struct drm_private_obj *obj)
{
	struct dm_atomic_state *old_state, *new_state;

	new_state = kzalloc(sizeof(*new_state), GFP_KERNEL);
	if (!new_state)
		return NULL;

	__drm_atomic_helper_private_obj_duplicate_state(obj, &new_state->base);

	old_state = to_dm_atomic_state(obj->state);

	if (old_state && old_state->context)
		new_state->context = dc_copy_state(old_state->context);

	if (!new_state->context) {
		kfree(new_state);
		return NULL;
	}

	return &new_state->base;
}

static void dm_atomic_destroy_state(struct drm_private_obj *obj,
				    struct drm_private_state *state)
{
	struct dm_atomic_state *dm_state = to_dm_atomic_state(state);

	if (dm_state && dm_state->context)
		dc_release_state(dm_state->context);

	kfree(dm_state);
}

static struct drm_private_state_funcs dm_atomic_state_funcs = {
	.atomic_duplicate_state = dm_atomic_duplicate_state,
	.atomic_destroy_state = dm_atomic_destroy_state,
};

static int amdgpu_dm_mode_config_init(struct amdgpu_device *adev)
{
	struct dm_atomic_state *state;
	int r;

	adev->mode_info.mode_config_initialized = true;

	adev_to_drm(adev)->mode_config.funcs = (void *)&amdgpu_dm_mode_funcs;
	adev_to_drm(adev)->mode_config.helper_private = &amdgpu_dm_mode_config_helperfuncs;

	adev_to_drm(adev)->mode_config.max_width = 16384;
	adev_to_drm(adev)->mode_config.max_height = 16384;

	adev_to_drm(adev)->mode_config.preferred_depth = 24;
	adev_to_drm(adev)->mode_config.prefer_shadow = 1;
	/* indicates support for immediate flip */
	adev_to_drm(adev)->mode_config.async_page_flip = true;

	adev_to_drm(adev)->mode_config.fb_base = adev->gmc.aper_base;

	state = kzalloc(sizeof(*state), GFP_KERNEL);
	if (!state)
		return -ENOMEM;

	state->context = dc_create_state(adev->dm.dc);
	if (!state->context) {
		kfree(state);
		return -ENOMEM;
	}

	dc_resource_state_copy_construct_current(adev->dm.dc, state->context);

	drm_atomic_private_obj_init(adev_to_drm(adev),
				    &adev->dm.atomic_obj,
				    &state->base,
				    &dm_atomic_state_funcs);

	r = amdgpu_display_modeset_create_props(adev);
	if (r)
		return r;

	r = amdgpu_dm_audio_init(adev);
	if (r)
		return r;

	return 0;
}

#define AMDGPU_DM_DEFAULT_MIN_BACKLIGHT 12
#define AMDGPU_DM_DEFAULT_MAX_BACKLIGHT 255
#define AUX_BL_DEFAULT_TRANSITION_TIME_MS 50

#if defined(CONFIG_BACKLIGHT_CLASS_DEVICE) ||\
	defined(CONFIG_BACKLIGHT_CLASS_DEVICE_MODULE)

static void amdgpu_dm_update_backlight_caps(struct amdgpu_display_manager *dm)
{
#if defined(CONFIG_ACPI)
	struct amdgpu_dm_backlight_caps caps;

	memset(&caps, 0, sizeof(caps));

	if (dm->backlight_caps.caps_valid)
		return;

	amdgpu_acpi_get_backlight_caps(dm->adev, &caps);
	if (caps.caps_valid) {
		dm->backlight_caps.caps_valid = true;
		if (caps.aux_support)
			return;
		dm->backlight_caps.min_input_signal = caps.min_input_signal;
		dm->backlight_caps.max_input_signal = caps.max_input_signal;
	} else {
		dm->backlight_caps.min_input_signal =
				AMDGPU_DM_DEFAULT_MIN_BACKLIGHT;
		dm->backlight_caps.max_input_signal =
				AMDGPU_DM_DEFAULT_MAX_BACKLIGHT;
	}
#else
	if (dm->backlight_caps.aux_support)
		return;

	dm->backlight_caps.min_input_signal = AMDGPU_DM_DEFAULT_MIN_BACKLIGHT;
	dm->backlight_caps.max_input_signal = AMDGPU_DM_DEFAULT_MAX_BACKLIGHT;
#endif
}

static int set_backlight_via_aux(struct dc_link *link, uint32_t brightness)
{
	bool rc;

	if (!link)
		return 1;

	rc = dc_link_set_backlight_level_nits(link, true, brightness,
					      AUX_BL_DEFAULT_TRANSITION_TIME_MS);

	return rc ? 0 : 1;
}

static int get_brightness_range(const struct amdgpu_dm_backlight_caps *caps,
				unsigned *min, unsigned *max)
{
	if (!caps)
		return 0;

	if (caps->aux_support) {
		// Firmware limits are in nits, DC API wants millinits.
		*max = 1000 * caps->aux_max_input_signal;
		*min = 1000 * caps->aux_min_input_signal;
	} else {
		// Firmware limits are 8-bit, PWM control is 16-bit.
		*max = 0x101 * caps->max_input_signal;
		*min = 0x101 * caps->min_input_signal;
	}
	return 1;
}

static u32 convert_brightness_from_user(const struct amdgpu_dm_backlight_caps *caps,
					uint32_t brightness)
{
	unsigned min, max;

	if (!get_brightness_range(caps, &min, &max))
		return brightness;

	// Rescale 0..255 to min..max
	return min + DIV_ROUND_CLOSEST((max - min) * brightness,
				       AMDGPU_MAX_BL_LEVEL);
}

static u32 convert_brightness_to_user(const struct amdgpu_dm_backlight_caps *caps,
				      uint32_t brightness)
{
	unsigned min, max;

	if (!get_brightness_range(caps, &min, &max))
		return brightness;

	if (brightness < min)
		return 0;
	// Rescale min..max to 0..255
	return DIV_ROUND_CLOSEST(AMDGPU_MAX_BL_LEVEL * (brightness - min),
				 max - min);
}

static int amdgpu_dm_backlight_update_status(struct backlight_device *bd)
{
	struct amdgpu_display_manager *dm = bl_get_data(bd);
	struct amdgpu_dm_backlight_caps caps;
	struct dc_link *link = NULL;
	u32 brightness;
	bool rc;

	amdgpu_dm_update_backlight_caps(dm);
	caps = dm->backlight_caps;

	link = (struct dc_link *)dm->backlight_link;

	brightness = convert_brightness_from_user(&caps, bd->props.brightness);
	// Change brightness based on AUX property
	if (caps.aux_support)
		return set_backlight_via_aux(link, brightness);

	rc = dc_link_set_backlight_level(dm->backlight_link, brightness, 0);

	return rc ? 0 : 1;
}

static int amdgpu_dm_backlight_get_brightness(struct backlight_device *bd)
{
	struct amdgpu_display_manager *dm = bl_get_data(bd);
	int ret = dc_link_get_backlight_level(dm->backlight_link);

	if (ret == DC_ERROR_UNEXPECTED)
		return bd->props.brightness;
	return convert_brightness_to_user(&dm->backlight_caps, ret);
}

static const struct backlight_ops amdgpu_dm_backlight_ops = {
	.options = BL_CORE_SUSPENDRESUME,
	.get_brightness = amdgpu_dm_backlight_get_brightness,
	.update_status	= amdgpu_dm_backlight_update_status,
};

static void
amdgpu_dm_register_backlight_device(struct amdgpu_display_manager *dm)
{
	char bl_name[16];
	struct backlight_properties props = { 0 };

	amdgpu_dm_update_backlight_caps(dm);

	props.max_brightness = AMDGPU_MAX_BL_LEVEL;
	props.brightness = AMDGPU_MAX_BL_LEVEL;
	props.type = BACKLIGHT_RAW;

	snprintf(bl_name, sizeof(bl_name), "amdgpu_bl%d",
		 adev_to_drm(dm->adev)->primary->index);

	dm->backlight_dev = backlight_device_register(bl_name,
						      adev_to_drm(dm->adev)->dev,
						      dm,
						      &amdgpu_dm_backlight_ops,
						      &props);

	if (IS_ERR(dm->backlight_dev))
		DRM_ERROR("DM: Backlight registration failed!\n");
	else
		DRM_DEBUG_DRIVER("DM: Registered Backlight device: %s\n", bl_name);
}

#endif

static int initialize_plane(struct amdgpu_display_manager *dm,
			    struct amdgpu_mode_info *mode_info, int plane_id,
			    enum drm_plane_type plane_type,
			    const struct dc_plane_cap *plane_cap)
{
	struct drm_plane *plane;
	unsigned long possible_crtcs;
	int ret = 0;

	plane = kzalloc(sizeof(struct drm_plane), GFP_KERNEL);
	if (!plane) {
		DRM_ERROR("KMS: Failed to allocate plane\n");
		return -ENOMEM;
	}
	plane->type = plane_type;

	/*
	 * HACK: IGT tests expect that the primary plane for a CRTC
	 * can only have one possible CRTC. Only expose support for
	 * any CRTC if they're not going to be used as a primary plane
	 * for a CRTC - like overlay or underlay planes.
	 */
	possible_crtcs = 1 << plane_id;
	if (plane_id >= dm->dc->caps.max_streams)
		possible_crtcs = 0xff;

	ret = amdgpu_dm_plane_init(dm, plane, possible_crtcs, plane_cap);

	if (ret) {
		DRM_ERROR("KMS: Failed to initialize plane\n");
		kfree(plane);
		return ret;
	}

	if (mode_info)
		mode_info->planes[plane_id] = plane;

	return ret;
}


static void register_backlight_device(struct amdgpu_display_manager *dm,
				      struct dc_link *link)
{
#if defined(CONFIG_BACKLIGHT_CLASS_DEVICE) ||\
	defined(CONFIG_BACKLIGHT_CLASS_DEVICE_MODULE)

	if ((link->connector_signal & (SIGNAL_TYPE_EDP | SIGNAL_TYPE_LVDS)) &&
	    link->type != dc_connection_none) {
		/*
		 * Event if registration failed, we should continue with
		 * DM initialization because not having a backlight control
		 * is better then a black screen.
		 */
		amdgpu_dm_register_backlight_device(dm);

		if (dm->backlight_dev)
			dm->backlight_link = link;
	}
#endif
}


/*
 * In this architecture, the association
 * connector -> encoder -> crtc
 * id not really requried. The crtc and connector will hold the
 * display_index as an abstraction to use with DAL component
 *
 * Returns 0 on success
 */
static int amdgpu_dm_initialize_drm_device(struct amdgpu_device *adev)
{
	struct amdgpu_display_manager *dm = &adev->dm;
	int32_t i;
	struct amdgpu_dm_connector *aconnector = NULL;
	struct amdgpu_encoder *aencoder = NULL;
	struct amdgpu_mode_info *mode_info = &adev->mode_info;
	uint32_t link_cnt;
	int32_t primary_planes;
	enum dc_connection_type new_connection_type = dc_connection_none;
	const struct dc_plane_cap *plane;

	link_cnt = dm->dc->caps.max_links;
	if (amdgpu_dm_mode_config_init(dm->adev)) {
		DRM_ERROR("DM: Failed to initialize mode config\n");
		return -EINVAL;
	}

	/* There is one primary plane per CRTC */
	primary_planes = dm->dc->caps.max_streams;
	ASSERT(primary_planes <= AMDGPU_MAX_PLANES);

	/*
	 * Initialize primary planes, implicit planes for legacy IOCTLS.
	 * Order is reversed to match iteration order in atomic check.
	 */
	for (i = (primary_planes - 1); i >= 0; i--) {
		plane = &dm->dc->caps.planes[i];

		if (initialize_plane(dm, mode_info, i,
				     DRM_PLANE_TYPE_PRIMARY, plane)) {
			DRM_ERROR("KMS: Failed to initialize primary plane\n");
			goto fail;
		}
	}

	/*
	 * Initialize overlay planes, index starting after primary planes.
	 * These planes have a higher DRM index than the primary planes since
	 * they should be considered as having a higher z-order.
	 * Order is reversed to match iteration order in atomic check.
	 *
	 * Only support DCN for now, and only expose one so we don't encourage
	 * userspace to use up all the pipes.
	 */
	for (i = 0; i < dm->dc->caps.max_planes; ++i) {
		struct dc_plane_cap *plane = &dm->dc->caps.planes[i];

		if (plane->type != DC_PLANE_TYPE_DCN_UNIVERSAL)
			continue;

		if (!plane->blends_with_above || !plane->blends_with_below)
			continue;

		if (!plane->pixel_format_support.argb8888)
			continue;

		if (initialize_plane(dm, NULL, primary_planes + i,
				     DRM_PLANE_TYPE_OVERLAY, plane)) {
			DRM_ERROR("KMS: Failed to initialize overlay plane\n");
			goto fail;
		}

		/* Only create one overlay plane. */
		break;
	}

	for (i = 0; i < dm->dc->caps.max_streams; i++)
		if (amdgpu_dm_crtc_init(dm, mode_info->planes[i], i)) {
			DRM_ERROR("KMS: Failed to initialize crtc\n");
			goto fail;
		}

	dm->display_indexes_num = dm->dc->caps.max_streams;

	/* loops over all connectors on the board */
	for (i = 0; i < link_cnt; i++) {
		struct dc_link *link = NULL;

		if (i > AMDGPU_DM_MAX_DISPLAY_INDEX) {
			DRM_ERROR(
				"KMS: Cannot support more than %d display indexes\n",
					AMDGPU_DM_MAX_DISPLAY_INDEX);
			continue;
		}

		aconnector = kzalloc(sizeof(*aconnector), GFP_KERNEL);
		if (!aconnector)
			goto fail;

		aencoder = kzalloc(sizeof(*aencoder), GFP_KERNEL);
		if (!aencoder)
			goto fail;

		if (amdgpu_dm_encoder_init(dm->ddev, aencoder, i)) {
			DRM_ERROR("KMS: Failed to initialize encoder\n");
			goto fail;
		}

		if (amdgpu_dm_connector_init(dm, aconnector, i, aencoder)) {
			DRM_ERROR("KMS: Failed to initialize connector\n");
			goto fail;
		}

		link = dc_get_link_at_index(dm->dc, i);

		if (!dc_link_detect_sink(link, &new_connection_type))
			DRM_ERROR("KMS: Failed to detect connector\n");

		if (aconnector->base.force && new_connection_type == dc_connection_none) {
			emulated_link_detect(link);
			amdgpu_dm_update_connector_after_detect(aconnector);

		} else if (dc_link_detect(link, DETECT_REASON_BOOT)) {
			amdgpu_dm_update_connector_after_detect(aconnector);
			register_backlight_device(dm, link);
			if (amdgpu_dc_feature_mask & DC_PSR_MASK)
				amdgpu_dm_set_psr_caps(link);
		}


	}

	/* Software is initialized. Now we can register interrupt handlers. */
	switch (adev->asic_type) {
#if defined(CONFIG_DRM_AMD_DC_SI)
	case CHIP_TAHITI:
	case CHIP_PITCAIRN:
	case CHIP_VERDE:
	case CHIP_OLAND:
		if (dce60_register_irq_handlers(dm->adev)) {
			DRM_ERROR("DM: Failed to initialize IRQ\n");
			goto fail;
		}
		break;
#endif
	case CHIP_BONAIRE:
	case CHIP_HAWAII:
	case CHIP_KAVERI:
	case CHIP_KABINI:
	case CHIP_MULLINS:
	case CHIP_TONGA:
	case CHIP_FIJI:
	case CHIP_CARRIZO:
	case CHIP_STONEY:
	case CHIP_POLARIS11:
	case CHIP_POLARIS10:
	case CHIP_POLARIS12:
	case CHIP_VEGAM:
	case CHIP_VEGA10:
	case CHIP_VEGA12:
	case CHIP_VEGA20:
		if (dce110_register_irq_handlers(dm->adev)) {
			DRM_ERROR("DM: Failed to initialize IRQ\n");
			goto fail;
		}
		break;
#if defined(CONFIG_DRM_AMD_DC_DCN)
	case CHIP_RAVEN:
	case CHIP_NAVI12:
	case CHIP_NAVI10:
	case CHIP_NAVI14:
	case CHIP_RENOIR:
#if defined(CONFIG_DRM_AMD_DC_DCN3_0)
	case CHIP_SIENNA_CICHLID:
	case CHIP_NAVY_FLOUNDER:
#endif
		if (dcn10_register_irq_handlers(dm->adev)) {
			DRM_ERROR("DM: Failed to initialize IRQ\n");
			goto fail;
		}
		break;
#endif
	default:
		DRM_ERROR("Unsupported ASIC type: 0x%X\n", adev->asic_type);
		goto fail;
	}

	/* No userspace support. */
	dm->dc->debug.disable_tri_buf = true;

	return 0;
fail:
	kfree(aencoder);
	kfree(aconnector);

	return -EINVAL;
}

static void amdgpu_dm_destroy_drm_device(struct amdgpu_display_manager *dm)
{
	drm_mode_config_cleanup(dm->ddev);
	drm_atomic_private_obj_fini(&dm->atomic_obj);
	return;
}

/******************************************************************************
 * amdgpu_display_funcs functions
 *****************************************************************************/

/*
 * dm_bandwidth_update - program display watermarks
 *
 * @adev: amdgpu_device pointer
 *
 * Calculate and program the display watermarks and line buffer allocation.
 */
static void dm_bandwidth_update(struct amdgpu_device *adev)
{
	/* TODO: implement later */
}

static const struct amdgpu_display_funcs dm_display_funcs = {
	.bandwidth_update = dm_bandwidth_update, /* called unconditionally */
	.vblank_get_counter = dm_vblank_get_counter,/* called unconditionally */
	.backlight_set_level = NULL, /* never called for DC */
	.backlight_get_level = NULL, /* never called for DC */
	.hpd_sense = NULL,/* called unconditionally */
	.hpd_set_polarity = NULL, /* called unconditionally */
	.hpd_get_gpio_reg = NULL, /* VBIOS parsing. DAL does it. */
	.page_flip_get_scanoutpos =
		dm_crtc_get_scanoutpos,/* called unconditionally */
	.add_encoder = NULL, /* VBIOS parsing. DAL does it. */
	.add_connector = NULL, /* VBIOS parsing. DAL does it. */
};

#if defined(CONFIG_DEBUG_KERNEL_DC)

static ssize_t s3_debug_store(struct device *device,
			      struct device_attribute *attr,
			      const char *buf,
			      size_t count)
{
	int ret;
	int s3_state;
	struct drm_device *drm_dev = dev_get_drvdata(device);
	struct amdgpu_device *adev = drm_to_adev(drm_dev);

	ret = kstrtoint(buf, 0, &s3_state);

	if (ret == 0) {
		if (s3_state) {
			dm_resume(adev);
			drm_kms_helper_hotplug_event(adev_to_drm(adev));
		} else
			dm_suspend(adev);
	}

	return ret == 0 ? count : 0;
}

DEVICE_ATTR_WO(s3_debug);

#endif

static int dm_early_init(void *handle)
{
	struct amdgpu_device *adev = (struct amdgpu_device *)handle;

	switch (adev->asic_type) {
#if defined(CONFIG_DRM_AMD_DC_SI)
	case CHIP_TAHITI:
	case CHIP_PITCAIRN:
	case CHIP_VERDE:
		adev->mode_info.num_crtc = 6;
		adev->mode_info.num_hpd = 6;
		adev->mode_info.num_dig = 6;
		break;
	case CHIP_OLAND:
		adev->mode_info.num_crtc = 2;
		adev->mode_info.num_hpd = 2;
		adev->mode_info.num_dig = 2;
		break;
#endif
	case CHIP_BONAIRE:
	case CHIP_HAWAII:
		adev->mode_info.num_crtc = 6;
		adev->mode_info.num_hpd = 6;
		adev->mode_info.num_dig = 6;
		break;
	case CHIP_KAVERI:
		adev->mode_info.num_crtc = 4;
		adev->mode_info.num_hpd = 6;
		adev->mode_info.num_dig = 7;
		break;
	case CHIP_KABINI:
	case CHIP_MULLINS:
		adev->mode_info.num_crtc = 2;
		adev->mode_info.num_hpd = 6;
		adev->mode_info.num_dig = 6;
		break;
	case CHIP_FIJI:
	case CHIP_TONGA:
		adev->mode_info.num_crtc = 6;
		adev->mode_info.num_hpd = 6;
		adev->mode_info.num_dig = 7;
		break;
	case CHIP_CARRIZO:
		adev->mode_info.num_crtc = 3;
		adev->mode_info.num_hpd = 6;
		adev->mode_info.num_dig = 9;
		break;
	case CHIP_STONEY:
		adev->mode_info.num_crtc = 2;
		adev->mode_info.num_hpd = 6;
		adev->mode_info.num_dig = 9;
		break;
	case CHIP_POLARIS11:
	case CHIP_POLARIS12:
		adev->mode_info.num_crtc = 5;
		adev->mode_info.num_hpd = 5;
		adev->mode_info.num_dig = 5;
		break;
	case CHIP_POLARIS10:
	case CHIP_VEGAM:
		adev->mode_info.num_crtc = 6;
		adev->mode_info.num_hpd = 6;
		adev->mode_info.num_dig = 6;
		break;
	case CHIP_VEGA10:
	case CHIP_VEGA12:
	case CHIP_VEGA20:
		adev->mode_info.num_crtc = 6;
		adev->mode_info.num_hpd = 6;
		adev->mode_info.num_dig = 6;
		break;
#if defined(CONFIG_DRM_AMD_DC_DCN)
	case CHIP_RAVEN:
		adev->mode_info.num_crtc = 4;
		adev->mode_info.num_hpd = 4;
		adev->mode_info.num_dig = 4;
		break;
#endif
	case CHIP_NAVI10:
	case CHIP_NAVI12:
#if defined(CONFIG_DRM_AMD_DC_DCN3_0)
	case CHIP_SIENNA_CICHLID:
	case CHIP_NAVY_FLOUNDER:
#endif
		adev->mode_info.num_crtc = 6;
		adev->mode_info.num_hpd = 6;
		adev->mode_info.num_dig = 6;
		break;
	case CHIP_NAVI14:
		adev->mode_info.num_crtc = 5;
		adev->mode_info.num_hpd = 5;
		adev->mode_info.num_dig = 5;
		break;
	case CHIP_RENOIR:
		adev->mode_info.num_crtc = 4;
		adev->mode_info.num_hpd = 4;
		adev->mode_info.num_dig = 4;
		break;
	default:
		DRM_ERROR("Unsupported ASIC type: 0x%X\n", adev->asic_type);
		return -EINVAL;
	}

	amdgpu_dm_set_irq_funcs(adev);

	if (adev->mode_info.funcs == NULL)
		adev->mode_info.funcs = &dm_display_funcs;

	/*
	 * Note: Do NOT change adev->audio_endpt_rreg and
	 * adev->audio_endpt_wreg because they are initialised in
	 * amdgpu_device_init()
	 */
#if defined(CONFIG_DEBUG_KERNEL_DC)
	device_create_file(
		adev_to_drm(adev)->dev,
		&dev_attr_s3_debug);
#endif

	return 0;
}

static bool modeset_required(struct drm_crtc_state *crtc_state,
			     struct dc_stream_state *new_stream,
			     struct dc_stream_state *old_stream)
{
	return crtc_state->active && drm_atomic_crtc_needs_modeset(crtc_state);
}

static bool modereset_required(struct drm_crtc_state *crtc_state)
{
	return !crtc_state->active && drm_atomic_crtc_needs_modeset(crtc_state);
}

static void amdgpu_dm_encoder_destroy(struct drm_encoder *encoder)
{
	drm_encoder_cleanup(encoder);
	kfree(encoder);
}

static const struct drm_encoder_funcs amdgpu_dm_encoder_funcs = {
	.destroy = amdgpu_dm_encoder_destroy,
};


static int fill_dc_scaling_info(const struct drm_plane_state *state,
				struct dc_scaling_info *scaling_info)
{
	int scale_w, scale_h;

	memset(scaling_info, 0, sizeof(*scaling_info));

	/* Source is fixed 16.16 but we ignore mantissa for now... */
	scaling_info->src_rect.x = state->src_x >> 16;
	scaling_info->src_rect.y = state->src_y >> 16;

	scaling_info->src_rect.width = state->src_w >> 16;
	if (scaling_info->src_rect.width == 0)
		return -EINVAL;

	scaling_info->src_rect.height = state->src_h >> 16;
	if (scaling_info->src_rect.height == 0)
		return -EINVAL;

	scaling_info->dst_rect.x = state->crtc_x;
	scaling_info->dst_rect.y = state->crtc_y;

	if (state->crtc_w == 0)
		return -EINVAL;

	scaling_info->dst_rect.width = state->crtc_w;

	if (state->crtc_h == 0)
		return -EINVAL;

	scaling_info->dst_rect.height = state->crtc_h;

	/* DRM doesn't specify clipping on destination output. */
	scaling_info->clip_rect = scaling_info->dst_rect;

	/* TODO: Validate scaling per-format with DC plane caps */
	scale_w = scaling_info->dst_rect.width * 1000 /
		  scaling_info->src_rect.width;

	if (scale_w < 250 || scale_w > 16000)
		return -EINVAL;

	scale_h = scaling_info->dst_rect.height * 1000 /
		  scaling_info->src_rect.height;

	if (scale_h < 250 || scale_h > 16000)
		return -EINVAL;

	/*
	 * The "scaling_quality" can be ignored for now, quality = 0 has DC
	 * assume reasonable defaults based on the format.
	 */

	return 0;
}

static int get_fb_info(const struct amdgpu_framebuffer *amdgpu_fb,
		       uint64_t *tiling_flags, bool *tmz_surface)
{
	struct amdgpu_bo *rbo;
	int r;

	if (!amdgpu_fb) {
		*tiling_flags = 0;
		*tmz_surface = false;
		return 0;
	}

	rbo = gem_to_amdgpu_bo(amdgpu_fb->base.obj[0]);
	r = amdgpu_bo_reserve(rbo, false);

	if (unlikely(r)) {
		/* Don't show error message when returning -ERESTARTSYS */
		if (r != -ERESTARTSYS)
			DRM_ERROR("Unable to reserve buffer: %d\n", r);
		return r;
	}

	if (tiling_flags)
		amdgpu_bo_get_tiling_flags(rbo, tiling_flags);

	if (tmz_surface)
		*tmz_surface = amdgpu_bo_encrypted(rbo);

	amdgpu_bo_unreserve(rbo);

	return r;
}

static inline uint64_t get_dcc_address(uint64_t address, uint64_t tiling_flags)
{
	uint32_t offset = AMDGPU_TILING_GET(tiling_flags, DCC_OFFSET_256B);

	return offset ? (address + offset * 256) : 0;
}

static int
fill_plane_dcc_attributes(struct amdgpu_device *adev,
			  const struct amdgpu_framebuffer *afb,
			  const enum surface_pixel_format format,
			  const enum dc_rotation_angle rotation,
			  const struct plane_size *plane_size,
			  const union dc_tiling_info *tiling_info,
			  const uint64_t info,
			  struct dc_plane_dcc_param *dcc,
			  struct dc_plane_address *address,
			  bool force_disable_dcc)
{
	struct dc *dc = adev->dm.dc;
	struct dc_dcc_surface_param input;
	struct dc_surface_dcc_cap output;
	uint32_t offset = AMDGPU_TILING_GET(info, DCC_OFFSET_256B);
	uint32_t i64b = AMDGPU_TILING_GET(info, DCC_INDEPENDENT_64B) != 0;
	uint64_t dcc_address;

	memset(&input, 0, sizeof(input));
	memset(&output, 0, sizeof(output));

	if (force_disable_dcc)
		return 0;

	if (!offset)
		return 0;

	if (format >= SURFACE_PIXEL_FORMAT_VIDEO_BEGIN)
		return 0;

	if (!dc->cap_funcs.get_dcc_compression_cap)
		return -EINVAL;

	input.format = format;
	input.surface_size.width = plane_size->surface_size.width;
	input.surface_size.height = plane_size->surface_size.height;
	input.swizzle_mode = tiling_info->gfx9.swizzle;

	if (rotation == ROTATION_ANGLE_0 || rotation == ROTATION_ANGLE_180)
		input.scan = SCAN_DIRECTION_HORIZONTAL;
	else if (rotation == ROTATION_ANGLE_90 || rotation == ROTATION_ANGLE_270)
		input.scan = SCAN_DIRECTION_VERTICAL;

	if (!dc->cap_funcs.get_dcc_compression_cap(dc, &input, &output))
		return -EINVAL;

	if (!output.capable)
		return -EINVAL;

	if (i64b == 0 && output.grph.rgb.independent_64b_blks != 0)
		return -EINVAL;

	dcc->enable = 1;
	dcc->meta_pitch =
		AMDGPU_TILING_GET(info, DCC_PITCH_MAX) + 1;
	dcc->independent_64b_blks = i64b;

	dcc_address = get_dcc_address(afb->address, info);
	address->grph.meta_addr.low_part = lower_32_bits(dcc_address);
	address->grph.meta_addr.high_part = upper_32_bits(dcc_address);

	return 0;
}

static int
fill_plane_buffer_attributes(struct amdgpu_device *adev,
			     const struct amdgpu_framebuffer *afb,
			     const enum surface_pixel_format format,
			     const enum dc_rotation_angle rotation,
			     const uint64_t tiling_flags,
			     union dc_tiling_info *tiling_info,
			     struct plane_size *plane_size,
			     struct dc_plane_dcc_param *dcc,
			     struct dc_plane_address *address,
			     bool tmz_surface,
			     bool force_disable_dcc)
{
	const struct drm_framebuffer *fb = &afb->base;
	int ret;

	memset(tiling_info, 0, sizeof(*tiling_info));
	memset(plane_size, 0, sizeof(*plane_size));
	memset(dcc, 0, sizeof(*dcc));
	memset(address, 0, sizeof(*address));

	address->tmz_surface = tmz_surface;

	if (format < SURFACE_PIXEL_FORMAT_VIDEO_BEGIN) {
		plane_size->surface_size.x = 0;
		plane_size->surface_size.y = 0;
		plane_size->surface_size.width = fb->width;
		plane_size->surface_size.height = fb->height;
		plane_size->surface_pitch =
			fb->pitches[0] / fb->format->cpp[0];

		address->type = PLN_ADDR_TYPE_GRAPHICS;
		address->grph.addr.low_part = lower_32_bits(afb->address);
		address->grph.addr.high_part = upper_32_bits(afb->address);
	} else if (format < SURFACE_PIXEL_FORMAT_INVALID) {
		uint64_t chroma_addr = afb->address + fb->offsets[1];

		plane_size->surface_size.x = 0;
		plane_size->surface_size.y = 0;
		plane_size->surface_size.width = fb->width;
		plane_size->surface_size.height = fb->height;
		plane_size->surface_pitch =
			fb->pitches[0] / fb->format->cpp[0];

		plane_size->chroma_size.x = 0;
		plane_size->chroma_size.y = 0;
		/* TODO: set these based on surface format */
		plane_size->chroma_size.width = fb->width / 2;
		plane_size->chroma_size.height = fb->height / 2;

		plane_size->chroma_pitch =
			fb->pitches[1] / fb->format->cpp[1];

		address->type = PLN_ADDR_TYPE_VIDEO_PROGRESSIVE;
		address->video_progressive.luma_addr.low_part =
			lower_32_bits(afb->address);
		address->video_progressive.luma_addr.high_part =
			upper_32_bits(afb->address);
		address->video_progressive.chroma_addr.low_part =
			lower_32_bits(chroma_addr);
		address->video_progressive.chroma_addr.high_part =
			upper_32_bits(chroma_addr);
	}

	/* Fill GFX8 params */
	if (AMDGPU_TILING_GET(tiling_flags, ARRAY_MODE) == DC_ARRAY_2D_TILED_THIN1) {
		unsigned int bankw, bankh, mtaspect, tile_split, num_banks;

		bankw = AMDGPU_TILING_GET(tiling_flags, BANK_WIDTH);
		bankh = AMDGPU_TILING_GET(tiling_flags, BANK_HEIGHT);
		mtaspect = AMDGPU_TILING_GET(tiling_flags, MACRO_TILE_ASPECT);
		tile_split = AMDGPU_TILING_GET(tiling_flags, TILE_SPLIT);
		num_banks = AMDGPU_TILING_GET(tiling_flags, NUM_BANKS);

		/* XXX fix me for VI */
		tiling_info->gfx8.num_banks = num_banks;
		tiling_info->gfx8.array_mode =
				DC_ARRAY_2D_TILED_THIN1;
		tiling_info->gfx8.tile_split = tile_split;
		tiling_info->gfx8.bank_width = bankw;
		tiling_info->gfx8.bank_height = bankh;
		tiling_info->gfx8.tile_aspect = mtaspect;
		tiling_info->gfx8.tile_mode =
				DC_ADDR_SURF_MICRO_TILING_DISPLAY;
	} else if (AMDGPU_TILING_GET(tiling_flags, ARRAY_MODE)
			== DC_ARRAY_1D_TILED_THIN1) {
		tiling_info->gfx8.array_mode = DC_ARRAY_1D_TILED_THIN1;
	}

	tiling_info->gfx8.pipe_config =
			AMDGPU_TILING_GET(tiling_flags, PIPE_CONFIG);

	if (adev->asic_type == CHIP_VEGA10 ||
	    adev->asic_type == CHIP_VEGA12 ||
	    adev->asic_type == CHIP_VEGA20 ||
	    adev->asic_type == CHIP_NAVI10 ||
	    adev->asic_type == CHIP_NAVI14 ||
	    adev->asic_type == CHIP_NAVI12 ||
#if defined(CONFIG_DRM_AMD_DC_DCN3_0)
		adev->asic_type == CHIP_SIENNA_CICHLID ||
		adev->asic_type == CHIP_NAVY_FLOUNDER ||
#endif
	    adev->asic_type == CHIP_RENOIR ||
	    adev->asic_type == CHIP_RAVEN) {
		/* Fill GFX9 params */
		tiling_info->gfx9.num_pipes =
			adev->gfx.config.gb_addr_config_fields.num_pipes;
		tiling_info->gfx9.num_banks =
			adev->gfx.config.gb_addr_config_fields.num_banks;
		tiling_info->gfx9.pipe_interleave =
			adev->gfx.config.gb_addr_config_fields.pipe_interleave_size;
		tiling_info->gfx9.num_shader_engines =
			adev->gfx.config.gb_addr_config_fields.num_se;
		tiling_info->gfx9.max_compressed_frags =
			adev->gfx.config.gb_addr_config_fields.max_compress_frags;
		tiling_info->gfx9.num_rb_per_se =
			adev->gfx.config.gb_addr_config_fields.num_rb_per_se;
		tiling_info->gfx9.swizzle =
			AMDGPU_TILING_GET(tiling_flags, SWIZZLE_MODE);
		tiling_info->gfx9.shaderEnable = 1;

#ifdef CONFIG_DRM_AMD_DC_DCN3_0
		if (adev->asic_type == CHIP_SIENNA_CICHLID ||
		    adev->asic_type == CHIP_NAVY_FLOUNDER)
			tiling_info->gfx9.num_pkrs = adev->gfx.config.gb_addr_config_fields.num_pkrs;
#endif
		ret = fill_plane_dcc_attributes(adev, afb, format, rotation,
						plane_size, tiling_info,
						tiling_flags, dcc, address,
						force_disable_dcc);
		if (ret)
			return ret;
	}

	return 0;
}

static void
fill_blending_from_plane_state(const struct drm_plane_state *plane_state,
			       bool *per_pixel_alpha, bool *global_alpha,
			       int *global_alpha_value)
{
	*per_pixel_alpha = false;
	*global_alpha = false;
	*global_alpha_value = 0xff;

	if (plane_state->plane->type != DRM_PLANE_TYPE_OVERLAY)
		return;

	if (plane_state->pixel_blend_mode == DRM_MODE_BLEND_PREMULTI) {
		static const uint32_t alpha_formats[] = {
			DRM_FORMAT_ARGB8888,
			DRM_FORMAT_RGBA8888,
			DRM_FORMAT_ABGR8888,
		};
		uint32_t format = plane_state->fb->format->format;
		unsigned int i;

		for (i = 0; i < ARRAY_SIZE(alpha_formats); ++i) {
			if (format == alpha_formats[i]) {
				*per_pixel_alpha = true;
				break;
			}
		}
	}

	if (plane_state->alpha < 0xffff) {
		*global_alpha = true;
		*global_alpha_value = plane_state->alpha >> 8;
	}
}

static int
fill_plane_color_attributes(const struct drm_plane_state *plane_state,
			    const enum surface_pixel_format format,
			    enum dc_color_space *color_space)
{
	bool full_range;

	*color_space = COLOR_SPACE_SRGB;

	/* DRM color properties only affect non-RGB formats. */
	if (format < SURFACE_PIXEL_FORMAT_VIDEO_BEGIN)
		return 0;

	full_range = (plane_state->color_range == DRM_COLOR_YCBCR_FULL_RANGE);

	switch (plane_state->color_encoding) {
	case DRM_COLOR_YCBCR_BT601:
		if (full_range)
			*color_space = COLOR_SPACE_YCBCR601;
		else
			*color_space = COLOR_SPACE_YCBCR601_LIMITED;
		break;

	case DRM_COLOR_YCBCR_BT709:
		if (full_range)
			*color_space = COLOR_SPACE_YCBCR709;
		else
			*color_space = COLOR_SPACE_YCBCR709_LIMITED;
		break;

	case DRM_COLOR_YCBCR_BT2020:
		if (full_range)
			*color_space = COLOR_SPACE_2020_YCBCR;
		else
			return -EINVAL;
		break;

	default:
		return -EINVAL;
	}

	return 0;
}

static int
fill_dc_plane_info_and_addr(struct amdgpu_device *adev,
			    const struct drm_plane_state *plane_state,
			    const uint64_t tiling_flags,
			    struct dc_plane_info *plane_info,
			    struct dc_plane_address *address,
			    bool tmz_surface,
			    bool force_disable_dcc)
{
	const struct drm_framebuffer *fb = plane_state->fb;
	const struct amdgpu_framebuffer *afb =
		to_amdgpu_framebuffer(plane_state->fb);
	struct drm_format_name_buf format_name;
	int ret;

	memset(plane_info, 0, sizeof(*plane_info));

	switch (fb->format->format) {
	case DRM_FORMAT_C8:
		plane_info->format =
			SURFACE_PIXEL_FORMAT_GRPH_PALETA_256_COLORS;
		break;
	case DRM_FORMAT_RGB565:
		plane_info->format = SURFACE_PIXEL_FORMAT_GRPH_RGB565;
		break;
	case DRM_FORMAT_XRGB8888:
	case DRM_FORMAT_ARGB8888:
		plane_info->format = SURFACE_PIXEL_FORMAT_GRPH_ARGB8888;
		break;
	case DRM_FORMAT_XRGB2101010:
	case DRM_FORMAT_ARGB2101010:
		plane_info->format = SURFACE_PIXEL_FORMAT_GRPH_ARGB2101010;
		break;
	case DRM_FORMAT_XBGR2101010:
	case DRM_FORMAT_ABGR2101010:
		plane_info->format = SURFACE_PIXEL_FORMAT_GRPH_ABGR2101010;
		break;
	case DRM_FORMAT_XBGR8888:
	case DRM_FORMAT_ABGR8888:
		plane_info->format = SURFACE_PIXEL_FORMAT_GRPH_ABGR8888;
		break;
	case DRM_FORMAT_NV21:
		plane_info->format = SURFACE_PIXEL_FORMAT_VIDEO_420_YCbCr;
		break;
	case DRM_FORMAT_NV12:
		plane_info->format = SURFACE_PIXEL_FORMAT_VIDEO_420_YCrCb;
		break;
	case DRM_FORMAT_P010:
		plane_info->format = SURFACE_PIXEL_FORMAT_VIDEO_420_10bpc_YCrCb;
		break;
	case DRM_FORMAT_XRGB16161616F:
	case DRM_FORMAT_ARGB16161616F:
		plane_info->format = SURFACE_PIXEL_FORMAT_GRPH_ARGB16161616F;
		break;
	case DRM_FORMAT_XBGR16161616F:
	case DRM_FORMAT_ABGR16161616F:
		plane_info->format = SURFACE_PIXEL_FORMAT_GRPH_ABGR16161616F;
		break;
	default:
		DRM_ERROR(
			"Unsupported screen format %s\n",
			drm_get_format_name(fb->format->format, &format_name));
		return -EINVAL;
	}

	switch (plane_state->rotation & DRM_MODE_ROTATE_MASK) {
	case DRM_MODE_ROTATE_0:
		plane_info->rotation = ROTATION_ANGLE_0;
		break;
	case DRM_MODE_ROTATE_90:
		plane_info->rotation = ROTATION_ANGLE_90;
		break;
	case DRM_MODE_ROTATE_180:
		plane_info->rotation = ROTATION_ANGLE_180;
		break;
	case DRM_MODE_ROTATE_270:
		plane_info->rotation = ROTATION_ANGLE_270;
		break;
	default:
		plane_info->rotation = ROTATION_ANGLE_0;
		break;
	}

	plane_info->visible = true;
	plane_info->stereo_format = PLANE_STEREO_FORMAT_NONE;

	plane_info->layer_index = 0;

	ret = fill_plane_color_attributes(plane_state, plane_info->format,
					  &plane_info->color_space);
	if (ret)
		return ret;

	ret = fill_plane_buffer_attributes(adev, afb, plane_info->format,
					   plane_info->rotation, tiling_flags,
					   &plane_info->tiling_info,
					   &plane_info->plane_size,
					   &plane_info->dcc, address, tmz_surface,
					   force_disable_dcc);
	if (ret)
		return ret;

	fill_blending_from_plane_state(
		plane_state, &plane_info->per_pixel_alpha,
		&plane_info->global_alpha, &plane_info->global_alpha_value);

	return 0;
}

static int fill_dc_plane_attributes(struct amdgpu_device *adev,
				    struct dc_plane_state *dc_plane_state,
				    struct drm_plane_state *plane_state,
				    struct drm_crtc_state *crtc_state)
{
	struct dm_crtc_state *dm_crtc_state = to_dm_crtc_state(crtc_state);
	struct dm_plane_state *dm_plane_state = to_dm_plane_state(plane_state);
	struct dc_scaling_info scaling_info;
	struct dc_plane_info plane_info;
	int ret;
	bool force_disable_dcc = false;

	ret = fill_dc_scaling_info(plane_state, &scaling_info);
	if (ret)
		return ret;

	dc_plane_state->src_rect = scaling_info.src_rect;
	dc_plane_state->dst_rect = scaling_info.dst_rect;
	dc_plane_state->clip_rect = scaling_info.clip_rect;
	dc_plane_state->scaling_quality = scaling_info.scaling_quality;

	force_disable_dcc = adev->asic_type == CHIP_RAVEN && adev->in_suspend;
	ret = fill_dc_plane_info_and_addr(adev, plane_state,
					  dm_plane_state->tiling_flags,
					  &plane_info,
					  &dc_plane_state->address,
					  dm_plane_state->tmz_surface,
					  force_disable_dcc);
	if (ret)
		return ret;

	dc_plane_state->format = plane_info.format;
	dc_plane_state->color_space = plane_info.color_space;
	dc_plane_state->format = plane_info.format;
	dc_plane_state->plane_size = plane_info.plane_size;
	dc_plane_state->rotation = plane_info.rotation;
	dc_plane_state->horizontal_mirror = plane_info.horizontal_mirror;
	dc_plane_state->stereo_format = plane_info.stereo_format;
	dc_plane_state->tiling_info = plane_info.tiling_info;
	dc_plane_state->visible = plane_info.visible;
	dc_plane_state->per_pixel_alpha = plane_info.per_pixel_alpha;
	dc_plane_state->global_alpha = plane_info.global_alpha;
	dc_plane_state->global_alpha_value = plane_info.global_alpha_value;
	dc_plane_state->dcc = plane_info.dcc;
	dc_plane_state->layer_index = plane_info.layer_index; // Always returns 0

	/*
	 * Always set input transfer function, since plane state is refreshed
	 * every time.
	 */
	ret = amdgpu_dm_update_plane_color_mgmt(dm_crtc_state, dc_plane_state);
	if (ret)
		return ret;

	return 0;
}

static void update_stream_scaling_settings(const struct drm_display_mode *mode,
					   const struct dm_connector_state *dm_state,
					   struct dc_stream_state *stream)
{
	enum amdgpu_rmx_type rmx_type;

	struct rect src = { 0 }; /* viewport in composition space*/
	struct rect dst = { 0 }; /* stream addressable area */

	/* no mode. nothing to be done */
	if (!mode)
		return;

	/* Full screen scaling by default */
	src.width = mode->hdisplay;
	src.height = mode->vdisplay;
	dst.width = stream->timing.h_addressable;
	dst.height = stream->timing.v_addressable;

	if (dm_state) {
		rmx_type = dm_state->scaling;
		if (rmx_type == RMX_ASPECT || rmx_type == RMX_OFF) {
			if (src.width * dst.height <
					src.height * dst.width) {
				/* height needs less upscaling/more downscaling */
				dst.width = src.width *
						dst.height / src.height;
			} else {
				/* width needs less upscaling/more downscaling */
				dst.height = src.height *
						dst.width / src.width;
			}
		} else if (rmx_type == RMX_CENTER) {
			dst = src;
		}

		dst.x = (stream->timing.h_addressable - dst.width) / 2;
		dst.y = (stream->timing.v_addressable - dst.height) / 2;

		if (dm_state->underscan_enable) {
			dst.x += dm_state->underscan_hborder / 2;
			dst.y += dm_state->underscan_vborder / 2;
			dst.width -= dm_state->underscan_hborder;
			dst.height -= dm_state->underscan_vborder;
		}
	}

	stream->src = src;
	stream->dst = dst;

	DRM_DEBUG_DRIVER("Destination Rectangle x:%d  y:%d  width:%d  height:%d\n",
			dst.x, dst.y, dst.width, dst.height);

}

static enum dc_color_depth
convert_color_depth_from_display_info(const struct drm_connector *connector,
				      bool is_y420, int requested_bpc)
{
	uint8_t bpc;

	if (is_y420) {
		bpc = 8;

		/* Cap display bpc based on HDMI 2.0 HF-VSDB */
		if (connector->display_info.hdmi.y420_dc_modes & DRM_EDID_YCBCR420_DC_48)
			bpc = 16;
		else if (connector->display_info.hdmi.y420_dc_modes & DRM_EDID_YCBCR420_DC_36)
			bpc = 12;
		else if (connector->display_info.hdmi.y420_dc_modes & DRM_EDID_YCBCR420_DC_30)
			bpc = 10;
	} else {
		bpc = (uint8_t)connector->display_info.bpc;
		/* Assume 8 bpc by default if no bpc is specified. */
		bpc = bpc ? bpc : 8;
	}

	if (requested_bpc > 0) {
		/*
		 * Cap display bpc based on the user requested value.
		 *
		 * The value for state->max_bpc may not correctly updated
		 * depending on when the connector gets added to the state
		 * or if this was called outside of atomic check, so it
		 * can't be used directly.
		 */
		bpc = min_t(u8, bpc, requested_bpc);

		/* Round down to the nearest even number. */
		bpc = bpc - (bpc & 1);
	}

	switch (bpc) {
	case 0:
		/*
		 * Temporary Work around, DRM doesn't parse color depth for
		 * EDID revision before 1.4
		 * TODO: Fix edid parsing
		 */
		return COLOR_DEPTH_888;
	case 6:
		return COLOR_DEPTH_666;
	case 8:
		return COLOR_DEPTH_888;
	case 10:
		return COLOR_DEPTH_101010;
	case 12:
		return COLOR_DEPTH_121212;
	case 14:
		return COLOR_DEPTH_141414;
	case 16:
		return COLOR_DEPTH_161616;
	default:
		return COLOR_DEPTH_UNDEFINED;
	}
}

static enum dc_aspect_ratio
get_aspect_ratio(const struct drm_display_mode *mode_in)
{
	/* 1-1 mapping, since both enums follow the HDMI spec. */
	return (enum dc_aspect_ratio) mode_in->picture_aspect_ratio;
}

static enum dc_color_space
get_output_color_space(const struct dc_crtc_timing *dc_crtc_timing)
{
	enum dc_color_space color_space = COLOR_SPACE_SRGB;

	switch (dc_crtc_timing->pixel_encoding)	{
	case PIXEL_ENCODING_YCBCR422:
	case PIXEL_ENCODING_YCBCR444:
	case PIXEL_ENCODING_YCBCR420:
	{
		/*
		 * 27030khz is the separation point between HDTV and SDTV
		 * according to HDMI spec, we use YCbCr709 and YCbCr601
		 * respectively
		 */
		if (dc_crtc_timing->pix_clk_100hz > 270300) {
			if (dc_crtc_timing->flags.Y_ONLY)
				color_space =
					COLOR_SPACE_YCBCR709_LIMITED;
			else
				color_space = COLOR_SPACE_YCBCR709;
		} else {
			if (dc_crtc_timing->flags.Y_ONLY)
				color_space =
					COLOR_SPACE_YCBCR601_LIMITED;
			else
				color_space = COLOR_SPACE_YCBCR601;
		}

	}
	break;
	case PIXEL_ENCODING_RGB:
		color_space = COLOR_SPACE_SRGB;
		break;

	default:
		WARN_ON(1);
		break;
	}

	return color_space;
}

static bool adjust_colour_depth_from_display_info(
	struct dc_crtc_timing *timing_out,
	const struct drm_display_info *info)
{
	enum dc_color_depth depth = timing_out->display_color_depth;
	int normalized_clk;
	do {
		normalized_clk = timing_out->pix_clk_100hz / 10;
		/* YCbCr 4:2:0 requires additional adjustment of 1/2 */
		if (timing_out->pixel_encoding == PIXEL_ENCODING_YCBCR420)
			normalized_clk /= 2;
		/* Adjusting pix clock following on HDMI spec based on colour depth */
		switch (depth) {
		case COLOR_DEPTH_888:
			break;
		case COLOR_DEPTH_101010:
			normalized_clk = (normalized_clk * 30) / 24;
			break;
		case COLOR_DEPTH_121212:
			normalized_clk = (normalized_clk * 36) / 24;
			break;
		case COLOR_DEPTH_161616:
			normalized_clk = (normalized_clk * 48) / 24;
			break;
		default:
			/* The above depths are the only ones valid for HDMI. */
			return false;
		}
		if (normalized_clk <= info->max_tmds_clock) {
			timing_out->display_color_depth = depth;
			return true;
		}
	} while (--depth > COLOR_DEPTH_666);
	return false;
}

static void fill_stream_properties_from_drm_display_mode(
	struct dc_stream_state *stream,
	const struct drm_display_mode *mode_in,
	const struct drm_connector *connector,
	const struct drm_connector_state *connector_state,
	const struct dc_stream_state *old_stream,
	int requested_bpc)
{
	struct dc_crtc_timing *timing_out = &stream->timing;
	const struct drm_display_info *info = &connector->display_info;
	struct amdgpu_dm_connector *aconnector = to_amdgpu_dm_connector(connector);
	struct hdmi_vendor_infoframe hv_frame;
	struct hdmi_avi_infoframe avi_frame;

	memset(&hv_frame, 0, sizeof(hv_frame));
	memset(&avi_frame, 0, sizeof(avi_frame));

	timing_out->h_border_left = 0;
	timing_out->h_border_right = 0;
	timing_out->v_border_top = 0;
	timing_out->v_border_bottom = 0;
	/* TODO: un-hardcode */
	if (drm_mode_is_420_only(info, mode_in)
			&& stream->signal == SIGNAL_TYPE_HDMI_TYPE_A)
		timing_out->pixel_encoding = PIXEL_ENCODING_YCBCR420;
	else if (drm_mode_is_420_also(info, mode_in)
			&& aconnector->force_yuv420_output)
		timing_out->pixel_encoding = PIXEL_ENCODING_YCBCR420;
	else if ((connector->display_info.color_formats & DRM_COLOR_FORMAT_YCRCB444)
			&& stream->signal == SIGNAL_TYPE_HDMI_TYPE_A)
		timing_out->pixel_encoding = PIXEL_ENCODING_YCBCR444;
	else
		timing_out->pixel_encoding = PIXEL_ENCODING_RGB;

	timing_out->timing_3d_format = TIMING_3D_FORMAT_NONE;
	timing_out->display_color_depth = convert_color_depth_from_display_info(
		connector,
		(timing_out->pixel_encoding == PIXEL_ENCODING_YCBCR420),
		requested_bpc);
	timing_out->scan_type = SCANNING_TYPE_NODATA;
	timing_out->hdmi_vic = 0;

	if(old_stream) {
		timing_out->vic = old_stream->timing.vic;
		timing_out->flags.HSYNC_POSITIVE_POLARITY = old_stream->timing.flags.HSYNC_POSITIVE_POLARITY;
		timing_out->flags.VSYNC_POSITIVE_POLARITY = old_stream->timing.flags.VSYNC_POSITIVE_POLARITY;
	} else {
		timing_out->vic = drm_match_cea_mode(mode_in);
		if (mode_in->flags & DRM_MODE_FLAG_PHSYNC)
			timing_out->flags.HSYNC_POSITIVE_POLARITY = 1;
		if (mode_in->flags & DRM_MODE_FLAG_PVSYNC)
			timing_out->flags.VSYNC_POSITIVE_POLARITY = 1;
	}

	if (stream->signal == SIGNAL_TYPE_HDMI_TYPE_A) {
		drm_hdmi_avi_infoframe_from_display_mode(&avi_frame, (struct drm_connector *)connector, mode_in);
		timing_out->vic = avi_frame.video_code;
		drm_hdmi_vendor_infoframe_from_display_mode(&hv_frame, (struct drm_connector *)connector, mode_in);
		timing_out->hdmi_vic = hv_frame.vic;
	}

	timing_out->h_addressable = mode_in->crtc_hdisplay;
	timing_out->h_total = mode_in->crtc_htotal;
	timing_out->h_sync_width =
		mode_in->crtc_hsync_end - mode_in->crtc_hsync_start;
	timing_out->h_front_porch =
		mode_in->crtc_hsync_start - mode_in->crtc_hdisplay;
	timing_out->v_total = mode_in->crtc_vtotal;
	timing_out->v_addressable = mode_in->crtc_vdisplay;
	timing_out->v_front_porch =
		mode_in->crtc_vsync_start - mode_in->crtc_vdisplay;
	timing_out->v_sync_width =
		mode_in->crtc_vsync_end - mode_in->crtc_vsync_start;
	timing_out->pix_clk_100hz = mode_in->crtc_clock * 10;
	timing_out->aspect_ratio = get_aspect_ratio(mode_in);

	stream->output_color_space = get_output_color_space(timing_out);

	stream->out_transfer_func->type = TF_TYPE_PREDEFINED;
	stream->out_transfer_func->tf = TRANSFER_FUNCTION_SRGB;
	if (stream->signal == SIGNAL_TYPE_HDMI_TYPE_A) {
		if (!adjust_colour_depth_from_display_info(timing_out, info) &&
		    drm_mode_is_420_also(info, mode_in) &&
		    timing_out->pixel_encoding != PIXEL_ENCODING_YCBCR420) {
			timing_out->pixel_encoding = PIXEL_ENCODING_YCBCR420;
			adjust_colour_depth_from_display_info(timing_out, info);
		}
	}
}

static void fill_audio_info(struct audio_info *audio_info,
			    const struct drm_connector *drm_connector,
			    const struct dc_sink *dc_sink)
{
	int i = 0;
	int cea_revision = 0;
	const struct dc_edid_caps *edid_caps = &dc_sink->edid_caps;

	audio_info->manufacture_id = edid_caps->manufacturer_id;
	audio_info->product_id = edid_caps->product_id;

	cea_revision = drm_connector->display_info.cea_rev;

	strscpy(audio_info->display_name,
		edid_caps->display_name,
		AUDIO_INFO_DISPLAY_NAME_SIZE_IN_CHARS);

	if (cea_revision >= 3) {
		audio_info->mode_count = edid_caps->audio_mode_count;

		for (i = 0; i < audio_info->mode_count; ++i) {
			audio_info->modes[i].format_code =
					(enum audio_format_code)
					(edid_caps->audio_modes[i].format_code);
			audio_info->modes[i].channel_count =
					edid_caps->audio_modes[i].channel_count;
			audio_info->modes[i].sample_rates.all =
					edid_caps->audio_modes[i].sample_rate;
			audio_info->modes[i].sample_size =
					edid_caps->audio_modes[i].sample_size;
		}
	}

	audio_info->flags.all = edid_caps->speaker_flags;

	/* TODO: We only check for the progressive mode, check for interlace mode too */
	if (drm_connector->latency_present[0]) {
		audio_info->video_latency = drm_connector->video_latency[0];
		audio_info->audio_latency = drm_connector->audio_latency[0];
	}

	/* TODO: For DP, video and audio latency should be calculated from DPCD caps */

}

static void
copy_crtc_timing_for_drm_display_mode(const struct drm_display_mode *src_mode,
				      struct drm_display_mode *dst_mode)
{
	dst_mode->crtc_hdisplay = src_mode->crtc_hdisplay;
	dst_mode->crtc_vdisplay = src_mode->crtc_vdisplay;
	dst_mode->crtc_clock = src_mode->crtc_clock;
	dst_mode->crtc_hblank_start = src_mode->crtc_hblank_start;
	dst_mode->crtc_hblank_end = src_mode->crtc_hblank_end;
	dst_mode->crtc_hsync_start =  src_mode->crtc_hsync_start;
	dst_mode->crtc_hsync_end = src_mode->crtc_hsync_end;
	dst_mode->crtc_htotal = src_mode->crtc_htotal;
	dst_mode->crtc_hskew = src_mode->crtc_hskew;
	dst_mode->crtc_vblank_start = src_mode->crtc_vblank_start;
	dst_mode->crtc_vblank_end = src_mode->crtc_vblank_end;
	dst_mode->crtc_vsync_start = src_mode->crtc_vsync_start;
	dst_mode->crtc_vsync_end = src_mode->crtc_vsync_end;
	dst_mode->crtc_vtotal = src_mode->crtc_vtotal;
}

static void
decide_crtc_timing_for_drm_display_mode(struct drm_display_mode *drm_mode,
					const struct drm_display_mode *native_mode,
					bool scale_enabled)
{
	if (scale_enabled) {
		copy_crtc_timing_for_drm_display_mode(native_mode, drm_mode);
	} else if (native_mode->clock == drm_mode->clock &&
			native_mode->htotal == drm_mode->htotal &&
			native_mode->vtotal == drm_mode->vtotal) {
		copy_crtc_timing_for_drm_display_mode(native_mode, drm_mode);
	} else {
		/* no scaling nor amdgpu inserted, no need to patch */
	}
}

static struct dc_sink *
create_fake_sink(struct amdgpu_dm_connector *aconnector)
{
	struct dc_sink_init_data sink_init_data = { 0 };
	struct dc_sink *sink = NULL;
	sink_init_data.link = aconnector->dc_link;
	sink_init_data.sink_signal = aconnector->dc_link->connector_signal;

	sink = dc_sink_create(&sink_init_data);
	if (!sink) {
		DRM_ERROR("Failed to create sink!\n");
		return NULL;
	}
	sink->sink_signal = SIGNAL_TYPE_VIRTUAL;

	return sink;
}

static void set_multisync_trigger_params(
		struct dc_stream_state *stream)
{
	if (stream->triggered_crtc_reset.enabled) {
		stream->triggered_crtc_reset.event = CRTC_EVENT_VSYNC_RISING;
		stream->triggered_crtc_reset.delay = TRIGGER_DELAY_NEXT_LINE;
	}
}

static void set_master_stream(struct dc_stream_state *stream_set[],
			      int stream_count)
{
	int j, highest_rfr = 0, master_stream = 0;

	for (j = 0;  j < stream_count; j++) {
		if (stream_set[j] && stream_set[j]->triggered_crtc_reset.enabled) {
			int refresh_rate = 0;

			refresh_rate = (stream_set[j]->timing.pix_clk_100hz*100)/
				(stream_set[j]->timing.h_total*stream_set[j]->timing.v_total);
			if (refresh_rate > highest_rfr) {
				highest_rfr = refresh_rate;
				master_stream = j;
			}
		}
	}
	for (j = 0;  j < stream_count; j++) {
		if (stream_set[j])
			stream_set[j]->triggered_crtc_reset.event_source = stream_set[master_stream];
	}
}

static void dm_enable_per_frame_crtc_master_sync(struct dc_state *context)
{
	int i = 0;

	if (context->stream_count < 2)
		return;
	for (i = 0; i < context->stream_count ; i++) {
		if (!context->streams[i])
			continue;
		/*
		 * TODO: add a function to read AMD VSDB bits and set
		 * crtc_sync_master.multi_sync_enabled flag
		 * For now it's set to false
		 */
		set_multisync_trigger_params(context->streams[i]);
	}
	set_master_stream(context->streams, context->stream_count);
}

static struct dc_stream_state *
create_stream_for_sink(struct amdgpu_dm_connector *aconnector,
		       const struct drm_display_mode *drm_mode,
		       const struct dm_connector_state *dm_state,
		       const struct dc_stream_state *old_stream,
		       int requested_bpc)
{
	struct drm_display_mode *preferred_mode = NULL;
	struct drm_connector *drm_connector;
	const struct drm_connector_state *con_state =
		dm_state ? &dm_state->base : NULL;
	struct dc_stream_state *stream = NULL;
	struct drm_display_mode mode = *drm_mode;
	bool native_mode_found = false;
	bool scale = dm_state ? (dm_state->scaling != RMX_OFF) : false;
	int mode_refresh;
	int preferred_refresh = 0;
#if defined(CONFIG_DRM_AMD_DC_DCN)
	struct dsc_dec_dpcd_caps dsc_caps;
#endif
	uint32_t link_bandwidth_kbps;

	struct dc_sink *sink = NULL;
	if (aconnector == NULL) {
		DRM_ERROR("aconnector is NULL!\n");
		return stream;
	}

	drm_connector = &aconnector->base;

	if (!aconnector->dc_sink) {
		sink = create_fake_sink(aconnector);
		if (!sink)
			return stream;
	} else {
		sink = aconnector->dc_sink;
		dc_sink_retain(sink);
	}

	stream = dc_create_stream_for_sink(sink);

	if (stream == NULL) {
		DRM_ERROR("Failed to create stream for sink!\n");
		goto finish;
	}

	stream->dm_stream_context = aconnector;

	stream->timing.flags.LTE_340MCSC_SCRAMBLE =
		drm_connector->display_info.hdmi.scdc.scrambling.low_rates;

	list_for_each_entry(preferred_mode, &aconnector->base.modes, head) {
		/* Search for preferred mode */
		if (preferred_mode->type & DRM_MODE_TYPE_PREFERRED) {
			native_mode_found = true;
			break;
		}
	}
	if (!native_mode_found)
		preferred_mode = list_first_entry_or_null(
				&aconnector->base.modes,
				struct drm_display_mode,
				head);

	mode_refresh = drm_mode_vrefresh(&mode);

	if (preferred_mode == NULL) {
		/*
		 * This may not be an error, the use case is when we have no
		 * usermode calls to reset and set mode upon hotplug. In this
		 * case, we call set mode ourselves to restore the previous mode
		 * and the modelist may not be filled in in time.
		 */
		DRM_DEBUG_DRIVER("No preferred mode found\n");
	} else {
		decide_crtc_timing_for_drm_display_mode(
				&mode, preferred_mode,
				dm_state ? (dm_state->scaling != RMX_OFF) : false);
		preferred_refresh = drm_mode_vrefresh(preferred_mode);
	}

	if (!dm_state)
		drm_mode_set_crtcinfo(&mode, 0);

	/*
	* If scaling is enabled and refresh rate didn't change
	* we copy the vic and polarities of the old timings
	*/
	if (!scale || mode_refresh != preferred_refresh)
		fill_stream_properties_from_drm_display_mode(stream,
			&mode, &aconnector->base, con_state, NULL, requested_bpc);
	else
		fill_stream_properties_from_drm_display_mode(stream,
			&mode, &aconnector->base, con_state, old_stream, requested_bpc);

	stream->timing.flags.DSC = 0;

	if (aconnector->dc_link && sink->sink_signal == SIGNAL_TYPE_DISPLAY_PORT) {
#if defined(CONFIG_DRM_AMD_DC_DCN)
		dc_dsc_parse_dsc_dpcd(aconnector->dc_link->ctx->dc,
				      aconnector->dc_link->dpcd_caps.dsc_caps.dsc_basic_caps.raw,
				      aconnector->dc_link->dpcd_caps.dsc_caps.dsc_branch_decoder_caps.raw,
				      &dsc_caps);
#endif
		link_bandwidth_kbps = dc_link_bandwidth_kbps(aconnector->dc_link,
							     dc_link_get_link_cap(aconnector->dc_link));

#if defined(CONFIG_DRM_AMD_DC_DCN)
		if (dsc_caps.is_dsc_supported) {
			/* Set DSC policy according to dsc_clock_en */
			dc_dsc_policy_set_enable_dsc_when_not_needed(aconnector->dsc_settings.dsc_clock_en);

			if (dc_dsc_compute_config(aconnector->dc_link->ctx->dc->res_pool->dscs[0],
						  &dsc_caps,
						  aconnector->dc_link->ctx->dc->debug.dsc_min_slice_height_override,
						  link_bandwidth_kbps,
						  &stream->timing,
						  &stream->timing.dsc_cfg))
				stream->timing.flags.DSC = 1;
			/* Overwrite the stream flag if DSC is enabled through debugfs */
			if (aconnector->dsc_settings.dsc_clock_en)
				stream->timing.flags.DSC = 1;

			if (stream->timing.flags.DSC && aconnector->dsc_settings.dsc_slice_width)
				stream->timing.dsc_cfg.num_slices_h = DIV_ROUND_UP(stream->timing.h_addressable,
									aconnector->dsc_settings.dsc_slice_width);

			if (stream->timing.flags.DSC && aconnector->dsc_settings.dsc_slice_height)
				stream->timing.dsc_cfg.num_slices_v = DIV_ROUND_UP(stream->timing.v_addressable,
									aconnector->dsc_settings.dsc_slice_height);

			if (stream->timing.flags.DSC && aconnector->dsc_settings.dsc_bits_per_pixel)
				stream->timing.dsc_cfg.bits_per_pixel = aconnector->dsc_settings.dsc_bits_per_pixel;
		}
#endif
	}

	update_stream_scaling_settings(&mode, dm_state, stream);

	fill_audio_info(
		&stream->audio_info,
		drm_connector,
		sink);

	update_stream_signal(stream, sink);

	if (stream->signal == SIGNAL_TYPE_HDMI_TYPE_A)
		mod_build_hf_vsif_infopacket(stream, &stream->vsp_infopacket);

	if (stream->link->psr_settings.psr_feature_enabled) {
		//
		// should decide stream support vsc sdp colorimetry capability
		// before building vsc info packet
		//
		stream->use_vsc_sdp_for_colorimetry = false;
		if (aconnector->dc_sink->sink_signal == SIGNAL_TYPE_DISPLAY_PORT_MST) {
			stream->use_vsc_sdp_for_colorimetry =
				aconnector->dc_sink->is_vsc_sdp_colorimetry_supported;
		} else {
			if (stream->link->dpcd_caps.dprx_feature.bits.VSC_SDP_COLORIMETRY_SUPPORTED)
				stream->use_vsc_sdp_for_colorimetry = true;
		}
		mod_build_vsc_infopacket(stream, &stream->vsc_infopacket);
	}
finish:
	dc_sink_release(sink);

	return stream;
}

static void amdgpu_dm_crtc_destroy(struct drm_crtc *crtc)
{
	drm_crtc_cleanup(crtc);
	kfree(crtc);
}

static void dm_crtc_destroy_state(struct drm_crtc *crtc,
				  struct drm_crtc_state *state)
{
	struct dm_crtc_state *cur = to_dm_crtc_state(state);

	/* TODO Destroy dc_stream objects are stream object is flattened */
	if (cur->stream)
		dc_stream_release(cur->stream);


	__drm_atomic_helper_crtc_destroy_state(state);


	kfree(state);
}

static void dm_crtc_reset_state(struct drm_crtc *crtc)
{
	struct dm_crtc_state *state;

	if (crtc->state)
		dm_crtc_destroy_state(crtc, crtc->state);

	state = kzalloc(sizeof(*state), GFP_KERNEL);
	if (WARN_ON(!state))
		return;

	__drm_atomic_helper_crtc_reset(crtc, &state->base);
}

static struct drm_crtc_state *
dm_crtc_duplicate_state(struct drm_crtc *crtc)
{
	struct dm_crtc_state *state, *cur;

	cur = to_dm_crtc_state(crtc->state);

	if (WARN_ON(!crtc->state))
		return NULL;

	state = kzalloc(sizeof(*state), GFP_KERNEL);
	if (!state)
		return NULL;

	__drm_atomic_helper_crtc_duplicate_state(crtc, &state->base);

	if (cur->stream) {
		state->stream = cur->stream;
		dc_stream_retain(state->stream);
	}

	state->active_planes = cur->active_planes;
	state->vrr_params = cur->vrr_params;
	state->vrr_infopacket = cur->vrr_infopacket;
	state->abm_level = cur->abm_level;
	state->vrr_supported = cur->vrr_supported;
	state->freesync_config = cur->freesync_config;
	state->crc_src = cur->crc_src;
	state->cm_has_degamma = cur->cm_has_degamma;
	state->cm_is_degamma_srgb = cur->cm_is_degamma_srgb;

	/* TODO Duplicate dc_stream after objects are stream object is flattened */

	return &state->base;
}

static inline int dm_set_vupdate_irq(struct drm_crtc *crtc, bool enable)
{
	enum dc_irq_source irq_source;
	struct amdgpu_crtc *acrtc = to_amdgpu_crtc(crtc);
	struct amdgpu_device *adev = drm_to_adev(crtc->dev);
	int rc;

	irq_source = IRQ_TYPE_VUPDATE + acrtc->otg_inst;

	rc = dc_interrupt_set(adev->dm.dc, irq_source, enable) ? 0 : -EBUSY;

	DRM_DEBUG_DRIVER("crtc %d - vupdate irq %sabling: r=%d\n",
			 acrtc->crtc_id, enable ? "en" : "dis", rc);
	return rc;
}

static inline int dm_set_vblank(struct drm_crtc *crtc, bool enable)
{
	enum dc_irq_source irq_source;
	struct amdgpu_crtc *acrtc = to_amdgpu_crtc(crtc);
	struct amdgpu_device *adev = drm_to_adev(crtc->dev);
	struct dm_crtc_state *acrtc_state = to_dm_crtc_state(crtc->state);
	int rc = 0;

	if (enable) {
		/* vblank irq on -> Only need vupdate irq in vrr mode */
		if (amdgpu_dm_vrr_active(acrtc_state))
			rc = dm_set_vupdate_irq(crtc, true);
	} else {
		/* vblank irq off -> vupdate irq off */
		rc = dm_set_vupdate_irq(crtc, false);
	}

	if (rc)
		return rc;

	irq_source = IRQ_TYPE_VBLANK + acrtc->otg_inst;
	return dc_interrupt_set(adev->dm.dc, irq_source, enable) ? 0 : -EBUSY;
}

static int dm_enable_vblank(struct drm_crtc *crtc)
{
	return dm_set_vblank(crtc, true);
}

static void dm_disable_vblank(struct drm_crtc *crtc)
{
	dm_set_vblank(crtc, false);
}

/* Implemented only the options currently availible for the driver */
static const struct drm_crtc_funcs amdgpu_dm_crtc_funcs = {
	.reset = dm_crtc_reset_state,
	.destroy = amdgpu_dm_crtc_destroy,
	.gamma_set = drm_atomic_helper_legacy_gamma_set,
	.set_config = drm_atomic_helper_set_config,
	.page_flip = drm_atomic_helper_page_flip,
	.atomic_duplicate_state = dm_crtc_duplicate_state,
	.atomic_destroy_state = dm_crtc_destroy_state,
	.set_crc_source = amdgpu_dm_crtc_set_crc_source,
	.verify_crc_source = amdgpu_dm_crtc_verify_crc_source,
	.get_crc_sources = amdgpu_dm_crtc_get_crc_sources,
	.get_vblank_counter = amdgpu_get_vblank_counter_kms,
	.enable_vblank = dm_enable_vblank,
	.disable_vblank = dm_disable_vblank,
	.get_vblank_timestamp = drm_crtc_vblank_helper_get_vblank_timestamp,
};

static enum drm_connector_status
amdgpu_dm_connector_detect(struct drm_connector *connector, bool force)
{
	bool connected;
	struct amdgpu_dm_connector *aconnector = to_amdgpu_dm_connector(connector);

	/*
	 * Notes:
	 * 1. This interface is NOT called in context of HPD irq.
	 * 2. This interface *is called* in context of user-mode ioctl. Which
	 * makes it a bad place for *any* MST-related activity.
	 */

	if (aconnector->base.force == DRM_FORCE_UNSPECIFIED &&
	    !aconnector->fake_enable)
		connected = (aconnector->dc_sink != NULL);
	else
		connected = (aconnector->base.force == DRM_FORCE_ON);

	return (connected ? connector_status_connected :
			connector_status_disconnected);
}

int amdgpu_dm_connector_atomic_set_property(struct drm_connector *connector,
					    struct drm_connector_state *connector_state,
					    struct drm_property *property,
					    uint64_t val)
{
	struct drm_device *dev = connector->dev;
	struct amdgpu_device *adev = drm_to_adev(dev);
	struct dm_connector_state *dm_old_state =
		to_dm_connector_state(connector->state);
	struct dm_connector_state *dm_new_state =
		to_dm_connector_state(connector_state);

	int ret = -EINVAL;

	if (property == dev->mode_config.scaling_mode_property) {
		enum amdgpu_rmx_type rmx_type;

		switch (val) {
		case DRM_MODE_SCALE_CENTER:
			rmx_type = RMX_CENTER;
			break;
		case DRM_MODE_SCALE_ASPECT:
			rmx_type = RMX_ASPECT;
			break;
		case DRM_MODE_SCALE_FULLSCREEN:
			rmx_type = RMX_FULL;
			break;
		case DRM_MODE_SCALE_NONE:
		default:
			rmx_type = RMX_OFF;
			break;
		}

		if (dm_old_state->scaling == rmx_type)
			return 0;

		dm_new_state->scaling = rmx_type;
		ret = 0;
	} else if (property == adev->mode_info.underscan_hborder_property) {
		dm_new_state->underscan_hborder = val;
		ret = 0;
	} else if (property == adev->mode_info.underscan_vborder_property) {
		dm_new_state->underscan_vborder = val;
		ret = 0;
	} else if (property == adev->mode_info.underscan_property) {
		dm_new_state->underscan_enable = val;
		ret = 0;
	} else if (property == adev->mode_info.abm_level_property) {
		dm_new_state->abm_level = val;
		ret = 0;
	}

	return ret;
}

int amdgpu_dm_connector_atomic_get_property(struct drm_connector *connector,
					    const struct drm_connector_state *state,
					    struct drm_property *property,
					    uint64_t *val)
{
	struct drm_device *dev = connector->dev;
	struct amdgpu_device *adev = drm_to_adev(dev);
	struct dm_connector_state *dm_state =
		to_dm_connector_state(state);
	int ret = -EINVAL;

	if (property == dev->mode_config.scaling_mode_property) {
		switch (dm_state->scaling) {
		case RMX_CENTER:
			*val = DRM_MODE_SCALE_CENTER;
			break;
		case RMX_ASPECT:
			*val = DRM_MODE_SCALE_ASPECT;
			break;
		case RMX_FULL:
			*val = DRM_MODE_SCALE_FULLSCREEN;
			break;
		case RMX_OFF:
		default:
			*val = DRM_MODE_SCALE_NONE;
			break;
		}
		ret = 0;
	} else if (property == adev->mode_info.underscan_hborder_property) {
		*val = dm_state->underscan_hborder;
		ret = 0;
	} else if (property == adev->mode_info.underscan_vborder_property) {
		*val = dm_state->underscan_vborder;
		ret = 0;
	} else if (property == adev->mode_info.underscan_property) {
		*val = dm_state->underscan_enable;
		ret = 0;
	} else if (property == adev->mode_info.abm_level_property) {
		*val = dm_state->abm_level;
		ret = 0;
	}

	return ret;
}

static void amdgpu_dm_connector_unregister(struct drm_connector *connector)
{
	struct amdgpu_dm_connector *amdgpu_dm_connector = to_amdgpu_dm_connector(connector);

	drm_dp_aux_unregister(&amdgpu_dm_connector->dm_dp_aux.aux);
}

static void amdgpu_dm_connector_destroy(struct drm_connector *connector)
{
	struct amdgpu_dm_connector *aconnector = to_amdgpu_dm_connector(connector);
	const struct dc_link *link = aconnector->dc_link;
	struct amdgpu_device *adev = drm_to_adev(connector->dev);
	struct amdgpu_display_manager *dm = &adev->dm;

#if defined(CONFIG_BACKLIGHT_CLASS_DEVICE) ||\
	defined(CONFIG_BACKLIGHT_CLASS_DEVICE_MODULE)

	if ((link->connector_signal & (SIGNAL_TYPE_EDP | SIGNAL_TYPE_LVDS)) &&
	    link->type != dc_connection_none &&
	    dm->backlight_dev) {
		backlight_device_unregister(dm->backlight_dev);
		dm->backlight_dev = NULL;
	}
#endif

	if (aconnector->dc_em_sink)
		dc_sink_release(aconnector->dc_em_sink);
	aconnector->dc_em_sink = NULL;
	if (aconnector->dc_sink)
		dc_sink_release(aconnector->dc_sink);
	aconnector->dc_sink = NULL;

	drm_dp_cec_unregister_connector(&aconnector->dm_dp_aux.aux);
	drm_connector_unregister(connector);
	drm_connector_cleanup(connector);
	if (aconnector->i2c) {
		i2c_del_adapter(&aconnector->i2c->base);
		kfree(aconnector->i2c);
	}
	kfree(aconnector->dm_dp_aux.aux.name);

	kfree(connector);
}

void amdgpu_dm_connector_funcs_reset(struct drm_connector *connector)
{
	struct dm_connector_state *state =
		to_dm_connector_state(connector->state);

	if (connector->state)
		__drm_atomic_helper_connector_destroy_state(connector->state);

	kfree(state);

	state = kzalloc(sizeof(*state), GFP_KERNEL);

	if (state) {
		state->scaling = RMX_OFF;
		state->underscan_enable = false;
		state->underscan_hborder = 0;
		state->underscan_vborder = 0;
		state->base.max_requested_bpc = 8;
		state->vcpi_slots = 0;
		state->pbn = 0;
		if (connector->connector_type == DRM_MODE_CONNECTOR_eDP)
			state->abm_level = amdgpu_dm_abm_level;

		__drm_atomic_helper_connector_reset(connector, &state->base);
	}
}

struct drm_connector_state *
amdgpu_dm_connector_atomic_duplicate_state(struct drm_connector *connector)
{
	struct dm_connector_state *state =
		to_dm_connector_state(connector->state);

	struct dm_connector_state *new_state =
			kmemdup(state, sizeof(*state), GFP_KERNEL);

	if (!new_state)
		return NULL;

	__drm_atomic_helper_connector_duplicate_state(connector, &new_state->base);

	new_state->freesync_capable = state->freesync_capable;
	new_state->abm_level = state->abm_level;
	new_state->scaling = state->scaling;
	new_state->underscan_enable = state->underscan_enable;
	new_state->underscan_hborder = state->underscan_hborder;
	new_state->underscan_vborder = state->underscan_vborder;
	new_state->vcpi_slots = state->vcpi_slots;
	new_state->pbn = state->pbn;
	return &new_state->base;
}

static int
amdgpu_dm_connector_late_register(struct drm_connector *connector)
{
	struct amdgpu_dm_connector *amdgpu_dm_connector =
		to_amdgpu_dm_connector(connector);
	int r;

	if ((connector->connector_type == DRM_MODE_CONNECTOR_DisplayPort) ||
	    (connector->connector_type == DRM_MODE_CONNECTOR_eDP)) {
		amdgpu_dm_connector->dm_dp_aux.aux.dev = connector->kdev;
		r = drm_dp_aux_register(&amdgpu_dm_connector->dm_dp_aux.aux);
		if (r)
			return r;
	}

#if defined(CONFIG_DEBUG_FS)
	connector_debugfs_init(amdgpu_dm_connector);
#endif

	return 0;
}

static const struct drm_connector_funcs amdgpu_dm_connector_funcs = {
	.reset = amdgpu_dm_connector_funcs_reset,
	.detect = amdgpu_dm_connector_detect,
	.fill_modes = drm_helper_probe_single_connector_modes,
	.destroy = amdgpu_dm_connector_destroy,
	.atomic_duplicate_state = amdgpu_dm_connector_atomic_duplicate_state,
	.atomic_destroy_state = drm_atomic_helper_connector_destroy_state,
	.atomic_set_property = amdgpu_dm_connector_atomic_set_property,
	.atomic_get_property = amdgpu_dm_connector_atomic_get_property,
	.late_register = amdgpu_dm_connector_late_register,
	.early_unregister = amdgpu_dm_connector_unregister
};

static int get_modes(struct drm_connector *connector)
{
	return amdgpu_dm_connector_get_modes(connector);
}

static void create_eml_sink(struct amdgpu_dm_connector *aconnector)
{
	struct dc_sink_init_data init_params = {
			.link = aconnector->dc_link,
			.sink_signal = SIGNAL_TYPE_VIRTUAL
	};
	struct edid *edid;

	if (!aconnector->base.edid_blob_ptr) {
		DRM_ERROR("No EDID firmware found on connector: %s ,forcing to OFF!\n",
				aconnector->base.name);

		aconnector->base.force = DRM_FORCE_OFF;
		aconnector->base.override_edid = false;
		return;
	}

	edid = (struct edid *) aconnector->base.edid_blob_ptr->data;

	aconnector->edid = edid;

	aconnector->dc_em_sink = dc_link_add_remote_sink(
		aconnector->dc_link,
		(uint8_t *)edid,
		(edid->extensions + 1) * EDID_LENGTH,
		&init_params);

	if (aconnector->base.force == DRM_FORCE_ON) {
		aconnector->dc_sink = aconnector->dc_link->local_sink ?
		aconnector->dc_link->local_sink :
		aconnector->dc_em_sink;
		dc_sink_retain(aconnector->dc_sink);
	}
}

static void handle_edid_mgmt(struct amdgpu_dm_connector *aconnector)
{
	struct dc_link *link = (struct dc_link *)aconnector->dc_link;

	/*
	 * In case of headless boot with force on for DP managed connector
	 * Those settings have to be != 0 to get initial modeset
	 */
	if (link->connector_signal == SIGNAL_TYPE_DISPLAY_PORT) {
		link->verified_link_cap.lane_count = LANE_COUNT_FOUR;
		link->verified_link_cap.link_rate = LINK_RATE_HIGH2;
	}


	aconnector->base.override_edid = true;
	create_eml_sink(aconnector);
}

static struct dc_stream_state *
create_validate_stream_for_sink(struct amdgpu_dm_connector *aconnector,
				const struct drm_display_mode *drm_mode,
				const struct dm_connector_state *dm_state,
				const struct dc_stream_state *old_stream)
{
	struct drm_connector *connector = &aconnector->base;
	struct amdgpu_device *adev = drm_to_adev(connector->dev);
	struct dc_stream_state *stream;
	const struct drm_connector_state *drm_state = dm_state ? &dm_state->base : NULL;
	int requested_bpc = drm_state ? drm_state->max_requested_bpc : 8;
	enum dc_status dc_result = DC_OK;

	do {
		stream = create_stream_for_sink(aconnector, drm_mode,
						dm_state, old_stream,
						requested_bpc);
		if (stream == NULL) {
			DRM_ERROR("Failed to create stream for sink!\n");
			break;
		}

		dc_result = dc_validate_stream(adev->dm.dc, stream);

		if (dc_result != DC_OK) {
			DRM_DEBUG_KMS("Mode %dx%d (clk %d) failed DC validation with error %d (%s)\n",
				      drm_mode->hdisplay,
				      drm_mode->vdisplay,
				      drm_mode->clock,
				      dc_result,
				      dc_status_to_str(dc_result));

			dc_stream_release(stream);
			stream = NULL;
			requested_bpc -= 2; /* lower bpc to retry validation */
		}

	} while (stream == NULL && requested_bpc >= 6);

	return stream;
}

enum drm_mode_status amdgpu_dm_connector_mode_valid(struct drm_connector *connector,
				   struct drm_display_mode *mode)
{
	int result = MODE_ERROR;
	struct dc_sink *dc_sink;
	/* TODO: Unhardcode stream count */
	struct dc_stream_state *stream;
	struct amdgpu_dm_connector *aconnector = to_amdgpu_dm_connector(connector);

	if ((mode->flags & DRM_MODE_FLAG_INTERLACE) ||
			(mode->flags & DRM_MODE_FLAG_DBLSCAN))
		return result;

	/*
	 * Only run this the first time mode_valid is called to initilialize
	 * EDID mgmt
	 */
	if (aconnector->base.force != DRM_FORCE_UNSPECIFIED &&
		!aconnector->dc_em_sink)
		handle_edid_mgmt(aconnector);

	dc_sink = to_amdgpu_dm_connector(connector)->dc_sink;

	if (dc_sink == NULL) {
		DRM_ERROR("dc_sink is NULL!\n");
		goto fail;
	}

	stream = create_validate_stream_for_sink(aconnector, mode, NULL, NULL);
	if (stream) {
		dc_stream_release(stream);
		result = MODE_OK;
	}

fail:
	/* TODO: error handling*/
	return result;
}

static int fill_hdr_info_packet(const struct drm_connector_state *state,
				struct dc_info_packet *out)
{
	struct hdmi_drm_infoframe frame;
	unsigned char buf[30]; /* 26 + 4 */
	ssize_t len;
	int ret, i;

	memset(out, 0, sizeof(*out));

	if (!state->hdr_output_metadata)
		return 0;

	ret = drm_hdmi_infoframe_set_hdr_metadata(&frame, state);
	if (ret)
		return ret;

	len = hdmi_drm_infoframe_pack_only(&frame, buf, sizeof(buf));
	if (len < 0)
		return (int)len;

	/* Static metadata is a fixed 26 bytes + 4 byte header. */
	if (len != 30)
		return -EINVAL;

	/* Prepare the infopacket for DC. */
	switch (state->connector->connector_type) {
	case DRM_MODE_CONNECTOR_HDMIA:
		out->hb0 = 0x87; /* type */
		out->hb1 = 0x01; /* version */
		out->hb2 = 0x1A; /* length */
		out->sb[0] = buf[3]; /* checksum */
		i = 1;
		break;

	case DRM_MODE_CONNECTOR_DisplayPort:
	case DRM_MODE_CONNECTOR_eDP:
		out->hb0 = 0x00; /* sdp id, zero */
		out->hb1 = 0x87; /* type */
		out->hb2 = 0x1D; /* payload len - 1 */
		out->hb3 = (0x13 << 2); /* sdp version */
		out->sb[0] = 0x01; /* version */
		out->sb[1] = 0x1A; /* length */
		i = 2;
		break;

	default:
		return -EINVAL;
	}

	memcpy(&out->sb[i], &buf[4], 26);
	out->valid = true;

	print_hex_dump(KERN_DEBUG, "HDR SB:", DUMP_PREFIX_NONE, 16, 1, out->sb,
		       sizeof(out->sb), false);

	return 0;
}

static bool
is_hdr_metadata_different(const struct drm_connector_state *old_state,
			  const struct drm_connector_state *new_state)
{
	struct drm_property_blob *old_blob = old_state->hdr_output_metadata;
	struct drm_property_blob *new_blob = new_state->hdr_output_metadata;

	if (old_blob != new_blob) {
		if (old_blob && new_blob &&
		    old_blob->length == new_blob->length)
			return memcmp(old_blob->data, new_blob->data,
				      old_blob->length);

		return true;
	}

	return false;
}

static int
amdgpu_dm_connector_atomic_check(struct drm_connector *conn,
				 struct drm_atomic_state *state)
{
	struct drm_connector_state *new_con_state =
		drm_atomic_get_new_connector_state(state, conn);
	struct drm_connector_state *old_con_state =
		drm_atomic_get_old_connector_state(state, conn);
	struct drm_crtc *crtc = new_con_state->crtc;
	struct drm_crtc_state *new_crtc_state;
	int ret;

	if (!crtc)
		return 0;

	if (is_hdr_metadata_different(old_con_state, new_con_state)) {
		struct dc_info_packet hdr_infopacket;

		ret = fill_hdr_info_packet(new_con_state, &hdr_infopacket);
		if (ret)
			return ret;

		new_crtc_state = drm_atomic_get_crtc_state(state, crtc);
		if (IS_ERR(new_crtc_state))
			return PTR_ERR(new_crtc_state);

		/*
		 * DC considers the stream backends changed if the
		 * static metadata changes. Forcing the modeset also
		 * gives a simple way for userspace to switch from
		 * 8bpc to 10bpc when setting the metadata to enter
		 * or exit HDR.
		 *
		 * Changing the static metadata after it's been
		 * set is permissible, however. So only force a
		 * modeset if we're entering or exiting HDR.
		 */
		new_crtc_state->mode_changed =
			!old_con_state->hdr_output_metadata ||
			!new_con_state->hdr_output_metadata;
	}

	return 0;
}

static const struct drm_connector_helper_funcs
amdgpu_dm_connector_helper_funcs = {
	/*
	 * If hotplugging a second bigger display in FB Con mode, bigger resolution
	 * modes will be filtered by drm_mode_validate_size(), and those modes
	 * are missing after user start lightdm. So we need to renew modes list.
	 * in get_modes call back, not just return the modes count
	 */
	.get_modes = get_modes,
	.mode_valid = amdgpu_dm_connector_mode_valid,
	.atomic_check = amdgpu_dm_connector_atomic_check,
};

static void dm_crtc_helper_disable(struct drm_crtc *crtc)
{
}

static bool does_crtc_have_active_cursor(struct drm_crtc_state *new_crtc_state)
{
	struct drm_device *dev = new_crtc_state->crtc->dev;
	struct drm_plane *plane;

	drm_for_each_plane_mask(plane, dev, new_crtc_state->plane_mask) {
		if (plane->type == DRM_PLANE_TYPE_CURSOR)
			return true;
	}

	return false;
}

static int count_crtc_active_planes(struct drm_crtc_state *new_crtc_state)
{
	struct drm_atomic_state *state = new_crtc_state->state;
	struct drm_plane *plane;
	int num_active = 0;

	drm_for_each_plane_mask(plane, state->dev, new_crtc_state->plane_mask) {
		struct drm_plane_state *new_plane_state;

		/* Cursor planes are "fake". */
		if (plane->type == DRM_PLANE_TYPE_CURSOR)
			continue;

		new_plane_state = drm_atomic_get_new_plane_state(state, plane);

		if (!new_plane_state) {
			/*
			 * The plane is enable on the CRTC and hasn't changed
			 * state. This means that it previously passed
			 * validation and is therefore enabled.
			 */
			num_active += 1;
			continue;
		}

		/* We need a framebuffer to be considered enabled. */
		num_active += (new_plane_state->fb != NULL);
	}

	return num_active;
}

static void dm_update_crtc_active_planes(struct drm_crtc *crtc,
					 struct drm_crtc_state *new_crtc_state)
{
	struct dm_crtc_state *dm_new_crtc_state =
		to_dm_crtc_state(new_crtc_state);

	dm_new_crtc_state->active_planes = 0;

	if (!dm_new_crtc_state->stream)
		return;

	dm_new_crtc_state->active_planes =
		count_crtc_active_planes(new_crtc_state);
}

static int dm_crtc_helper_atomic_check(struct drm_crtc *crtc,
				       struct drm_crtc_state *state)
{
	struct amdgpu_device *adev = drm_to_adev(crtc->dev);
	struct dc *dc = adev->dm.dc;
	struct dm_crtc_state *dm_crtc_state = to_dm_crtc_state(state);
	int ret = -EINVAL;

	dm_update_crtc_active_planes(crtc, state);

	if (unlikely(!dm_crtc_state->stream &&
		     modeset_required(state, NULL, dm_crtc_state->stream))) {
		WARN_ON(1);
		return ret;
	}

	/* In some use cases, like reset, no stream is attached */
	if (!dm_crtc_state->stream)
		return 0;

	/*
	 * We want at least one hardware plane enabled to use
	 * the stream with a cursor enabled.
	 */
	if (state->enable && state->active &&
	    does_crtc_have_active_cursor(state) &&
	    dm_crtc_state->active_planes == 0)
		return -EINVAL;

	if (dc_validate_stream(dc, dm_crtc_state->stream) == DC_OK)
		return 0;

	return ret;
}

static bool dm_crtc_helper_mode_fixup(struct drm_crtc *crtc,
				      const struct drm_display_mode *mode,
				      struct drm_display_mode *adjusted_mode)
{
	return true;
}

static const struct drm_crtc_helper_funcs amdgpu_dm_crtc_helper_funcs = {
	.disable = dm_crtc_helper_disable,
	.atomic_check = dm_crtc_helper_atomic_check,
	.mode_fixup = dm_crtc_helper_mode_fixup,
	.get_scanout_position = amdgpu_crtc_get_scanout_position,
};

static void dm_encoder_helper_disable(struct drm_encoder *encoder)
{

}

static int convert_dc_color_depth_into_bpc (enum dc_color_depth display_color_depth)
{
	switch (display_color_depth) {
		case COLOR_DEPTH_666:
			return 6;
		case COLOR_DEPTH_888:
			return 8;
		case COLOR_DEPTH_101010:
			return 10;
		case COLOR_DEPTH_121212:
			return 12;
		case COLOR_DEPTH_141414:
			return 14;
		case COLOR_DEPTH_161616:
			return 16;
		default:
			break;
		}
	return 0;
}

static int dm_encoder_helper_atomic_check(struct drm_encoder *encoder,
					  struct drm_crtc_state *crtc_state,
					  struct drm_connector_state *conn_state)
{
	struct drm_atomic_state *state = crtc_state->state;
	struct drm_connector *connector = conn_state->connector;
	struct amdgpu_dm_connector *aconnector = to_amdgpu_dm_connector(connector);
	struct dm_connector_state *dm_new_connector_state = to_dm_connector_state(conn_state);
	const struct drm_display_mode *adjusted_mode = &crtc_state->adjusted_mode;
	struct drm_dp_mst_topology_mgr *mst_mgr;
	struct drm_dp_mst_port *mst_port;
	enum dc_color_depth color_depth;
	int clock, bpp = 0;
	bool is_y420 = false;

	if (!aconnector->port || !aconnector->dc_sink)
		return 0;

	mst_port = aconnector->port;
	mst_mgr = &aconnector->mst_port->mst_mgr;

	if (!crtc_state->connectors_changed && !crtc_state->mode_changed)
		return 0;

	if (!state->duplicated) {
		int max_bpc = conn_state->max_requested_bpc;
		is_y420 = drm_mode_is_420_also(&connector->display_info, adjusted_mode) &&
				aconnector->force_yuv420_output;
		color_depth = convert_color_depth_from_display_info(connector,
								    is_y420,
								    max_bpc);
		bpp = convert_dc_color_depth_into_bpc(color_depth) * 3;
		clock = adjusted_mode->clock;
		dm_new_connector_state->pbn = drm_dp_calc_pbn_mode(clock, bpp, false);
	}
	dm_new_connector_state->vcpi_slots = drm_dp_atomic_find_vcpi_slots(state,
									   mst_mgr,
									   mst_port,
									   dm_new_connector_state->pbn,
									   dm_mst_get_pbn_divider(aconnector->dc_link));
	if (dm_new_connector_state->vcpi_slots < 0) {
		DRM_DEBUG_ATOMIC("failed finding vcpi slots: %d\n", (int)dm_new_connector_state->vcpi_slots);
		return dm_new_connector_state->vcpi_slots;
	}
	return 0;
}

const struct drm_encoder_helper_funcs amdgpu_dm_encoder_helper_funcs = {
	.disable = dm_encoder_helper_disable,
	.atomic_check = dm_encoder_helper_atomic_check
};

#if defined(CONFIG_DRM_AMD_DC_DCN)
static int dm_update_mst_vcpi_slots_for_dsc(struct drm_atomic_state *state,
					    struct dc_state *dc_state)
{
	struct dc_stream_state *stream = NULL;
	struct drm_connector *connector;
	struct drm_connector_state *new_con_state, *old_con_state;
	struct amdgpu_dm_connector *aconnector;
	struct dm_connector_state *dm_conn_state;
	int i, j, clock, bpp;
	int vcpi, pbn_div, pbn = 0;

	for_each_oldnew_connector_in_state(state, connector, old_con_state, new_con_state, i) {

		aconnector = to_amdgpu_dm_connector(connector);

		if (!aconnector->port)
			continue;

		if (!new_con_state || !new_con_state->crtc)
			continue;

		dm_conn_state = to_dm_connector_state(new_con_state);

		for (j = 0; j < dc_state->stream_count; j++) {
			stream = dc_state->streams[j];
			if (!stream)
				continue;

			if ((struct amdgpu_dm_connector*)stream->dm_stream_context == aconnector)
				break;

			stream = NULL;
		}

		if (!stream)
			continue;

		if (stream->timing.flags.DSC != 1) {
			drm_dp_mst_atomic_enable_dsc(state,
						     aconnector->port,
						     dm_conn_state->pbn,
						     0,
						     false);
			continue;
		}

		pbn_div = dm_mst_get_pbn_divider(stream->link);
		bpp = stream->timing.dsc_cfg.bits_per_pixel;
		clock = stream->timing.pix_clk_100hz / 10;
		pbn = drm_dp_calc_pbn_mode(clock, bpp, true);
		vcpi = drm_dp_mst_atomic_enable_dsc(state,
						    aconnector->port,
						    pbn, pbn_div,
						    true);
		if (vcpi < 0)
			return vcpi;

		dm_conn_state->pbn = pbn;
		dm_conn_state->vcpi_slots = vcpi;
	}
	return 0;
}
#endif

static void dm_drm_plane_reset(struct drm_plane *plane)
{
	struct dm_plane_state *amdgpu_state = NULL;

	if (plane->state)
		plane->funcs->atomic_destroy_state(plane, plane->state);

	amdgpu_state = kzalloc(sizeof(*amdgpu_state), GFP_KERNEL);
	WARN_ON(amdgpu_state == NULL);

	if (amdgpu_state)
		__drm_atomic_helper_plane_reset(plane, &amdgpu_state->base);
}

static struct drm_plane_state *
dm_drm_plane_duplicate_state(struct drm_plane *plane)
{
	struct dm_plane_state *dm_plane_state, *old_dm_plane_state;

	old_dm_plane_state = to_dm_plane_state(plane->state);
	dm_plane_state = kzalloc(sizeof(*dm_plane_state), GFP_KERNEL);
	if (!dm_plane_state)
		return NULL;

	__drm_atomic_helper_plane_duplicate_state(plane, &dm_plane_state->base);

	if (old_dm_plane_state->dc_state) {
		dm_plane_state->dc_state = old_dm_plane_state->dc_state;
		dc_plane_state_retain(dm_plane_state->dc_state);
	}

	/* Framebuffer hasn't been updated yet, so retain old flags. */
	dm_plane_state->tiling_flags = old_dm_plane_state->tiling_flags;
	dm_plane_state->tmz_surface = old_dm_plane_state->tmz_surface;

	return &dm_plane_state->base;
}

static void dm_drm_plane_destroy_state(struct drm_plane *plane,
				struct drm_plane_state *state)
{
	struct dm_plane_state *dm_plane_state = to_dm_plane_state(state);

	if (dm_plane_state->dc_state)
		dc_plane_state_release(dm_plane_state->dc_state);

	drm_atomic_helper_plane_destroy_state(plane, state);
}

static const struct drm_plane_funcs dm_plane_funcs = {
	.update_plane	= drm_atomic_helper_update_plane,
	.disable_plane	= drm_atomic_helper_disable_plane,
	.destroy	= drm_primary_helper_destroy,
	.reset = dm_drm_plane_reset,
	.atomic_duplicate_state = dm_drm_plane_duplicate_state,
	.atomic_destroy_state = dm_drm_plane_destroy_state,
};

static int dm_plane_helper_prepare_fb(struct drm_plane *plane,
				      struct drm_plane_state *new_state)
{
	struct amdgpu_framebuffer *afb;
	struct drm_gem_object *obj;
	struct amdgpu_device *adev;
	struct amdgpu_bo *rbo;
	struct dm_plane_state *dm_plane_state_new, *dm_plane_state_old;
	struct list_head list;
	struct ttm_validate_buffer tv;
	struct ww_acquire_ctx ticket;
	uint32_t domain;
	int r;

	if (!new_state->fb) {
		DRM_DEBUG_DRIVER("No FB bound\n");
		return 0;
	}

	afb = to_amdgpu_framebuffer(new_state->fb);
	obj = new_state->fb->obj[0];
	rbo = gem_to_amdgpu_bo(obj);
	adev = amdgpu_ttm_adev(rbo->tbo.bdev);
	INIT_LIST_HEAD(&list);

	tv.bo = &rbo->tbo;
	tv.num_shared = 1;
	list_add(&tv.head, &list);

	r = ttm_eu_reserve_buffers(&ticket, &list, false, NULL);
	if (r) {
		dev_err(adev->dev, "fail to reserve bo (%d)\n", r);
		return r;
	}

	if (plane->type != DRM_PLANE_TYPE_CURSOR)
		domain = amdgpu_display_supported_domains(adev, rbo->flags);
	else
		domain = AMDGPU_GEM_DOMAIN_VRAM;

	r = amdgpu_bo_pin(rbo, domain);
	if (unlikely(r != 0)) {
		if (r != -ERESTARTSYS)
			DRM_ERROR("Failed to pin framebuffer with error %d\n", r);
		ttm_eu_backoff_reservation(&ticket, &list);
		return r;
	}

	r = amdgpu_ttm_alloc_gart(&rbo->tbo);
	if (unlikely(r != 0)) {
		amdgpu_bo_unpin(rbo);
		ttm_eu_backoff_reservation(&ticket, &list);
		DRM_ERROR("%p bind failed\n", rbo);
		return r;
	}

	ttm_eu_backoff_reservation(&ticket, &list);

	afb->address = amdgpu_bo_gpu_offset(rbo);

	amdgpu_bo_ref(rbo);

	/**
	 * We don't do surface updates on planes that have been newly created,
	 * but we also don't have the afb->address during atomic check.
	 *
	 * Fill in buffer attributes depending on the address here, but only on
	 * newly created planes since they're not being used by DC yet and this
	 * won't modify global state.
	 */
	dm_plane_state_old = to_dm_plane_state(plane->state);
	dm_plane_state_new = to_dm_plane_state(new_state);

	if (dm_plane_state_new->dc_state &&
	    dm_plane_state_old->dc_state != dm_plane_state_new->dc_state) {
		struct dc_plane_state *plane_state =
			dm_plane_state_new->dc_state;
		bool force_disable_dcc = !plane_state->dcc.enable;

		fill_plane_buffer_attributes(
			adev, afb, plane_state->format, plane_state->rotation,
			dm_plane_state_new->tiling_flags,
			&plane_state->tiling_info, &plane_state->plane_size,
			&plane_state->dcc, &plane_state->address,
			dm_plane_state_new->tmz_surface, force_disable_dcc);
	}

	return 0;
}

static void dm_plane_helper_cleanup_fb(struct drm_plane *plane,
				       struct drm_plane_state *old_state)
{
	struct amdgpu_bo *rbo;
	int r;

	if (!old_state->fb)
		return;

	rbo = gem_to_amdgpu_bo(old_state->fb->obj[0]);
	r = amdgpu_bo_reserve(rbo, false);
	if (unlikely(r)) {
		DRM_ERROR("failed to reserve rbo before unpin\n");
		return;
	}

	amdgpu_bo_unpin(rbo);
	amdgpu_bo_unreserve(rbo);
	amdgpu_bo_unref(&rbo);
}

static int dm_plane_helper_check_state(struct drm_plane_state *state,
				       struct drm_crtc_state *new_crtc_state)
{
	int max_downscale = 0;
	int max_upscale = INT_MAX;

	/* TODO: These should be checked against DC plane caps */
	return drm_atomic_helper_check_plane_state(
		state, new_crtc_state, max_downscale, max_upscale, true, true);
}

static int dm_plane_atomic_check(struct drm_plane *plane,
				 struct drm_plane_state *state)
{
	struct amdgpu_device *adev = drm_to_adev(plane->dev);
	struct dc *dc = adev->dm.dc;
	struct dm_plane_state *dm_plane_state;
	struct dc_scaling_info scaling_info;
	struct drm_crtc_state *new_crtc_state;
	int ret;

	dm_plane_state = to_dm_plane_state(state);

	if (!dm_plane_state->dc_state)
		return 0;

	new_crtc_state =
		drm_atomic_get_new_crtc_state(state->state, state->crtc);
	if (!new_crtc_state)
		return -EINVAL;

	ret = dm_plane_helper_check_state(state, new_crtc_state);
	if (ret)
		return ret;

	ret = fill_dc_scaling_info(state, &scaling_info);
	if (ret)
		return ret;

	if (dc_validate_plane(dc, dm_plane_state->dc_state) == DC_OK)
		return 0;

	return -EINVAL;
}

static int dm_plane_atomic_async_check(struct drm_plane *plane,
				       struct drm_plane_state *new_plane_state)
{
	/* Only support async updates on cursor planes. */
	if (plane->type != DRM_PLANE_TYPE_CURSOR)
		return -EINVAL;

	return 0;
}

static void dm_plane_atomic_async_update(struct drm_plane *plane,
					 struct drm_plane_state *new_state)
{
	struct drm_plane_state *old_state =
		drm_atomic_get_old_plane_state(new_state->state, plane);

	swap(plane->state->fb, new_state->fb);

	plane->state->src_x = new_state->src_x;
	plane->state->src_y = new_state->src_y;
	plane->state->src_w = new_state->src_w;
	plane->state->src_h = new_state->src_h;
	plane->state->crtc_x = new_state->crtc_x;
	plane->state->crtc_y = new_state->crtc_y;
	plane->state->crtc_w = new_state->crtc_w;
	plane->state->crtc_h = new_state->crtc_h;

	handle_cursor_update(plane, old_state);
}

static const struct drm_plane_helper_funcs dm_plane_helper_funcs = {
	.prepare_fb = dm_plane_helper_prepare_fb,
	.cleanup_fb = dm_plane_helper_cleanup_fb,
	.atomic_check = dm_plane_atomic_check,
	.atomic_async_check = dm_plane_atomic_async_check,
	.atomic_async_update = dm_plane_atomic_async_update
};

/*
 * TODO: these are currently initialized to rgb formats only.
 * For future use cases we should either initialize them dynamically based on
 * plane capabilities, or initialize this array to all formats, so internal drm
 * check will succeed, and let DC implement proper check
 */
static const uint32_t rgb_formats[] = {
	DRM_FORMAT_XRGB8888,
	DRM_FORMAT_ARGB8888,
	DRM_FORMAT_RGBA8888,
	DRM_FORMAT_XRGB2101010,
	DRM_FORMAT_XBGR2101010,
	DRM_FORMAT_ARGB2101010,
	DRM_FORMAT_ABGR2101010,
	DRM_FORMAT_XBGR8888,
	DRM_FORMAT_ABGR8888,
	DRM_FORMAT_RGB565,
};

static const uint32_t overlay_formats[] = {
	DRM_FORMAT_XRGB8888,
	DRM_FORMAT_ARGB8888,
	DRM_FORMAT_RGBA8888,
	DRM_FORMAT_XBGR8888,
	DRM_FORMAT_ABGR8888,
	DRM_FORMAT_RGB565
};

static const u32 cursor_formats[] = {
	DRM_FORMAT_ARGB8888
};

static int get_plane_formats(const struct drm_plane *plane,
			     const struct dc_plane_cap *plane_cap,
			     uint32_t *formats, int max_formats)
{
	int i, num_formats = 0;

	/*
	 * TODO: Query support for each group of formats directly from
	 * DC plane caps. This will require adding more formats to the
	 * caps list.
	 */

	switch (plane->type) {
	case DRM_PLANE_TYPE_PRIMARY:
		for (i = 0; i < ARRAY_SIZE(rgb_formats); ++i) {
			if (num_formats >= max_formats)
				break;

			formats[num_formats++] = rgb_formats[i];
		}

		if (plane_cap && plane_cap->pixel_format_support.nv12)
			formats[num_formats++] = DRM_FORMAT_NV12;
		if (plane_cap && plane_cap->pixel_format_support.p010)
			formats[num_formats++] = DRM_FORMAT_P010;
		if (plane_cap && plane_cap->pixel_format_support.fp16) {
			formats[num_formats++] = DRM_FORMAT_XRGB16161616F;
			formats[num_formats++] = DRM_FORMAT_ARGB16161616F;
			formats[num_formats++] = DRM_FORMAT_XBGR16161616F;
			formats[num_formats++] = DRM_FORMAT_ABGR16161616F;
		}
		break;

	case DRM_PLANE_TYPE_OVERLAY:
		for (i = 0; i < ARRAY_SIZE(overlay_formats); ++i) {
			if (num_formats >= max_formats)
				break;

			formats[num_formats++] = overlay_formats[i];
		}
		break;

	case DRM_PLANE_TYPE_CURSOR:
		for (i = 0; i < ARRAY_SIZE(cursor_formats); ++i) {
			if (num_formats >= max_formats)
				break;

			formats[num_formats++] = cursor_formats[i];
		}
		break;
	}

	return num_formats;
}

static int amdgpu_dm_plane_init(struct amdgpu_display_manager *dm,
				struct drm_plane *plane,
				unsigned long possible_crtcs,
				const struct dc_plane_cap *plane_cap)
{
	uint32_t formats[32];
	int num_formats;
	int res = -EPERM;
	unsigned int supported_rotations;

	num_formats = get_plane_formats(plane, plane_cap, formats,
					ARRAY_SIZE(formats));

	res = drm_universal_plane_init(adev_to_drm(dm->adev), plane, possible_crtcs,
				       &dm_plane_funcs, formats, num_formats,
				       NULL, plane->type, NULL);
	if (res)
		return res;

	if (plane->type == DRM_PLANE_TYPE_OVERLAY &&
	    plane_cap && plane_cap->per_pixel_alpha) {
		unsigned int blend_caps = BIT(DRM_MODE_BLEND_PIXEL_NONE) |
					  BIT(DRM_MODE_BLEND_PREMULTI);

		drm_plane_create_alpha_property(plane);
		drm_plane_create_blend_mode_property(plane, blend_caps);
	}

	if (plane->type == DRM_PLANE_TYPE_PRIMARY &&
	    plane_cap &&
	    (plane_cap->pixel_format_support.nv12 ||
	     plane_cap->pixel_format_support.p010)) {
		/* This only affects YUV formats. */
		drm_plane_create_color_properties(
			plane,
			BIT(DRM_COLOR_YCBCR_BT601) |
			BIT(DRM_COLOR_YCBCR_BT709) |
			BIT(DRM_COLOR_YCBCR_BT2020),
			BIT(DRM_COLOR_YCBCR_LIMITED_RANGE) |
			BIT(DRM_COLOR_YCBCR_FULL_RANGE),
			DRM_COLOR_YCBCR_BT709, DRM_COLOR_YCBCR_LIMITED_RANGE);
	}

	supported_rotations =
		DRM_MODE_ROTATE_0 | DRM_MODE_ROTATE_90 |
		DRM_MODE_ROTATE_180 | DRM_MODE_ROTATE_270;

	if (dm->adev->asic_type >= CHIP_BONAIRE)
		drm_plane_create_rotation_property(plane, DRM_MODE_ROTATE_0,
						   supported_rotations);

	drm_plane_helper_add(plane, &dm_plane_helper_funcs);

	/* Create (reset) the plane state */
	if (plane->funcs->reset)
		plane->funcs->reset(plane);

	return 0;
}

static int amdgpu_dm_crtc_init(struct amdgpu_display_manager *dm,
			       struct drm_plane *plane,
			       uint32_t crtc_index)
{
	struct amdgpu_crtc *acrtc = NULL;
	struct drm_plane *cursor_plane;

	int res = -ENOMEM;

	cursor_plane = kzalloc(sizeof(*cursor_plane), GFP_KERNEL);
	if (!cursor_plane)
		goto fail;

	cursor_plane->type = DRM_PLANE_TYPE_CURSOR;
	res = amdgpu_dm_plane_init(dm, cursor_plane, 0, NULL);

	acrtc = kzalloc(sizeof(struct amdgpu_crtc), GFP_KERNEL);
	if (!acrtc)
		goto fail;

	res = drm_crtc_init_with_planes(
			dm->ddev,
			&acrtc->base,
			plane,
			cursor_plane,
			&amdgpu_dm_crtc_funcs, NULL);

	if (res)
		goto fail;

	drm_crtc_helper_add(&acrtc->base, &amdgpu_dm_crtc_helper_funcs);

	/* Create (reset) the plane state */
	if (acrtc->base.funcs->reset)
		acrtc->base.funcs->reset(&acrtc->base);

	acrtc->max_cursor_width = dm->adev->dm.dc->caps.max_cursor_size;
	acrtc->max_cursor_height = dm->adev->dm.dc->caps.max_cursor_size;

	acrtc->crtc_id = crtc_index;
	acrtc->base.enabled = false;
	acrtc->otg_inst = -1;

	dm->adev->mode_info.crtcs[crtc_index] = acrtc;
	drm_crtc_enable_color_mgmt(&acrtc->base, MAX_COLOR_LUT_ENTRIES,
				   true, MAX_COLOR_LUT_ENTRIES);
	drm_mode_crtc_set_gamma_size(&acrtc->base, MAX_COLOR_LEGACY_LUT_ENTRIES);

	return 0;

fail:
	kfree(acrtc);
	kfree(cursor_plane);
	return res;
}


static int to_drm_connector_type(enum signal_type st)
{
	switch (st) {
	case SIGNAL_TYPE_HDMI_TYPE_A:
		return DRM_MODE_CONNECTOR_HDMIA;
	case SIGNAL_TYPE_EDP:
		return DRM_MODE_CONNECTOR_eDP;
	case SIGNAL_TYPE_LVDS:
		return DRM_MODE_CONNECTOR_LVDS;
	case SIGNAL_TYPE_RGB:
		return DRM_MODE_CONNECTOR_VGA;
	case SIGNAL_TYPE_DISPLAY_PORT:
	case SIGNAL_TYPE_DISPLAY_PORT_MST:
		return DRM_MODE_CONNECTOR_DisplayPort;
	case SIGNAL_TYPE_DVI_DUAL_LINK:
	case SIGNAL_TYPE_DVI_SINGLE_LINK:
		return DRM_MODE_CONNECTOR_DVID;
	case SIGNAL_TYPE_VIRTUAL:
		return DRM_MODE_CONNECTOR_VIRTUAL;

	default:
		return DRM_MODE_CONNECTOR_Unknown;
	}
}

static struct drm_encoder *amdgpu_dm_connector_to_encoder(struct drm_connector *connector)
{
	struct drm_encoder *encoder;

	/* There is only one encoder per connector */
	drm_connector_for_each_possible_encoder(connector, encoder)
		return encoder;

	return NULL;
}

static void amdgpu_dm_get_native_mode(struct drm_connector *connector)
{
	struct drm_encoder *encoder;
	struct amdgpu_encoder *amdgpu_encoder;

	encoder = amdgpu_dm_connector_to_encoder(connector);

	if (encoder == NULL)
		return;

	amdgpu_encoder = to_amdgpu_encoder(encoder);

	amdgpu_encoder->native_mode.clock = 0;

	if (!list_empty(&connector->probed_modes)) {
		struct drm_display_mode *preferred_mode = NULL;

		list_for_each_entry(preferred_mode,
				    &connector->probed_modes,
				    head) {
			if (preferred_mode->type & DRM_MODE_TYPE_PREFERRED)
				amdgpu_encoder->native_mode = *preferred_mode;

			break;
		}

	}
}

static struct drm_display_mode *
amdgpu_dm_create_common_mode(struct drm_encoder *encoder,
			     char *name,
			     int hdisplay, int vdisplay)
{
	struct drm_device *dev = encoder->dev;
	struct amdgpu_encoder *amdgpu_encoder = to_amdgpu_encoder(encoder);
	struct drm_display_mode *mode = NULL;
	struct drm_display_mode *native_mode = &amdgpu_encoder->native_mode;

	mode = drm_mode_duplicate(dev, native_mode);

	if (mode == NULL)
		return NULL;

	mode->hdisplay = hdisplay;
	mode->vdisplay = vdisplay;
	mode->type &= ~DRM_MODE_TYPE_PREFERRED;
	strscpy(mode->name, name, DRM_DISPLAY_MODE_LEN);

	return mode;

}

static void amdgpu_dm_connector_add_common_modes(struct drm_encoder *encoder,
						 struct drm_connector *connector)
{
	struct amdgpu_encoder *amdgpu_encoder = to_amdgpu_encoder(encoder);
	struct drm_display_mode *mode = NULL;
	struct drm_display_mode *native_mode = &amdgpu_encoder->native_mode;
	struct amdgpu_dm_connector *amdgpu_dm_connector =
				to_amdgpu_dm_connector(connector);
	int i;
	int n;
	struct mode_size {
		char name[DRM_DISPLAY_MODE_LEN];
		int w;
		int h;
	} common_modes[] = {
		{  "640x480",  640,  480},
		{  "800x600",  800,  600},
		{ "1024x768", 1024,  768},
		{ "1280x720", 1280,  720},
		{ "1280x800", 1280,  800},
		{"1280x1024", 1280, 1024},
		{ "1440x900", 1440,  900},
		{"1680x1050", 1680, 1050},
		{"1600x1200", 1600, 1200},
		{"1920x1080", 1920, 1080},
		{"1920x1200", 1920, 1200}
	};

	n = ARRAY_SIZE(common_modes);

	for (i = 0; i < n; i++) {
		struct drm_display_mode *curmode = NULL;
		bool mode_existed = false;

		if (common_modes[i].w > native_mode->hdisplay ||
		    common_modes[i].h > native_mode->vdisplay ||
		   (common_modes[i].w == native_mode->hdisplay &&
		    common_modes[i].h == native_mode->vdisplay))
			continue;

		list_for_each_entry(curmode, &connector->probed_modes, head) {
			if (common_modes[i].w == curmode->hdisplay &&
			    common_modes[i].h == curmode->vdisplay) {
				mode_existed = true;
				break;
			}
		}

		if (mode_existed)
			continue;

		mode = amdgpu_dm_create_common_mode(encoder,
				common_modes[i].name, common_modes[i].w,
				common_modes[i].h);
		drm_mode_probed_add(connector, mode);
		amdgpu_dm_connector->num_modes++;
	}
}

static void amdgpu_dm_connector_ddc_get_modes(struct drm_connector *connector,
					      struct edid *edid)
{
	struct amdgpu_dm_connector *amdgpu_dm_connector =
			to_amdgpu_dm_connector(connector);

	if (edid) {
		/* empty probed_modes */
		INIT_LIST_HEAD(&connector->probed_modes);
		amdgpu_dm_connector->num_modes =
				drm_add_edid_modes(connector, edid);

		/* sorting the probed modes before calling function
		 * amdgpu_dm_get_native_mode() since EDID can have
		 * more than one preferred mode. The modes that are
		 * later in the probed mode list could be of higher
		 * and preferred resolution. For example, 3840x2160
		 * resolution in base EDID preferred timing and 4096x2160
		 * preferred resolution in DID extension block later.
		 */
		drm_mode_sort(&connector->probed_modes);
		amdgpu_dm_get_native_mode(connector);
	} else {
		amdgpu_dm_connector->num_modes = 0;
	}
}

static int amdgpu_dm_connector_get_modes(struct drm_connector *connector)
{
	struct amdgpu_dm_connector *amdgpu_dm_connector =
			to_amdgpu_dm_connector(connector);
	struct drm_encoder *encoder;
	struct edid *edid = amdgpu_dm_connector->edid;

	encoder = amdgpu_dm_connector_to_encoder(connector);

	if (!edid || !drm_edid_is_valid(edid)) {
		amdgpu_dm_connector->num_modes =
				drm_add_modes_noedid(connector, 640, 480);
	} else {
		amdgpu_dm_connector_ddc_get_modes(connector, edid);
		amdgpu_dm_connector_add_common_modes(encoder, connector);
	}
	amdgpu_dm_fbc_init(connector);

	return amdgpu_dm_connector->num_modes;
}

void amdgpu_dm_connector_init_helper(struct amdgpu_display_manager *dm,
				     struct amdgpu_dm_connector *aconnector,
				     int connector_type,
				     struct dc_link *link,
				     int link_index)
{
	struct amdgpu_device *adev = drm_to_adev(dm->ddev);

	/*
	 * Some of the properties below require access to state, like bpc.
	 * Allocate some default initial connector state with our reset helper.
	 */
	if (aconnector->base.funcs->reset)
		aconnector->base.funcs->reset(&aconnector->base);

	aconnector->connector_id = link_index;
	aconnector->dc_link = link;
	aconnector->base.interlace_allowed = false;
	aconnector->base.doublescan_allowed = false;
	aconnector->base.stereo_allowed = false;
	aconnector->base.dpms = DRM_MODE_DPMS_OFF;
	aconnector->hpd.hpd = AMDGPU_HPD_NONE; /* not used */
	aconnector->audio_inst = -1;
	mutex_init(&aconnector->hpd_lock);

	/*
	 * configure support HPD hot plug connector_>polled default value is 0
	 * which means HPD hot plug not supported
	 */
	switch (connector_type) {
	case DRM_MODE_CONNECTOR_HDMIA:
		aconnector->base.polled = DRM_CONNECTOR_POLL_HPD;
		aconnector->base.ycbcr_420_allowed =
			link->link_enc->features.hdmi_ycbcr420_supported ? true : false;
		break;
	case DRM_MODE_CONNECTOR_DisplayPort:
		aconnector->base.polled = DRM_CONNECTOR_POLL_HPD;
		aconnector->base.ycbcr_420_allowed =
			link->link_enc->features.dp_ycbcr420_supported ? true : false;
		break;
	case DRM_MODE_CONNECTOR_DVID:
		aconnector->base.polled = DRM_CONNECTOR_POLL_HPD;
		break;
	default:
		break;
	}

	drm_object_attach_property(&aconnector->base.base,
				dm->ddev->mode_config.scaling_mode_property,
				DRM_MODE_SCALE_NONE);

	drm_object_attach_property(&aconnector->base.base,
				adev->mode_info.underscan_property,
				UNDERSCAN_OFF);
	drm_object_attach_property(&aconnector->base.base,
				adev->mode_info.underscan_hborder_property,
				0);
	drm_object_attach_property(&aconnector->base.base,
				adev->mode_info.underscan_vborder_property,
				0);

	if (!aconnector->mst_port)
		drm_connector_attach_max_bpc_property(&aconnector->base, 8, 16);

	/* This defaults to the max in the range, but we want 8bpc for non-edp. */
	aconnector->base.state->max_bpc = (connector_type == DRM_MODE_CONNECTOR_eDP) ? 16 : 8;
	aconnector->base.state->max_requested_bpc = aconnector->base.state->max_bpc;

	if (connector_type == DRM_MODE_CONNECTOR_eDP &&
	    (dc_is_dmcu_initialized(adev->dm.dc) || adev->dm.dc->ctx->dmub_srv)) {
		drm_object_attach_property(&aconnector->base.base,
				adev->mode_info.abm_level_property, 0);
	}

	if (connector_type == DRM_MODE_CONNECTOR_HDMIA ||
	    connector_type == DRM_MODE_CONNECTOR_DisplayPort ||
	    connector_type == DRM_MODE_CONNECTOR_eDP) {
		drm_object_attach_property(
			&aconnector->base.base,
			dm->ddev->mode_config.hdr_output_metadata_property, 0);

		if (!aconnector->mst_port)
			drm_connector_attach_vrr_capable_property(&aconnector->base);

#ifdef CONFIG_DRM_AMD_DC_HDCP
		if (adev->dm.hdcp_workqueue)
			drm_connector_attach_content_protection_property(&aconnector->base, true);
#endif
	}
}

static int amdgpu_dm_i2c_xfer(struct i2c_adapter *i2c_adap,
			      struct i2c_msg *msgs, int num)
{
	struct amdgpu_i2c_adapter *i2c = i2c_get_adapdata(i2c_adap);
	struct ddc_service *ddc_service = i2c->ddc_service;
	struct i2c_command cmd;
	int i;
	int result = -EIO;

	cmd.payloads = kcalloc(num, sizeof(struct i2c_payload), GFP_KERNEL);

	if (!cmd.payloads)
		return result;

	cmd.number_of_payloads = num;
	cmd.engine = I2C_COMMAND_ENGINE_DEFAULT;
	cmd.speed = 100;

	for (i = 0; i < num; i++) {
		cmd.payloads[i].write = !(msgs[i].flags & I2C_M_RD);
		cmd.payloads[i].address = msgs[i].addr;
		cmd.payloads[i].length = msgs[i].len;
		cmd.payloads[i].data = msgs[i].buf;
	}

	if (dc_submit_i2c(
			ddc_service->ctx->dc,
			ddc_service->ddc_pin->hw_info.ddc_channel,
			&cmd))
		result = num;

	kfree(cmd.payloads);
	return result;
}

static u32 amdgpu_dm_i2c_func(struct i2c_adapter *adap)
{
	return I2C_FUNC_I2C | I2C_FUNC_SMBUS_EMUL;
}

static const struct i2c_algorithm amdgpu_dm_i2c_algo = {
	.master_xfer = amdgpu_dm_i2c_xfer,
	.functionality = amdgpu_dm_i2c_func,
};

static struct amdgpu_i2c_adapter *
create_i2c(struct ddc_service *ddc_service,
	   int link_index,
	   int *res)
{
	struct amdgpu_device *adev = ddc_service->ctx->driver_context;
	struct amdgpu_i2c_adapter *i2c;

	i2c = kzalloc(sizeof(struct amdgpu_i2c_adapter), GFP_KERNEL);
	if (!i2c)
		return NULL;
	i2c->base.owner = THIS_MODULE;
	i2c->base.class = I2C_CLASS_DDC;
	i2c->base.dev.parent = &adev->pdev->dev;
	i2c->base.algo = &amdgpu_dm_i2c_algo;
	snprintf(i2c->base.name, sizeof(i2c->base.name), "AMDGPU DM i2c hw bus %d", link_index);
	i2c_set_adapdata(&i2c->base, i2c);
	i2c->ddc_service = ddc_service;
	i2c->ddc_service->ddc_pin->hw_info.ddc_channel = link_index;

	return i2c;
}


/*
 * Note: this function assumes that dc_link_detect() was called for the
 * dc_link which will be represented by this aconnector.
 */
static int amdgpu_dm_connector_init(struct amdgpu_display_manager *dm,
				    struct amdgpu_dm_connector *aconnector,
				    uint32_t link_index,
				    struct amdgpu_encoder *aencoder)
{
	int res = 0;
	int connector_type;
	struct dc *dc = dm->dc;
	struct dc_link *link = dc_get_link_at_index(dc, link_index);
	struct amdgpu_i2c_adapter *i2c;

	link->priv = aconnector;

	DRM_DEBUG_DRIVER("%s()\n", __func__);

	i2c = create_i2c(link->ddc, link->link_index, &res);
	if (!i2c) {
		DRM_ERROR("Failed to create i2c adapter data\n");
		return -ENOMEM;
	}

	aconnector->i2c = i2c;
	res = i2c_add_adapter(&i2c->base);

	if (res) {
		DRM_ERROR("Failed to register hw i2c %d\n", link->link_index);
		goto out_free;
	}

	connector_type = to_drm_connector_type(link->connector_signal);

	res = drm_connector_init_with_ddc(
			dm->ddev,
			&aconnector->base,
			&amdgpu_dm_connector_funcs,
			connector_type,
			&i2c->base);

	if (res) {
		DRM_ERROR("connector_init failed\n");
		aconnector->connector_id = -1;
		goto out_free;
	}

	drm_connector_helper_add(
			&aconnector->base,
			&amdgpu_dm_connector_helper_funcs);

	amdgpu_dm_connector_init_helper(
		dm,
		aconnector,
		connector_type,
		link,
		link_index);

	drm_connector_attach_encoder(
		&aconnector->base, &aencoder->base);

	if (connector_type == DRM_MODE_CONNECTOR_DisplayPort
		|| connector_type == DRM_MODE_CONNECTOR_eDP)
		amdgpu_dm_initialize_dp_connector(dm, aconnector, link->link_index);

out_free:
	if (res) {
		kfree(i2c);
		aconnector->i2c = NULL;
	}
	return res;
}

int amdgpu_dm_get_encoder_crtc_mask(struct amdgpu_device *adev)
{
	switch (adev->mode_info.num_crtc) {
	case 1:
		return 0x1;
	case 2:
		return 0x3;
	case 3:
		return 0x7;
	case 4:
		return 0xf;
	case 5:
		return 0x1f;
	case 6:
	default:
		return 0x3f;
	}
}

static int amdgpu_dm_encoder_init(struct drm_device *dev,
				  struct amdgpu_encoder *aencoder,
				  uint32_t link_index)
{
	struct amdgpu_device *adev = drm_to_adev(dev);

	int res = drm_encoder_init(dev,
				   &aencoder->base,
				   &amdgpu_dm_encoder_funcs,
				   DRM_MODE_ENCODER_TMDS,
				   NULL);

	aencoder->base.possible_crtcs = amdgpu_dm_get_encoder_crtc_mask(adev);

	if (!res)
		aencoder->encoder_id = link_index;
	else
		aencoder->encoder_id = -1;

	drm_encoder_helper_add(&aencoder->base, &amdgpu_dm_encoder_helper_funcs);

	return res;
}

static void manage_dm_interrupts(struct amdgpu_device *adev,
				 struct amdgpu_crtc *acrtc,
				 bool enable)
{
	/*
	 * We have no guarantee that the frontend index maps to the same
	 * backend index - some even map to more than one.
	 *
	 * TODO: Use a different interrupt or check DC itself for the mapping.
	 */
	int irq_type =
		amdgpu_display_crtc_idx_to_irq_type(
			adev,
			acrtc->crtc_id);

	if (enable) {
		drm_crtc_vblank_on(&acrtc->base);
		amdgpu_irq_get(
			adev,
			&adev->pageflip_irq,
			irq_type);
	} else {

		amdgpu_irq_put(
			adev,
			&adev->pageflip_irq,
			irq_type);
		drm_crtc_vblank_off(&acrtc->base);
	}
}

static void dm_update_pflip_irq_state(struct amdgpu_device *adev,
				      struct amdgpu_crtc *acrtc)
{
	int irq_type =
		amdgpu_display_crtc_idx_to_irq_type(adev, acrtc->crtc_id);

	/**
	 * This reads the current state for the IRQ and force reapplies
	 * the setting to hardware.
	 */
	amdgpu_irq_update(adev, &adev->pageflip_irq, irq_type);
}

static bool
is_scaling_state_different(const struct dm_connector_state *dm_state,
			   const struct dm_connector_state *old_dm_state)
{
	if (dm_state->scaling != old_dm_state->scaling)
		return true;
	if (!dm_state->underscan_enable && old_dm_state->underscan_enable) {
		if (old_dm_state->underscan_hborder != 0 && old_dm_state->underscan_vborder != 0)
			return true;
	} else  if (dm_state->underscan_enable && !old_dm_state->underscan_enable) {
		if (dm_state->underscan_hborder != 0 && dm_state->underscan_vborder != 0)
			return true;
	} else if (dm_state->underscan_hborder != old_dm_state->underscan_hborder ||
		   dm_state->underscan_vborder != old_dm_state->underscan_vborder)
		return true;
	return false;
}

#ifdef CONFIG_DRM_AMD_DC_HDCP
static bool is_content_protection_different(struct drm_connector_state *state,
					    const struct drm_connector_state *old_state,
					    const struct drm_connector *connector, struct hdcp_workqueue *hdcp_w)
{
	struct amdgpu_dm_connector *aconnector = to_amdgpu_dm_connector(connector);

	if (old_state->hdcp_content_type != state->hdcp_content_type &&
	    state->content_protection != DRM_MODE_CONTENT_PROTECTION_UNDESIRED) {
		state->content_protection = DRM_MODE_CONTENT_PROTECTION_DESIRED;
		return true;
	}

	/* CP is being re enabled, ignore this */
	if (old_state->content_protection == DRM_MODE_CONTENT_PROTECTION_ENABLED &&
	    state->content_protection == DRM_MODE_CONTENT_PROTECTION_DESIRED) {
		state->content_protection = DRM_MODE_CONTENT_PROTECTION_ENABLED;
		return false;
	}

	/* S3 resume case, since old state will always be 0 (UNDESIRED) and the restored state will be ENABLED */
	if (old_state->content_protection == DRM_MODE_CONTENT_PROTECTION_UNDESIRED &&
	    state->content_protection == DRM_MODE_CONTENT_PROTECTION_ENABLED)
		state->content_protection = DRM_MODE_CONTENT_PROTECTION_DESIRED;

	/* Check if something is connected/enabled, otherwise we start hdcp but nothing is connected/enabled
	 * hot-plug, headless s3, dpms
	 */
	if (state->content_protection == DRM_MODE_CONTENT_PROTECTION_DESIRED && connector->dpms == DRM_MODE_DPMS_ON &&
	    aconnector->dc_sink != NULL)
		return true;

	if (old_state->content_protection == state->content_protection)
		return false;

	if (state->content_protection == DRM_MODE_CONTENT_PROTECTION_UNDESIRED)
		return true;

	return false;
}

#endif
static void remove_stream(struct amdgpu_device *adev,
			  struct amdgpu_crtc *acrtc,
			  struct dc_stream_state *stream)
{
	/* this is the update mode case */

	acrtc->otg_inst = -1;
	acrtc->enabled = false;
}

static int get_cursor_position(struct drm_plane *plane, struct drm_crtc *crtc,
			       struct dc_cursor_position *position)
{
	struct amdgpu_crtc *amdgpu_crtc = to_amdgpu_crtc(crtc);
	int x, y;
	int xorigin = 0, yorigin = 0;

	position->enable = false;
	position->x = 0;
	position->y = 0;

	if (!crtc || !plane->state->fb)
		return 0;

	if ((plane->state->crtc_w > amdgpu_crtc->max_cursor_width) ||
	    (plane->state->crtc_h > amdgpu_crtc->max_cursor_height)) {
		DRM_ERROR("%s: bad cursor width or height %d x %d\n",
			  __func__,
			  plane->state->crtc_w,
			  plane->state->crtc_h);
		return -EINVAL;
	}

	x = plane->state->crtc_x;
	y = plane->state->crtc_y;

	if (x <= -amdgpu_crtc->max_cursor_width ||
	    y <= -amdgpu_crtc->max_cursor_height)
		return 0;

	if (x < 0) {
		xorigin = min(-x, amdgpu_crtc->max_cursor_width - 1);
		x = 0;
	}
	if (y < 0) {
		yorigin = min(-y, amdgpu_crtc->max_cursor_height - 1);
		y = 0;
	}
	position->enable = true;
	position->translate_by_source = true;
	position->x = x;
	position->y = y;
	position->x_hotspot = xorigin;
	position->y_hotspot = yorigin;

	return 0;
}

static void handle_cursor_update(struct drm_plane *plane,
				 struct drm_plane_state *old_plane_state)
{
	struct amdgpu_device *adev = drm_to_adev(plane->dev);
	struct amdgpu_framebuffer *afb = to_amdgpu_framebuffer(plane->state->fb);
	struct drm_crtc *crtc = afb ? plane->state->crtc : old_plane_state->crtc;
	struct dm_crtc_state *crtc_state = crtc ? to_dm_crtc_state(crtc->state) : NULL;
	struct amdgpu_crtc *amdgpu_crtc = to_amdgpu_crtc(crtc);
	uint64_t address = afb ? afb->address : 0;
	struct dc_cursor_position position;
	struct dc_cursor_attributes attributes;
	int ret;

	if (!plane->state->fb && !old_plane_state->fb)
		return;

	DRM_DEBUG_DRIVER("%s: crtc_id=%d with size %d to %d\n",
			 __func__,
			 amdgpu_crtc->crtc_id,
			 plane->state->crtc_w,
			 plane->state->crtc_h);

	ret = get_cursor_position(plane, crtc, &position);
	if (ret)
		return;

	if (!position.enable) {
		/* turn off cursor */
		if (crtc_state && crtc_state->stream) {
			mutex_lock(&adev->dm.dc_lock);
			dc_stream_set_cursor_position(crtc_state->stream,
						      &position);
			mutex_unlock(&adev->dm.dc_lock);
		}
		return;
	}

	amdgpu_crtc->cursor_width = plane->state->crtc_w;
	amdgpu_crtc->cursor_height = plane->state->crtc_h;

	memset(&attributes, 0, sizeof(attributes));
	attributes.address.high_part = upper_32_bits(address);
	attributes.address.low_part  = lower_32_bits(address);
	attributes.width             = plane->state->crtc_w;
	attributes.height            = plane->state->crtc_h;
	attributes.color_format      = CURSOR_MODE_COLOR_PRE_MULTIPLIED_ALPHA;
	attributes.rotation_angle    = 0;
	attributes.attribute_flags.value = 0;

	attributes.pitch = attributes.width;

	if (crtc_state->stream) {
		mutex_lock(&adev->dm.dc_lock);
		if (!dc_stream_set_cursor_attributes(crtc_state->stream,
							 &attributes))
			DRM_ERROR("DC failed to set cursor attributes\n");

		if (!dc_stream_set_cursor_position(crtc_state->stream,
						   &position))
			DRM_ERROR("DC failed to set cursor position\n");
		mutex_unlock(&adev->dm.dc_lock);
	}
}

static void prepare_flip_isr(struct amdgpu_crtc *acrtc)
{

	assert_spin_locked(&acrtc->base.dev->event_lock);
	WARN_ON(acrtc->event);

	acrtc->event = acrtc->base.state->event;

	/* Set the flip status */
	acrtc->pflip_status = AMDGPU_FLIP_SUBMITTED;

	/* Mark this event as consumed */
	acrtc->base.state->event = NULL;

	DRM_DEBUG_DRIVER("crtc:%d, pflip_stat:AMDGPU_FLIP_SUBMITTED\n",
						 acrtc->crtc_id);
}

static void update_freesync_state_on_stream(
	struct amdgpu_display_manager *dm,
	struct dm_crtc_state *new_crtc_state,
	struct dc_stream_state *new_stream,
	struct dc_plane_state *surface,
	u32 flip_timestamp_in_us)
{
	struct mod_vrr_params vrr_params;
	struct dc_info_packet vrr_infopacket = {0};
	struct amdgpu_device *adev = dm->adev;
	unsigned long flags;

	if (!new_stream)
		return;

	/*
	 * TODO: Determine why min/max totals and vrefresh can be 0 here.
	 * For now it's sufficient to just guard against these conditions.
	 */

	if (!new_stream->timing.h_total || !new_stream->timing.v_total)
		return;

	spin_lock_irqsave(&adev_to_drm(adev)->event_lock, flags);
	vrr_params = new_crtc_state->vrr_params;

	if (surface) {
		mod_freesync_handle_preflip(
			dm->freesync_module,
			surface,
			new_stream,
			flip_timestamp_in_us,
			&vrr_params);

		if (adev->family < AMDGPU_FAMILY_AI &&
		    amdgpu_dm_vrr_active(new_crtc_state)) {
			mod_freesync_handle_v_update(dm->freesync_module,
						     new_stream, &vrr_params);

			/* Need to call this before the frame ends. */
			dc_stream_adjust_vmin_vmax(dm->dc,
						   new_crtc_state->stream,
						   &vrr_params.adjust);
		}
	}

	mod_freesync_build_vrr_infopacket(
		dm->freesync_module,
		new_stream,
		&vrr_params,
		PACKET_TYPE_VRR,
		TRANSFER_FUNC_UNKNOWN,
		&vrr_infopacket);

	new_crtc_state->freesync_timing_changed |=
		(memcmp(&new_crtc_state->vrr_params.adjust,
			&vrr_params.adjust,
			sizeof(vrr_params.adjust)) != 0);

	new_crtc_state->freesync_vrr_info_changed |=
		(memcmp(&new_crtc_state->vrr_infopacket,
			&vrr_infopacket,
			sizeof(vrr_infopacket)) != 0);

	new_crtc_state->vrr_params = vrr_params;
	new_crtc_state->vrr_infopacket = vrr_infopacket;

	new_stream->adjust = new_crtc_state->vrr_params.adjust;
	new_stream->vrr_infopacket = vrr_infopacket;

	if (new_crtc_state->freesync_vrr_info_changed)
		DRM_DEBUG_KMS("VRR packet update: crtc=%u enabled=%d state=%d",
			      new_crtc_state->base.crtc->base.id,
			      (int)new_crtc_state->base.vrr_enabled,
			      (int)vrr_params.state);

	spin_unlock_irqrestore(&adev_to_drm(adev)->event_lock, flags);
}

static void pre_update_freesync_state_on_stream(
	struct amdgpu_display_manager *dm,
	struct dm_crtc_state *new_crtc_state)
{
	struct dc_stream_state *new_stream = new_crtc_state->stream;
	struct mod_vrr_params vrr_params;
	struct mod_freesync_config config = new_crtc_state->freesync_config;
	struct amdgpu_device *adev = dm->adev;
	unsigned long flags;

	if (!new_stream)
		return;

	/*
	 * TODO: Determine why min/max totals and vrefresh can be 0 here.
	 * For now it's sufficient to just guard against these conditions.
	 */
	if (!new_stream->timing.h_total || !new_stream->timing.v_total)
		return;

	spin_lock_irqsave(&adev_to_drm(adev)->event_lock, flags);
	vrr_params = new_crtc_state->vrr_params;

	if (new_crtc_state->vrr_supported &&
	    config.min_refresh_in_uhz &&
	    config.max_refresh_in_uhz) {
		config.state = new_crtc_state->base.vrr_enabled ?
			VRR_STATE_ACTIVE_VARIABLE :
			VRR_STATE_INACTIVE;
	} else {
		config.state = VRR_STATE_UNSUPPORTED;
	}

	mod_freesync_build_vrr_params(dm->freesync_module,
				      new_stream,
				      &config, &vrr_params);

	new_crtc_state->freesync_timing_changed |=
		(memcmp(&new_crtc_state->vrr_params.adjust,
			&vrr_params.adjust,
			sizeof(vrr_params.adjust)) != 0);

	new_crtc_state->vrr_params = vrr_params;
	spin_unlock_irqrestore(&adev_to_drm(adev)->event_lock, flags);
}

static void amdgpu_dm_handle_vrr_transition(struct dm_crtc_state *old_state,
					    struct dm_crtc_state *new_state)
{
	bool old_vrr_active = amdgpu_dm_vrr_active(old_state);
	bool new_vrr_active = amdgpu_dm_vrr_active(new_state);

	if (!old_vrr_active && new_vrr_active) {
		/* Transition VRR inactive -> active:
		 * While VRR is active, we must not disable vblank irq, as a
		 * reenable after disable would compute bogus vblank/pflip
		 * timestamps if it likely happened inside display front-porch.
		 *
		 * We also need vupdate irq for the actual core vblank handling
		 * at end of vblank.
		 */
		dm_set_vupdate_irq(new_state->base.crtc, true);
		drm_crtc_vblank_get(new_state->base.crtc);
		DRM_DEBUG_DRIVER("%s: crtc=%u VRR off->on: Get vblank ref\n",
				 __func__, new_state->base.crtc->base.id);
	} else if (old_vrr_active && !new_vrr_active) {
		/* Transition VRR active -> inactive:
		 * Allow vblank irq disable again for fixed refresh rate.
		 */
		dm_set_vupdate_irq(new_state->base.crtc, false);
		drm_crtc_vblank_put(new_state->base.crtc);
		DRM_DEBUG_DRIVER("%s: crtc=%u VRR on->off: Drop vblank ref\n",
				 __func__, new_state->base.crtc->base.id);
	}
}

static void amdgpu_dm_commit_cursors(struct drm_atomic_state *state)
{
	struct drm_plane *plane;
	struct drm_plane_state *old_plane_state, *new_plane_state;
	int i;

	/*
	 * TODO: Make this per-stream so we don't issue redundant updates for
	 * commits with multiple streams.
	 */
	for_each_oldnew_plane_in_state(state, plane, old_plane_state,
				       new_plane_state, i)
		if (plane->type == DRM_PLANE_TYPE_CURSOR)
			handle_cursor_update(plane, old_plane_state);
}

static void amdgpu_dm_commit_planes(struct drm_atomic_state *state,
				    struct dc_state *dc_state,
				    struct drm_device *dev,
				    struct amdgpu_display_manager *dm,
				    struct drm_crtc *pcrtc,
				    bool wait_for_vblank)
{
	uint32_t i;
	uint64_t timestamp_ns;
	struct drm_plane *plane;
	struct drm_plane_state *old_plane_state, *new_plane_state;
	struct amdgpu_crtc *acrtc_attach = to_amdgpu_crtc(pcrtc);
	struct drm_crtc_state *new_pcrtc_state =
			drm_atomic_get_new_crtc_state(state, pcrtc);
	struct dm_crtc_state *acrtc_state = to_dm_crtc_state(new_pcrtc_state);
	struct dm_crtc_state *dm_old_crtc_state =
			to_dm_crtc_state(drm_atomic_get_old_crtc_state(state, pcrtc));
	int planes_count = 0, vpos, hpos;
	long r;
	unsigned long flags;
	struct amdgpu_bo *abo;
	uint32_t target_vblank, last_flip_vblank;
	bool vrr_active = amdgpu_dm_vrr_active(acrtc_state);
	bool pflip_present = false;
	struct {
		struct dc_surface_update surface_updates[MAX_SURFACES];
		struct dc_plane_info plane_infos[MAX_SURFACES];
		struct dc_scaling_info scaling_infos[MAX_SURFACES];
		struct dc_flip_addrs flip_addrs[MAX_SURFACES];
		struct dc_stream_update stream_update;
	} *bundle;

	bundle = kzalloc(sizeof(*bundle), GFP_KERNEL);

	if (!bundle) {
		dm_error("Failed to allocate update bundle\n");
		goto cleanup;
	}

	/*
	 * Disable the cursor first if we're disabling all the planes.
	 * It'll remain on the screen after the planes are re-enabled
	 * if we don't.
	 */
	if (acrtc_state->active_planes == 0)
		amdgpu_dm_commit_cursors(state);

	/* update planes when needed */
	for_each_oldnew_plane_in_state(state, plane, old_plane_state, new_plane_state, i) {
		struct drm_crtc *crtc = new_plane_state->crtc;
		struct drm_crtc_state *new_crtc_state;
		struct drm_framebuffer *fb = new_plane_state->fb;
		bool plane_needs_flip;
		struct dc_plane_state *dc_plane;
		struct dm_plane_state *dm_new_plane_state = to_dm_plane_state(new_plane_state);

		/* Cursor plane is handled after stream updates */
		if (plane->type == DRM_PLANE_TYPE_CURSOR)
			continue;

		if (!fb || !crtc || pcrtc != crtc)
			continue;

		new_crtc_state = drm_atomic_get_new_crtc_state(state, crtc);
		if (!new_crtc_state->active)
			continue;

		dc_plane = dm_new_plane_state->dc_state;

		bundle->surface_updates[planes_count].surface = dc_plane;
		if (new_pcrtc_state->color_mgmt_changed) {
			bundle->surface_updates[planes_count].gamma = dc_plane->gamma_correction;
			bundle->surface_updates[planes_count].in_transfer_func = dc_plane->in_transfer_func;
			bundle->surface_updates[planes_count].gamut_remap_matrix = &dc_plane->gamut_remap_matrix;
		}

		fill_dc_scaling_info(new_plane_state,
				     &bundle->scaling_infos[planes_count]);

		bundle->surface_updates[planes_count].scaling_info =
			&bundle->scaling_infos[planes_count];

		plane_needs_flip = old_plane_state->fb && new_plane_state->fb;

		pflip_present = pflip_present || plane_needs_flip;

		if (!plane_needs_flip) {
			planes_count += 1;
			continue;
		}

		abo = gem_to_amdgpu_bo(fb->obj[0]);

		/*
		 * Wait for all fences on this FB. Do limited wait to avoid
		 * deadlock during GPU reset when this fence will not signal
		 * but we hold reservation lock for the BO.
		 */
		r = dma_resv_wait_timeout_rcu(abo->tbo.base.resv, true,
							false,
							msecs_to_jiffies(5000));
		if (unlikely(r <= 0))
			DRM_ERROR("Waiting for fences timed out!");

		fill_dc_plane_info_and_addr(
			dm->adev, new_plane_state,
			dm_new_plane_state->tiling_flags,
			&bundle->plane_infos[planes_count],
			&bundle->flip_addrs[planes_count].address,
			dm_new_plane_state->tmz_surface, false);

		DRM_DEBUG_DRIVER("plane: id=%d dcc_en=%d\n",
				 new_plane_state->plane->index,
				 bundle->plane_infos[planes_count].dcc.enable);

		bundle->surface_updates[planes_count].plane_info =
			&bundle->plane_infos[planes_count];

		/*
		 * Only allow immediate flips for fast updates that don't
		 * change FB pitch, DCC state, rotation or mirroing.
		 */
		bundle->flip_addrs[planes_count].flip_immediate =
			crtc->state->async_flip &&
			acrtc_state->update_type == UPDATE_TYPE_FAST;

		timestamp_ns = ktime_get_ns();
		bundle->flip_addrs[planes_count].flip_timestamp_in_us = div_u64(timestamp_ns, 1000);
		bundle->surface_updates[planes_count].flip_addr = &bundle->flip_addrs[planes_count];
		bundle->surface_updates[planes_count].surface = dc_plane;

		if (!bundle->surface_updates[planes_count].surface) {
			DRM_ERROR("No surface for CRTC: id=%d\n",
					acrtc_attach->crtc_id);
			continue;
		}

		if (plane == pcrtc->primary)
			update_freesync_state_on_stream(
				dm,
				acrtc_state,
				acrtc_state->stream,
				dc_plane,
				bundle->flip_addrs[planes_count].flip_timestamp_in_us);

		DRM_DEBUG_DRIVER("%s Flipping to hi: 0x%x, low: 0x%x\n",
				 __func__,
				 bundle->flip_addrs[planes_count].address.grph.addr.high_part,
				 bundle->flip_addrs[planes_count].address.grph.addr.low_part);

		planes_count += 1;

	}

	if (pflip_present) {
		if (!vrr_active) {
			/* Use old throttling in non-vrr fixed refresh rate mode
			 * to keep flip scheduling based on target vblank counts
			 * working in a backwards compatible way, e.g., for
			 * clients using the GLX_OML_sync_control extension or
			 * DRI3/Present extension with defined target_msc.
			 */
			last_flip_vblank = amdgpu_get_vblank_counter_kms(pcrtc);
		}
		else {
			/* For variable refresh rate mode only:
			 * Get vblank of last completed flip to avoid > 1 vrr
			 * flips per video frame by use of throttling, but allow
			 * flip programming anywhere in the possibly large
			 * variable vrr vblank interval for fine-grained flip
			 * timing control and more opportunity to avoid stutter
			 * on late submission of flips.
			 */
			spin_lock_irqsave(&pcrtc->dev->event_lock, flags);
			last_flip_vblank = acrtc_attach->last_flip_vblank;
			spin_unlock_irqrestore(&pcrtc->dev->event_lock, flags);
		}

		target_vblank = last_flip_vblank + wait_for_vblank;

		/*
		 * Wait until we're out of the vertical blank period before the one
		 * targeted by the flip
		 */
		while ((acrtc_attach->enabled &&
			(amdgpu_display_get_crtc_scanoutpos(dm->ddev, acrtc_attach->crtc_id,
							    0, &vpos, &hpos, NULL,
							    NULL, &pcrtc->hwmode)
			 & (DRM_SCANOUTPOS_VALID | DRM_SCANOUTPOS_IN_VBLANK)) ==
			(DRM_SCANOUTPOS_VALID | DRM_SCANOUTPOS_IN_VBLANK) &&
			(int)(target_vblank -
			  amdgpu_get_vblank_counter_kms(pcrtc)) > 0)) {
			usleep_range(1000, 1100);
		}

		/**
		 * Prepare the flip event for the pageflip interrupt to handle.
		 *
		 * This only works in the case where we've already turned on the
		 * appropriate hardware blocks (eg. HUBP) so in the transition case
		 * from 0 -> n planes we have to skip a hardware generated event
		 * and rely on sending it from software.
		 */
		if (acrtc_attach->base.state->event &&
		    acrtc_state->active_planes > 0) {
			drm_crtc_vblank_get(pcrtc);

			spin_lock_irqsave(&pcrtc->dev->event_lock, flags);

			WARN_ON(acrtc_attach->pflip_status != AMDGPU_FLIP_NONE);
			prepare_flip_isr(acrtc_attach);

			spin_unlock_irqrestore(&pcrtc->dev->event_lock, flags);
		}

		if (acrtc_state->stream) {
			if (acrtc_state->freesync_vrr_info_changed)
				bundle->stream_update.vrr_infopacket =
					&acrtc_state->stream->vrr_infopacket;
		}
	}

	/* Update the planes if changed or disable if we don't have any. */
	if ((planes_count || acrtc_state->active_planes == 0) &&
		acrtc_state->stream) {
		bundle->stream_update.stream = acrtc_state->stream;
		if (new_pcrtc_state->mode_changed) {
			bundle->stream_update.src = acrtc_state->stream->src;
			bundle->stream_update.dst = acrtc_state->stream->dst;
		}

		if (new_pcrtc_state->color_mgmt_changed) {
			/*
			 * TODO: This isn't fully correct since we've actually
			 * already modified the stream in place.
			 */
			bundle->stream_update.gamut_remap =
				&acrtc_state->stream->gamut_remap_matrix;
			bundle->stream_update.output_csc_transform =
				&acrtc_state->stream->csc_color_matrix;
			bundle->stream_update.out_transfer_func =
				acrtc_state->stream->out_transfer_func;
		}

		acrtc_state->stream->abm_level = acrtc_state->abm_level;
		if (acrtc_state->abm_level != dm_old_crtc_state->abm_level)
			bundle->stream_update.abm_level = &acrtc_state->abm_level;

		/*
		 * If FreeSync state on the stream has changed then we need to
		 * re-adjust the min/max bounds now that DC doesn't handle this
		 * as part of commit.
		 */
		if (amdgpu_dm_vrr_active(dm_old_crtc_state) !=
		    amdgpu_dm_vrr_active(acrtc_state)) {
			spin_lock_irqsave(&pcrtc->dev->event_lock, flags);
			dc_stream_adjust_vmin_vmax(
				dm->dc, acrtc_state->stream,
				&acrtc_state->vrr_params.adjust);
			spin_unlock_irqrestore(&pcrtc->dev->event_lock, flags);
		}
		mutex_lock(&dm->dc_lock);
		if ((acrtc_state->update_type > UPDATE_TYPE_FAST) &&
				acrtc_state->stream->link->psr_settings.psr_allow_active)
			amdgpu_dm_psr_disable(acrtc_state->stream);

		dc_commit_updates_for_stream(dm->dc,
						     bundle->surface_updates,
						     planes_count,
						     acrtc_state->stream,
						     &bundle->stream_update,
						     dc_state);

		/**
		 * Enable or disable the interrupts on the backend.
		 *
		 * Most pipes are put into power gating when unused.
		 *
		 * When power gating is enabled on a pipe we lose the
		 * interrupt enablement state when power gating is disabled.
		 *
		 * So we need to update the IRQ control state in hardware
		 * whenever the pipe turns on (since it could be previously
		 * power gated) or off (since some pipes can't be power gated
		 * on some ASICs).
		 */
		if (dm_old_crtc_state->active_planes != acrtc_state->active_planes)
			dm_update_pflip_irq_state(drm_to_adev(dev),
						  acrtc_attach);

		if ((acrtc_state->update_type > UPDATE_TYPE_FAST) &&
				acrtc_state->stream->link->psr_settings.psr_version != DC_PSR_VERSION_UNSUPPORTED &&
				!acrtc_state->stream->link->psr_settings.psr_feature_enabled)
			amdgpu_dm_link_setup_psr(acrtc_state->stream);
		else if ((acrtc_state->update_type == UPDATE_TYPE_FAST) &&
				acrtc_state->stream->link->psr_settings.psr_feature_enabled &&
				!acrtc_state->stream->link->psr_settings.psr_allow_active) {
			amdgpu_dm_psr_enable(acrtc_state->stream);
		}

		mutex_unlock(&dm->dc_lock);
	}

	/*
	 * Update cursor state *after* programming all the planes.
	 * This avoids redundant programming in the case where we're going
	 * to be disabling a single plane - those pipes are being disabled.
	 */
	if (acrtc_state->active_planes)
		amdgpu_dm_commit_cursors(state);

cleanup:
	kfree(bundle);
}

static void amdgpu_dm_commit_audio(struct drm_device *dev,
				   struct drm_atomic_state *state)
{
	struct amdgpu_device *adev = drm_to_adev(dev);
	struct amdgpu_dm_connector *aconnector;
	struct drm_connector *connector;
	struct drm_connector_state *old_con_state, *new_con_state;
	struct drm_crtc_state *new_crtc_state;
	struct dm_crtc_state *new_dm_crtc_state;
	const struct dc_stream_status *status;
	int i, inst;

	/* Notify device removals. */
	for_each_oldnew_connector_in_state(state, connector, old_con_state, new_con_state, i) {
		if (old_con_state->crtc != new_con_state->crtc) {
			/* CRTC changes require notification. */
			goto notify;
		}

		if (!new_con_state->crtc)
			continue;

		new_crtc_state = drm_atomic_get_new_crtc_state(
			state, new_con_state->crtc);

		if (!new_crtc_state)
			continue;

		if (!drm_atomic_crtc_needs_modeset(new_crtc_state))
			continue;

	notify:
		aconnector = to_amdgpu_dm_connector(connector);

		mutex_lock(&adev->dm.audio_lock);
		inst = aconnector->audio_inst;
		aconnector->audio_inst = -1;
		mutex_unlock(&adev->dm.audio_lock);

		amdgpu_dm_audio_eld_notify(adev, inst);
	}

	/* Notify audio device additions. */
	for_each_new_connector_in_state(state, connector, new_con_state, i) {
		if (!new_con_state->crtc)
			continue;

		new_crtc_state = drm_atomic_get_new_crtc_state(
			state, new_con_state->crtc);

		if (!new_crtc_state)
			continue;

		if (!drm_atomic_crtc_needs_modeset(new_crtc_state))
			continue;

		new_dm_crtc_state = to_dm_crtc_state(new_crtc_state);
		if (!new_dm_crtc_state->stream)
			continue;

		status = dc_stream_get_status(new_dm_crtc_state->stream);
		if (!status)
			continue;

		aconnector = to_amdgpu_dm_connector(connector);

		mutex_lock(&adev->dm.audio_lock);
		inst = status->audio_inst;
		aconnector->audio_inst = inst;
		mutex_unlock(&adev->dm.audio_lock);

		amdgpu_dm_audio_eld_notify(adev, inst);
	}
}

/*
 * amdgpu_dm_crtc_copy_transient_flags - copy mirrored flags from DRM to DC
 * @crtc_state: the DRM CRTC state
 * @stream_state: the DC stream state.
 *
 * Copy the mirrored transient state flags from DRM, to DC. It is used to bring
 * a dc_stream_state's flags in sync with a drm_crtc_state's flags.
 */
static void amdgpu_dm_crtc_copy_transient_flags(struct drm_crtc_state *crtc_state,
						struct dc_stream_state *stream_state)
{
	stream_state->mode_changed = drm_atomic_crtc_needs_modeset(crtc_state);
}

static int amdgpu_dm_atomic_commit(struct drm_device *dev,
				   struct drm_atomic_state *state,
				   bool nonblock)
{
	struct drm_crtc *crtc;
	struct drm_crtc_state *old_crtc_state, *new_crtc_state;
	struct amdgpu_device *adev = drm_to_adev(dev);
	int i;

	/*
	 * We evade vblank and pflip interrupts on CRTCs that are undergoing
	 * a modeset, being disabled, or have no active planes.
	 *
	 * It's done in atomic commit rather than commit tail for now since
	 * some of these interrupt handlers access the current CRTC state and
	 * potentially the stream pointer itself.
	 *
	 * Since the atomic state is swapped within atomic commit and not within
	 * commit tail this would leave to new state (that hasn't been committed yet)
	 * being accesssed from within the handlers.
	 *
	 * TODO: Fix this so we can do this in commit tail and not have to block
	 * in atomic check.
	 */
	for_each_oldnew_crtc_in_state(state, crtc, old_crtc_state, new_crtc_state, i) {
		struct amdgpu_crtc *acrtc = to_amdgpu_crtc(crtc);

		if (old_crtc_state->active &&
		    (!new_crtc_state->active ||
		     drm_atomic_crtc_needs_modeset(new_crtc_state)))
			manage_dm_interrupts(adev, acrtc, false);
	}
	/*
	 * Add check here for SoC's that support hardware cursor plane, to
	 * unset legacy_cursor_update
	 */

	return drm_atomic_helper_commit(dev, state, nonblock);

	/*TODO Handle EINTR, reenable IRQ*/
}

/**
 * amdgpu_dm_atomic_commit_tail() - AMDgpu DM's commit tail implementation.
 * @state: The atomic state to commit
 *
 * This will tell DC to commit the constructed DC state from atomic_check,
 * programming the hardware. Any failures here implies a hardware failure, since
 * atomic check should have filtered anything non-kosher.
 */
static void amdgpu_dm_atomic_commit_tail(struct drm_atomic_state *state)
{
	struct drm_device *dev = state->dev;
	struct amdgpu_device *adev = drm_to_adev(dev);
	struct amdgpu_display_manager *dm = &adev->dm;
	struct dm_atomic_state *dm_state;
	struct dc_state *dc_state = NULL, *dc_state_temp = NULL;
	uint32_t i, j;
	struct drm_crtc *crtc;
	struct drm_crtc_state *old_crtc_state, *new_crtc_state;
	unsigned long flags;
	bool wait_for_vblank = true;
	struct drm_connector *connector;
	struct drm_connector_state *old_con_state, *new_con_state;
	struct dm_crtc_state *dm_old_crtc_state, *dm_new_crtc_state;
	int crtc_disable_count = 0;
	bool mode_set_reset_required = false;

	drm_atomic_helper_update_legacy_modeset_state(dev, state);

	dm_state = dm_atomic_get_new_state(state);
	if (dm_state && dm_state->context) {
		dc_state = dm_state->context;
	} else {
		/* No state changes, retain current state. */
		dc_state_temp = dc_create_state(dm->dc);
		ASSERT(dc_state_temp);
		dc_state = dc_state_temp;
		dc_resource_state_copy_construct_current(dm->dc, dc_state);
	}

	/* update changed items */
	for_each_oldnew_crtc_in_state(state, crtc, old_crtc_state, new_crtc_state, i) {
		struct amdgpu_crtc *acrtc = to_amdgpu_crtc(crtc);

		dm_new_crtc_state = to_dm_crtc_state(new_crtc_state);
		dm_old_crtc_state = to_dm_crtc_state(old_crtc_state);

		DRM_DEBUG_DRIVER(
			"amdgpu_crtc id:%d crtc_state_flags: enable:%d, active:%d, "
			"planes_changed:%d, mode_changed:%d,active_changed:%d,"
			"connectors_changed:%d\n",
			acrtc->crtc_id,
			new_crtc_state->enable,
			new_crtc_state->active,
			new_crtc_state->planes_changed,
			new_crtc_state->mode_changed,
			new_crtc_state->active_changed,
			new_crtc_state->connectors_changed);

		/* Copy all transient state flags into dc state */
		if (dm_new_crtc_state->stream) {
			amdgpu_dm_crtc_copy_transient_flags(&dm_new_crtc_state->base,
							    dm_new_crtc_state->stream);
		}

		/* handles headless hotplug case, updating new_state and
		 * aconnector as needed
		 */

		if (modeset_required(new_crtc_state, dm_new_crtc_state->stream, dm_old_crtc_state->stream)) {

			DRM_DEBUG_DRIVER("Atomic commit: SET crtc id %d: [%p]\n", acrtc->crtc_id, acrtc);

			if (!dm_new_crtc_state->stream) {
				/*
				 * this could happen because of issues with
				 * userspace notifications delivery.
				 * In this case userspace tries to set mode on
				 * display which is disconnected in fact.
				 * dc_sink is NULL in this case on aconnector.
				 * We expect reset mode will come soon.
				 *
				 * This can also happen when unplug is done
				 * during resume sequence ended
				 *
				 * In this case, we want to pretend we still
				 * have a sink to keep the pipe running so that
				 * hw state is consistent with the sw state
				 */
				DRM_DEBUG_DRIVER("%s: Failed to create new stream for crtc %d\n",
						__func__, acrtc->base.base.id);
				continue;
			}

			if (dm_old_crtc_state->stream)
				remove_stream(adev, acrtc, dm_old_crtc_state->stream);

			pm_runtime_get_noresume(dev->dev);

			acrtc->enabled = true;
			acrtc->hw_mode = new_crtc_state->mode;
			crtc->hwmode = new_crtc_state->mode;
			mode_set_reset_required = true;
		} else if (modereset_required(new_crtc_state)) {
			DRM_DEBUG_DRIVER("Atomic commit: RESET. crtc id %d:[%p]\n", acrtc->crtc_id, acrtc);
			/* i.e. reset mode */
			if (dm_old_crtc_state->stream)
				remove_stream(adev, acrtc, dm_old_crtc_state->stream);
			mode_set_reset_required = true;
		}
	} /* for_each_crtc_in_state() */

	if (dc_state) {
		/* if there mode set or reset, disable eDP PSR */
		if (mode_set_reset_required)
			amdgpu_dm_psr_disable_all(dm);

		dm_enable_per_frame_crtc_master_sync(dc_state);
		mutex_lock(&dm->dc_lock);
		WARN_ON(!dc_commit_state(dm->dc, dc_state));
		mutex_unlock(&dm->dc_lock);
	}

	for_each_new_crtc_in_state(state, crtc, new_crtc_state, i) {
		struct amdgpu_crtc *acrtc = to_amdgpu_crtc(crtc);

		dm_new_crtc_state = to_dm_crtc_state(new_crtc_state);

		if (dm_new_crtc_state->stream != NULL) {
			const struct dc_stream_status *status =
					dc_stream_get_status(dm_new_crtc_state->stream);

			if (!status)
				status = dc_stream_get_status_from_state(dc_state,
									 dm_new_crtc_state->stream);

			if (!status)
				DC_ERR("got no status for stream %p on acrtc%p\n", dm_new_crtc_state->stream, acrtc);
			else
				acrtc->otg_inst = status->primary_otg_inst;
		}
	}
#ifdef CONFIG_DRM_AMD_DC_HDCP
	for_each_oldnew_connector_in_state(state, connector, old_con_state, new_con_state, i) {
		struct dm_connector_state *dm_new_con_state = to_dm_connector_state(new_con_state);
		struct amdgpu_crtc *acrtc = to_amdgpu_crtc(dm_new_con_state->base.crtc);
		struct amdgpu_dm_connector *aconnector = to_amdgpu_dm_connector(connector);

		new_crtc_state = NULL;

		if (acrtc)
			new_crtc_state = drm_atomic_get_new_crtc_state(state, &acrtc->base);

		dm_new_crtc_state = to_dm_crtc_state(new_crtc_state);

		if (dm_new_crtc_state && dm_new_crtc_state->stream == NULL &&
		    connector->state->content_protection == DRM_MODE_CONTENT_PROTECTION_ENABLED) {
			hdcp_reset_display(adev->dm.hdcp_workqueue, aconnector->dc_link->link_index);
			new_con_state->content_protection = DRM_MODE_CONTENT_PROTECTION_DESIRED;
			continue;
		}

		if (is_content_protection_different(new_con_state, old_con_state, connector, adev->dm.hdcp_workqueue))
			hdcp_update_display(
				adev->dm.hdcp_workqueue, aconnector->dc_link->link_index, aconnector,
				new_con_state->hdcp_content_type,
				new_con_state->content_protection == DRM_MODE_CONTENT_PROTECTION_DESIRED ? true
													 : false);
	}
#endif

	/* Handle connector state changes */
	for_each_oldnew_connector_in_state(state, connector, old_con_state, new_con_state, i) {
		struct dm_connector_state *dm_new_con_state = to_dm_connector_state(new_con_state);
		struct dm_connector_state *dm_old_con_state = to_dm_connector_state(old_con_state);
		struct amdgpu_crtc *acrtc = to_amdgpu_crtc(dm_new_con_state->base.crtc);
		struct dc_surface_update dummy_updates[MAX_SURFACES];
		struct dc_stream_update stream_update;
		struct dc_info_packet hdr_packet;
		struct dc_stream_status *status = NULL;
		bool abm_changed, hdr_changed, scaling_changed;

		memset(&dummy_updates, 0, sizeof(dummy_updates));
		memset(&stream_update, 0, sizeof(stream_update));

		if (acrtc) {
			new_crtc_state = drm_atomic_get_new_crtc_state(state, &acrtc->base);
			old_crtc_state = drm_atomic_get_old_crtc_state(state, &acrtc->base);
		}

		/* Skip any modesets/resets */
		if (!acrtc || drm_atomic_crtc_needs_modeset(new_crtc_state))
			continue;

		dm_new_crtc_state = to_dm_crtc_state(new_crtc_state);
		dm_old_crtc_state = to_dm_crtc_state(old_crtc_state);

		scaling_changed = is_scaling_state_different(dm_new_con_state,
							     dm_old_con_state);

		abm_changed = dm_new_crtc_state->abm_level !=
			      dm_old_crtc_state->abm_level;

		hdr_changed =
			is_hdr_metadata_different(old_con_state, new_con_state);

		if (!scaling_changed && !abm_changed && !hdr_changed)
			continue;

		stream_update.stream = dm_new_crtc_state->stream;
		if (scaling_changed) {
			update_stream_scaling_settings(&dm_new_con_state->base.crtc->mode,
					dm_new_con_state, dm_new_crtc_state->stream);

			stream_update.src = dm_new_crtc_state->stream->src;
			stream_update.dst = dm_new_crtc_state->stream->dst;
		}

		if (abm_changed) {
			dm_new_crtc_state->stream->abm_level = dm_new_crtc_state->abm_level;

			stream_update.abm_level = &dm_new_crtc_state->abm_level;
		}

		if (hdr_changed) {
			fill_hdr_info_packet(new_con_state, &hdr_packet);
			stream_update.hdr_static_metadata = &hdr_packet;
		}

		status = dc_stream_get_status(dm_new_crtc_state->stream);
		WARN_ON(!status);
		WARN_ON(!status->plane_count);

		/*
		 * TODO: DC refuses to perform stream updates without a dc_surface_update.
		 * Here we create an empty update on each plane.
		 * To fix this, DC should permit updating only stream properties.
		 */
		for (j = 0; j < status->plane_count; j++)
			dummy_updates[j].surface = status->plane_states[0];


		mutex_lock(&dm->dc_lock);
		dc_commit_updates_for_stream(dm->dc,
						     dummy_updates,
						     status->plane_count,
						     dm_new_crtc_state->stream,
						     &stream_update,
						     dc_state);
		mutex_unlock(&dm->dc_lock);
	}

	/* Count number of newly disabled CRTCs for dropping PM refs later. */
	for_each_oldnew_crtc_in_state(state, crtc, old_crtc_state,
				      new_crtc_state, i) {
		if (old_crtc_state->active && !new_crtc_state->active)
			crtc_disable_count++;

		dm_new_crtc_state = to_dm_crtc_state(new_crtc_state);
		dm_old_crtc_state = to_dm_crtc_state(old_crtc_state);

		/* Update freesync active state. */
		pre_update_freesync_state_on_stream(dm, dm_new_crtc_state);

		/* Handle vrr on->off / off->on transitions */
		amdgpu_dm_handle_vrr_transition(dm_old_crtc_state,
						dm_new_crtc_state);
	}

	/**
	 * Enable interrupts for CRTCs that are newly enabled or went through
	 * a modeset. It was intentionally deferred until after the front end
	 * state was modified to wait until the OTG was on and so the IRQ
	 * handlers didn't access stale or invalid state.
	 */
	for_each_oldnew_crtc_in_state(state, crtc, old_crtc_state, new_crtc_state, i) {
		struct amdgpu_crtc *acrtc = to_amdgpu_crtc(crtc);

		if (new_crtc_state->active &&
		    (!old_crtc_state->active ||
		     drm_atomic_crtc_needs_modeset(new_crtc_state))) {
			manage_dm_interrupts(adev, acrtc, true);
#ifdef CONFIG_DEBUG_FS
			/**
			 * Frontend may have changed so reapply the CRC capture
			 * settings for the stream.
			 */
			dm_new_crtc_state = to_dm_crtc_state(new_crtc_state);

			if (amdgpu_dm_is_valid_crc_source(dm_new_crtc_state->crc_src)) {
				amdgpu_dm_crtc_configure_crc_source(
					crtc, dm_new_crtc_state,
					dm_new_crtc_state->crc_src);
			}
#endif
		}
	}

	for_each_new_crtc_in_state(state, crtc, new_crtc_state, j)
		if (new_crtc_state->async_flip)
			wait_for_vblank = false;

	/* update planes when needed per crtc*/
	for_each_new_crtc_in_state(state, crtc, new_crtc_state, j) {
		dm_new_crtc_state = to_dm_crtc_state(new_crtc_state);

		if (dm_new_crtc_state->stream)
			amdgpu_dm_commit_planes(state, dc_state, dev,
						dm, crtc, wait_for_vblank);
	}

	/* Update audio instances for each connector. */
	amdgpu_dm_commit_audio(dev, state);

	/*
	 * send vblank event on all events not handled in flip and
	 * mark consumed event for drm_atomic_helper_commit_hw_done
	 */
	spin_lock_irqsave(&adev_to_drm(adev)->event_lock, flags);
	for_each_new_crtc_in_state(state, crtc, new_crtc_state, i) {

		if (new_crtc_state->event)
			drm_send_event_locked(dev, &new_crtc_state->event->base);

		new_crtc_state->event = NULL;
	}
	spin_unlock_irqrestore(&adev_to_drm(adev)->event_lock, flags);

	/* Signal HW programming completion */
	drm_atomic_helper_commit_hw_done(state);

	if (wait_for_vblank)
		drm_atomic_helper_wait_for_flip_done(dev, state);

	drm_atomic_helper_cleanup_planes(dev, state);

	/*
	 * Finally, drop a runtime PM reference for each newly disabled CRTC,
	 * so we can put the GPU into runtime suspend if we're not driving any
	 * displays anymore
	 */
	for (i = 0; i < crtc_disable_count; i++)
		pm_runtime_put_autosuspend(dev->dev);
	pm_runtime_mark_last_busy(dev->dev);

	if (dc_state_temp)
		dc_release_state(dc_state_temp);
}


static int dm_force_atomic_commit(struct drm_connector *connector)
{
	int ret = 0;
	struct drm_device *ddev = connector->dev;
	struct drm_atomic_state *state = drm_atomic_state_alloc(ddev);
	struct amdgpu_crtc *disconnected_acrtc = to_amdgpu_crtc(connector->encoder->crtc);
	struct drm_plane *plane = disconnected_acrtc->base.primary;
	struct drm_connector_state *conn_state;
	struct drm_crtc_state *crtc_state;
	struct drm_plane_state *plane_state;

	if (!state)
		return -ENOMEM;

	state->acquire_ctx = ddev->mode_config.acquire_ctx;

	/* Construct an atomic state to restore previous display setting */

	/*
	 * Attach connectors to drm_atomic_state
	 */
	conn_state = drm_atomic_get_connector_state(state, connector);

	ret = PTR_ERR_OR_ZERO(conn_state);
	if (ret)
		goto err;

	/* Attach crtc to drm_atomic_state*/
	crtc_state = drm_atomic_get_crtc_state(state, &disconnected_acrtc->base);

	ret = PTR_ERR_OR_ZERO(crtc_state);
	if (ret)
		goto err;

	/* force a restore */
	crtc_state->mode_changed = true;

	/* Attach plane to drm_atomic_state */
	plane_state = drm_atomic_get_plane_state(state, plane);

	ret = PTR_ERR_OR_ZERO(plane_state);
	if (ret)
		goto err;


	/* Call commit internally with the state we just constructed */
	ret = drm_atomic_commit(state);
	if (!ret)
		return 0;

err:
	DRM_ERROR("Restoring old state failed with %i\n", ret);
	drm_atomic_state_put(state);

	return ret;
}

/*
 * This function handles all cases when set mode does not come upon hotplug.
 * This includes when a display is unplugged then plugged back into the
 * same port and when running without usermode desktop manager supprot
 */
void dm_restore_drm_connector_state(struct drm_device *dev,
				    struct drm_connector *connector)
{
	struct amdgpu_dm_connector *aconnector = to_amdgpu_dm_connector(connector);
	struct amdgpu_crtc *disconnected_acrtc;
	struct dm_crtc_state *acrtc_state;

	if (!aconnector->dc_sink || !connector->state || !connector->encoder)
		return;

	disconnected_acrtc = to_amdgpu_crtc(connector->encoder->crtc);
	if (!disconnected_acrtc)
		return;

	acrtc_state = to_dm_crtc_state(disconnected_acrtc->base.state);
	if (!acrtc_state->stream)
		return;

	/*
	 * If the previous sink is not released and different from the current,
	 * we deduce we are in a state where we can not rely on usermode call
	 * to turn on the display, so we do it here
	 */
	if (acrtc_state->stream->sink != aconnector->dc_sink)
		dm_force_atomic_commit(&aconnector->base);
}

/*
 * Grabs all modesetting locks to serialize against any blocking commits,
 * Waits for completion of all non blocking commits.
 */
static int do_aquire_global_lock(struct drm_device *dev,
				 struct drm_atomic_state *state)
{
	struct drm_crtc *crtc;
	struct drm_crtc_commit *commit;
	long ret;

	/*
	 * Adding all modeset locks to aquire_ctx will
	 * ensure that when the framework release it the
	 * extra locks we are locking here will get released to
	 */
	ret = drm_modeset_lock_all_ctx(dev, state->acquire_ctx);
	if (ret)
		return ret;

	list_for_each_entry(crtc, &dev->mode_config.crtc_list, head) {
		spin_lock(&crtc->commit_lock);
		commit = list_first_entry_or_null(&crtc->commit_list,
				struct drm_crtc_commit, commit_entry);
		if (commit)
			drm_crtc_commit_get(commit);
		spin_unlock(&crtc->commit_lock);

		if (!commit)
			continue;

		/*
		 * Make sure all pending HW programming completed and
		 * page flips done
		 */
		ret = wait_for_completion_interruptible_timeout(&commit->hw_done, 10*HZ);

		if (ret > 0)
			ret = wait_for_completion_interruptible_timeout(
					&commit->flip_done, 10*HZ);

		if (ret == 0)
			DRM_ERROR("[CRTC:%d:%s] hw_done or flip_done "
				  "timed out\n", crtc->base.id, crtc->name);

		drm_crtc_commit_put(commit);
	}

	return ret < 0 ? ret : 0;
}

static void get_freesync_config_for_crtc(
	struct dm_crtc_state *new_crtc_state,
	struct dm_connector_state *new_con_state)
{
	struct mod_freesync_config config = {0};
	struct amdgpu_dm_connector *aconnector =
			to_amdgpu_dm_connector(new_con_state->base.connector);
	struct drm_display_mode *mode = &new_crtc_state->base.mode;
	int vrefresh = drm_mode_vrefresh(mode);

	new_crtc_state->vrr_supported = new_con_state->freesync_capable &&
					vrefresh >= aconnector->min_vfreq &&
					vrefresh <= aconnector->max_vfreq;

	if (new_crtc_state->vrr_supported) {
		new_crtc_state->stream->ignore_msa_timing_param = true;
		config.state = new_crtc_state->base.vrr_enabled ?
				VRR_STATE_ACTIVE_VARIABLE :
				VRR_STATE_INACTIVE;
		config.min_refresh_in_uhz =
				aconnector->min_vfreq * 1000000;
		config.max_refresh_in_uhz =
				aconnector->max_vfreq * 1000000;
		config.vsif_supported = true;
		config.btr = true;
	}

	new_crtc_state->freesync_config = config;
}

static void reset_freesync_config_for_crtc(
	struct dm_crtc_state *new_crtc_state)
{
	new_crtc_state->vrr_supported = false;

	memset(&new_crtc_state->vrr_params, 0,
	       sizeof(new_crtc_state->vrr_params));
	memset(&new_crtc_state->vrr_infopacket, 0,
	       sizeof(new_crtc_state->vrr_infopacket));
}

static int dm_update_crtc_state(struct amdgpu_display_manager *dm,
				struct drm_atomic_state *state,
				struct drm_crtc *crtc,
				struct drm_crtc_state *old_crtc_state,
				struct drm_crtc_state *new_crtc_state,
				bool enable,
				bool *lock_and_validation_needed)
{
	struct dm_atomic_state *dm_state = NULL;
	struct dm_crtc_state *dm_old_crtc_state, *dm_new_crtc_state;
	struct dc_stream_state *new_stream;
	int ret = 0;

	/*
	 * TODO Move this code into dm_crtc_atomic_check once we get rid of dc_validation_set
	 * update changed items
	 */
	struct amdgpu_crtc *acrtc = NULL;
	struct amdgpu_dm_connector *aconnector = NULL;
	struct drm_connector_state *drm_new_conn_state = NULL, *drm_old_conn_state = NULL;
	struct dm_connector_state *dm_new_conn_state = NULL, *dm_old_conn_state = NULL;

	new_stream = NULL;

	dm_old_crtc_state = to_dm_crtc_state(old_crtc_state);
	dm_new_crtc_state = to_dm_crtc_state(new_crtc_state);
	acrtc = to_amdgpu_crtc(crtc);
	aconnector = amdgpu_dm_find_first_crtc_matching_connector(state, crtc);

	/* TODO This hack should go away */
	if (aconnector && enable) {
		/* Make sure fake sink is created in plug-in scenario */
		drm_new_conn_state = drm_atomic_get_new_connector_state(state,
							    &aconnector->base);
		drm_old_conn_state = drm_atomic_get_old_connector_state(state,
							    &aconnector->base);

		if (IS_ERR(drm_new_conn_state)) {
			ret = PTR_ERR_OR_ZERO(drm_new_conn_state);
			goto fail;
		}

		dm_new_conn_state = to_dm_connector_state(drm_new_conn_state);
		dm_old_conn_state = to_dm_connector_state(drm_old_conn_state);

		if (!drm_atomic_crtc_needs_modeset(new_crtc_state))
			goto skip_modeset;

		new_stream = create_validate_stream_for_sink(aconnector,
							     &new_crtc_state->mode,
							     dm_new_conn_state,
							     dm_old_crtc_state->stream);

		/*
		 * we can have no stream on ACTION_SET if a display
		 * was disconnected during S3, in this case it is not an
		 * error, the OS will be updated after detection, and
		 * will do the right thing on next atomic commit
		 */

		if (!new_stream) {
			DRM_DEBUG_DRIVER("%s: Failed to create new stream for crtc %d\n",
					__func__, acrtc->base.base.id);
			ret = -ENOMEM;
			goto fail;
		}

		/*
		 * TODO: Check VSDB bits to decide whether this should
		 * be enabled or not.
		 */
		new_stream->triggered_crtc_reset.enabled =
			dm->force_timing_sync;

		dm_new_crtc_state->abm_level = dm_new_conn_state->abm_level;

		ret = fill_hdr_info_packet(drm_new_conn_state,
					   &new_stream->hdr_static_metadata);
		if (ret)
			goto fail;

		/*
		 * If we already removed the old stream from the context
		 * (and set the new stream to NULL) then we can't reuse
		 * the old stream even if the stream and scaling are unchanged.
		 * We'll hit the BUG_ON and black screen.
		 *
		 * TODO: Refactor this function to allow this check to work
		 * in all conditions.
		 */
		if (dm_new_crtc_state->stream &&
		    dc_is_stream_unchanged(new_stream, dm_old_crtc_state->stream) &&
		    dc_is_stream_scaling_unchanged(new_stream, dm_old_crtc_state->stream)) {
			new_crtc_state->mode_changed = false;
			DRM_DEBUG_DRIVER("Mode change not required, setting mode_changed to %d",
					 new_crtc_state->mode_changed);
		}
	}

	/* mode_changed flag may get updated above, need to check again */
	if (!drm_atomic_crtc_needs_modeset(new_crtc_state))
		goto skip_modeset;

	DRM_DEBUG_DRIVER(
		"amdgpu_crtc id:%d crtc_state_flags: enable:%d, active:%d, "
		"planes_changed:%d, mode_changed:%d,active_changed:%d,"
		"connectors_changed:%d\n",
		acrtc->crtc_id,
		new_crtc_state->enable,
		new_crtc_state->active,
		new_crtc_state->planes_changed,
		new_crtc_state->mode_changed,
		new_crtc_state->active_changed,
		new_crtc_state->connectors_changed);

	/* Remove stream for any changed/disabled CRTC */
	if (!enable) {

		if (!dm_old_crtc_state->stream)
			goto skip_modeset;

		ret = dm_atomic_get_state(state, &dm_state);
		if (ret)
			goto fail;

		DRM_DEBUG_DRIVER("Disabling DRM crtc: %d\n",
				crtc->base.id);

		/* i.e. reset mode */
		if (dc_remove_stream_from_ctx(
				dm->dc,
				dm_state->context,
				dm_old_crtc_state->stream) != DC_OK) {
			ret = -EINVAL;
			goto fail;
		}

		dc_stream_release(dm_old_crtc_state->stream);
		dm_new_crtc_state->stream = NULL;

		reset_freesync_config_for_crtc(dm_new_crtc_state);

		*lock_and_validation_needed = true;

	} else {/* Add stream for any updated/enabled CRTC */
		/*
		 * Quick fix to prevent NULL pointer on new_stream when
		 * added MST connectors not found in existing crtc_state in the chained mode
		 * TODO: need to dig out the root cause of that
		 */
		if (!aconnector || (!aconnector->dc_sink && aconnector->mst_port))
			goto skip_modeset;

		if (modereset_required(new_crtc_state))
			goto skip_modeset;

		if (modeset_required(new_crtc_state, new_stream,
				     dm_old_crtc_state->stream)) {

			WARN_ON(dm_new_crtc_state->stream);

			ret = dm_atomic_get_state(state, &dm_state);
			if (ret)
				goto fail;

			dm_new_crtc_state->stream = new_stream;

			dc_stream_retain(new_stream);

			DRM_DEBUG_DRIVER("Enabling DRM crtc: %d\n",
						crtc->base.id);

			if (dc_add_stream_to_ctx(
					dm->dc,
					dm_state->context,
					dm_new_crtc_state->stream) != DC_OK) {
				ret = -EINVAL;
				goto fail;
			}

			*lock_and_validation_needed = true;
		}
	}

skip_modeset:
	/* Release extra reference */
	if (new_stream)
		 dc_stream_release(new_stream);

	/*
	 * We want to do dc stream updates that do not require a
	 * full modeset below.
	 */
	if (!(enable && aconnector && new_crtc_state->active))
		return 0;
	/*
	 * Given above conditions, the dc state cannot be NULL because:
	 * 1. We're in the process of enabling CRTCs (just been added
	 *    to the dc context, or already is on the context)
	 * 2. Has a valid connector attached, and
	 * 3. Is currently active and enabled.
	 * => The dc stream state currently exists.
	 */
	BUG_ON(dm_new_crtc_state->stream == NULL);

	/* Scaling or underscan settings */
	if (is_scaling_state_different(dm_old_conn_state, dm_new_conn_state))
		update_stream_scaling_settings(
			&new_crtc_state->mode, dm_new_conn_state, dm_new_crtc_state->stream);

	/* ABM settings */
	dm_new_crtc_state->abm_level = dm_new_conn_state->abm_level;

	/*
	 * Color management settings. We also update color properties
	 * when a modeset is needed, to ensure it gets reprogrammed.
	 */
	if (dm_new_crtc_state->base.color_mgmt_changed ||
	    drm_atomic_crtc_needs_modeset(new_crtc_state)) {
		ret = amdgpu_dm_update_crtc_color_mgmt(dm_new_crtc_state);
		if (ret)
			goto fail;
	}

	/* Update Freesync settings. */
	get_freesync_config_for_crtc(dm_new_crtc_state,
				     dm_new_conn_state);

	return ret;

fail:
	if (new_stream)
		dc_stream_release(new_stream);
	return ret;
}

static bool should_reset_plane(struct drm_atomic_state *state,
			       struct drm_plane *plane,
			       struct drm_plane_state *old_plane_state,
			       struct drm_plane_state *new_plane_state)
{
	struct drm_plane *other;
	struct drm_plane_state *old_other_state, *new_other_state;
	struct drm_crtc_state *new_crtc_state;
	int i;

	/*
	 * TODO: Remove this hack once the checks below are sufficient
	 * enough to determine when we need to reset all the planes on
	 * the stream.
	 */
	if (state->allow_modeset)
		return true;

	/* Exit early if we know that we're adding or removing the plane. */
	if (old_plane_state->crtc != new_plane_state->crtc)
		return true;

	/* old crtc == new_crtc == NULL, plane not in context. */
	if (!new_plane_state->crtc)
		return false;

	new_crtc_state =
		drm_atomic_get_new_crtc_state(state, new_plane_state->crtc);

	if (!new_crtc_state)
		return true;

	/* CRTC Degamma changes currently require us to recreate planes. */
	if (new_crtc_state->color_mgmt_changed)
		return true;

	if (drm_atomic_crtc_needs_modeset(new_crtc_state))
		return true;

	/*
	 * If there are any new primary or overlay planes being added or
	 * removed then the z-order can potentially change. To ensure
	 * correct z-order and pipe acquisition the current DC architecture
	 * requires us to remove and recreate all existing planes.
	 *
	 * TODO: Come up with a more elegant solution for this.
	 */
	for_each_oldnew_plane_in_state(state, other, old_other_state, new_other_state, i) {
		struct dm_plane_state *old_dm_plane_state, *new_dm_plane_state;

		if (other->type == DRM_PLANE_TYPE_CURSOR)
			continue;

		if (old_other_state->crtc != new_plane_state->crtc &&
		    new_other_state->crtc != new_plane_state->crtc)
			continue;

		if (old_other_state->crtc != new_other_state->crtc)
			return true;

		/* Src/dst size and scaling updates. */
		if (old_other_state->src_w != new_other_state->src_w ||
		    old_other_state->src_h != new_other_state->src_h ||
		    old_other_state->crtc_w != new_other_state->crtc_w ||
		    old_other_state->crtc_h != new_other_state->crtc_h)
			return true;

		/* Rotation / mirroring updates. */
		if (old_other_state->rotation != new_other_state->rotation)
			return true;

		/* Blending updates. */
		if (old_other_state->pixel_blend_mode !=
		    new_other_state->pixel_blend_mode)
			return true;

		/* Alpha updates. */
		if (old_other_state->alpha != new_other_state->alpha)
			return true;

		/* Colorspace changes. */
		if (old_other_state->color_range != new_other_state->color_range ||
		    old_other_state->color_encoding != new_other_state->color_encoding)
			return true;

		/* Framebuffer checks fall at the end. */
		if (!old_other_state->fb || !new_other_state->fb)
			continue;

		/* Pixel format changes can require bandwidth updates. */
		if (old_other_state->fb->format != new_other_state->fb->format)
			return true;

		old_dm_plane_state = to_dm_plane_state(old_other_state);
		new_dm_plane_state = to_dm_plane_state(new_other_state);

		/* Tiling and DCC changes also require bandwidth updates. */
		if (old_dm_plane_state->tiling_flags !=
		    new_dm_plane_state->tiling_flags)
			return true;
	}

	return false;
}

static int dm_update_plane_state(struct dc *dc,
				 struct drm_atomic_state *state,
				 struct drm_plane *plane,
				 struct drm_plane_state *old_plane_state,
				 struct drm_plane_state *new_plane_state,
				 bool enable,
				 bool *lock_and_validation_needed)
{

	struct dm_atomic_state *dm_state = NULL;
	struct drm_crtc *new_plane_crtc, *old_plane_crtc;
	struct drm_crtc_state *old_crtc_state, *new_crtc_state;
	struct dm_crtc_state *dm_new_crtc_state, *dm_old_crtc_state;
	struct dm_plane_state *dm_new_plane_state, *dm_old_plane_state;
	struct amdgpu_crtc *new_acrtc;
	bool needs_reset;
	int ret = 0;


	new_plane_crtc = new_plane_state->crtc;
	old_plane_crtc = old_plane_state->crtc;
	dm_new_plane_state = to_dm_plane_state(new_plane_state);
	dm_old_plane_state = to_dm_plane_state(old_plane_state);

	/*TODO Implement better atomic check for cursor plane */
	if (plane->type == DRM_PLANE_TYPE_CURSOR) {
		if (!enable || !new_plane_crtc ||
			drm_atomic_plane_disabling(plane->state, new_plane_state))
			return 0;

		new_acrtc = to_amdgpu_crtc(new_plane_crtc);

		if ((new_plane_state->crtc_w > new_acrtc->max_cursor_width) ||
			(new_plane_state->crtc_h > new_acrtc->max_cursor_height)) {
			DRM_DEBUG_ATOMIC("Bad cursor size %d x %d\n",
							 new_plane_state->crtc_w, new_plane_state->crtc_h);
			return -EINVAL;
		}

		return 0;
	}

	needs_reset = should_reset_plane(state, plane, old_plane_state,
					 new_plane_state);

	/* Remove any changed/removed planes */
	if (!enable) {
		if (!needs_reset)
			return 0;

		if (!old_plane_crtc)
			return 0;

		old_crtc_state = drm_atomic_get_old_crtc_state(
				state, old_plane_crtc);
		dm_old_crtc_state = to_dm_crtc_state(old_crtc_state);

		if (!dm_old_crtc_state->stream)
			return 0;

		DRM_DEBUG_ATOMIC("Disabling DRM plane: %d on DRM crtc %d\n",
				plane->base.id, old_plane_crtc->base.id);

		ret = dm_atomic_get_state(state, &dm_state);
		if (ret)
			return ret;

		if (!dc_remove_plane_from_context(
				dc,
				dm_old_crtc_state->stream,
				dm_old_plane_state->dc_state,
				dm_state->context)) {

			return -EINVAL;
		}


		dc_plane_state_release(dm_old_plane_state->dc_state);
		dm_new_plane_state->dc_state = NULL;

		*lock_and_validation_needed = true;

	} else { /* Add new planes */
		struct dc_plane_state *dc_new_plane_state;

		if (drm_atomic_plane_disabling(plane->state, new_plane_state))
			return 0;

		if (!new_plane_crtc)
			return 0;

		new_crtc_state = drm_atomic_get_new_crtc_state(state, new_plane_crtc);
		dm_new_crtc_state = to_dm_crtc_state(new_crtc_state);

		if (!dm_new_crtc_state->stream)
			return 0;

		if (!needs_reset)
			return 0;

		ret = dm_plane_helper_check_state(new_plane_state, new_crtc_state);
		if (ret)
			return ret;

		WARN_ON(dm_new_plane_state->dc_state);

		dc_new_plane_state = dc_create_plane_state(dc);
		if (!dc_new_plane_state)
			return -ENOMEM;

		DRM_DEBUG_DRIVER("Enabling DRM plane: %d on DRM crtc %d\n",
				plane->base.id, new_plane_crtc->base.id);

		ret = fill_dc_plane_attributes(
			drm_to_adev(new_plane_crtc->dev),
			dc_new_plane_state,
			new_plane_state,
			new_crtc_state);
		if (ret) {
			dc_plane_state_release(dc_new_plane_state);
			return ret;
		}

		ret = dm_atomic_get_state(state, &dm_state);
		if (ret) {
			dc_plane_state_release(dc_new_plane_state);
			return ret;
		}

		/*
		 * Any atomic check errors that occur after this will
		 * not need a release. The plane state will be attached
		 * to the stream, and therefore part of the atomic
		 * state. It'll be released when the atomic state is
		 * cleaned.
		 */
		if (!dc_add_plane_to_context(
				dc,
				dm_new_crtc_state->stream,
				dc_new_plane_state,
				dm_state->context)) {

			dc_plane_state_release(dc_new_plane_state);
			return -EINVAL;
		}

		dm_new_plane_state->dc_state = dc_new_plane_state;

		/* Tell DC to do a full surface update every time there
		 * is a plane change. Inefficient, but works for now.
		 */
		dm_new_plane_state->dc_state->update_flags.bits.full_update = 1;

		*lock_and_validation_needed = true;
	}


	return ret;
}

#if defined(CONFIG_DRM_AMD_DC_DCN)
static int add_affected_mst_dsc_crtcs(struct drm_atomic_state *state, struct drm_crtc *crtc)
{
	struct drm_connector *connector;
	struct drm_connector_state *conn_state;
	struct amdgpu_dm_connector *aconnector = NULL;
	int i;
	for_each_new_connector_in_state(state, connector, conn_state, i) {
		if (conn_state->crtc != crtc)
			continue;

		aconnector = to_amdgpu_dm_connector(connector);
		if (!aconnector->port || !aconnector->mst_port)
			aconnector = NULL;
		else
			break;
	}

	if (!aconnector)
		return 0;

	return drm_dp_mst_add_affected_dsc_crtcs(state, &aconnector->mst_port->mst_mgr);
}
#endif

/**
 * amdgpu_dm_atomic_check() - Atomic check implementation for AMDgpu DM.
 * @dev: The DRM device
 * @state: The atomic state to commit
 *
 * Validate that the given atomic state is programmable by DC into hardware.
 * This involves constructing a &struct dc_state reflecting the new hardware
 * state we wish to commit, then querying DC to see if it is programmable. It's
 * important not to modify the existing DC state. Otherwise, atomic_check
 * may unexpectedly commit hardware changes.
 *
 * When validating the DC state, it's important that the right locks are
 * acquired. For full updates case which removes/adds/updates streams on one
 * CRTC while flipping on another CRTC, acquiring global lock will guarantee
 * that any such full update commit will wait for completion of any outstanding
 * flip using DRMs synchronization events.
 *
 * Note that DM adds the affected connectors for all CRTCs in state, when that
 * might not seem necessary. This is because DC stream creation requires the
 * DC sink, which is tied to the DRM connector state. Cleaning this up should
 * be possible but non-trivial - a possible TODO item.
 *
 * Return: -Error code if validation failed.
 */
static int amdgpu_dm_atomic_check(struct drm_device *dev,
				  struct drm_atomic_state *state)
{
	struct amdgpu_device *adev = drm_to_adev(dev);
	struct dm_atomic_state *dm_state = NULL;
	struct dc *dc = adev->dm.dc;
	struct drm_connector *connector;
	struct drm_connector_state *old_con_state, *new_con_state;
	struct drm_crtc *crtc;
	struct drm_crtc_state *old_crtc_state, *new_crtc_state;
	struct drm_plane *plane;
	struct drm_plane_state *old_plane_state, *new_plane_state;
	enum dc_status status;
	int ret, i;
	bool lock_and_validation_needed = false;

	ret = drm_atomic_helper_check_modeset(dev, state);
	if (ret)
		goto fail;

	/* Check connector changes */
	for_each_oldnew_connector_in_state(state, connector, old_con_state, new_con_state, i) {
		struct dm_connector_state *dm_old_con_state = to_dm_connector_state(old_con_state);
		struct dm_connector_state *dm_new_con_state = to_dm_connector_state(new_con_state);

		/* Skip connectors that are disabled or part of modeset already. */
		if (!old_con_state->crtc && !new_con_state->crtc)
			continue;

		if (!new_con_state->crtc)
			continue;

		new_crtc_state = drm_atomic_get_crtc_state(state, new_con_state->crtc);
		if (IS_ERR(new_crtc_state)) {
			ret = PTR_ERR(new_crtc_state);
			goto fail;
		}

		if (dm_old_con_state->abm_level !=
		    dm_new_con_state->abm_level)
			new_crtc_state->connectors_changed = true;
	}

#if defined(CONFIG_DRM_AMD_DC_DCN)
	if (adev->asic_type >= CHIP_NAVI10) {
		for_each_oldnew_crtc_in_state(state, crtc, old_crtc_state, new_crtc_state, i) {
			if (drm_atomic_crtc_needs_modeset(new_crtc_state)) {
				ret = add_affected_mst_dsc_crtcs(state, crtc);
				if (ret)
					goto fail;
			}
		}
	}
#endif
	for_each_oldnew_crtc_in_state(state, crtc, old_crtc_state, new_crtc_state, i) {
		if (!drm_atomic_crtc_needs_modeset(new_crtc_state) &&
		    !new_crtc_state->color_mgmt_changed &&
		    old_crtc_state->vrr_enabled == new_crtc_state->vrr_enabled)
			continue;

		if (!new_crtc_state->enable)
			continue;

		ret = drm_atomic_add_affected_connectors(state, crtc);
		if (ret)
			return ret;

		ret = drm_atomic_add_affected_planes(state, crtc);
		if (ret)
			goto fail;
	}

	/*
	 * Add all primary and overlay planes on the CRTC to the state
	 * whenever a plane is enabled to maintain correct z-ordering
	 * and to enable fast surface updates.
	 */
	drm_for_each_crtc(crtc, dev) {
		bool modified = false;

		for_each_oldnew_plane_in_state(state, plane, old_plane_state, new_plane_state, i) {
			if (plane->type == DRM_PLANE_TYPE_CURSOR)
				continue;

			if (new_plane_state->crtc == crtc ||
			    old_plane_state->crtc == crtc) {
				modified = true;
				break;
			}
		}

		if (!modified)
			continue;

		drm_for_each_plane_mask(plane, state->dev, crtc->state->plane_mask) {
			if (plane->type == DRM_PLANE_TYPE_CURSOR)
				continue;

			new_plane_state =
				drm_atomic_get_plane_state(state, plane);

			if (IS_ERR(new_plane_state)) {
				ret = PTR_ERR(new_plane_state);
				goto fail;
			}
		}
	}

	/* Prepass for updating tiling flags on new planes. */
	for_each_new_plane_in_state(state, plane, new_plane_state, i) {
		struct dm_plane_state *new_dm_plane_state = to_dm_plane_state(new_plane_state);
		struct amdgpu_framebuffer *new_afb = to_amdgpu_framebuffer(new_plane_state->fb);

		ret = get_fb_info(new_afb, &new_dm_plane_state->tiling_flags,
				  &new_dm_plane_state->tmz_surface);
		if (ret)
			goto fail;
	}

	/* Remove exiting planes if they are modified */
	for_each_oldnew_plane_in_state_reverse(state, plane, old_plane_state, new_plane_state, i) {
		ret = dm_update_plane_state(dc, state, plane,
					    old_plane_state,
					    new_plane_state,
					    false,
					    &lock_and_validation_needed);
		if (ret)
			goto fail;
	}

	/* Disable all crtcs which require disable */
	for_each_oldnew_crtc_in_state(state, crtc, old_crtc_state, new_crtc_state, i) {
		ret = dm_update_crtc_state(&adev->dm, state, crtc,
					   old_crtc_state,
					   new_crtc_state,
					   false,
					   &lock_and_validation_needed);
		if (ret)
			goto fail;
	}

	/* Enable all crtcs which require enable */
	for_each_oldnew_crtc_in_state(state, crtc, old_crtc_state, new_crtc_state, i) {
		ret = dm_update_crtc_state(&adev->dm, state, crtc,
					   old_crtc_state,
					   new_crtc_state,
					   true,
					   &lock_and_validation_needed);
		if (ret)
			goto fail;
	}

	/* Add new/modified planes */
	for_each_oldnew_plane_in_state_reverse(state, plane, old_plane_state, new_plane_state, i) {
		ret = dm_update_plane_state(dc, state, plane,
					    old_plane_state,
					    new_plane_state,
					    true,
					    &lock_and_validation_needed);
		if (ret)
			goto fail;
	}

	/* Run this here since we want to validate the streams we created */
	ret = drm_atomic_helper_check_planes(dev, state);
	if (ret)
		goto fail;

	if (state->legacy_cursor_update) {
		/*
		 * This is a fast cursor update coming from the plane update
		 * helper, check if it can be done asynchronously for better
		 * performance.
		 */
		state->async_update =
			!drm_atomic_helper_async_check(dev, state);

		/*
		 * Skip the remaining global validation if this is an async
		 * update. Cursor updates can be done without affecting
		 * state or bandwidth calcs and this avoids the performance
		 * penalty of locking the private state object and
		 * allocating a new dc_state.
		 */
		if (state->async_update)
			return 0;
	}

	/* Check scaling and underscan changes*/
	/* TODO Removed scaling changes validation due to inability to commit
	 * new stream into context w\o causing full reset. Need to
	 * decide how to handle.
	 */
	for_each_oldnew_connector_in_state(state, connector, old_con_state, new_con_state, i) {
		struct dm_connector_state *dm_old_con_state = to_dm_connector_state(old_con_state);
		struct dm_connector_state *dm_new_con_state = to_dm_connector_state(new_con_state);
		struct amdgpu_crtc *acrtc = to_amdgpu_crtc(dm_new_con_state->base.crtc);

		/* Skip any modesets/resets */
		if (!acrtc || drm_atomic_crtc_needs_modeset(
				drm_atomic_get_new_crtc_state(state, &acrtc->base)))
			continue;

		/* Skip any thing not scale or underscan changes */
		if (!is_scaling_state_different(dm_new_con_state, dm_old_con_state))
			continue;

		lock_and_validation_needed = true;
	}

	/**
	 * Streams and planes are reset when there are changes that affect
	 * bandwidth. Anything that affects bandwidth needs to go through
	 * DC global validation to ensure that the configuration can be applied
	 * to hardware.
	 *
	 * We have to currently stall out here in atomic_check for outstanding
	 * commits to finish in this case because our IRQ handlers reference
	 * DRM state directly - we can end up disabling interrupts too early
	 * if we don't.
	 *
	 * TODO: Remove this stall and drop DM state private objects.
	 */
	if (lock_and_validation_needed) {
		ret = dm_atomic_get_state(state, &dm_state);
		if (ret)
			goto fail;

		ret = do_aquire_global_lock(dev, state);
		if (ret)
			goto fail;

#if defined(CONFIG_DRM_AMD_DC_DCN)
		if (!compute_mst_dsc_configs_for_state(state, dm_state->context))
			goto fail;

		ret = dm_update_mst_vcpi_slots_for_dsc(state, dm_state->context);
		if (ret)
			goto fail;
#endif

		/*
		 * Perform validation of MST topology in the state:
		 * We need to perform MST atomic check before calling
		 * dc_validate_global_state(), or there is a chance
		 * to get stuck in an infinite loop and hang eventually.
		 */
		ret = drm_dp_mst_atomic_check(state);
		if (ret)
			goto fail;
		status = dc_validate_global_state(dc, dm_state->context, false);
		if (status != DC_OK) {
			DC_LOG_WARNING("DC global validation failure: %s (%d)",
				       dc_status_to_str(status), status);
			ret = -EINVAL;
			goto fail;
		}
	} else {
		/*
		 * The commit is a fast update. Fast updates shouldn't change
		 * the DC context, affect global validation, and can have their
		 * commit work done in parallel with other commits not touching
		 * the same resource. If we have a new DC context as part of
		 * the DM atomic state from validation we need to free it and
		 * retain the existing one instead.
		 *
		 * Furthermore, since the DM atomic state only contains the DC
		 * context and can safely be annulled, we can free the state
		 * and clear the associated private object now to free
		 * some memory and avoid a possible use-after-free later.
		 */

		for (i = 0; i < state->num_private_objs; i++) {
			struct drm_private_obj *obj = state->private_objs[i].ptr;

			if (obj->funcs == adev->dm.atomic_obj.funcs) {
				int j = state->num_private_objs-1;
<<<<<<< HEAD

				dm_atomic_destroy_state(obj,
						state->private_objs[i].state);

				/* If i is not at the end of the array then the
				 * last element needs to be moved to where i was
				 * before the array can safely be truncated.
				 */
				if (i != j)
					state->private_objs[i] =
						state->private_objs[j];

=======

				dm_atomic_destroy_state(obj,
						state->private_objs[i].state);

				/* If i is not at the end of the array then the
				 * last element needs to be moved to where i was
				 * before the array can safely be truncated.
				 */
				if (i != j)
					state->private_objs[i] =
						state->private_objs[j];

>>>>>>> 65ecc692
				state->private_objs[j].ptr = NULL;
				state->private_objs[j].state = NULL;
				state->private_objs[j].old_state = NULL;
				state->private_objs[j].new_state = NULL;

				state->num_private_objs = j;
				break;
			}
		}
	}

	/* Store the overall update type for use later in atomic check. */
	for_each_new_crtc_in_state (state, crtc, new_crtc_state, i) {
		struct dm_crtc_state *dm_new_crtc_state =
			to_dm_crtc_state(new_crtc_state);

		dm_new_crtc_state->update_type = lock_and_validation_needed ?
							 UPDATE_TYPE_FULL :
							 UPDATE_TYPE_FAST;
	}

	/* Must be success */
	WARN_ON(ret);
	return ret;

fail:
	if (ret == -EDEADLK)
		DRM_DEBUG_DRIVER("Atomic check stopped to avoid deadlock.\n");
	else if (ret == -EINTR || ret == -EAGAIN || ret == -ERESTARTSYS)
		DRM_DEBUG_DRIVER("Atomic check stopped due to signal.\n");
	else
		DRM_DEBUG_DRIVER("Atomic check failed with err: %d \n", ret);

	return ret;
}

static bool is_dp_capable_without_timing_msa(struct dc *dc,
					     struct amdgpu_dm_connector *amdgpu_dm_connector)
{
	uint8_t dpcd_data;
	bool capable = false;

	if (amdgpu_dm_connector->dc_link &&
		dm_helpers_dp_read_dpcd(
				NULL,
				amdgpu_dm_connector->dc_link,
				DP_DOWN_STREAM_PORT_COUNT,
				&dpcd_data,
				sizeof(dpcd_data))) {
		capable = (dpcd_data & DP_MSA_TIMING_PAR_IGNORED) ? true:false;
	}

	return capable;
}
void amdgpu_dm_update_freesync_caps(struct drm_connector *connector,
					struct edid *edid)
{
	int i;
	bool edid_check_required;
	struct detailed_timing *timing;
	struct detailed_non_pixel *data;
	struct detailed_data_monitor_range *range;
	struct amdgpu_dm_connector *amdgpu_dm_connector =
			to_amdgpu_dm_connector(connector);
	struct dm_connector_state *dm_con_state = NULL;

	struct drm_device *dev = connector->dev;
	struct amdgpu_device *adev = drm_to_adev(dev);
	bool freesync_capable = false;

	if (!connector->state) {
		DRM_ERROR("%s - Connector has no state", __func__);
		goto update;
	}

	if (!edid) {
		dm_con_state = to_dm_connector_state(connector->state);

		amdgpu_dm_connector->min_vfreq = 0;
		amdgpu_dm_connector->max_vfreq = 0;
		amdgpu_dm_connector->pixel_clock_mhz = 0;

		goto update;
	}

	dm_con_state = to_dm_connector_state(connector->state);

	edid_check_required = false;
	if (!amdgpu_dm_connector->dc_sink) {
		DRM_ERROR("dc_sink NULL, could not add free_sync module.\n");
		goto update;
	}
	if (!adev->dm.freesync_module)
		goto update;
	/*
	 * if edid non zero restrict freesync only for dp and edp
	 */
	if (edid) {
		if (amdgpu_dm_connector->dc_sink->sink_signal == SIGNAL_TYPE_DISPLAY_PORT
			|| amdgpu_dm_connector->dc_sink->sink_signal == SIGNAL_TYPE_EDP) {
			edid_check_required = is_dp_capable_without_timing_msa(
						adev->dm.dc,
						amdgpu_dm_connector);
		}
	}
	if (edid_check_required == true && (edid->version > 1 ||
	   (edid->version == 1 && edid->revision > 1))) {
		for (i = 0; i < 4; i++) {

			timing	= &edid->detailed_timings[i];
			data	= &timing->data.other_data;
			range	= &data->data.range;
			/*
			 * Check if monitor has continuous frequency mode
			 */
			if (data->type != EDID_DETAIL_MONITOR_RANGE)
				continue;
			/*
			 * Check for flag range limits only. If flag == 1 then
			 * no additional timing information provided.
			 * Default GTF, GTF Secondary curve and CVT are not
			 * supported
			 */
			if (range->flags != 1)
				continue;

			amdgpu_dm_connector->min_vfreq = range->min_vfreq;
			amdgpu_dm_connector->max_vfreq = range->max_vfreq;
			amdgpu_dm_connector->pixel_clock_mhz =
				range->pixel_clock_mhz * 10;
			break;
		}

		if (amdgpu_dm_connector->max_vfreq -
		    amdgpu_dm_connector->min_vfreq > 10) {

			freesync_capable = true;
		}
	}

update:
	if (dm_con_state)
		dm_con_state->freesync_capable = freesync_capable;

	if (connector->vrr_capable_property)
		drm_connector_set_vrr_capable_property(connector,
						       freesync_capable);
}

static void amdgpu_dm_set_psr_caps(struct dc_link *link)
{
	uint8_t dpcd_data[EDP_PSR_RECEIVER_CAP_SIZE];

	if (!(link->connector_signal & SIGNAL_TYPE_EDP))
		return;
	if (link->type == dc_connection_none)
		return;
	if (dm_helpers_dp_read_dpcd(NULL, link, DP_PSR_SUPPORT,
					dpcd_data, sizeof(dpcd_data))) {
		link->dpcd_caps.psr_caps.psr_version = dpcd_data[0];

		if (dpcd_data[0] == 0) {
			link->psr_settings.psr_version = DC_PSR_VERSION_UNSUPPORTED;
			link->psr_settings.psr_feature_enabled = false;
		} else {
			link->psr_settings.psr_version = DC_PSR_VERSION_1;
			link->psr_settings.psr_feature_enabled = true;
		}

		DRM_INFO("PSR support:%d\n", link->psr_settings.psr_feature_enabled);
	}
}

/*
 * amdgpu_dm_link_setup_psr() - configure psr link
 * @stream: stream state
 *
 * Return: true if success
 */
static bool amdgpu_dm_link_setup_psr(struct dc_stream_state *stream)
{
	struct dc_link *link = NULL;
	struct psr_config psr_config = {0};
	struct psr_context psr_context = {0};
	bool ret = false;

	if (stream == NULL)
		return false;

	link = stream->link;

	psr_config.psr_version = link->dpcd_caps.psr_caps.psr_version;

	if (psr_config.psr_version > 0) {
		psr_config.psr_exit_link_training_required = 0x1;
		psr_config.psr_frame_capture_indication_req = 0;
		psr_config.psr_rfb_setup_time = 0x37;
		psr_config.psr_sdp_transmit_line_num_deadline = 0x20;
		psr_config.allow_smu_optimizations = 0x0;

		ret = dc_link_setup_psr(link, stream, &psr_config, &psr_context);

	}
	DRM_DEBUG_DRIVER("PSR link: %d\n",	link->psr_settings.psr_feature_enabled);

	return ret;
}

/*
 * amdgpu_dm_psr_enable() - enable psr f/w
 * @stream: stream state
 *
 * Return: true if success
 */
bool amdgpu_dm_psr_enable(struct dc_stream_state *stream)
{
	struct dc_link *link = stream->link;
	unsigned int vsync_rate_hz = 0;
	struct dc_static_screen_params params = {0};
	/* Calculate number of static frames before generating interrupt to
	 * enter PSR.
	 */
	// Init fail safe of 2 frames static
	unsigned int num_frames_static = 2;

	DRM_DEBUG_DRIVER("Enabling psr...\n");

	vsync_rate_hz = div64_u64(div64_u64((
			stream->timing.pix_clk_100hz * 100),
			stream->timing.v_total),
			stream->timing.h_total);

	/* Round up
	 * Calculate number of frames such that at least 30 ms of time has
	 * passed.
	 */
	if (vsync_rate_hz != 0) {
		unsigned int frame_time_microsec = 1000000 / vsync_rate_hz;
		num_frames_static = (30000 / frame_time_microsec) + 1;
	}

	params.triggers.cursor_update = true;
	params.triggers.overlay_update = true;
	params.triggers.surface_update = true;
	params.num_frames = num_frames_static;

	dc_stream_set_static_screen_params(link->ctx->dc,
					   &stream, 1,
					   &params);

	return dc_link_set_psr_allow_active(link, true, false);
}

/*
 * amdgpu_dm_psr_disable() - disable psr f/w
 * @stream:  stream state
 *
 * Return: true if success
 */
static bool amdgpu_dm_psr_disable(struct dc_stream_state *stream)
{

	DRM_DEBUG_DRIVER("Disabling psr...\n");

	return dc_link_set_psr_allow_active(stream->link, false, true);
}

/*
 * amdgpu_dm_psr_disable() - disable psr f/w
 * if psr is enabled on any stream
 *
 * Return: true if success
 */
static bool amdgpu_dm_psr_disable_all(struct amdgpu_display_manager *dm)
{
	DRM_DEBUG_DRIVER("Disabling psr if psr is enabled on any stream\n");
	return dc_set_psr_allow_active(dm->dc, false);
}

void amdgpu_dm_trigger_timing_sync(struct drm_device *dev)
{
	struct amdgpu_device *adev = drm_to_adev(dev);
	struct dc *dc = adev->dm.dc;
	int i;

	mutex_lock(&adev->dm.dc_lock);
	if (dc->current_state) {
		for (i = 0; i < dc->current_state->stream_count; ++i)
			dc->current_state->streams[i]
				->triggered_crtc_reset.enabled =
				adev->dm.force_timing_sync;

		dm_enable_per_frame_crtc_master_sync(dc->current_state);
		dc_trigger_sync(dc, dc->current_state);
	}
	mutex_unlock(&adev->dm.dc_lock);
}<|MERGE_RESOLUTION|>--- conflicted
+++ resolved
@@ -1389,13 +1389,8 @@
 	struct dmcu *dmcu = NULL;
 	bool ret = true;
 
-<<<<<<< HEAD
 	if (!adev->dm.fw_dmcu && !adev->dm.dmub_fw)
-		return detect_mst_link_for_all_connectors(adev->ddev);
-=======
-	if (!adev->dm.fw_dmcu)
 		return detect_mst_link_for_all_connectors(adev_to_drm(adev));
->>>>>>> 65ecc692
 
 	dmcu = adev->dm.dc->res_pool->dmcu;
 
@@ -8785,7 +8780,6 @@
 
 			if (obj->funcs == adev->dm.atomic_obj.funcs) {
 				int j = state->num_private_objs-1;
-<<<<<<< HEAD
 
 				dm_atomic_destroy_state(obj,
 						state->private_objs[i].state);
@@ -8798,20 +8792,6 @@
 					state->private_objs[i] =
 						state->private_objs[j];
 
-=======
-
-				dm_atomic_destroy_state(obj,
-						state->private_objs[i].state);
-
-				/* If i is not at the end of the array then the
-				 * last element needs to be moved to where i was
-				 * before the array can safely be truncated.
-				 */
-				if (i != j)
-					state->private_objs[i] =
-						state->private_objs[j];
-
->>>>>>> 65ecc692
 				state->private_objs[j].ptr = NULL;
 				state->private_objs[j].state = NULL;
 				state->private_objs[j].old_state = NULL;
