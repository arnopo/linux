--- conflicted
+++ resolved
@@ -582,8 +582,6 @@
 
 }
 
-<<<<<<< HEAD
-=======
 static bool dc_construct_ctx(struct dc *dc,
 		const struct dc_init_data *init_params)
 {
@@ -618,7 +616,6 @@
 	return true;
 }
 
->>>>>>> cbe1fb5b
 static bool dc_construct(struct dc *dc,
 		const struct dc_init_data *init_params)
 {
@@ -749,11 +746,6 @@
 	return true;
 
 fail:
-<<<<<<< HEAD
-
-	dc_destruct(dc);
-=======
->>>>>>> cbe1fb5b
 	return false;
 }
 
@@ -846,10 +838,6 @@
 	if (NULL == dc)
 		goto alloc_fail;
 
-<<<<<<< HEAD
-	if (false == dc_construct(dc, init_params))
-		goto construct_fail;
-=======
 	if (init_params->dce_environment == DCE_ENV_VIRTUAL_HW) {
 		if (false == dc_construct_ctx(dc, init_params)) {
 			dc_destruct(dc);
@@ -867,7 +855,6 @@
 		dc->caps.max_streams = min(
 				full_pipe_count,
 				dc->res_pool->stream_enc_count);
->>>>>>> cbe1fb5b
 
 		dc->optimize_seamless_boot_streams = 0;
 		dc->caps.max_links = dc->link_count;
@@ -879,8 +866,6 @@
 		if (dc->res_pool->dmcu != NULL)
 			dc->versions.dmcu_version = dc->res_pool->dmcu->dmcu_version;
 	}
-
-	dc->caps.max_dp_protocol_version = DP_VERSION_1_4;
 
 	/* Populate versioning information */
 	dc->versions.dc_ver = DC_VER;
@@ -1293,18 +1278,12 @@
 
 	dc_enable_stereo(dc, context, dc_streams, context->stream_count);
 
-<<<<<<< HEAD
-	if (!dc->optimize_seamless_boot)
-			/* pplib is notified if disp_num changed */
-			dc->hwss.optimize_bandwidth(dc, context);
-=======
 	if (dc->optimize_seamless_boot_streams == 0) {
 		/* Must wait for no flips to be pending before doing optimize bw */
 		wait_for_no_pipes_pending(dc, context);
 		/* pplib is notified if disp_num changed */
 		dc->hwss.optimize_bandwidth(dc, context);
 	}
->>>>>>> cbe1fb5b
 
 	for (i = 0; i < context->stream_count; i++)
 		context->streams[i]->mode_changed = false;
