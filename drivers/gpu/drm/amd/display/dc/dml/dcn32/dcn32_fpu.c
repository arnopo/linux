--- conflicted
+++ resolved
@@ -1120,11 +1120,7 @@
 
 		dcn32_merge_pipes_for_subvp(dc, context);
 		// to re-initialize viewport after the pipe merge
-<<<<<<< HEAD
-		for (int i = 0; i < dc->res_pool->pipe_count; i++) {
-=======
 		for (i = 0; i < dc->res_pool->pipe_count; i++) {
->>>>>>> 7860d720
 			struct pipe_ctx *pipe_ctx = &context->res_ctx.pipe_ctx[i];
 
 			if (!pipe_ctx->plane_state || !pipe_ctx->stream)
