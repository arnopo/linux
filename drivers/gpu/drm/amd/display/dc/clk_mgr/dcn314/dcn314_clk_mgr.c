--- conflicted
+++ resolved
@@ -137,22 +137,10 @@
 		if (pipe->top_pipe || pipe->prev_odm_pipe)
 			continue;
 		if (pipe->stream && (pipe->stream->dpms_off || dc_is_virtual_signal(pipe->stream->signal))) {
-<<<<<<< HEAD
-			struct stream_encoder *stream_enc = pipe->stream_res.stream_enc;
-
-			if (disable) {
-				if (stream_enc && stream_enc->funcs->disable_fifo)
-					pipe->stream_res.stream_enc->funcs->disable_fifo(stream_enc);
-
-				pipe->stream_res.tg->funcs->immediate_disable_crtc(pipe->stream_res.tg);
-				reset_sync_context_for_pipe(dc, context, i);
-			} else {
-=======
 			if (disable) {
 				pipe->stream_res.tg->funcs->immediate_disable_crtc(pipe->stream_res.tg);
 				reset_sync_context_for_pipe(dc, context, i);
 			} else
->>>>>>> 7860d720
 				pipe->stream_res.tg->funcs->enable_crtc(pipe->stream_res.tg);
 
 				if (stream_enc && stream_enc->funcs->enable_fifo)
