/*
 * Copyright 2015 Advanced Micro Devices, Inc.
 *
 * Permission is hereby granted, free of charge, to any person obtaining a
 * copy of this software and associated documentation files (the "Software"),
 * to deal in the Software without restriction, including without limitation
 * the rights to use, copy, modify, merge, publish, distribute, sublicense,
 * and/or sell copies of the Software, and to permit persons to whom the
 * Software is furnished to do so, subject to the following conditions:
 *
 * The above copyright notice and this permission notice shall be included in
 * all copies or substantial portions of the Software.
 *
 * THE SOFTWARE IS PROVIDED "AS IS", WITHOUT WARRANTY OF ANY KIND, EXPRESS OR
 * IMPLIED, INCLUDING BUT NOT LIMITED TO THE WARRANTIES OF MERCHANTABILITY,
 * FITNESS FOR A PARTICULAR PURPOSE AND NONINFRINGEMENT.  IN NO EVENT SHALL
 * THE COPYRIGHT HOLDER(S) OR AUTHOR(S) BE LIABLE FOR ANY CLAIM, DAMAGES OR
 * OTHER LIABILITY, WHETHER IN AN ACTION OF CONTRACT, TORT OR OTHERWISE,
 * ARISING FROM, OUT OF OR IN CONNECTION WITH THE SOFTWARE OR THE USE OR
 * OTHER DEALINGS IN THE SOFTWARE.
 *
 * Authors: AMD
 *
 */

#ifndef __DC_HW_SEQUENCER_H__
#define __DC_HW_SEQUENCER_H__
#include "dc_types.h"
#include "clock_source.h"
#include "inc/hw/timing_generator.h"
#include "inc/hw/opp.h"
#include "inc/hw/link_encoder.h"
#include "core_status.h"

enum vline_select {
	VLINE0,
	VLINE1
};

struct pipe_ctx;
struct dc_state;
struct dc_stream_status;
struct dc_writeback_info;
struct dchub_init_data;
struct dc_static_screen_events;
struct resource_pool;
struct dc_phy_addr_space_config;
struct dc_virtual_addr_space_config;
struct dpp;
struct dce_hwseq;

struct hw_sequencer_funcs {
	/* Embedded Display Related */
	void (*edp_power_control)(struct dc_link *link, bool enable);
	void (*edp_wait_for_hpd_ready)(struct dc_link *link, bool power_up);

	/* Pipe Programming Related */
	void (*init_hw)(struct dc *dc);
	void (*enable_accelerated_mode)(struct dc *dc,
			struct dc_state *context);
	enum dc_status (*apply_ctx_to_hw)(struct dc *dc,
			struct dc_state *context);
	void (*disable_plane)(struct dc *dc, struct pipe_ctx *pipe_ctx);
	void (*apply_ctx_for_surface)(struct dc *dc,
			const struct dc_stream_state *stream,
			int num_planes, struct dc_state *context);
	void (*program_front_end_for_ctx)(struct dc *dc,
			struct dc_state *context);
	void (*update_plane_addr)(const struct dc *dc,
			struct pipe_ctx *pipe_ctx);
	void (*update_dchub)(struct dce_hwseq *hws,
			struct dchub_init_data *dh_data);
	void (*wait_for_mpcc_disconnect)(struct dc *dc,
			struct resource_pool *res_pool,
			struct pipe_ctx *pipe_ctx);
	void (*program_triplebuffer)(const struct dc *dc,
		struct pipe_ctx *pipe_ctx, bool enableTripleBuffer);
	void (*update_pending_status)(struct pipe_ctx *pipe_ctx);

	/* Pipe Lock Related */
	void (*pipe_control_lock_global)(struct dc *dc,
			struct pipe_ctx *pipe, bool lock);
	void (*pipe_control_lock)(struct dc *dc,
			struct pipe_ctx *pipe, bool lock);
	void (*set_flip_control_gsl)(struct pipe_ctx *pipe_ctx,
			bool flip_immediate);

	/* Timing Related */
	void (*get_position)(struct pipe_ctx **pipe_ctx, int num_pipes,
			struct crtc_position *position);
	int (*get_vupdate_offset_from_vsync)(struct pipe_ctx *pipe_ctx);
	void (*enable_per_frame_crtc_position_reset)(struct dc *dc,
			int group_size, struct pipe_ctx *grouped_pipes[]);
	void (*enable_timing_synchronization)(struct dc *dc,
			int group_index, int group_size,
			struct pipe_ctx *grouped_pipes[]);
	void (*setup_periodic_interrupt)(struct dc *dc,
			struct pipe_ctx *pipe_ctx,
			enum vline_select vline);
	void (*set_drr)(struct pipe_ctx **pipe_ctx, int num_pipes,
			unsigned int vmin, unsigned int vmax,
			unsigned int vmid, unsigned int vmid_frame_number);
	void (*set_static_screen_control)(struct pipe_ctx **pipe_ctx,
			int num_pipes,
			const struct dc_static_screen_events *events);

	/* Stream Related */
	void (*enable_stream)(struct pipe_ctx *pipe_ctx);
	void (*disable_stream)(struct pipe_ctx *pipe_ctx);
	void (*blank_stream)(struct pipe_ctx *pipe_ctx);
	void (*unblank_stream)(struct pipe_ctx *pipe_ctx,
			struct dc_link_settings *link_settings);

	/* Bandwidth Related */
	void (*prepare_bandwidth)(struct dc *dc, struct dc_state *context);
	bool (*update_bandwidth)(struct dc *dc, struct dc_state *context);
	void (*optimize_bandwidth)(struct dc *dc, struct dc_state *context);

	/* Infopacket Related */
	void (*set_avmute)(struct pipe_ctx *pipe_ctx, bool enable);
	void (*send_immediate_sdp_message)(
			struct pipe_ctx *pipe_ctx,
			const uint8_t *custom_sdp_message,
			unsigned int sdp_message_size);
	void (*update_info_frame)(struct pipe_ctx *pipe_ctx);
	void (*set_dmdata_attributes)(struct pipe_ctx *pipe);
	void (*program_dmdata_engine)(struct pipe_ctx *pipe_ctx);
	bool (*dmdata_status_done)(struct pipe_ctx *pipe_ctx);

	/* Cursor Related */
	void (*set_cursor_position)(struct pipe_ctx *pipe);
	void (*set_cursor_attribute)(struct pipe_ctx *pipe);
	void (*set_cursor_sdr_white_level)(struct pipe_ctx *pipe);

	/* Colour Related */
	void (*program_gamut_remap)(struct pipe_ctx *pipe_ctx);
	void (*program_output_csc)(struct dc *dc, struct pipe_ctx *pipe_ctx,
			enum dc_color_space colorspace,
			uint16_t *matrix, int opp_id);

	/* VM Related */
	int (*init_sys_ctx)(struct dce_hwseq *hws,
			struct dc *dc,
			struct dc_phy_addr_space_config *pa_config);
	void (*init_vm_ctx)(struct dce_hwseq *hws,
			struct dc *dc,
			struct dc_virtual_addr_space_config *va_config,
			int vmid);

	/* Writeback Related */
	void (*update_writeback)(struct dc *dc,
			struct dc_writeback_info *wb_info,
			struct dc_state *context);
	void (*enable_writeback)(struct dc *dc,
			struct dc_writeback_info *wb_info,
			struct dc_state *context);
	void (*disable_writeback)(struct dc *dc,
			unsigned int dwb_pipe_inst);

<<<<<<< HEAD
=======
	bool (*mmhubbub_warmup)(struct dc *dc,
			unsigned int num_dwb,
			struct dc_writeback_info *wb_info);

>>>>>>> cbe1fb5b
	/* Clock Related */
	enum dc_status (*set_clock)(struct dc *dc,
			enum dc_clock_type clock_type,
			uint32_t clk_khz, uint32_t stepping);
	void (*get_clock)(struct dc *dc, enum dc_clock_type clock_type,
			struct dc_clock_config *clock_cfg);
	void (*optimize_pwr_state)(const struct dc *dc,
			struct dc_state *context);
	void (*exit_optimized_pwr_state)(const struct dc *dc,
			struct dc_state *context);

	/* Audio Related */
	void (*enable_audio_stream)(struct pipe_ctx *pipe_ctx);
	void (*disable_audio_stream)(struct pipe_ctx *pipe_ctx);

	/* Stereo 3D Related */
	void (*setup_stereo)(struct pipe_ctx *pipe_ctx, struct dc *dc);

	/* HW State Logging Related */
	void (*log_hw_state)(struct dc *dc, struct dc_log_buffer_ctx *log_ctx);
	void (*get_hw_state)(struct dc *dc, char *pBuf,
			unsigned int bufSize, unsigned int mask);
	void (*clear_status_bits)(struct dc *dc, unsigned int mask);


};

void color_space_to_black_color(
	const struct dc *dc,
	enum dc_color_space colorspace,
	struct tg_color *black_color);

bool hwss_wait_for_blank_complete(
		struct timing_generator *tg);

const uint16_t *find_color_matrix(
		enum dc_color_space color_space,
		uint32_t *array_size);

#endif /* __DC_HW_SEQUENCER_H__ */<|MERGE_RESOLUTION|>--- conflicted
+++ resolved
@@ -157,13 +157,10 @@
 	void (*disable_writeback)(struct dc *dc,
 			unsigned int dwb_pipe_inst);
 
-<<<<<<< HEAD
-=======
 	bool (*mmhubbub_warmup)(struct dc *dc,
 			unsigned int num_dwb,
 			struct dc_writeback_info *wb_info);
 
->>>>>>> cbe1fb5b
 	/* Clock Related */
 	enum dc_status (*set_clock)(struct dc *dc,
 			enum dc_clock_type clock_type,
