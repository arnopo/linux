--- conflicted
+++ resolved
@@ -2299,8 +2299,7 @@
 		hubp->funcs->mem_program_viewport(
 			hubp,
 			&pipe_ctx->plane_res.scl_data.viewport,
-			&pipe_ctx->plane_res.scl_data.viewport_c,
-			plane_state->rotation);
+			&pipe_ctx->plane_res.scl_data.viewport_c);
 	}
 
 	if (pipe_ctx->stream->cursor_attributes.address.quad_part != 0) {
@@ -2917,7 +2916,8 @@
 		.rotation = pipe_ctx->plane_state->rotation,
 		.mirror = pipe_ctx->plane_state->horizontal_mirror
 	};
-<<<<<<< HEAD
+	bool pipe_split_on = (pipe_ctx->top_pipe != NULL) ||
+		(pipe_ctx->bottom_pipe != NULL);
 
 	int x_plane = pipe_ctx->plane_state->dst_rect.x;
 	int y_plane = pipe_ctx->plane_state->dst_rect.y;
@@ -2930,22 +2930,6 @@
 	y_pos = (y_pos - y_plane) * pipe_ctx->plane_state->src_rect.height /
 			pipe_ctx->plane_state->dst_rect.height;
 
-=======
-	bool pipe_split_on = (pipe_ctx->top_pipe != NULL) ||
-		(pipe_ctx->bottom_pipe != NULL);
-
-	int x_plane = pipe_ctx->plane_state->dst_rect.x;
-	int y_plane = pipe_ctx->plane_state->dst_rect.y;
-	int x_pos = pos_cpy.x;
-	int y_pos = pos_cpy.y;
-
-	// translate cursor from stream space to plane space
-	x_pos = (x_pos - x_plane) * pipe_ctx->plane_state->src_rect.width /
-			pipe_ctx->plane_state->dst_rect.width;
-	y_pos = (y_pos - y_plane) * pipe_ctx->plane_state->src_rect.height /
-			pipe_ctx->plane_state->dst_rect.height;
-
->>>>>>> cbe1fb5b
 	if (x_pos < 0) {
 		pos_cpy.x_hotspot -= x_pos;
 		x_pos = 0;
