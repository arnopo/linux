/*
 * Copyright 2019 Advanced Micro Devices, Inc.
 *
 * Permission is hereby granted, free of charge, to any person obtaining a
 * copy of this software and associated documentation files (the "Software"),
 * to deal in the Software without restriction, including without limitation
 * the rights to use, copy, modify, merge, publish, distribute, sublicense,
 * and/or sell copies of the Software, and to permit persons to whom the
 * Software is furnished to do so, subject to the following conditions:
 *
 * The above copyright notice and this permission notice shall be included in
 * all copies or substantial portions of the Software.
 *
 * THE SOFTWARE IS PROVIDED "AS IS", WITHOUT WARRANTY OF ANY KIND, EXPRESS OR
 * IMPLIED, INCLUDING BUT NOT LIMITED TO THE WARRANTIES OF MERCHANTABILITY,
 * FITNESS FOR A PARTICULAR PURPOSE AND NONINFRINGEMENT.  IN NO EVENT SHALL
 * THE COPYRIGHT HOLDER(S) OR AUTHOR(S) BE LIABLE FOR ANY CLAIM, DAMAGES OR
 * OTHER LIABILITY, WHETHER IN AN ACTION OF CONTRACT, TORT OR OTHERWISE,
 * ARISING FROM, OUT OF OR IN CONNECTION WITH THE SOFTWARE OR THE USE OR
 * OTHER DEALINGS IN THE SOFTWARE.
 *
 */

#include "amdgpu.h"
#include "amdgpu_smu.h"
#include "smu_internal.h"
#include "soc15_common.h"
#include "smu_v12_0_ppsmc.h"
#include "smu12_driver_if.h"
#include "smu_v12_0.h"
#include "renoir_ppt.h"


#define CLK_MAP(clk, index) \
	[SMU_##clk] = {1, (index)}

#define MSG_MAP(msg, index) \
	[SMU_MSG_##msg] = {1, (index)}

#define TAB_MAP_VALID(tab) \
	[SMU_TABLE_##tab] = {1, TABLE_##tab}

#define TAB_MAP_INVALID(tab) \
	[SMU_TABLE_##tab] = {0, TABLE_##tab}

static struct smu_12_0_cmn2aisc_mapping renoir_message_map[SMU_MSG_MAX_COUNT] = {
	MSG_MAP(TestMessage,                    PPSMC_MSG_TestMessage),
	MSG_MAP(GetSmuVersion,                  PPSMC_MSG_GetSmuVersion),
	MSG_MAP(GetDriverIfVersion,             PPSMC_MSG_GetDriverIfVersion),
	MSG_MAP(PowerUpGfx,                     PPSMC_MSG_PowerUpGfx),
	MSG_MAP(AllowGfxOff,                    PPSMC_MSG_EnableGfxOff),
	MSG_MAP(DisallowGfxOff,                 PPSMC_MSG_DisableGfxOff),
	MSG_MAP(PowerDownIspByTile,             PPSMC_MSG_PowerDownIspByTile),
	MSG_MAP(PowerUpIspByTile,               PPSMC_MSG_PowerUpIspByTile),
	MSG_MAP(PowerDownVcn,                   PPSMC_MSG_PowerDownVcn),
	MSG_MAP(PowerUpVcn,                     PPSMC_MSG_PowerUpVcn),
	MSG_MAP(PowerDownSdma,                  PPSMC_MSG_PowerDownSdma),
	MSG_MAP(PowerUpSdma,                    PPSMC_MSG_PowerUpSdma),
	MSG_MAP(SetHardMinIspclkByFreq,         PPSMC_MSG_SetHardMinIspclkByFreq),
	MSG_MAP(SetHardMinVcn,                  PPSMC_MSG_SetHardMinVcn),
	MSG_MAP(Spare1,                         PPSMC_MSG_spare1),
	MSG_MAP(Spare2,                         PPSMC_MSG_spare2),
	MSG_MAP(SetAllowFclkSwitch,             PPSMC_MSG_SetAllowFclkSwitch),
	MSG_MAP(SetMinVideoGfxclkFreq,          PPSMC_MSG_SetMinVideoGfxclkFreq),
	MSG_MAP(ActiveProcessNotify,            PPSMC_MSG_ActiveProcessNotify),
	MSG_MAP(SetCustomPolicy,                PPSMC_MSG_SetCustomPolicy),
	MSG_MAP(SetVideoFps,                    PPSMC_MSG_SetVideoFps),
	MSG_MAP(NumOfDisplays,                  PPSMC_MSG_SetDisplayCount),
	MSG_MAP(QueryPowerLimit,                PPSMC_MSG_QueryPowerLimit),
	MSG_MAP(SetDriverDramAddrHigh,          PPSMC_MSG_SetDriverDramAddrHigh),
	MSG_MAP(SetDriverDramAddrLow,           PPSMC_MSG_SetDriverDramAddrLow),
	MSG_MAP(TransferTableSmu2Dram,          PPSMC_MSG_TransferTableSmu2Dram),
	MSG_MAP(TransferTableDram2Smu,          PPSMC_MSG_TransferTableDram2Smu),
	MSG_MAP(GfxDeviceDriverReset,           PPSMC_MSG_GfxDeviceDriverReset),
	MSG_MAP(SetGfxclkOverdriveByFreqVid,    PPSMC_MSG_SetGfxclkOverdriveByFreqVid),
	MSG_MAP(SetHardMinDcfclkByFreq,         PPSMC_MSG_SetHardMinDcfclkByFreq),
	MSG_MAP(SetHardMinSocclkByFreq,         PPSMC_MSG_SetHardMinSocclkByFreq),
	MSG_MAP(ControlIgpuATS,                 PPSMC_MSG_ControlIgpuATS),
	MSG_MAP(SetMinVideoFclkFreq,            PPSMC_MSG_SetMinVideoFclkFreq),
	MSG_MAP(SetMinDeepSleepDcfclk,          PPSMC_MSG_SetMinDeepSleepDcfclk),
	MSG_MAP(ForcePowerDownGfx,              PPSMC_MSG_ForcePowerDownGfx),
	MSG_MAP(SetPhyclkVoltageByFreq,         PPSMC_MSG_SetPhyclkVoltageByFreq),
	MSG_MAP(SetDppclkVoltageByFreq,         PPSMC_MSG_SetDppclkVoltageByFreq),
	MSG_MAP(SetSoftMinVcn,                  PPSMC_MSG_SetSoftMinVcn),
	MSG_MAP(EnablePostCode,                 PPSMC_MSG_EnablePostCode),
	MSG_MAP(GetGfxclkFrequency,             PPSMC_MSG_GetGfxclkFrequency),
	MSG_MAP(GetFclkFrequency,               PPSMC_MSG_GetFclkFrequency),
	MSG_MAP(GetMinGfxclkFrequency,          PPSMC_MSG_GetMinGfxclkFrequency),
	MSG_MAP(GetMaxGfxclkFrequency,          PPSMC_MSG_GetMaxGfxclkFrequency),
	MSG_MAP(SoftReset,                      PPSMC_MSG_SoftReset),
	MSG_MAP(SetGfxCGPG,                     PPSMC_MSG_SetGfxCGPG),
	MSG_MAP(SetSoftMaxGfxClk,               PPSMC_MSG_SetSoftMaxGfxClk),
	MSG_MAP(SetHardMinGfxClk,               PPSMC_MSG_SetHardMinGfxClk),
	MSG_MAP(SetSoftMaxSocclkByFreq,         PPSMC_MSG_SetSoftMaxSocclkByFreq),
	MSG_MAP(SetSoftMaxFclkByFreq,           PPSMC_MSG_SetSoftMaxFclkByFreq),
	MSG_MAP(SetSoftMaxVcn,                  PPSMC_MSG_SetSoftMaxVcn),
	MSG_MAP(PowerGateMmHub,                 PPSMC_MSG_PowerGateMmHub),
	MSG_MAP(UpdatePmeRestore,               PPSMC_MSG_UpdatePmeRestore),
	MSG_MAP(GpuChangeState,                 PPSMC_MSG_GpuChangeState),
	MSG_MAP(SetPowerLimitPercentage,        PPSMC_MSG_SetPowerLimitPercentage),
	MSG_MAP(ForceGfxContentSave,            PPSMC_MSG_ForceGfxContentSave),
	MSG_MAP(EnableTmdp48MHzRefclkPwrDown,   PPSMC_MSG_EnableTmdp48MHzRefclkPwrDown),
	MSG_MAP(PowerDownJpeg,                  PPSMC_MSG_PowerDownJpeg),
	MSG_MAP(PowerUpJpeg,                    PPSMC_MSG_PowerUpJpeg),
	MSG_MAP(PowerGateAtHub,                 PPSMC_MSG_PowerGateAtHub),
	MSG_MAP(SetSoftMinJpeg,                 PPSMC_MSG_SetSoftMinJpeg),
	MSG_MAP(SetHardMinFclkByFreq,           PPSMC_MSG_SetHardMinFclkByFreq),
};

static struct smu_12_0_cmn2aisc_mapping renoir_clk_map[SMU_CLK_COUNT] = {
	CLK_MAP(GFXCLK, CLOCK_GFXCLK),
	CLK_MAP(SCLK,	CLOCK_GFXCLK),
	CLK_MAP(SOCCLK, CLOCK_SOCCLK),
	CLK_MAP(UCLK, CLOCK_UMCCLK),
	CLK_MAP(MCLK, CLOCK_UMCCLK),
};

static struct smu_12_0_cmn2aisc_mapping renoir_table_map[SMU_TABLE_COUNT] = {
	TAB_MAP_VALID(WATERMARKS),
	TAB_MAP_INVALID(CUSTOM_DPM),
	TAB_MAP_VALID(DPMCLOCKS),
	TAB_MAP_VALID(SMU_METRICS),
};

static int renoir_get_smu_msg_index(struct smu_context *smc, uint32_t index)
{
	struct smu_12_0_cmn2aisc_mapping mapping;

	if (index >= SMU_MSG_MAX_COUNT)
		return -EINVAL;

	mapping = renoir_message_map[index];
	if (!(mapping.valid_mapping))
		return -EINVAL;

	return mapping.map_to;
}

static int renoir_get_smu_clk_index(struct smu_context *smc, uint32_t index)
{
	struct smu_12_0_cmn2aisc_mapping mapping;

	if (index >= SMU_CLK_COUNT)
		return -EINVAL;

	mapping = renoir_clk_map[index];
	if (!(mapping.valid_mapping)) {
		return -EINVAL;
	}

	return mapping.map_to;
}

static int renoir_get_smu_table_index(struct smu_context *smc, uint32_t index)
{
	struct smu_12_0_cmn2aisc_mapping mapping;

	if (index >= SMU_TABLE_COUNT)
		return -EINVAL;

	mapping = renoir_table_map[index];
	if (!(mapping.valid_mapping))
		return -EINVAL;

	return mapping.map_to;
}

static int renoir_get_metrics_table(struct smu_context *smu,
				    SmuMetrics_t *metrics_table)
{
	struct smu_table_context *smu_table= &smu->smu_table;
	int ret = 0;

<<<<<<< HEAD
=======
	mutex_lock(&smu->metrics_lock);
>>>>>>> cbe1fb5b
	if (!smu_table->metrics_time || time_after(jiffies, smu_table->metrics_time + msecs_to_jiffies(100))) {
		ret = smu_update_table(smu, SMU_TABLE_SMU_METRICS, 0,
				(void *)smu_table->metrics_table, false);
		if (ret) {
			pr_info("Failed to export SMU metrics table!\n");
<<<<<<< HEAD
=======
			mutex_unlock(&smu->metrics_lock);
>>>>>>> cbe1fb5b
			return ret;
		}
		smu_table->metrics_time = jiffies;
	}

	memcpy(metrics_table, smu_table->metrics_table, sizeof(SmuMetrics_t));
<<<<<<< HEAD
=======
	mutex_unlock(&smu->metrics_lock);
>>>>>>> cbe1fb5b

	return ret;
}

static int renoir_tables_init(struct smu_context *smu, struct smu_table *tables)
{
	struct smu_table_context *smu_table = &smu->smu_table;

	SMU_TABLE_INIT(tables, SMU_TABLE_WATERMARKS, sizeof(Watermarks_t),
		PAGE_SIZE, AMDGPU_GEM_DOMAIN_VRAM);
	SMU_TABLE_INIT(tables, SMU_TABLE_DPMCLOCKS, sizeof(DpmClocks_t),
		PAGE_SIZE, AMDGPU_GEM_DOMAIN_VRAM);
	SMU_TABLE_INIT(tables, SMU_TABLE_SMU_METRICS, sizeof(SmuMetrics_t),
		PAGE_SIZE, AMDGPU_GEM_DOMAIN_VRAM);

	smu_table->clocks_table = kzalloc(sizeof(DpmClocks_t), GFP_KERNEL);
	if (!smu_table->clocks_table)
		return -ENOMEM;

	smu_table->metrics_table = kzalloc(sizeof(SmuMetrics_t), GFP_KERNEL);
	if (!smu_table->metrics_table)
		return -ENOMEM;
	smu_table->metrics_time = 0;

	return 0;
}

/**
 * This interface just for getting uclk ultimate freq and should't introduce
 * other likewise function result in overmuch callback.
 */
static int renoir_get_dpm_clk_limited(struct smu_context *smu, enum smu_clk_type clk_type,
						uint32_t dpm_level, uint32_t *freq)
{
	DpmClocks_t *clk_table = smu->smu_table.clocks_table;

	if (!clk_table || clk_type >= SMU_CLK_COUNT)
		return -EINVAL;

	GET_DPM_CUR_FREQ(clk_table, clk_type, dpm_level, *freq);

	return 0;
}

static int renoir_print_clk_levels(struct smu_context *smu,
			enum smu_clk_type clk_type, char *buf)
{
	int i, size = 0, ret = 0;
	uint32_t cur_value = 0, value = 0, count = 0, min = 0, max = 0;
	DpmClocks_t *clk_table = smu->smu_table.clocks_table;
	SmuMetrics_t metrics;

	if (!clk_table || clk_type >= SMU_CLK_COUNT)
		return -EINVAL;

	memset(&metrics, 0, sizeof(metrics));

	ret = renoir_get_metrics_table(smu, &metrics);
	if (ret)
		return ret;

	switch (clk_type) {
	case SMU_GFXCLK:
	case SMU_SCLK:
		/* retirve table returned paramters unit is MHz */
		cur_value = metrics.ClockFrequency[CLOCK_GFXCLK];
		ret = smu_get_dpm_freq_range(smu, SMU_GFXCLK, &min, &max, false);
		if (!ret) {
			/* driver only know min/max gfx_clk, Add level 1 for all other gfx clks */
			if (cur_value  == max)
				i = 2;
			else if (cur_value == min)
				i = 0;
			else
				i = 1;

			size += sprintf(buf + size, "0: %uMhz %s\n", min,
					i == 0 ? "*" : "");
			size += sprintf(buf + size, "1: %uMhz %s\n",
					i == 1 ? cur_value : RENOIR_UMD_PSTATE_GFXCLK,
					i == 1 ? "*" : "");
			size += sprintf(buf + size, "2: %uMhz %s\n", max,
					i == 2 ? "*" : "");
		}
		return size;
	case SMU_SOCCLK:
		count = NUM_SOCCLK_DPM_LEVELS;
		cur_value = metrics.ClockFrequency[CLOCK_SOCCLK];
		break;
	case SMU_MCLK:
		count = NUM_MEMCLK_DPM_LEVELS;
		cur_value = metrics.ClockFrequency[CLOCK_UMCCLK];
		break;
	case SMU_DCEFCLK:
		count = NUM_DCFCLK_DPM_LEVELS;
		cur_value = metrics.ClockFrequency[CLOCK_DCFCLK];
		break;
	case SMU_FCLK:
		count = NUM_FCLK_DPM_LEVELS;
		cur_value = metrics.ClockFrequency[CLOCK_FCLK];
		break;
	default:
		return -EINVAL;
	}

	for (i = 0; i < count; i++) {
		GET_DPM_CUR_FREQ(clk_table, clk_type, i, value);
		size += sprintf(buf + size, "%d: %uMhz %s\n", i, value,
				cur_value == value ? "*" : "");
	}

	return size;
}

static enum amd_pm_state_type renoir_get_current_power_state(struct smu_context *smu)
{
	enum amd_pm_state_type pm_type;
	struct smu_dpm_context *smu_dpm_ctx = &(smu->smu_dpm);

	if (!smu_dpm_ctx->dpm_context ||
	    !smu_dpm_ctx->dpm_current_power_state)
		return -EINVAL;

	switch (smu_dpm_ctx->dpm_current_power_state->classification.ui_label) {
	case SMU_STATE_UI_LABEL_BATTERY:
		pm_type = POWER_STATE_TYPE_BATTERY;
		break;
	case SMU_STATE_UI_LABEL_BALLANCED:
		pm_type = POWER_STATE_TYPE_BALANCED;
		break;
	case SMU_STATE_UI_LABEL_PERFORMANCE:
		pm_type = POWER_STATE_TYPE_PERFORMANCE;
		break;
	default:
		if (smu_dpm_ctx->dpm_current_power_state->classification.flags & SMU_STATE_CLASSIFICATION_FLAG_BOOT)
			pm_type = POWER_STATE_TYPE_INTERNAL_BOOT;
		else
			pm_type = POWER_STATE_TYPE_DEFAULT;
		break;
	}

	return pm_type;
}

static int renoir_dpm_set_uvd_enable(struct smu_context *smu, bool enable)
{
	struct smu_power_context *smu_power = &smu->smu_power;
	struct smu_power_gate *power_gate = &smu_power->power_gate;
	int ret = 0;

	if (enable) {
		/* vcn dpm on is a prerequisite for vcn power gate messages */
		if (smu_feature_is_enabled(smu, SMU_FEATURE_VCN_PG_BIT)) {
			ret = smu_send_smc_msg_with_param(smu, SMU_MSG_PowerUpVcn, 0);
			if (ret)
				return ret;
		}
		power_gate->vcn_gated = false;
	} else {
		if (smu_feature_is_enabled(smu, SMU_FEATURE_VCN_PG_BIT)) {
			ret = smu_send_smc_msg(smu, SMU_MSG_PowerDownVcn);
			if (ret)
				return ret;
		}
		power_gate->vcn_gated = true;
	}

	return ret;
}

static int renoir_dpm_set_jpeg_enable(struct smu_context *smu, bool enable)
{
	struct smu_power_context *smu_power = &smu->smu_power;
	struct smu_power_gate *power_gate = &smu_power->power_gate;
	int ret = 0;

	if (enable) {
		if (smu_feature_is_enabled(smu, SMU_FEATURE_JPEG_PG_BIT)) {
			ret = smu_send_smc_msg_with_param(smu, SMU_MSG_PowerUpJpeg, 0);
			if (ret)
				return ret;
		}
		power_gate->jpeg_gated = false;
	} else {
		if (smu_feature_is_enabled(smu, SMU_FEATURE_JPEG_PG_BIT)) {
			ret = smu_send_smc_msg_with_param(smu, SMU_MSG_PowerDownJpeg, 0);
			if (ret)
				return ret;
		}
		power_gate->jpeg_gated = true;
	}

	return ret;
}

static int renoir_get_current_clk_freq_by_table(struct smu_context *smu,
				       enum smu_clk_type clk_type,
				       uint32_t *value)
{
	int ret = 0, clk_id = 0;
	SmuMetrics_t metrics;

	ret = renoir_get_metrics_table(smu, &metrics);
	if (ret)
		return ret;

	clk_id = smu_clk_get_index(smu, clk_type);
	if (clk_id < 0)
		return clk_id;

	*value = metrics.ClockFrequency[clk_id];

	return ret;
}

static int renoir_force_dpm_limit_value(struct smu_context *smu, bool highest)
{
	int ret = 0, i = 0;
	uint32_t min_freq, max_freq, force_freq;
	enum smu_clk_type clk_type;

	enum smu_clk_type clks[] = {
		SMU_GFXCLK,
		SMU_MCLK,
		SMU_SOCCLK,
	};

	for (i = 0; i < ARRAY_SIZE(clks); i++) {
		clk_type = clks[i];
		ret = smu_get_dpm_freq_range(smu, clk_type, &min_freq, &max_freq, false);
		if (ret)
			return ret;

		force_freq = highest ? max_freq : min_freq;
		ret = smu_set_soft_freq_range(smu, clk_type, force_freq, force_freq);
		if (ret)
			return ret;
	}

	return ret;
}

static int renoir_unforce_dpm_levels(struct smu_context *smu) {

	int ret = 0, i = 0;
	uint32_t min_freq, max_freq;
	enum smu_clk_type clk_type;

	struct clk_feature_map {
		enum smu_clk_type clk_type;
		uint32_t	feature;
	} clk_feature_map[] = {
		{SMU_GFXCLK, SMU_FEATURE_DPM_GFXCLK_BIT},
		{SMU_MCLK,   SMU_FEATURE_DPM_UCLK_BIT},
		{SMU_SOCCLK, SMU_FEATURE_DPM_SOCCLK_BIT},
	};

	for (i = 0; i < ARRAY_SIZE(clk_feature_map); i++) {
		if (!smu_feature_is_enabled(smu, clk_feature_map[i].feature))
		    continue;

		clk_type = clk_feature_map[i].clk_type;

		ret = smu_get_dpm_freq_range(smu, clk_type, &min_freq, &max_freq, false);
		if (ret)
			return ret;

		ret = smu_set_soft_freq_range(smu, clk_type, min_freq, max_freq);
		if (ret)
			return ret;
	}

	return ret;
}

static int renoir_get_gpu_temperature(struct smu_context *smu, uint32_t *value)
{
	int ret = 0;
	SmuMetrics_t metrics;

	if (!value)
		return -EINVAL;

	ret = renoir_get_metrics_table(smu, &metrics);
	if (ret)
		return ret;

	*value = (metrics.GfxTemperature / 100) *
		SMU_TEMPERATURE_UNITS_PER_CENTIGRADES;

	return 0;
}

static int renoir_get_current_activity_percent(struct smu_context *smu,
					       enum amd_pp_sensors sensor,
					       uint32_t *value)
{
	int ret = 0;
	SmuMetrics_t metrics;

	if (!value)
		return -EINVAL;

	ret = renoir_get_metrics_table(smu, &metrics);
	if (ret)
		return ret;

	switch (sensor) {
	case AMDGPU_PP_SENSOR_GPU_LOAD:
		*value = metrics.AverageGfxActivity / 100;
		break;
	default:
		pr_err("Invalid sensor for retrieving clock activity\n");
		return -EINVAL;
	}

	return 0;
}

static int renoir_get_workload_type(struct smu_context *smu, uint32_t profile)
{

	uint32_t  pplib_workload = 0;

	switch (profile) {
	case PP_SMC_POWER_PROFILE_FULLSCREEN3D:
		pplib_workload = WORKLOAD_PPLIB_FULL_SCREEN_3D_BIT;
		break;
	case PP_SMC_POWER_PROFILE_CUSTOM:
		pplib_workload = WORKLOAD_PPLIB_COUNT;
		break;
	case PP_SMC_POWER_PROFILE_VIDEO:
		pplib_workload = WORKLOAD_PPLIB_VIDEO_BIT;
		break;
	case PP_SMC_POWER_PROFILE_VR:
		pplib_workload = WORKLOAD_PPLIB_VR_BIT;
		break;
	case PP_SMC_POWER_PROFILE_COMPUTE:
		pplib_workload = WORKLOAD_PPLIB_COMPUTE_BIT;
		break;
	default:
		return -EINVAL;
	}

	return pplib_workload;
}

static int renoir_get_profiling_clk_mask(struct smu_context *smu,
					 enum amd_dpm_forced_level level,
					 uint32_t *sclk_mask,
					 uint32_t *mclk_mask,
					 uint32_t *soc_mask)
{

	if (level == AMD_DPM_FORCED_LEVEL_PROFILE_MIN_SCLK) {
		if (sclk_mask)
			*sclk_mask = 0;
	} else if (level == AMD_DPM_FORCED_LEVEL_PROFILE_MIN_MCLK) {
		if (mclk_mask)
			*mclk_mask = 0;
	} else if (level == AMD_DPM_FORCED_LEVEL_PROFILE_PEAK) {
		if(sclk_mask)
			/* The sclk as gfxclk and has three level about max/min/current */
			*sclk_mask = 3 - 1;

		if(mclk_mask)
			*mclk_mask = NUM_MEMCLK_DPM_LEVELS - 1;

		if(soc_mask)
			*soc_mask = NUM_SOCCLK_DPM_LEVELS - 1;
	}

	return 0;
}

/**
 * This interface get dpm clock table for dc
 */
static int renoir_get_dpm_clock_table(struct smu_context *smu, struct dpm_clocks *clock_table)
{
	DpmClocks_t *table = smu->smu_table.clocks_table;
	int i;

	if (!clock_table || !table)
		return -EINVAL;

	for (i = 0; i < NUM_DCFCLK_DPM_LEVELS; i++) {
		clock_table->DcfClocks[i].Freq = table->DcfClocks[i].Freq;
		clock_table->DcfClocks[i].Vol = table->DcfClocks[i].Vol;
	}

	for (i = 0; i < NUM_SOCCLK_DPM_LEVELS; i++) {
		clock_table->SocClocks[i].Freq = table->SocClocks[i].Freq;
		clock_table->SocClocks[i].Vol = table->SocClocks[i].Vol;
	}

	for (i = 0; i < NUM_FCLK_DPM_LEVELS; i++) {
		clock_table->FClocks[i].Freq = table->FClocks[i].Freq;
		clock_table->FClocks[i].Vol = table->FClocks[i].Vol;
	}

	for (i = 0; i<  NUM_MEMCLK_DPM_LEVELS; i++) {
		clock_table->MemClocks[i].Freq = table->MemClocks[i].Freq;
		clock_table->MemClocks[i].Vol = table->MemClocks[i].Vol;
	}

	return 0;
}

static int renoir_force_clk_levels(struct smu_context *smu,
				   enum smu_clk_type clk_type, uint32_t mask)
{

	int ret = 0 ;
	uint32_t soft_min_level = 0, soft_max_level = 0, min_freq = 0, max_freq = 0;
	DpmClocks_t *clk_table = smu->smu_table.clocks_table;

	soft_min_level = mask ? (ffs(mask) - 1) : 0;
	soft_max_level = mask ? (fls(mask) - 1) : 0;

	switch (clk_type) {
	case SMU_GFXCLK:
	case SMU_SCLK:
		if (soft_min_level > 2 || soft_max_level > 2) {
			pr_info("Currently sclk only support 3 levels on APU\n");
			return -EINVAL;
		}

		ret = smu_get_dpm_freq_range(smu, SMU_GFXCLK, &min_freq, &max_freq, false);
		if (ret)
			return ret;
		ret = smu_send_smc_msg_with_param(smu, SMU_MSG_SetSoftMaxGfxClk,
					soft_max_level == 0 ? min_freq :
					soft_max_level == 1 ? RENOIR_UMD_PSTATE_GFXCLK : max_freq);
		if (ret)
			return ret;
		ret = smu_send_smc_msg_with_param(smu, SMU_MSG_SetHardMinGfxClk,
					soft_min_level == 2 ? max_freq :
					soft_min_level == 1 ? RENOIR_UMD_PSTATE_GFXCLK : min_freq);
		if (ret)
			return ret;
		break;
	case SMU_SOCCLK:
		GET_DPM_CUR_FREQ(clk_table, clk_type, soft_min_level, min_freq);
		GET_DPM_CUR_FREQ(clk_table, clk_type, soft_max_level, max_freq);
		ret = smu_send_smc_msg_with_param(smu, SMU_MSG_SetSoftMaxSocclkByFreq, max_freq);
		if (ret)
			return ret;
		ret = smu_send_smc_msg_with_param(smu, SMU_MSG_SetHardMinSocclkByFreq, min_freq);
		if (ret)
			return ret;
		break;
	case SMU_MCLK:
	case SMU_FCLK:
		GET_DPM_CUR_FREQ(clk_table, clk_type, soft_min_level, min_freq);
		GET_DPM_CUR_FREQ(clk_table, clk_type, soft_max_level, max_freq);
		ret = smu_send_smc_msg_with_param(smu, SMU_MSG_SetSoftMaxFclkByFreq, max_freq);
		if (ret)
			return ret;
		ret = smu_send_smc_msg_with_param(smu, SMU_MSG_SetHardMinFclkByFreq, min_freq);
		if (ret)
			return ret;
		break;
	default:
		break;
	}

	return ret;
}

static int renoir_set_power_profile_mode(struct smu_context *smu, long *input, uint32_t size)
{
	int workload_type, ret;
	uint32_t profile_mode = input[size];

	if (profile_mode > PP_SMC_POWER_PROFILE_CUSTOM) {
		pr_err("Invalid power profile mode %d\n", smu->power_profile_mode);
		return -EINVAL;
	}

	/* conv PP_SMC_POWER_PROFILE* to WORKLOAD_PPLIB_*_BIT */
	workload_type = smu_workload_get_type(smu, smu->power_profile_mode);
	if (workload_type < 0) {
		pr_err("Unsupported power profile mode %d on RENOIR\n",smu->power_profile_mode);
		return -EINVAL;
	}

	ret = smu_send_smc_msg_with_param(smu, SMU_MSG_SetWorkloadMask,
				    1 << workload_type);
	if (ret) {
		pr_err("Fail to set workload type %d\n", workload_type);
		return ret;
	}

	smu->power_profile_mode = profile_mode;

	return 0;
}

static int renoir_set_peak_clock_by_device(struct smu_context *smu)
{
	int ret = 0;
	uint32_t sclk_freq = 0, uclk_freq = 0;

	ret = smu_get_dpm_freq_range(smu, SMU_SCLK, NULL, &sclk_freq, false);
	if (ret)
		return ret;

	ret = smu_set_soft_freq_range(smu, SMU_SCLK, sclk_freq, sclk_freq);
	if (ret)
		return ret;

	ret = smu_get_dpm_freq_range(smu, SMU_UCLK, NULL, &uclk_freq, false);
	if (ret)
		return ret;

	ret = smu_set_soft_freq_range(smu, SMU_UCLK, uclk_freq, uclk_freq);
	if (ret)
		return ret;

	return ret;
}

static int renoir_set_performance_level(struct smu_context *smu, enum amd_dpm_forced_level level)
{
	int ret = 0;

	switch (level) {
	case AMD_DPM_FORCED_LEVEL_PROFILE_PEAK:
		ret = renoir_set_peak_clock_by_device(smu);
		break;
	default:
		ret = -EINVAL;
		break;
	}

	return ret;
}

/* save watermark settings into pplib smu structure,
 * also pass data to smu controller
 */
static int renoir_set_watermarks_table(
		struct smu_context *smu,
		void *watermarks,
		struct dm_pp_wm_sets_with_clock_ranges_soc15 *clock_ranges)
{
	int i;
	int ret = 0;
	Watermarks_t *table = watermarks;

	if (!table || !clock_ranges)
		return -EINVAL;

	if (clock_ranges->num_wm_dmif_sets > 4 ||
			clock_ranges->num_wm_mcif_sets > 4)
		return -EINVAL;

	/* save into smu->smu_table.tables[SMU_TABLE_WATERMARKS]->cpu_addr*/
	for (i = 0; i < clock_ranges->num_wm_dmif_sets; i++) {
		table->WatermarkRow[WM_DCFCLK][i].MinClock =
			cpu_to_le16((uint16_t)
			(clock_ranges->wm_dmif_clocks_ranges[i].wm_min_dcfclk_clk_in_khz));
		table->WatermarkRow[WM_DCFCLK][i].MaxClock =
			cpu_to_le16((uint16_t)
			(clock_ranges->wm_dmif_clocks_ranges[i].wm_max_dcfclk_clk_in_khz));
		table->WatermarkRow[WM_DCFCLK][i].MinMclk =
			cpu_to_le16((uint16_t)
			(clock_ranges->wm_dmif_clocks_ranges[i].wm_min_mem_clk_in_khz));
		table->WatermarkRow[WM_DCFCLK][i].MaxMclk =
			cpu_to_le16((uint16_t)
			(clock_ranges->wm_dmif_clocks_ranges[i].wm_max_mem_clk_in_khz));
		table->WatermarkRow[WM_DCFCLK][i].WmSetting = (uint8_t)
				clock_ranges->wm_dmif_clocks_ranges[i].wm_set_id;
	}

	for (i = 0; i < clock_ranges->num_wm_mcif_sets; i++) {
		table->WatermarkRow[WM_SOCCLK][i].MinClock =
			cpu_to_le16((uint16_t)
			(clock_ranges->wm_mcif_clocks_ranges[i].wm_min_socclk_clk_in_khz));
		table->WatermarkRow[WM_SOCCLK][i].MaxClock =
			cpu_to_le16((uint16_t)
			(clock_ranges->wm_mcif_clocks_ranges[i].wm_max_socclk_clk_in_khz));
		table->WatermarkRow[WM_SOCCLK][i].MinMclk =
			cpu_to_le16((uint16_t)
			(clock_ranges->wm_mcif_clocks_ranges[i].wm_min_mem_clk_in_khz));
		table->WatermarkRow[WM_SOCCLK][i].MaxMclk =
			cpu_to_le16((uint16_t)
			(clock_ranges->wm_mcif_clocks_ranges[i].wm_max_mem_clk_in_khz));
		table->WatermarkRow[WM_SOCCLK][i].WmSetting = (uint8_t)
				clock_ranges->wm_mcif_clocks_ranges[i].wm_set_id;
	}

	/* pass data to smu controller */
	if ((smu->watermarks_bitmap & WATERMARKS_EXIST) &&
			!(smu->watermarks_bitmap & WATERMARKS_LOADED)) {
		ret = smu_write_watermarks_table(smu);
		if (ret) {
			pr_err("Failed to update WMTABLE!");
			return ret;
		}
		smu->watermarks_bitmap |= WATERMARKS_LOADED;
	}

	return 0;
}

static int renoir_get_power_profile_mode(struct smu_context *smu,
					   char *buf)
{
	static const char *profile_name[] = {
					"BOOTUP_DEFAULT",
					"3D_FULL_SCREEN",
					"POWER_SAVING",
					"VIDEO",
					"VR",
					"COMPUTE",
					"CUSTOM"};
	uint32_t i, size = 0;
	int16_t workload_type = 0;

	if (!smu->pm_enabled || !buf)
		return -EINVAL;

	for (i = 0; i <= PP_SMC_POWER_PROFILE_CUSTOM; i++) {
		/*
		 * Conv PP_SMC_POWER_PROFILE* to WORKLOAD_PPLIB_*_BIT
		 * Not all profile modes are supported on arcturus.
		 */
		workload_type = smu_workload_get_type(smu, i);
		if (workload_type < 0)
			continue;

		size += sprintf(buf + size, "%2d %14s%s\n",
			i, profile_name[i], (i == smu->power_profile_mode) ? "*" : " ");
	}

	return size;
}

static int renoir_read_sensor(struct smu_context *smu,
				 enum amd_pp_sensors sensor,
				 void *data, uint32_t *size)
{
	int ret = 0;

	if (!data || !size)
		return -EINVAL;

	mutex_lock(&smu->sensor_lock);
	switch (sensor) {
	case AMDGPU_PP_SENSOR_GPU_LOAD:
		ret = renoir_get_current_activity_percent(smu, sensor, (uint32_t *)data);
		*size = 4;
		break;
	case AMDGPU_PP_SENSOR_GPU_TEMP:
		ret = renoir_get_gpu_temperature(smu, (uint32_t *)data);
		*size = 4;
		break;
	default:
		ret = smu_v12_0_read_sensor(smu, sensor, data, size);
	}
	mutex_unlock(&smu->sensor_lock);

	return ret;
}

static const struct pptable_funcs renoir_ppt_funcs = {
	.get_smu_msg_index = renoir_get_smu_msg_index,
	.get_smu_clk_index = renoir_get_smu_clk_index,
	.get_smu_table_index = renoir_get_smu_table_index,
	.tables_init = renoir_tables_init,
	.set_power_state = NULL,
	.get_dpm_clk_limited = renoir_get_dpm_clk_limited,
	.print_clk_levels = renoir_print_clk_levels,
	.get_current_power_state = renoir_get_current_power_state,
	.dpm_set_uvd_enable = renoir_dpm_set_uvd_enable,
	.dpm_set_jpeg_enable = renoir_dpm_set_jpeg_enable,
	.get_current_clk_freq_by_table = renoir_get_current_clk_freq_by_table,
	.force_dpm_limit_value = renoir_force_dpm_limit_value,
	.unforce_dpm_levels = renoir_unforce_dpm_levels,
	.get_workload_type = renoir_get_workload_type,
	.get_profiling_clk_mask = renoir_get_profiling_clk_mask,
	.force_clk_levels = renoir_force_clk_levels,
	.set_power_profile_mode = renoir_set_power_profile_mode,
	.set_performance_level = renoir_set_performance_level,
	.get_dpm_clock_table = renoir_get_dpm_clock_table,
	.set_watermarks_table = renoir_set_watermarks_table,
	.get_power_profile_mode = renoir_get_power_profile_mode,
	.read_sensor = renoir_read_sensor,
	.check_fw_status = smu_v12_0_check_fw_status,
	.check_fw_version = smu_v12_0_check_fw_version,
	.powergate_sdma = smu_v12_0_powergate_sdma,
	.powergate_vcn = smu_v12_0_powergate_vcn,
	.powergate_jpeg = smu_v12_0_powergate_jpeg,
	.send_smc_msg_with_param = smu_v12_0_send_msg_with_param,
	.read_smc_arg = smu_v12_0_read_arg,
	.set_gfx_cgpg = smu_v12_0_set_gfx_cgpg,
	.gfx_off_control = smu_v12_0_gfx_off_control,
	.init_smc_tables = smu_v12_0_init_smc_tables,
	.fini_smc_tables = smu_v12_0_fini_smc_tables,
	.populate_smc_tables = smu_v12_0_populate_smc_tables,
	.get_enabled_mask = smu_v12_0_get_enabled_mask,
	.get_current_clk_freq = smu_v12_0_get_current_clk_freq,
	.get_dpm_ultimate_freq = smu_v12_0_get_dpm_ultimate_freq,
	.mode2_reset = smu_v12_0_mode2_reset,
	.set_soft_freq_limited_range = smu_v12_0_set_soft_freq_limited_range,
};

void renoir_set_ppt_funcs(struct smu_context *smu)
{
	smu->ppt_funcs = &renoir_ppt_funcs;
	smu->smc_if_version = SMU12_DRIVER_IF_VERSION;
	smu->is_apu = true;
}<|MERGE_RESOLUTION|>--- conflicted
+++ resolved
@@ -171,29 +171,20 @@
 	struct smu_table_context *smu_table= &smu->smu_table;
 	int ret = 0;
 
-<<<<<<< HEAD
-=======
 	mutex_lock(&smu->metrics_lock);
->>>>>>> cbe1fb5b
 	if (!smu_table->metrics_time || time_after(jiffies, smu_table->metrics_time + msecs_to_jiffies(100))) {
 		ret = smu_update_table(smu, SMU_TABLE_SMU_METRICS, 0,
 				(void *)smu_table->metrics_table, false);
 		if (ret) {
 			pr_info("Failed to export SMU metrics table!\n");
-<<<<<<< HEAD
-=======
 			mutex_unlock(&smu->metrics_lock);
->>>>>>> cbe1fb5b
 			return ret;
 		}
 		smu_table->metrics_time = jiffies;
 	}
 
 	memcpy(metrics_table, smu_table->metrics_table, sizeof(SmuMetrics_t));
-<<<<<<< HEAD
-=======
 	mutex_unlock(&smu->metrics_lock);
->>>>>>> cbe1fb5b
 
 	return ret;
 }
