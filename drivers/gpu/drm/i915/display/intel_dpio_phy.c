--- conflicted
+++ resolved
@@ -21,11 +21,6 @@
  * DEALINGS IN THE SOFTWARE.
  */
 
-<<<<<<< HEAD
-#include "display/intel_dp.h"
-
-=======
->>>>>>> 1af10a97
 #include "intel_ddi.h"
 #include "intel_ddi_buf_trans.h"
 #include "intel_de.h"
