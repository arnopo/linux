/*
 * Copyright 2023 Red Hat Inc.
 *
 * Permission is hereby granted, free of charge, to any person obtaining a
 * copy of this software and associated documentation files (the "Software"),
 * to deal in the Software without restriction, including without limitation
 * the rights to use, copy, modify, merge, publish, distribute, sublicense,
 * and/or sell copies of the Software, and to permit persons to whom the
 * Software is furnished to do so, subject to the following conditions:
 *
 * The above copyright notice and this permission notice shall be included in
 * all copies or substantial portions of the Software.
 *
 * THE SOFTWARE IS PROVIDED "AS IS", WITHOUT WARRANTY OF ANY KIND, EXPRESS OR
 * IMPLIED, INCLUDING BUT NOT LIMITED TO THE WARRANTIES OF MERCHANTABILITY,
 * FITNESS FOR A PARTICULAR PURPOSE AND NONINFRINGEMENT.  IN NO EVENT SHALL
 * THE COPYRIGHT HOLDER(S) OR AUTHOR(S) BE LIABLE FOR ANY CLAIM, DAMAGES OR
 * OTHER LIABILITY, WHETHER IN AN ACTION OF CONTRACT, TORT OR OTHERWISE,
 * ARISING FROM, OUT OF OR IN CONNECTION WITH THE SOFTWARE OR THE USE OR
 * OTHER DEALINGS IN THE SOFTWARE.
 */
#include "priv.h"

#include <core/pci.h>
#include <subdev/timer.h>
#include <subdev/vfn.h>
#include <engine/fifo/chan.h>
#include <engine/sec2.h>

#include <nvfw/fw.h>

#include <nvrm/nvtypes.h>
#include <nvrm/535.113.01/common/sdk/nvidia/inc/class/cl0000.h>
#include <nvrm/535.113.01/common/sdk/nvidia/inc/class/cl0005.h>
#include <nvrm/535.113.01/common/sdk/nvidia/inc/class/cl0080.h>
#include <nvrm/535.113.01/common/sdk/nvidia/inc/class/cl2080.h>
#include <nvrm/535.113.01/common/sdk/nvidia/inc/ctrl/ctrl2080/ctrl2080event.h>
#include <nvrm/535.113.01/common/sdk/nvidia/inc/ctrl/ctrl2080/ctrl2080gpu.h>
#include <nvrm/535.113.01/common/sdk/nvidia/inc/ctrl/ctrl2080/ctrl2080internal.h>
#include <nvrm/535.113.01/common/sdk/nvidia/inc/nvos.h>
#include <nvrm/535.113.01/common/shared/msgq/inc/msgq/msgq_priv.h>
#include <nvrm/535.113.01/common/uproc/os/common/include/libos_init_args.h>
#include <nvrm/535.113.01/nvidia/arch/nvalloc/common/inc/gsp/gsp_fw_sr_meta.h>
#include <nvrm/535.113.01/nvidia/arch/nvalloc/common/inc/gsp/gsp_fw_wpr_meta.h>
#include <nvrm/535.113.01/nvidia/arch/nvalloc/common/inc/rmRiscvUcode.h>
#include <nvrm/535.113.01/nvidia/arch/nvalloc/common/inc/rmgspseq.h>
#include <nvrm/535.113.01/nvidia/generated/g_allclasses.h>
#include <nvrm/535.113.01/nvidia/generated/g_os_nvoc.h>
#include <nvrm/535.113.01/nvidia/generated/g_rpc-structures.h>
#include <nvrm/535.113.01/nvidia/inc/kernel/gpu/gsp/gsp_fw_heap.h>
#include <nvrm/535.113.01/nvidia/inc/kernel/gpu/gsp/gsp_init_args.h>
#include <nvrm/535.113.01/nvidia/inc/kernel/gpu/gsp/gsp_static_config.h>
#include <nvrm/535.113.01/nvidia/inc/kernel/gpu/intr/engine_idx.h>
#include <nvrm/535.113.01/nvidia/kernel/inc/vgpu/rpc_global_enums.h>

#include <linux/acpi.h>

#define GSP_MSG_MIN_SIZE GSP_PAGE_SIZE
#define GSP_MSG_MAX_SIZE GSP_PAGE_MIN_SIZE * 16

struct r535_gsp_msg {
	u8 auth_tag_buffer[16];
	u8 aad_buffer[16];
	u32 checksum;
	u32 sequence;
	u32 elem_count;
	u32 pad;
	u8  data[];
};

#define GSP_MSG_HDR_SIZE offsetof(struct r535_gsp_msg, data)

static int
r535_rpc_status_to_errno(uint32_t rpc_status)
{
	switch (rpc_status) {
	case 0x55: /* NV_ERR_NOT_READY */
	case 0x66: /* NV_ERR_TIMEOUT_RETRY */
		return -EAGAIN;
	case 0x51: /* NV_ERR_NO_MEMORY */
		return -ENOMEM;
	default:
		return -EINVAL;
	}
}

static void *
r535_gsp_msgq_wait(struct nvkm_gsp *gsp, u32 repc, u32 *prepc, int *ptime)
{
	struct r535_gsp_msg *mqe;
	u32 size, rptr = *gsp->msgq.rptr;
	int used;
	u8 *msg;
	u32 len;

	size = DIV_ROUND_UP(GSP_MSG_HDR_SIZE + repc, GSP_PAGE_SIZE);
	if (WARN_ON(!size || size >= gsp->msgq.cnt))
		return ERR_PTR(-EINVAL);

	do {
		u32 wptr = *gsp->msgq.wptr;

		used = wptr + gsp->msgq.cnt - rptr;
		if (used >= gsp->msgq.cnt)
			used -= gsp->msgq.cnt;
		if (used >= size)
			break;

		usleep_range(1, 2);
	} while (--(*ptime));

	if (WARN_ON(!*ptime))
		return ERR_PTR(-ETIMEDOUT);

	mqe = (void *)((u8 *)gsp->shm.msgq.ptr + 0x1000 + rptr * 0x1000);

	if (prepc) {
		*prepc = (used * GSP_PAGE_SIZE) - sizeof(*mqe);
		return mqe->data;
	}

	msg = kvmalloc(repc, GFP_KERNEL);
	if (!msg)
		return ERR_PTR(-ENOMEM);

	len = ((gsp->msgq.cnt - rptr) * GSP_PAGE_SIZE) - sizeof(*mqe);
	len = min_t(u32, repc, len);
	memcpy(msg, mqe->data, len);

	rptr += DIV_ROUND_UP(len, GSP_PAGE_SIZE);
	if (rptr == gsp->msgq.cnt)
		rptr = 0;

	repc -= len;

	if (repc) {
		mqe = (void *)((u8 *)gsp->shm.msgq.ptr + 0x1000 + 0 * 0x1000);
		memcpy(msg + len, mqe, repc);

		rptr += DIV_ROUND_UP(repc, GSP_PAGE_SIZE);
	}

	mb();
	(*gsp->msgq.rptr) = rptr;
	return msg;
}

static void *
r535_gsp_msgq_recv(struct nvkm_gsp *gsp, u32 repc, int *ptime)
{
	return r535_gsp_msgq_wait(gsp, repc, NULL, ptime);
}

static int
r535_gsp_cmdq_push(struct nvkm_gsp *gsp, void *argv)
{
	struct r535_gsp_msg *cmd = container_of(argv, typeof(*cmd), data);
	struct r535_gsp_msg *cqe;
	u32 argc = cmd->checksum;
	u64 *ptr = (void *)cmd;
	u64 *end;
	u64 csum = 0;
	int free, time = 1000000;
	u32 wptr, size;
	u32 off = 0;

	argc = ALIGN(GSP_MSG_HDR_SIZE + argc, GSP_PAGE_SIZE);

	end = (u64 *)((char *)ptr + argc);
	cmd->pad = 0;
	cmd->checksum = 0;
	cmd->sequence = gsp->cmdq.seq++;
	cmd->elem_count = DIV_ROUND_UP(argc, 0x1000);

	while (ptr < end)
		csum ^= *ptr++;

	cmd->checksum = upper_32_bits(csum) ^ lower_32_bits(csum);

	wptr = *gsp->cmdq.wptr;
	do {
		do {
			free = *gsp->cmdq.rptr + gsp->cmdq.cnt - wptr - 1;
			if (free >= gsp->cmdq.cnt)
				free -= gsp->cmdq.cnt;
			if (free >= 1)
				break;

			usleep_range(1, 2);
		} while(--time);

		if (WARN_ON(!time)) {
			kvfree(cmd);
			return -ETIMEDOUT;
		}

		cqe = (void *)((u8 *)gsp->shm.cmdq.ptr + 0x1000 + wptr * 0x1000);
		size = min_t(u32, argc, (gsp->cmdq.cnt - wptr) * GSP_PAGE_SIZE);
		memcpy(cqe, (u8 *)cmd + off, size);

		wptr += DIV_ROUND_UP(size, 0x1000);
		if (wptr == gsp->cmdq.cnt)
			wptr = 0;

		off  += size;
		argc -= size;
	} while(argc);

	nvkm_trace(&gsp->subdev, "cmdq: wptr %d\n", wptr);
	wmb();
	(*gsp->cmdq.wptr) = wptr;
	mb();

	nvkm_falcon_wr32(&gsp->falcon, 0xc00, 0x00000000);

	kvfree(cmd);
	return 0;
}

static void *
r535_gsp_cmdq_get(struct nvkm_gsp *gsp, u32 argc)
{
	struct r535_gsp_msg *cmd;
	u32 size = GSP_MSG_HDR_SIZE + argc;

	size = ALIGN(size, GSP_MSG_MIN_SIZE);
	cmd = kvzalloc(size, GFP_KERNEL);
	if (!cmd)
		return ERR_PTR(-ENOMEM);

	cmd->checksum = argc;
	return cmd->data;
}

struct nvfw_gsp_rpc {
	u32 header_version;
	u32 signature;
	u32 length;
	u32 function;
	u32 rpc_result;
	u32 rpc_result_private;
	u32 sequence;
	union {
		u32 spare;
		u32 cpuRmGfid;
	};
	u8  data[];
};

static void
r535_gsp_msg_done(struct nvkm_gsp *gsp, struct nvfw_gsp_rpc *msg)
{
	kvfree(msg);
}

static void
r535_gsp_msg_dump(struct nvkm_gsp *gsp, struct nvfw_gsp_rpc *msg, int lvl)
{
	if (gsp->subdev.debug >= lvl) {
		nvkm_printk__(&gsp->subdev, lvl, info,
			      "msg fn:%d len:0x%x/0x%zx res:0x%x resp:0x%x\n",
			      msg->function, msg->length, msg->length - sizeof(*msg),
			      msg->rpc_result, msg->rpc_result_private);
		print_hex_dump(KERN_INFO, "msg: ", DUMP_PREFIX_OFFSET, 16, 1,
			       msg->data, msg->length - sizeof(*msg), true);
	}
}

static struct nvfw_gsp_rpc *
r535_gsp_msg_recv(struct nvkm_gsp *gsp, int fn, u32 repc)
{
	struct nvkm_subdev *subdev = &gsp->subdev;
	struct nvfw_gsp_rpc *msg;
	int time = 4000000, i;
	u32 size;

retry:
	msg = r535_gsp_msgq_wait(gsp, sizeof(*msg), &size, &time);
	if (IS_ERR_OR_NULL(msg))
		return msg;

	msg = r535_gsp_msgq_recv(gsp, msg->length, &time);
	if (IS_ERR_OR_NULL(msg))
		return msg;

	if (msg->rpc_result) {
		r535_gsp_msg_dump(gsp, msg, NV_DBG_ERROR);
		r535_gsp_msg_done(gsp, msg);
		return ERR_PTR(-EINVAL);
	}

	r535_gsp_msg_dump(gsp, msg, NV_DBG_TRACE);

	if (fn && msg->function == fn) {
		if (repc) {
			if (msg->length < sizeof(*msg) + repc) {
				nvkm_error(subdev, "msg len %d < %zd\n",
					   msg->length, sizeof(*msg) + repc);
				r535_gsp_msg_dump(gsp, msg, NV_DBG_ERROR);
				r535_gsp_msg_done(gsp, msg);
				return ERR_PTR(-EIO);
			}

			return msg;
		}

		r535_gsp_msg_done(gsp, msg);
		return NULL;
	}

	for (i = 0; i < gsp->msgq.ntfy_nr; i++) {
		struct nvkm_gsp_msgq_ntfy *ntfy = &gsp->msgq.ntfy[i];

		if (ntfy->fn == msg->function) {
			if (ntfy->func)
				ntfy->func(ntfy->priv, ntfy->fn, msg->data, msg->length - sizeof(*msg));
			break;
		}
	}

	if (i == gsp->msgq.ntfy_nr)
		r535_gsp_msg_dump(gsp, msg, NV_DBG_WARN);

	r535_gsp_msg_done(gsp, msg);
	if (fn)
		goto retry;

	if (*gsp->msgq.rptr != *gsp->msgq.wptr)
		goto retry;

	return NULL;
}

static int
r535_gsp_msg_ntfy_add(struct nvkm_gsp *gsp, u32 fn, nvkm_gsp_msg_ntfy_func func, void *priv)
{
	int ret = 0;

	mutex_lock(&gsp->msgq.mutex);
	if (WARN_ON(gsp->msgq.ntfy_nr >= ARRAY_SIZE(gsp->msgq.ntfy))) {
		ret = -ENOSPC;
	} else {
		gsp->msgq.ntfy[gsp->msgq.ntfy_nr].fn = fn;
		gsp->msgq.ntfy[gsp->msgq.ntfy_nr].func = func;
		gsp->msgq.ntfy[gsp->msgq.ntfy_nr].priv = priv;
		gsp->msgq.ntfy_nr++;
	}
	mutex_unlock(&gsp->msgq.mutex);
	return ret;
}

static int
r535_gsp_rpc_poll(struct nvkm_gsp *gsp, u32 fn)
{
	void *repv;

	mutex_lock(&gsp->cmdq.mutex);
	repv = r535_gsp_msg_recv(gsp, fn, 0);
	mutex_unlock(&gsp->cmdq.mutex);
	if (IS_ERR(repv))
		return PTR_ERR(repv);

	return 0;
}

static void *
r535_gsp_rpc_send(struct nvkm_gsp *gsp, void *argv, bool wait, u32 repc)
{
	struct nvfw_gsp_rpc *rpc = container_of(argv, typeof(*rpc), data);
	struct nvfw_gsp_rpc *msg;
	u32 fn = rpc->function;
	void *repv = NULL;
	int ret;

	if (gsp->subdev.debug >= NV_DBG_TRACE) {
		nvkm_trace(&gsp->subdev, "rpc fn:%d len:0x%x/0x%zx\n", rpc->function,
			   rpc->length, rpc->length - sizeof(*rpc));
		print_hex_dump(KERN_INFO, "rpc: ", DUMP_PREFIX_OFFSET, 16, 1,
			       rpc->data, rpc->length - sizeof(*rpc), true);
	}

	ret = r535_gsp_cmdq_push(gsp, rpc);
	if (ret)
		return ERR_PTR(ret);

	if (wait) {
		msg = r535_gsp_msg_recv(gsp, fn, repc);
		if (!IS_ERR_OR_NULL(msg))
			repv = msg->data;
		else
			repv = msg;
	}

	return repv;
}

static void
r535_gsp_event_dtor(struct nvkm_gsp_event *event)
{
	struct nvkm_gsp_device *device = event->device;
	struct nvkm_gsp_client *client = device->object.client;
	struct nvkm_gsp *gsp = client->gsp;

	mutex_lock(&gsp->client_id.mutex);
	if (event->func) {
		list_del(&event->head);
		event->func = NULL;
	}
	mutex_unlock(&gsp->client_id.mutex);

	nvkm_gsp_rm_free(&event->object);
	event->device = NULL;
}

static int
r535_gsp_device_event_get(struct nvkm_gsp_event *event)
{
	struct nvkm_gsp_device *device = event->device;
	NV2080_CTRL_EVENT_SET_NOTIFICATION_PARAMS *ctrl;

	ctrl = nvkm_gsp_rm_ctrl_get(&device->subdevice,
				    NV2080_CTRL_CMD_EVENT_SET_NOTIFICATION, sizeof(*ctrl));
	if (IS_ERR(ctrl))
		return PTR_ERR(ctrl);

	ctrl->event = event->id;
	ctrl->action = NV2080_CTRL_EVENT_SET_NOTIFICATION_ACTION_REPEAT;
	return nvkm_gsp_rm_ctrl_wr(&device->subdevice, ctrl);
}

static int
r535_gsp_device_event_ctor(struct nvkm_gsp_device *device, u32 handle, u32 id,
			   nvkm_gsp_event_func func, struct nvkm_gsp_event *event)
{
	struct nvkm_gsp_client *client = device->object.client;
	struct nvkm_gsp *gsp = client->gsp;
	NV0005_ALLOC_PARAMETERS *args;
	int ret;

	args = nvkm_gsp_rm_alloc_get(&device->subdevice, handle,
				     NV01_EVENT_KERNEL_CALLBACK_EX, sizeof(*args),
				     &event->object);
	if (IS_ERR(args))
		return PTR_ERR(args);

	args->hParentClient = client->object.handle;
	args->hSrcResource = 0;
	args->hClass = NV01_EVENT_KERNEL_CALLBACK_EX;
	args->notifyIndex = NV01_EVENT_CLIENT_RM | id;
	args->data = NULL;

	ret = nvkm_gsp_rm_alloc_wr(&event->object, args);
	if (ret)
		return ret;

	event->device = device;
	event->id = id;

	ret = r535_gsp_device_event_get(event);
	if (ret) {
		nvkm_gsp_event_dtor(event);
		return ret;
	}

	mutex_lock(&gsp->client_id.mutex);
	event->func = func;
	list_add(&event->head, &client->events);
	mutex_unlock(&gsp->client_id.mutex);
	return 0;
}

static void
r535_gsp_device_dtor(struct nvkm_gsp_device *device)
{
	nvkm_gsp_rm_free(&device->subdevice);
	nvkm_gsp_rm_free(&device->object);
}

static int
r535_gsp_subdevice_ctor(struct nvkm_gsp_device *device)
{
	NV2080_ALLOC_PARAMETERS *args;

	return nvkm_gsp_rm_alloc(&device->object, 0x5d1d0000, NV20_SUBDEVICE_0, sizeof(*args),
				 &device->subdevice);
}

static int
r535_gsp_device_ctor(struct nvkm_gsp_client *client, struct nvkm_gsp_device *device)
{
	NV0080_ALLOC_PARAMETERS *args;
	int ret;

	args = nvkm_gsp_rm_alloc_get(&client->object, 0xde1d0000, NV01_DEVICE_0, sizeof(*args),
				     &device->object);
	if (IS_ERR(args))
		return PTR_ERR(args);

	args->hClientShare = client->object.handle;

	ret = nvkm_gsp_rm_alloc_wr(&device->object, args);
	if (ret)
		return ret;

	ret = r535_gsp_subdevice_ctor(device);
	if (ret)
		nvkm_gsp_rm_free(&device->object);

	return ret;
}

static void
r535_gsp_client_dtor(struct nvkm_gsp_client *client)
{
	struct nvkm_gsp *gsp = client->gsp;

	nvkm_gsp_rm_free(&client->object);

	mutex_lock(&gsp->client_id.mutex);
	idr_remove(&gsp->client_id.idr, client->object.handle & 0xffff);
	mutex_unlock(&gsp->client_id.mutex);

	client->gsp = NULL;
}

static int
r535_gsp_client_ctor(struct nvkm_gsp *gsp, struct nvkm_gsp_client *client)
{
	NV0000_ALLOC_PARAMETERS *args;
	int ret;

	mutex_lock(&gsp->client_id.mutex);
	ret = idr_alloc(&gsp->client_id.idr, client, 0, 0xffff + 1, GFP_KERNEL);
	mutex_unlock(&gsp->client_id.mutex);
	if (ret < 0)
		return ret;

	client->gsp = gsp;
	client->object.client = client;
	INIT_LIST_HEAD(&client->events);

	args = nvkm_gsp_rm_alloc_get(&client->object, 0xc1d00000 | ret, NV01_ROOT, sizeof(*args),
				     &client->object);
	if (IS_ERR(args)) {
		r535_gsp_client_dtor(client);
		return ret;
	}

	args->hClient = client->object.handle;
	args->processID = ~0;

	ret = nvkm_gsp_rm_alloc_wr(&client->object, args);
	if (ret) {
		r535_gsp_client_dtor(client);
		return ret;
	}

	return 0;
}

static int
r535_gsp_rpc_rm_free(struct nvkm_gsp_object *object)
{
	struct nvkm_gsp_client *client = object->client;
	struct nvkm_gsp *gsp = client->gsp;
	rpc_free_v03_00 *rpc;

	nvkm_debug(&gsp->subdev, "cli:0x%08x obj:0x%08x free\n",
		   client->object.handle, object->handle);

	rpc = nvkm_gsp_rpc_get(gsp, NV_VGPU_MSG_FUNCTION_FREE, sizeof(*rpc));
	if (WARN_ON(IS_ERR_OR_NULL(rpc)))
		return -EIO;

	rpc->params.hRoot = client->object.handle;
	rpc->params.hObjectParent = 0;
	rpc->params.hObjectOld = object->handle;
	return nvkm_gsp_rpc_wr(gsp, rpc, true);
}

static void
r535_gsp_rpc_rm_alloc_done(struct nvkm_gsp_object *object, void *repv)
{
	rpc_gsp_rm_alloc_v03_00 *rpc = container_of(repv, typeof(*rpc), params);

	nvkm_gsp_rpc_done(object->client->gsp, rpc);
}

static void *
r535_gsp_rpc_rm_alloc_push(struct nvkm_gsp_object *object, void *argv, u32 repc)
{
	rpc_gsp_rm_alloc_v03_00 *rpc = container_of(argv, typeof(*rpc), params);
	struct nvkm_gsp *gsp = object->client->gsp;
	void *ret;

	rpc = nvkm_gsp_rpc_push(gsp, rpc, true, sizeof(*rpc) + repc);
	if (IS_ERR_OR_NULL(rpc))
		return rpc;

	if (rpc->status) {
		ret = ERR_PTR(r535_rpc_status_to_errno(rpc->status));
		if (PTR_ERR(ret) != -EAGAIN)
			nvkm_error(&gsp->subdev, "RM_ALLOC: 0x%x\n", rpc->status);
	} else {
		ret = repc ? rpc->params : NULL;
	}

	nvkm_gsp_rpc_done(gsp, rpc);

	return ret;
}

static void *
r535_gsp_rpc_rm_alloc_get(struct nvkm_gsp_object *object, u32 oclass, u32 argc)
{
	struct nvkm_gsp_client *client = object->client;
	struct nvkm_gsp *gsp = client->gsp;
	rpc_gsp_rm_alloc_v03_00 *rpc;

	nvkm_debug(&gsp->subdev, "cli:0x%08x obj:0x%08x new obj:0x%08x cls:0x%08x argc:%d\n",
		   client->object.handle, object->parent->handle, object->handle, oclass, argc);

	rpc = nvkm_gsp_rpc_get(gsp, NV_VGPU_MSG_FUNCTION_GSP_RM_ALLOC, sizeof(*rpc) + argc);
	if (IS_ERR(rpc))
		return rpc;

	rpc->hClient = client->object.handle;
	rpc->hParent = object->parent->handle;
	rpc->hObject = object->handle;
	rpc->hClass = oclass;
	rpc->status = 0;
	rpc->paramsSize = argc;
	return rpc->params;
}

static void
r535_gsp_rpc_rm_ctrl_done(struct nvkm_gsp_object *object, void *repv)
{
	rpc_gsp_rm_control_v03_00 *rpc = container_of(repv, typeof(*rpc), params);

	if (!repv)
		return;
	nvkm_gsp_rpc_done(object->client->gsp, rpc);
}

static int
r535_gsp_rpc_rm_ctrl_push(struct nvkm_gsp_object *object, void **argv, u32 repc)
{
	rpc_gsp_rm_control_v03_00 *rpc = container_of((*argv), typeof(*rpc), params);
	struct nvkm_gsp *gsp = object->client->gsp;
	int ret = 0;

	rpc = nvkm_gsp_rpc_push(gsp, rpc, true, repc);
	if (IS_ERR_OR_NULL(rpc)) {
		*argv = NULL;
		return PTR_ERR(rpc);
	}

	if (rpc->status) {
		ret = r535_rpc_status_to_errno(rpc->status);
		if (ret != -EAGAIN)
			nvkm_error(&gsp->subdev, "cli:0x%08x obj:0x%08x ctrl cmd:0x%08x failed: 0x%08x\n",
				   object->client->object.handle, object->handle, rpc->cmd, rpc->status);
	}

	if (repc)
		*argv = rpc->params;
	else
		nvkm_gsp_rpc_done(gsp, rpc);

	return ret;
}

static void *
r535_gsp_rpc_rm_ctrl_get(struct nvkm_gsp_object *object, u32 cmd, u32 argc)
{
	struct nvkm_gsp_client *client = object->client;
	struct nvkm_gsp *gsp = client->gsp;
	rpc_gsp_rm_control_v03_00 *rpc;

	nvkm_debug(&gsp->subdev, "cli:0x%08x obj:0x%08x ctrl cmd:0x%08x argc:%d\n",
		   client->object.handle, object->handle, cmd, argc);

	rpc = nvkm_gsp_rpc_get(gsp, NV_VGPU_MSG_FUNCTION_GSP_RM_CONTROL, sizeof(*rpc) + argc);
	if (IS_ERR(rpc))
		return rpc;

	rpc->hClient    = client->object.handle;
	rpc->hObject    = object->handle;
	rpc->cmd	= cmd;
	rpc->status     = 0;
	rpc->paramsSize = argc;
	return rpc->params;
}

static void
r535_gsp_rpc_done(struct nvkm_gsp *gsp, void *repv)
{
	struct nvfw_gsp_rpc *rpc = container_of(repv, typeof(*rpc), data);

	r535_gsp_msg_done(gsp, rpc);
}

static void *
r535_gsp_rpc_get(struct nvkm_gsp *gsp, u32 fn, u32 argc)
{
	struct nvfw_gsp_rpc *rpc;

	rpc = r535_gsp_cmdq_get(gsp, ALIGN(sizeof(*rpc) + argc, sizeof(u64)));
	if (IS_ERR(rpc))
		return ERR_CAST(rpc);

	rpc->header_version = 0x03000000;
	rpc->signature = ('C' << 24) | ('P' << 16) | ('R' << 8) | 'V';
	rpc->function = fn;
	rpc->rpc_result = 0xffffffff;
	rpc->rpc_result_private = 0xffffffff;
	rpc->length = sizeof(*rpc) + argc;
	return rpc->data;
}

static void *
r535_gsp_rpc_push(struct nvkm_gsp *gsp, void *argv, bool wait, u32 repc)
{
	struct nvfw_gsp_rpc *rpc = container_of(argv, typeof(*rpc), data);
	struct r535_gsp_msg *cmd = container_of((void *)rpc, typeof(*cmd), data);
	const u32 max_msg_size = (16 * 0x1000) - sizeof(struct r535_gsp_msg);
	const u32 max_rpc_size = max_msg_size - sizeof(*rpc);
	u32 rpc_size = rpc->length - sizeof(*rpc);
	void *repv;

	mutex_lock(&gsp->cmdq.mutex);
	if (rpc_size > max_rpc_size) {
		const u32 fn = rpc->function;

		/* Adjust length, and send initial RPC. */
		rpc->length = sizeof(*rpc) + max_rpc_size;
		cmd->checksum = rpc->length;

		repv = r535_gsp_rpc_send(gsp, argv, false, 0);
		if (IS_ERR(repv))
			goto done;

		argv += max_rpc_size;
		rpc_size -= max_rpc_size;

		/* Remaining chunks sent as CONTINUATION_RECORD RPCs. */
		while (rpc_size) {
			u32 size = min(rpc_size, max_rpc_size);
			void *next;

			next = r535_gsp_rpc_get(gsp, NV_VGPU_MSG_FUNCTION_CONTINUATION_RECORD, size);
			if (IS_ERR(next)) {
				repv = next;
				goto done;
			}

			memcpy(next, argv, size);

			repv = r535_gsp_rpc_send(gsp, next, false, 0);
			if (IS_ERR(repv))
				goto done;

			argv += size;
			rpc_size -= size;
		}

		/* Wait for reply. */
		if (wait) {
			rpc = r535_gsp_msg_recv(gsp, fn, repc);
			if (!IS_ERR_OR_NULL(rpc))
				repv = rpc->data;
			else
				repv = rpc;
		} else {
			repv = NULL;
		}
	} else {
		repv = r535_gsp_rpc_send(gsp, argv, wait, repc);
	}

done:
	mutex_unlock(&gsp->cmdq.mutex);
	return repv;
}

const struct nvkm_gsp_rm
r535_gsp_rm = {
	.rpc_get = r535_gsp_rpc_get,
	.rpc_push = r535_gsp_rpc_push,
	.rpc_done = r535_gsp_rpc_done,

	.rm_ctrl_get = r535_gsp_rpc_rm_ctrl_get,
	.rm_ctrl_push = r535_gsp_rpc_rm_ctrl_push,
	.rm_ctrl_done = r535_gsp_rpc_rm_ctrl_done,

	.rm_alloc_get = r535_gsp_rpc_rm_alloc_get,
	.rm_alloc_push = r535_gsp_rpc_rm_alloc_push,
	.rm_alloc_done = r535_gsp_rpc_rm_alloc_done,

	.rm_free = r535_gsp_rpc_rm_free,

	.client_ctor = r535_gsp_client_ctor,
	.client_dtor = r535_gsp_client_dtor,

	.device_ctor = r535_gsp_device_ctor,
	.device_dtor = r535_gsp_device_dtor,

	.event_ctor = r535_gsp_device_event_ctor,
	.event_dtor = r535_gsp_event_dtor,
};

static void
r535_gsp_msgq_work(struct work_struct *work)
{
	struct nvkm_gsp *gsp = container_of(work, typeof(*gsp), msgq.work);

	mutex_lock(&gsp->cmdq.mutex);
	if (*gsp->msgq.rptr != *gsp->msgq.wptr)
		r535_gsp_msg_recv(gsp, 0, 0);
	mutex_unlock(&gsp->cmdq.mutex);
}

static irqreturn_t
r535_gsp_intr(struct nvkm_inth *inth)
{
	struct nvkm_gsp *gsp = container_of(inth, typeof(*gsp), subdev.inth);
	struct nvkm_subdev *subdev = &gsp->subdev;
	u32 intr = nvkm_falcon_rd32(&gsp->falcon, 0x0008);
	u32 inte = nvkm_falcon_rd32(&gsp->falcon, gsp->falcon.func->addr2 +
						  gsp->falcon.func->riscv_irqmask);
	u32 stat = intr & inte;

	if (!stat) {
		nvkm_debug(subdev, "inte %08x %08x\n", intr, inte);
		return IRQ_NONE;
	}

	if (stat & 0x00000040) {
		nvkm_falcon_wr32(&gsp->falcon, 0x004, 0x00000040);
		schedule_work(&gsp->msgq.work);
		stat &= ~0x00000040;
	}

	if (stat) {
		nvkm_error(subdev, "intr %08x\n", stat);
		nvkm_falcon_wr32(&gsp->falcon, 0x014, stat);
		nvkm_falcon_wr32(&gsp->falcon, 0x004, stat);
	}

	nvkm_falcon_intr_retrigger(&gsp->falcon);
	return IRQ_HANDLED;
}

static int
r535_gsp_intr_get_table(struct nvkm_gsp *gsp)
{
	NV2080_CTRL_INTERNAL_INTR_GET_KERNEL_TABLE_PARAMS *ctrl;
	int ret = 0;

	ctrl = nvkm_gsp_rm_ctrl_get(&gsp->internal.device.subdevice,
				    NV2080_CTRL_CMD_INTERNAL_INTR_GET_KERNEL_TABLE, sizeof(*ctrl));
	if (IS_ERR(ctrl))
		return PTR_ERR(ctrl);

	ret = nvkm_gsp_rm_ctrl_push(&gsp->internal.device.subdevice, &ctrl, sizeof(*ctrl));
	if (WARN_ON(ret)) {
		nvkm_gsp_rm_ctrl_done(&gsp->internal.device.subdevice, ctrl);
		return ret;
	}

	for (unsigned i = 0; i < ctrl->tableLen; i++) {
		enum nvkm_subdev_type type;
		int inst;

		nvkm_debug(&gsp->subdev,
			   "%2d: engineIdx %3d pmcIntrMask %08x stall %08x nonStall %08x\n", i,
			   ctrl->table[i].engineIdx, ctrl->table[i].pmcIntrMask,
			   ctrl->table[i].vectorStall, ctrl->table[i].vectorNonStall);

		switch (ctrl->table[i].engineIdx) {
		case MC_ENGINE_IDX_GSP:
			type = NVKM_SUBDEV_GSP;
			inst = 0;
			break;
		case MC_ENGINE_IDX_DISP:
			type = NVKM_ENGINE_DISP;
			inst = 0;
			break;
		case MC_ENGINE_IDX_CE0 ... MC_ENGINE_IDX_CE9:
			type = NVKM_ENGINE_CE;
			inst = ctrl->table[i].engineIdx - MC_ENGINE_IDX_CE0;
			break;
		case MC_ENGINE_IDX_GR0:
			type = NVKM_ENGINE_GR;
			inst = 0;
			break;
		case MC_ENGINE_IDX_NVDEC0 ... MC_ENGINE_IDX_NVDEC7:
			type = NVKM_ENGINE_NVDEC;
			inst = ctrl->table[i].engineIdx - MC_ENGINE_IDX_NVDEC0;
			break;
		case MC_ENGINE_IDX_MSENC ... MC_ENGINE_IDX_MSENC2:
			type = NVKM_ENGINE_NVENC;
			inst = ctrl->table[i].engineIdx - MC_ENGINE_IDX_MSENC;
			break;
		case MC_ENGINE_IDX_NVJPEG0 ... MC_ENGINE_IDX_NVJPEG7:
			type = NVKM_ENGINE_NVJPG;
			inst = ctrl->table[i].engineIdx - MC_ENGINE_IDX_NVJPEG0;
			break;
		case MC_ENGINE_IDX_OFA0:
			type = NVKM_ENGINE_OFA;
			inst = 0;
			break;
		default:
			continue;
		}

		if (WARN_ON(gsp->intr_nr == ARRAY_SIZE(gsp->intr))) {
			ret = -ENOSPC;
			break;
		}

		gsp->intr[gsp->intr_nr].type = type;
		gsp->intr[gsp->intr_nr].inst = inst;
		gsp->intr[gsp->intr_nr].stall = ctrl->table[i].vectorStall;
		gsp->intr[gsp->intr_nr].nonstall = ctrl->table[i].vectorNonStall;
		gsp->intr_nr++;
	}

	nvkm_gsp_rm_ctrl_done(&gsp->internal.device.subdevice, ctrl);
	return ret;
}

static int
r535_gsp_rpc_get_gsp_static_info(struct nvkm_gsp *gsp)
{
	GspStaticConfigInfo *rpc;
	int last_usable = -1;

	rpc = nvkm_gsp_rpc_rd(gsp, NV_VGPU_MSG_FUNCTION_GET_GSP_STATIC_INFO, sizeof(*rpc));
	if (IS_ERR(rpc))
		return PTR_ERR(rpc);

	gsp->internal.client.object.client = &gsp->internal.client;
	gsp->internal.client.object.parent = NULL;
	gsp->internal.client.object.handle = rpc->hInternalClient;
	gsp->internal.client.gsp = gsp;

	gsp->internal.device.object.client = &gsp->internal.client;
	gsp->internal.device.object.parent = &gsp->internal.client.object;
	gsp->internal.device.object.handle = rpc->hInternalDevice;

	gsp->internal.device.subdevice.client = &gsp->internal.client;
	gsp->internal.device.subdevice.parent = &gsp->internal.device.object;
	gsp->internal.device.subdevice.handle = rpc->hInternalSubdevice;

	gsp->bar.rm_bar1_pdb = rpc->bar1PdeBase;
	gsp->bar.rm_bar2_pdb = rpc->bar2PdeBase;

	for (int i = 0; i < rpc->fbRegionInfoParams.numFBRegions; i++) {
		NV2080_CTRL_CMD_FB_GET_FB_REGION_FB_REGION_INFO *reg =
			&rpc->fbRegionInfoParams.fbRegion[i];

		nvkm_debug(&gsp->subdev, "fb region %d: "
			   "%016llx-%016llx rsvd:%016llx perf:%08x comp:%d iso:%d prot:%d\n", i,
			   reg->base, reg->limit, reg->reserved, reg->performance,
			   reg->supportCompressed, reg->supportISO, reg->bProtected);

		if (!reg->reserved && !reg->bProtected) {
			if (reg->supportCompressed && reg->supportISO &&
			    !WARN_ON_ONCE(gsp->fb.region_nr >= ARRAY_SIZE(gsp->fb.region))) {
					const u64 size = (reg->limit + 1) - reg->base;

					gsp->fb.region[gsp->fb.region_nr].addr = reg->base;
					gsp->fb.region[gsp->fb.region_nr].size = size;
					gsp->fb.region_nr++;
			}

			last_usable = i;
		}
	}

	if (last_usable >= 0) {
		u32 rsvd_base = rpc->fbRegionInfoParams.fbRegion[last_usable].limit + 1;

		gsp->fb.rsvd_size = gsp->fb.heap.addr - rsvd_base;
	}

	for (int gpc = 0; gpc < ARRAY_SIZE(rpc->tpcInfo); gpc++) {
		if (rpc->gpcInfo.gpcMask & BIT(gpc)) {
			gsp->gr.tpcs += hweight32(rpc->tpcInfo[gpc].tpcMask);
			gsp->gr.gpcs++;
		}
	}

	nvkm_gsp_rpc_done(gsp, rpc);
	return 0;
}

static void
nvkm_gsp_mem_dtor(struct nvkm_gsp *gsp, struct nvkm_gsp_mem *mem)
{
	if (mem->data) {
		/*
		 * Poison the buffer to catch any unexpected access from
		 * GSP-RM if the buffer was prematurely freed.
		 */
		memset(mem->data, 0xFF, mem->size);

		dma_free_coherent(gsp->subdev.device->dev, mem->size, mem->data, mem->addr);
		memset(mem, 0, sizeof(*mem));
	}
}

static int
nvkm_gsp_mem_ctor(struct nvkm_gsp *gsp, size_t size, struct nvkm_gsp_mem *mem)
{
	mem->size = size;
	mem->data = dma_alloc_coherent(gsp->subdev.device->dev, size, &mem->addr, GFP_KERNEL);
	if (WARN_ON(!mem->data))
		return -ENOMEM;

	return 0;
}

static int
r535_gsp_postinit(struct nvkm_gsp *gsp)
{
	struct nvkm_device *device = gsp->subdev.device;
	int ret;

	ret = r535_gsp_rpc_get_gsp_static_info(gsp);
	if (WARN_ON(ret))
		return ret;

	INIT_WORK(&gsp->msgq.work, r535_gsp_msgq_work);

	ret = r535_gsp_intr_get_table(gsp);
	if (WARN_ON(ret))
		return ret;

	ret = nvkm_gsp_intr_stall(gsp, gsp->subdev.type, gsp->subdev.inst);
	if (WARN_ON(ret < 0))
		return ret;

	ret = nvkm_inth_add(&device->vfn->intr, ret, NVKM_INTR_PRIO_NORMAL, &gsp->subdev,
			    r535_gsp_intr, &gsp->subdev.inth);
	if (WARN_ON(ret))
		return ret;

	nvkm_inth_allow(&gsp->subdev.inth);
	nvkm_wr32(device, 0x110004, 0x00000040);

	/* Release the DMA buffers that were needed only for boot and init */
	nvkm_gsp_mem_dtor(gsp, &gsp->boot.fw);
	nvkm_gsp_mem_dtor(gsp, &gsp->libos);
<<<<<<< HEAD
	nvkm_gsp_mem_dtor(gsp, &gsp->rmargs);
	nvkm_gsp_mem_dtor(gsp, &gsp->wpr_meta);
=======
>>>>>>> 9a8b202f

	return ret;
}

static int
r535_gsp_rpc_unloading_guest_driver(struct nvkm_gsp *gsp, bool suspend)
{
	rpc_unloading_guest_driver_v1F_07 *rpc;

	rpc = nvkm_gsp_rpc_get(gsp, NV_VGPU_MSG_FUNCTION_UNLOADING_GUEST_DRIVER, sizeof(*rpc));
	if (IS_ERR(rpc))
		return PTR_ERR(rpc);

	if (suspend) {
		rpc->bInPMTransition = 1;
		rpc->bGc6Entering = 0;
		rpc->newLevel = NV2080_CTRL_GPU_SET_POWER_STATE_GPU_LEVEL_3;
	} else {
		rpc->bInPMTransition = 0;
		rpc->bGc6Entering = 0;
		rpc->newLevel = NV2080_CTRL_GPU_SET_POWER_STATE_GPU_LEVEL_0;
	}

	return nvkm_gsp_rpc_wr(gsp, rpc, true);
}

/* dword only */
struct nv_gsp_registry_entries {
	const char *name;
	u32 value;
};

static const struct nv_gsp_registry_entries r535_registry_entries[] = {
	{ "RMSecBusResetEnable", 1 },
	{ "RMForcePcieConfigSave", 1 },
};
#define NV_GSP_REG_NUM_ENTRIES ARRAY_SIZE(r535_registry_entries)

static int
r535_gsp_rpc_set_registry(struct nvkm_gsp *gsp)
{
	PACKED_REGISTRY_TABLE *rpc;
	char *strings;
	int str_offset;
	int i;
	size_t rpc_size = struct_size(rpc, entries, NV_GSP_REG_NUM_ENTRIES);

	/* add strings + null terminator */
	for (i = 0; i < NV_GSP_REG_NUM_ENTRIES; i++)
		rpc_size += strlen(r535_registry_entries[i].name) + 1;

	rpc = nvkm_gsp_rpc_get(gsp, NV_VGPU_MSG_FUNCTION_SET_REGISTRY, rpc_size);
	if (IS_ERR(rpc))
		return PTR_ERR(rpc);

	rpc->numEntries = NV_GSP_REG_NUM_ENTRIES;

	str_offset = offsetof(typeof(*rpc), entries[NV_GSP_REG_NUM_ENTRIES]);
	strings = (char *)&rpc->entries[NV_GSP_REG_NUM_ENTRIES];
	for (i = 0; i < NV_GSP_REG_NUM_ENTRIES; i++) {
		int name_len = strlen(r535_registry_entries[i].name) + 1;

		rpc->entries[i].nameOffset = str_offset;
		rpc->entries[i].type = 1;
		rpc->entries[i].data = r535_registry_entries[i].value;
		rpc->entries[i].length = 4;
		memcpy(strings, r535_registry_entries[i].name, name_len);
		strings += name_len;
		str_offset += name_len;
	}
	rpc->size = str_offset;

	return nvkm_gsp_rpc_wr(gsp, rpc, false);
}

#if defined(CONFIG_ACPI) && defined(CONFIG_X86)
static void
r535_gsp_acpi_caps(acpi_handle handle, CAPS_METHOD_DATA *caps)
{
	const guid_t NVOP_DSM_GUID =
		GUID_INIT(0xA486D8F8, 0x0BDA, 0x471B,
			  0xA7, 0x2B, 0x60, 0x42, 0xA6, 0xB5, 0xBE, 0xE0);
	u64 NVOP_DSM_REV = 0x00000100;
	union acpi_object argv4 = {
		.buffer.type    = ACPI_TYPE_BUFFER,
		.buffer.length  = 4,
		.buffer.pointer = kmalloc(argv4.buffer.length, GFP_KERNEL),
	}, *obj;

	caps->status = 0xffff;

	if (!acpi_check_dsm(handle, &NVOP_DSM_GUID, NVOP_DSM_REV, BIT_ULL(0x1a)))
		return;

	obj = acpi_evaluate_dsm(handle, &NVOP_DSM_GUID, NVOP_DSM_REV, 0x1a, &argv4);
	if (!obj)
		return;

	if (WARN_ON(obj->type != ACPI_TYPE_BUFFER) ||
	    WARN_ON(obj->buffer.length != 4))
		return;

	caps->status = 0;
	caps->optimusCaps = *(u32 *)obj->buffer.pointer;

	ACPI_FREE(obj);

	kfree(argv4.buffer.pointer);
}

static void
r535_gsp_acpi_jt(acpi_handle handle, JT_METHOD_DATA *jt)
{
	const guid_t JT_DSM_GUID =
		GUID_INIT(0xCBECA351L, 0x067B, 0x4924,
			  0x9C, 0xBD, 0xB4, 0x6B, 0x00, 0xB8, 0x6F, 0x34);
	u64 JT_DSM_REV = 0x00000103;
	u32 caps;
	union acpi_object argv4 = {
		.buffer.type    = ACPI_TYPE_BUFFER,
		.buffer.length  = sizeof(caps),
		.buffer.pointer = kmalloc(argv4.buffer.length, GFP_KERNEL),
	}, *obj;

	jt->status = 0xffff;

	obj = acpi_evaluate_dsm(handle, &JT_DSM_GUID, JT_DSM_REV, 0x1, &argv4);
	if (!obj)
		return;

	if (WARN_ON(obj->type != ACPI_TYPE_BUFFER) ||
	    WARN_ON(obj->buffer.length != 4))
		return;

	jt->status = 0;
	jt->jtCaps = *(u32 *)obj->buffer.pointer;
	jt->jtRevId = (jt->jtCaps & 0xfff00000) >> 20;
	jt->bSBIOSCaps = 0;

	ACPI_FREE(obj);

	kfree(argv4.buffer.pointer);
}

static void
r535_gsp_acpi_mux_id(acpi_handle handle, u32 id, MUX_METHOD_DATA_ELEMENT *mode,
						 MUX_METHOD_DATA_ELEMENT *part)
{
	union acpi_object mux_arg = { ACPI_TYPE_INTEGER };
	struct acpi_object_list input = { 1, &mux_arg };
	acpi_handle iter = NULL, handle_mux = NULL;
	acpi_status status;
	unsigned long long value;

	mode->status = 0xffff;
	part->status = 0xffff;

	do {
		status = acpi_get_next_object(ACPI_TYPE_DEVICE, handle, iter, &iter);
		if (ACPI_FAILURE(status) || !iter)
			return;

		status = acpi_evaluate_integer(iter, "_ADR", NULL, &value);
		if (ACPI_FAILURE(status) || value != id)
			continue;

		handle_mux = iter;
	} while (!handle_mux);

	if (!handle_mux)
		return;

	/* I -think- 0 means "acquire" according to nvidia's driver source */
	input.pointer->integer.type = ACPI_TYPE_INTEGER;
	input.pointer->integer.value = 0;

	status = acpi_evaluate_integer(handle_mux, "MXDM", &input, &value);
	if (ACPI_SUCCESS(status)) {
		mode->acpiId = id;
		mode->mode   = value;
		mode->status = 0;
	}

	status = acpi_evaluate_integer(handle_mux, "MXDS", &input, &value);
	if (ACPI_SUCCESS(status)) {
		part->acpiId = id;
		part->mode   = value;
		part->status = 0;
	}
}

static void
r535_gsp_acpi_mux(acpi_handle handle, DOD_METHOD_DATA *dod, MUX_METHOD_DATA *mux)
{
	mux->tableLen = dod->acpiIdListLen / sizeof(dod->acpiIdList[0]);

	for (int i = 0; i < mux->tableLen; i++) {
		r535_gsp_acpi_mux_id(handle, dod->acpiIdList[i], &mux->acpiIdMuxModeTable[i],
								 &mux->acpiIdMuxPartTable[i]);
	}
}

static void
r535_gsp_acpi_dod(acpi_handle handle, DOD_METHOD_DATA *dod)
{
	acpi_status status;
	struct acpi_buffer output = { ACPI_ALLOCATE_BUFFER, NULL };
	union acpi_object *_DOD;

	dod->status = 0xffff;

	status = acpi_evaluate_object(handle, "_DOD", NULL, &output);
	if (ACPI_FAILURE(status))
		return;

	_DOD = output.pointer;

	if (WARN_ON(_DOD->type != ACPI_TYPE_PACKAGE) ||
	    WARN_ON(_DOD->package.count > ARRAY_SIZE(dod->acpiIdList)))
		return;

	for (int i = 0; i < _DOD->package.count; i++) {
		if (WARN_ON(_DOD->package.elements[i].type != ACPI_TYPE_INTEGER))
			return;

		dod->acpiIdList[i] = _DOD->package.elements[i].integer.value;
		dod->acpiIdListLen += sizeof(dod->acpiIdList[0]);
	}

	dod->status = 0;
	kfree(output.pointer);
}
#endif

static void
r535_gsp_acpi_info(struct nvkm_gsp *gsp, ACPI_METHOD_DATA *acpi)
{
#if defined(CONFIG_ACPI) && defined(CONFIG_X86)
	acpi_handle handle = ACPI_HANDLE(gsp->subdev.device->dev);

	if (!handle)
		return;

	acpi->bValid = 1;

	r535_gsp_acpi_dod(handle, &acpi->dodMethodData);
	if (acpi->dodMethodData.status == 0)
		r535_gsp_acpi_mux(handle, &acpi->dodMethodData, &acpi->muxMethodData);

	r535_gsp_acpi_jt(handle, &acpi->jtMethodData);
	r535_gsp_acpi_caps(handle, &acpi->capsMethodData);
#endif
}

static int
r535_gsp_rpc_set_system_info(struct nvkm_gsp *gsp)
{
	struct nvkm_device *device = gsp->subdev.device;
	struct nvkm_device_pci *pdev = container_of(device, typeof(*pdev), device);
	GspSystemInfo *info;

	if (WARN_ON(device->type == NVKM_DEVICE_TEGRA))
		return -ENOSYS;

	info = nvkm_gsp_rpc_get(gsp, NV_VGPU_MSG_FUNCTION_GSP_SET_SYSTEM_INFO, sizeof(*info));
	if (IS_ERR(info))
		return PTR_ERR(info);

	info->gpuPhysAddr = device->func->resource_addr(device, 0);
	info->gpuPhysFbAddr = device->func->resource_addr(device, 1);
	info->gpuPhysInstAddr = device->func->resource_addr(device, 3);
	info->nvDomainBusDeviceFunc = pci_dev_id(pdev->pdev);
	info->maxUserVa = TASK_SIZE;
	info->pciConfigMirrorBase = 0x088000;
	info->pciConfigMirrorSize = 0x001000;
	r535_gsp_acpi_info(gsp, &info->acpiMethodData);

	return nvkm_gsp_rpc_wr(gsp, info, false);
}

static int
r535_gsp_msg_os_error_log(void *priv, u32 fn, void *repv, u32 repc)
{
	struct nvkm_gsp *gsp = priv;
	struct nvkm_subdev *subdev = &gsp->subdev;
	rpc_os_error_log_v17_00 *msg = repv;

	if (WARN_ON(repc < sizeof(*msg)))
		return -EINVAL;

	nvkm_error(subdev, "Xid:%d %s\n", msg->exceptType, msg->errString);
	return 0;
}

static int
r535_gsp_msg_rc_triggered(void *priv, u32 fn, void *repv, u32 repc)
{
	rpc_rc_triggered_v17_02 *msg = repv;
	struct nvkm_gsp *gsp = priv;
	struct nvkm_subdev *subdev = &gsp->subdev;
	struct nvkm_chan *chan;
	unsigned long flags;

	if (WARN_ON(repc < sizeof(*msg)))
		return -EINVAL;

	nvkm_error(subdev, "rc engn:%08x chid:%d type:%d scope:%d part:%d\n",
		   msg->nv2080EngineType, msg->chid, msg->exceptType, msg->scope,
		   msg->partitionAttributionId);

	chan = nvkm_chan_get_chid(&subdev->device->fifo->engine, msg->chid / 8, &flags);
	if (!chan) {
		nvkm_error(subdev, "rc chid:%d not found!\n", msg->chid);
		return 0;
	}

	nvkm_chan_error(chan, false);
	nvkm_chan_put(&chan, flags);
	return 0;
}

static int
r535_gsp_msg_mmu_fault_queued(void *priv, u32 fn, void *repv, u32 repc)
{
	struct nvkm_gsp *gsp = priv;
	struct nvkm_subdev *subdev = &gsp->subdev;

	WARN_ON(repc != 0);

	nvkm_error(subdev, "mmu fault queued\n");
	return 0;
}

static int
r535_gsp_msg_post_event(void *priv, u32 fn, void *repv, u32 repc)
{
	struct nvkm_gsp *gsp = priv;
	struct nvkm_gsp_client *client;
	struct nvkm_subdev *subdev = &gsp->subdev;
	rpc_post_event_v17_00 *msg = repv;

	if (WARN_ON(repc < sizeof(*msg)))
		return -EINVAL;
	if (WARN_ON(repc != sizeof(*msg) + msg->eventDataSize))
		return -EINVAL;

	nvkm_debug(subdev, "event: %08x %08x %d %08x %08x %d %d\n",
		   msg->hClient, msg->hEvent, msg->notifyIndex, msg->data,
		   msg->status, msg->eventDataSize, msg->bNotifyList);

	mutex_lock(&gsp->client_id.mutex);
	client = idr_find(&gsp->client_id.idr, msg->hClient & 0xffff);
	if (client) {
		struct nvkm_gsp_event *event;
		bool handled = false;

		list_for_each_entry(event, &client->events, head) {
			if (event->object.handle == msg->hEvent) {
				event->func(event, msg->eventData, msg->eventDataSize);
				handled = true;
			}
		}

		if (!handled) {
			nvkm_error(subdev, "event: cid 0x%08x event 0x%08x not found!\n",
				   msg->hClient, msg->hEvent);
		}
	} else {
		nvkm_error(subdev, "event: cid 0x%08x not found!\n", msg->hClient);
	}
	mutex_unlock(&gsp->client_id.mutex);
	return 0;
}

/**
 * r535_gsp_msg_run_cpu_sequencer() -- process I/O commands from the GSP
 *
 * The GSP sequencer is a list of I/O commands that the GSP can send to
 * the driver to perform for various purposes.  The most common usage is to
 * perform a special mid-initialization reset.
 */
static int
r535_gsp_msg_run_cpu_sequencer(void *priv, u32 fn, void *repv, u32 repc)
{
	struct nvkm_gsp *gsp = priv;
	struct nvkm_subdev *subdev = &gsp->subdev;
	struct nvkm_device *device = subdev->device;
	rpc_run_cpu_sequencer_v17_00 *seq = repv;
	int ptr = 0, ret;

	nvkm_debug(subdev, "seq: %08x %08x\n", seq->bufferSizeDWord, seq->cmdIndex);

	while (ptr < seq->cmdIndex) {
		GSP_SEQUENCER_BUFFER_CMD *cmd = (void *)&seq->commandBuffer[ptr];

		ptr += 1;
		ptr += GSP_SEQUENCER_PAYLOAD_SIZE_DWORDS(cmd->opCode);

		switch (cmd->opCode) {
		case GSP_SEQ_BUF_OPCODE_REG_WRITE: {
			u32 addr = cmd->payload.regWrite.addr;
			u32 data = cmd->payload.regWrite.val;

			nvkm_trace(subdev, "seq wr32 %06x %08x\n", addr, data);
			nvkm_wr32(device, addr, data);
		}
			break;
		case GSP_SEQ_BUF_OPCODE_REG_MODIFY: {
			u32 addr = cmd->payload.regModify.addr;
			u32 mask = cmd->payload.regModify.mask;
			u32 data = cmd->payload.regModify.val;

			nvkm_trace(subdev, "seq mask %06x %08x %08x\n", addr, mask, data);
			nvkm_mask(device, addr, mask, data);
		}
			break;
		case GSP_SEQ_BUF_OPCODE_REG_POLL: {
			u32 addr = cmd->payload.regPoll.addr;
			u32 mask = cmd->payload.regPoll.mask;
			u32 data = cmd->payload.regPoll.val;
			u32 usec = cmd->payload.regPoll.timeout ?: 4000000;
			//u32 error = cmd->payload.regPoll.error;

			nvkm_trace(subdev, "seq poll %06x %08x %08x %d\n", addr, mask, data, usec);
			nvkm_rd32(device, addr);
			nvkm_usec(device, usec,
				if ((nvkm_rd32(device, addr) & mask) == data)
					break;
			);
		}
			break;
		case GSP_SEQ_BUF_OPCODE_DELAY_US: {
			u32 usec = cmd->payload.delayUs.val;

			nvkm_trace(subdev, "seq usec %d\n", usec);
			udelay(usec);
		}
			break;
		case GSP_SEQ_BUF_OPCODE_REG_STORE: {
			u32 addr = cmd->payload.regStore.addr;
			u32 slot = cmd->payload.regStore.index;

			seq->regSaveArea[slot] = nvkm_rd32(device, addr);
			nvkm_trace(subdev, "seq save %08x -> %d: %08x\n", addr, slot,
				   seq->regSaveArea[slot]);
		}
			break;
		case GSP_SEQ_BUF_OPCODE_CORE_RESET:
			nvkm_trace(subdev, "seq core reset\n");
			nvkm_falcon_reset(&gsp->falcon);
			nvkm_falcon_mask(&gsp->falcon, 0x624, 0x00000080, 0x00000080);
			nvkm_falcon_wr32(&gsp->falcon, 0x10c, 0x00000000);
			break;
		case GSP_SEQ_BUF_OPCODE_CORE_START:
			nvkm_trace(subdev, "seq core start\n");
			if (nvkm_falcon_rd32(&gsp->falcon, 0x100) & 0x00000040)
				nvkm_falcon_wr32(&gsp->falcon, 0x130, 0x00000002);
			else
				nvkm_falcon_wr32(&gsp->falcon, 0x100, 0x00000002);
			break;
		case GSP_SEQ_BUF_OPCODE_CORE_WAIT_FOR_HALT:
			nvkm_trace(subdev, "seq core wait halt\n");
			nvkm_msec(device, 2000,
				if (nvkm_falcon_rd32(&gsp->falcon, 0x100) & 0x00000010)
					break;
			);
			break;
		case GSP_SEQ_BUF_OPCODE_CORE_RESUME: {
			struct nvkm_sec2 *sec2 = device->sec2;
			u32 mbox0;

			nvkm_trace(subdev, "seq core resume\n");

			ret = gsp->func->reset(gsp);
			if (WARN_ON(ret))
				return ret;

			nvkm_falcon_wr32(&gsp->falcon, 0x040, lower_32_bits(gsp->libos.addr));
			nvkm_falcon_wr32(&gsp->falcon, 0x044, upper_32_bits(gsp->libos.addr));

			nvkm_falcon_start(&sec2->falcon);

			if (nvkm_msec(device, 2000,
				if (nvkm_rd32(device, 0x1180f8) & 0x04000000)
					break;
			) < 0)
				return -ETIMEDOUT;

			mbox0 = nvkm_falcon_rd32(&sec2->falcon, 0x040);
			if (WARN_ON(mbox0)) {
				nvkm_error(&gsp->subdev, "seq core resume sec2: 0x%x\n", mbox0);
				return -EIO;
			}

			nvkm_falcon_wr32(&gsp->falcon, 0x080, gsp->boot.app_version);

			if (WARN_ON(!nvkm_falcon_riscv_active(&gsp->falcon)))
				return -EIO;
		}
			break;
		default:
			nvkm_error(subdev, "unknown sequencer opcode %08x\n", cmd->opCode);
			return -EINVAL;
		}
	}

	return 0;
}

static int
r535_gsp_booter_unload(struct nvkm_gsp *gsp, u32 mbox0, u32 mbox1)
{
	struct nvkm_subdev *subdev = &gsp->subdev;
	struct nvkm_device *device = subdev->device;
	u32 wpr2_hi;
	int ret;

	wpr2_hi = nvkm_rd32(device, 0x1fa828);
	if (!wpr2_hi) {
		nvkm_debug(subdev, "WPR2 not set - skipping booter unload\n");
		return 0;
	}

	ret = nvkm_falcon_fw_boot(&gsp->booter.unload, &gsp->subdev, true, &mbox0, &mbox1, 0, 0);
	if (WARN_ON(ret))
		return ret;

	wpr2_hi = nvkm_rd32(device, 0x1fa828);
	if (WARN_ON(wpr2_hi))
		return -EIO;

	return 0;
}

static int
r535_gsp_booter_load(struct nvkm_gsp *gsp, u32 mbox0, u32 mbox1)
{
	int ret;

	ret = nvkm_falcon_fw_boot(&gsp->booter.load, &gsp->subdev, true, &mbox0, &mbox1, 0, 0);
	if (ret)
		return ret;

	nvkm_falcon_wr32(&gsp->falcon, 0x080, gsp->boot.app_version);

	if (WARN_ON(!nvkm_falcon_riscv_active(&gsp->falcon)))
		return -EIO;

	return 0;
}

static int
r535_gsp_wpr_meta_init(struct nvkm_gsp *gsp)
{
	GspFwWprMeta *meta;
	int ret;

	ret = nvkm_gsp_mem_ctor(gsp, 0x1000, &gsp->wpr_meta);
	if (ret)
		return ret;

	meta = gsp->wpr_meta.data;

	meta->magic = GSP_FW_WPR_META_MAGIC;
	meta->revision = GSP_FW_WPR_META_REVISION;

	meta->sysmemAddrOfRadix3Elf = gsp->radix3.mem[0].addr;
	meta->sizeOfRadix3Elf = gsp->fb.wpr2.elf.size;

	meta->sysmemAddrOfBootloader = gsp->boot.fw.addr;
	meta->sizeOfBootloader = gsp->boot.fw.size;
	meta->bootloaderCodeOffset = gsp->boot.code_offset;
	meta->bootloaderDataOffset = gsp->boot.data_offset;
	meta->bootloaderManifestOffset = gsp->boot.manifest_offset;

	meta->sysmemAddrOfSignature = gsp->sig.addr;
	meta->sizeOfSignature = gsp->sig.size;

	meta->gspFwRsvdStart = gsp->fb.heap.addr;
	meta->nonWprHeapOffset = gsp->fb.heap.addr;
	meta->nonWprHeapSize = gsp->fb.heap.size;
	meta->gspFwWprStart = gsp->fb.wpr2.addr;
	meta->gspFwHeapOffset = gsp->fb.wpr2.heap.addr;
	meta->gspFwHeapSize = gsp->fb.wpr2.heap.size;
	meta->gspFwOffset = gsp->fb.wpr2.elf.addr;
	meta->bootBinOffset = gsp->fb.wpr2.boot.addr;
	meta->frtsOffset = gsp->fb.wpr2.frts.addr;
	meta->frtsSize = gsp->fb.wpr2.frts.size;
	meta->gspFwWprEnd = ALIGN_DOWN(gsp->fb.bios.vga_workspace.addr, 0x20000);
	meta->fbSize = gsp->fb.size;
	meta->vgaWorkspaceOffset = gsp->fb.bios.vga_workspace.addr;
	meta->vgaWorkspaceSize = gsp->fb.bios.vga_workspace.size;
	meta->bootCount = 0;
	meta->partitionRpcAddr = 0;
	meta->partitionRpcRequestOffset = 0;
	meta->partitionRpcReplyOffset = 0;
	meta->verified = 0;
	return 0;
}

static int
r535_gsp_shared_init(struct nvkm_gsp *gsp)
{
	struct {
		msgqTxHeader tx;
		msgqRxHeader rx;
	} *cmdq, *msgq;
	int ret, i;

	gsp->shm.cmdq.size = 0x40000;
	gsp->shm.msgq.size = 0x40000;

	gsp->shm.ptes.nr  = (gsp->shm.cmdq.size + gsp->shm.msgq.size) >> GSP_PAGE_SHIFT;
	gsp->shm.ptes.nr += DIV_ROUND_UP(gsp->shm.ptes.nr * sizeof(u64), GSP_PAGE_SIZE);
	gsp->shm.ptes.size = ALIGN(gsp->shm.ptes.nr * sizeof(u64), GSP_PAGE_SIZE);

	ret = nvkm_gsp_mem_ctor(gsp, gsp->shm.ptes.size +
				     gsp->shm.cmdq.size +
				     gsp->shm.msgq.size,
				&gsp->shm.mem);
	if (ret)
		return ret;

	gsp->shm.ptes.ptr = gsp->shm.mem.data;
	gsp->shm.cmdq.ptr = (u8 *)gsp->shm.ptes.ptr + gsp->shm.ptes.size;
	gsp->shm.msgq.ptr = (u8 *)gsp->shm.cmdq.ptr + gsp->shm.cmdq.size;

	for (i = 0; i < gsp->shm.ptes.nr; i++)
		gsp->shm.ptes.ptr[i] = gsp->shm.mem.addr + (i << GSP_PAGE_SHIFT);

	cmdq = gsp->shm.cmdq.ptr;
	cmdq->tx.version = 0;
	cmdq->tx.size = gsp->shm.cmdq.size;
	cmdq->tx.entryOff = GSP_PAGE_SIZE;
	cmdq->tx.msgSize = GSP_PAGE_SIZE;
	cmdq->tx.msgCount = (cmdq->tx.size - cmdq->tx.entryOff) / cmdq->tx.msgSize;
	cmdq->tx.writePtr = 0;
	cmdq->tx.flags = 1;
	cmdq->tx.rxHdrOff = offsetof(typeof(*cmdq), rx.readPtr);

	msgq = gsp->shm.msgq.ptr;

	gsp->cmdq.cnt = cmdq->tx.msgCount;
	gsp->cmdq.wptr = &cmdq->tx.writePtr;
	gsp->cmdq.rptr = &msgq->rx.readPtr;
	gsp->msgq.cnt = cmdq->tx.msgCount;
	gsp->msgq.wptr = &msgq->tx.writePtr;
	gsp->msgq.rptr = &cmdq->rx.readPtr;
	return 0;
}

static int
r535_gsp_rmargs_init(struct nvkm_gsp *gsp, bool resume)
{
	GSP_ARGUMENTS_CACHED *args;
	int ret;

	if (!resume) {
		ret = r535_gsp_shared_init(gsp);
		if (ret)
			return ret;

		ret = nvkm_gsp_mem_ctor(gsp, 0x1000, &gsp->rmargs);
		if (ret)
			return ret;
	}

	args = gsp->rmargs.data;
	args->messageQueueInitArguments.sharedMemPhysAddr = gsp->shm.mem.addr;
	args->messageQueueInitArguments.pageTableEntryCount = gsp->shm.ptes.nr;
	args->messageQueueInitArguments.cmdQueueOffset =
		(u8 *)gsp->shm.cmdq.ptr - (u8 *)gsp->shm.mem.data;
	args->messageQueueInitArguments.statQueueOffset =
		(u8 *)gsp->shm.msgq.ptr - (u8 *)gsp->shm.mem.data;

	if (!resume) {
		args->srInitArguments.oldLevel = 0;
		args->srInitArguments.flags = 0;
		args->srInitArguments.bInPMTransition = 0;
	} else {
		args->srInitArguments.oldLevel = NV2080_CTRL_GPU_SET_POWER_STATE_GPU_LEVEL_3;
		args->srInitArguments.flags = 0;
		args->srInitArguments.bInPMTransition = 1;
	}

	return 0;
}

static inline u64
r535_gsp_libos_id8(const char *name)
{
	u64 id = 0;

	for (int i = 0; i < sizeof(id) && *name; i++, name++)
		id = (id << 8) | *name;

	return id;
}

/**
 * create_pte_array() - creates a PTE array of a physically contiguous buffer
 * @ptes: pointer to the array
 * @addr: base address of physically contiguous buffer (GSP_PAGE_SIZE aligned)
 * @size: size of the buffer
 *
 * GSP-RM sometimes expects physically-contiguous buffers to have an array of
 * "PTEs" for each page in that buffer.  Although in theory that allows for
 * the buffer to be physically discontiguous, GSP-RM does not currently
 * support that.
 *
 * In this case, the PTEs are DMA addresses of each page of the buffer.  Since
 * the buffer is physically contiguous, calculating all the PTEs is simple
 * math.
 *
 * See memdescGetPhysAddrsForGpu()
 */
static void create_pte_array(u64 *ptes, dma_addr_t addr, size_t size)
{
	unsigned int num_pages = DIV_ROUND_UP_ULL(size, GSP_PAGE_SIZE);
	unsigned int i;

	for (i = 0; i < num_pages; i++)
		ptes[i] = (u64)addr + (i << GSP_PAGE_SHIFT);
}

/**
 * r535_gsp_libos_init() -- create the libos arguments structure
 *
 * The logging buffers are byte queues that contain encoded printf-like
 * messages from GSP-RM.  They need to be decoded by a special application
 * that can parse the buffers.
 *
 * The 'loginit' buffer contains logs from early GSP-RM init and
 * exception dumps.  The 'logrm' buffer contains the subsequent logs. Both are
 * written to directly by GSP-RM and can be any multiple of GSP_PAGE_SIZE.
 *
 * The physical address map for the log buffer is stored in the buffer
 * itself, starting with offset 1. Offset 0 contains the "put" pointer.
 *
 * The GSP only understands 4K pages (GSP_PAGE_SIZE), so even if the kernel is
 * configured for a larger page size (e.g. 64K pages), we need to give
 * the GSP an array of 4K pages. Fortunately, since the buffer is
 * physically contiguous, it's simple math to calculate the addresses.
 *
 * The buffers must be a multiple of GSP_PAGE_SIZE.  GSP-RM also currently
 * ignores the @kind field for LOGINIT, LOGINTR, and LOGRM, but expects the
 * buffers to be physically contiguous anyway.
 *
 * The memory allocated for the arguments must remain until the GSP sends the
 * init_done RPC.
 *
 * See _kgspInitLibosLoggingStructures (allocates memory for buffers)
 * See kgspSetupLibosInitArgs_IMPL (creates pLibosInitArgs[] array)
 */
static int
r535_gsp_libos_init(struct nvkm_gsp *gsp)
{
	LibosMemoryRegionInitArgument *args;
	int ret;

	ret = nvkm_gsp_mem_ctor(gsp, 0x1000, &gsp->libos);
	if (ret)
		return ret;

	args = gsp->libos.data;

	ret = nvkm_gsp_mem_ctor(gsp, 0x10000, &gsp->loginit);
	if (ret)
		return ret;

	args[0].id8  = r535_gsp_libos_id8("LOGINIT");
	args[0].pa   = gsp->loginit.addr;
	args[0].size = gsp->loginit.size;
	args[0].kind = LIBOS_MEMORY_REGION_CONTIGUOUS;
	args[0].loc  = LIBOS_MEMORY_REGION_LOC_SYSMEM;
	create_pte_array(gsp->loginit.data + sizeof(u64), gsp->loginit.addr, gsp->loginit.size);

	ret = nvkm_gsp_mem_ctor(gsp, 0x10000, &gsp->logintr);
	if (ret)
		return ret;

	args[1].id8  = r535_gsp_libos_id8("LOGINTR");
	args[1].pa   = gsp->logintr.addr;
	args[1].size = gsp->logintr.size;
	args[1].kind = LIBOS_MEMORY_REGION_CONTIGUOUS;
	args[1].loc  = LIBOS_MEMORY_REGION_LOC_SYSMEM;
	create_pte_array(gsp->logintr.data + sizeof(u64), gsp->logintr.addr, gsp->logintr.size);

	ret = nvkm_gsp_mem_ctor(gsp, 0x10000, &gsp->logrm);
	if (ret)
		return ret;

	args[2].id8  = r535_gsp_libos_id8("LOGRM");
	args[2].pa   = gsp->logrm.addr;
	args[2].size = gsp->logrm.size;
	args[2].kind = LIBOS_MEMORY_REGION_CONTIGUOUS;
	args[2].loc  = LIBOS_MEMORY_REGION_LOC_SYSMEM;
	create_pte_array(gsp->logrm.data + sizeof(u64), gsp->logrm.addr, gsp->logrm.size);

	ret = r535_gsp_rmargs_init(gsp, false);
	if (ret)
		return ret;

	args[3].id8  = r535_gsp_libos_id8("RMARGS");
	args[3].pa   = gsp->rmargs.addr;
	args[3].size = gsp->rmargs.size;
	args[3].kind = LIBOS_MEMORY_REGION_CONTIGUOUS;
	args[3].loc  = LIBOS_MEMORY_REGION_LOC_SYSMEM;
	return 0;
}

void
nvkm_gsp_sg_free(struct nvkm_device *device, struct sg_table *sgt)
{
	struct scatterlist *sgl;
	int i;

	dma_unmap_sgtable(device->dev, sgt, DMA_BIDIRECTIONAL, 0);

	for_each_sgtable_sg(sgt, sgl, i) {
		struct page *page = sg_page(sgl);

		__free_page(page);
	}

	sg_free_table(sgt);
}

int
nvkm_gsp_sg(struct nvkm_device *device, u64 size, struct sg_table *sgt)
{
	const u64 pages = DIV_ROUND_UP(size, PAGE_SIZE);
	struct scatterlist *sgl;
	int ret, i;

	ret = sg_alloc_table(sgt, pages, GFP_KERNEL);
	if (ret)
		return ret;

	for_each_sgtable_sg(sgt, sgl, i) {
		struct page *page = alloc_page(GFP_KERNEL);

		if (!page) {
			nvkm_gsp_sg_free(device, sgt);
			return -ENOMEM;
		}

		sg_set_page(sgl, page, PAGE_SIZE, 0);
	}

	ret = dma_map_sgtable(device->dev, sgt, DMA_BIDIRECTIONAL, 0);
	if (ret)
		nvkm_gsp_sg_free(device, sgt);

	return ret;
}

static void
nvkm_gsp_radix3_dtor(struct nvkm_gsp *gsp, struct nvkm_gsp_radix3 *rx3)
{
	for (int i = ARRAY_SIZE(rx3->mem) - 1; i >= 0; i--)
		nvkm_gsp_mem_dtor(gsp, &rx3->mem[i]);
}

/**
 * nvkm_gsp_radix3_sg - build a radix3 table from a S/G list
 *
 * The GSP uses a three-level page table, called radix3, to map the firmware.
 * Each 64-bit "pointer" in the table is either the bus address of an entry in
 * the next table (for levels 0 and 1) or the bus address of the next page in
 * the GSP firmware image itself.
 *
 * Level 0 contains a single entry in one page that points to the first page
 * of level 1.
 *
 * Level 1, since it's also only one page in size, contains up to 512 entries,
 * one for each page in Level 2.
 *
 * Level 2 can be up to 512 pages in size, and each of those entries points to
 * the next page of the firmware image.  Since there can be up to 512*512
 * pages, that limits the size of the firmware to 512*512*GSP_PAGE_SIZE = 1GB.
 *
 * Internally, the GSP has its window into system memory, but the base
 * physical address of the aperture is not 0.  In fact, it varies depending on
 * the GPU architecture.  Since the GPU is a PCI device, this window is
 * accessed via DMA and is therefore bound by IOMMU translation.  The end
 * result is that GSP-RM must translate the bus addresses in the table to GSP
 * physical addresses.  All this should happen transparently.
 *
 * Returns 0 on success, or negative error code
 *
 * See kgspCreateRadix3_IMPL
 */
static int
nvkm_gsp_radix3_sg(struct nvkm_gsp *gsp, struct sg_table *sgt, u64 size,
		   struct nvkm_gsp_radix3 *rx3)
{
	u64 addr;

	for (int i = ARRAY_SIZE(rx3->mem) - 1; i >= 0; i--) {
		u64 *ptes;
		size_t bufsize;
		int ret, idx;

		bufsize = ALIGN((size / GSP_PAGE_SIZE) * sizeof(u64), GSP_PAGE_SIZE);
		ret = nvkm_gsp_mem_ctor(gsp, bufsize, &rx3->mem[i]);
		if (ret)
			return ret;

		ptes = rx3->mem[i].data;
		if (i == 2) {
			struct scatterlist *sgl;

			for_each_sgtable_dma_sg(sgt, sgl, idx) {
				for (int j = 0; j < sg_dma_len(sgl) / GSP_PAGE_SIZE; j++)
					*ptes++ = sg_dma_address(sgl) + (GSP_PAGE_SIZE * j);
			}
		} else {
			for (int j = 0; j < size / GSP_PAGE_SIZE; j++)
				*ptes++ = addr + GSP_PAGE_SIZE * j;
		}

		size = rx3->mem[i].size;
		addr = rx3->mem[i].addr;
	}

	return 0;
}

int
r535_gsp_fini(struct nvkm_gsp *gsp, bool suspend)
{
	u32 mbox0 = 0xff, mbox1 = 0xff;
	int ret;

	if (!gsp->running)
		return 0;

	if (suspend) {
		GspFwWprMeta *meta = gsp->wpr_meta.data;
		u64 len = meta->gspFwWprEnd - meta->gspFwWprStart;
		GspFwSRMeta *sr;

		ret = nvkm_gsp_sg(gsp->subdev.device, len, &gsp->sr.sgt);
		if (ret)
			return ret;

		ret = nvkm_gsp_radix3_sg(gsp, &gsp->sr.sgt, len, &gsp->sr.radix3);
		if (ret)
			return ret;

		ret = nvkm_gsp_mem_ctor(gsp, sizeof(*sr), &gsp->sr.meta);
		if (ret)
			return ret;

		sr = gsp->sr.meta.data;
		sr->magic = GSP_FW_SR_META_MAGIC;
		sr->revision = GSP_FW_SR_META_REVISION;
		sr->sysmemAddrOfSuspendResumeData = gsp->sr.radix3.mem[0].addr;
		sr->sizeOfSuspendResumeData = len;

		mbox0 = lower_32_bits(gsp->sr.meta.addr);
		mbox1 = upper_32_bits(gsp->sr.meta.addr);
	}

	ret = r535_gsp_rpc_unloading_guest_driver(gsp, suspend);
	if (WARN_ON(ret))
		return ret;

	nvkm_msec(gsp->subdev.device, 2000,
		if (nvkm_falcon_rd32(&gsp->falcon, 0x040) & 0x80000000)
			break;
	);

	nvkm_falcon_reset(&gsp->falcon);

	ret = nvkm_gsp_fwsec_sb(gsp);
	WARN_ON(ret);

	ret = r535_gsp_booter_unload(gsp, mbox0, mbox1);
	WARN_ON(ret);

	gsp->running = false;
	return 0;
}

int
r535_gsp_init(struct nvkm_gsp *gsp)
{
	u32 mbox0, mbox1;
	int ret;

	if (!gsp->sr.meta.data) {
		mbox0 = lower_32_bits(gsp->wpr_meta.addr);
		mbox1 = upper_32_bits(gsp->wpr_meta.addr);
	} else {
		r535_gsp_rmargs_init(gsp, true);

		mbox0 = lower_32_bits(gsp->sr.meta.addr);
		mbox1 = upper_32_bits(gsp->sr.meta.addr);
	}

	/* Execute booter to handle (eventually...) booting GSP-RM. */
	ret = r535_gsp_booter_load(gsp, mbox0, mbox1);
	if (WARN_ON(ret))
		goto done;

	ret = r535_gsp_rpc_poll(gsp, NV_VGPU_MSG_EVENT_GSP_INIT_DONE);
	if (ret)
		goto done;

	gsp->running = true;

done:
	if (gsp->sr.meta.data) {
		nvkm_gsp_mem_dtor(gsp, &gsp->sr.meta);
		nvkm_gsp_radix3_dtor(gsp, &gsp->sr.radix3);
		nvkm_gsp_sg_free(gsp->subdev.device, &gsp->sr.sgt);
		return ret;
	}

	if (ret == 0)
		ret = r535_gsp_postinit(gsp);

	return ret;
}

static int
r535_gsp_rm_boot_ctor(struct nvkm_gsp *gsp)
{
	const struct firmware *fw = gsp->fws.bl;
	const struct nvfw_bin_hdr *hdr;
	RM_RISCV_UCODE_DESC *desc;
	int ret;

	hdr = nvfw_bin_hdr(&gsp->subdev, fw->data);
	desc = (void *)fw->data + hdr->header_offset;

	ret = nvkm_gsp_mem_ctor(gsp, hdr->data_size, &gsp->boot.fw);
	if (ret)
		return ret;

	memcpy(gsp->boot.fw.data, fw->data + hdr->data_offset, hdr->data_size);

	gsp->boot.code_offset = desc->monitorCodeOffset;
	gsp->boot.data_offset = desc->monitorDataOffset;
	gsp->boot.manifest_offset = desc->manifestOffset;
	gsp->boot.app_version = desc->appVersion;
	return 0;
}

static const struct nvkm_firmware_func
r535_gsp_fw = {
	.type = NVKM_FIRMWARE_IMG_SGT,
};

static int
r535_gsp_elf_section(struct nvkm_gsp *gsp, const char *name, const u8 **pdata, u64 *psize)
{
	const u8 *img = gsp->fws.rm->data;
	const struct elf64_hdr *ehdr = (const struct elf64_hdr *)img;
	const struct elf64_shdr *shdr = (const struct elf64_shdr *)&img[ehdr->e_shoff];
	const char *names = &img[shdr[ehdr->e_shstrndx].sh_offset];

	for (int i = 0; i < ehdr->e_shnum; i++, shdr++) {
		if (!strcmp(&names[shdr->sh_name], name)) {
			*pdata = &img[shdr->sh_offset];
			*psize = shdr->sh_size;
			return 0;
		}
	}

	nvkm_error(&gsp->subdev, "section '%s' not found\n", name);
	return -ENOENT;
}

static void
r535_gsp_dtor_fws(struct nvkm_gsp *gsp)
{
	nvkm_firmware_put(gsp->fws.bl);
	gsp->fws.bl = NULL;
	nvkm_firmware_put(gsp->fws.booter.unload);
	gsp->fws.booter.unload = NULL;
	nvkm_firmware_put(gsp->fws.booter.load);
	gsp->fws.booter.load = NULL;
	nvkm_firmware_put(gsp->fws.rm);
	gsp->fws.rm = NULL;
}

void
r535_gsp_dtor(struct nvkm_gsp *gsp)
{
	idr_destroy(&gsp->client_id.idr);
	mutex_destroy(&gsp->client_id.mutex);

	nvkm_gsp_radix3_dtor(gsp, &gsp->radix3);
	nvkm_gsp_mem_dtor(gsp, &gsp->sig);
	nvkm_firmware_dtor(&gsp->fw);

	nvkm_falcon_fw_dtor(&gsp->booter.unload);
	nvkm_falcon_fw_dtor(&gsp->booter.load);

	mutex_destroy(&gsp->msgq.mutex);
	mutex_destroy(&gsp->cmdq.mutex);

	r535_gsp_dtor_fws(gsp);

<<<<<<< HEAD
=======
	nvkm_gsp_mem_dtor(gsp, &gsp->rmargs);
	nvkm_gsp_mem_dtor(gsp, &gsp->wpr_meta);
>>>>>>> 9a8b202f
	nvkm_gsp_mem_dtor(gsp, &gsp->shm.mem);
	nvkm_gsp_mem_dtor(gsp, &gsp->loginit);
	nvkm_gsp_mem_dtor(gsp, &gsp->logintr);
	nvkm_gsp_mem_dtor(gsp, &gsp->logrm);
}

int
r535_gsp_oneinit(struct nvkm_gsp *gsp)
{
	struct nvkm_device *device = gsp->subdev.device;
	const u8 *data;
	u64 size;
	int ret;

	mutex_init(&gsp->cmdq.mutex);
	mutex_init(&gsp->msgq.mutex);

	ret = gsp->func->booter.ctor(gsp, "booter-load", gsp->fws.booter.load,
				     &device->sec2->falcon, &gsp->booter.load);
	if (ret)
		return ret;

	ret = gsp->func->booter.ctor(gsp, "booter-unload", gsp->fws.booter.unload,
				     &device->sec2->falcon, &gsp->booter.unload);
	if (ret)
		return ret;

	/* Load GSP firmware from ELF image into DMA-accessible memory. */
	ret = r535_gsp_elf_section(gsp, ".fwimage", &data, &size);
	if (ret)
		return ret;

	ret = nvkm_firmware_ctor(&r535_gsp_fw, "gsp-rm", device, data, size, &gsp->fw);
	if (ret)
		return ret;

	/* Load relevant signature from ELF image. */
	ret = r535_gsp_elf_section(gsp, gsp->func->sig_section, &data, &size);
	if (ret)
		return ret;

	ret = nvkm_gsp_mem_ctor(gsp, ALIGN(size, 256), &gsp->sig);
	if (ret)
		return ret;

	memcpy(gsp->sig.data, data, size);

	/* Build radix3 page table for ELF image. */
	ret = nvkm_gsp_radix3_sg(gsp, &gsp->fw.mem.sgt, gsp->fw.len, &gsp->radix3);
	if (ret)
		return ret;

	r535_gsp_msg_ntfy_add(gsp, NV_VGPU_MSG_EVENT_GSP_RUN_CPU_SEQUENCER,
			      r535_gsp_msg_run_cpu_sequencer, gsp);
	r535_gsp_msg_ntfy_add(gsp, NV_VGPU_MSG_EVENT_POST_EVENT, r535_gsp_msg_post_event, gsp);
	r535_gsp_msg_ntfy_add(gsp, NV_VGPU_MSG_EVENT_RC_TRIGGERED,
			      r535_gsp_msg_rc_triggered, gsp);
	r535_gsp_msg_ntfy_add(gsp, NV_VGPU_MSG_EVENT_MMU_FAULT_QUEUED,
			      r535_gsp_msg_mmu_fault_queued, gsp);
	r535_gsp_msg_ntfy_add(gsp, NV_VGPU_MSG_EVENT_OS_ERROR_LOG, r535_gsp_msg_os_error_log, gsp);
	r535_gsp_msg_ntfy_add(gsp, NV_VGPU_MSG_EVENT_PERF_BRIDGELESS_INFO_UPDATE, NULL, NULL);
	r535_gsp_msg_ntfy_add(gsp, NV_VGPU_MSG_EVENT_UCODE_LIBOS_PRINT, NULL, NULL);
	r535_gsp_msg_ntfy_add(gsp, NV_VGPU_MSG_EVENT_GSP_SEND_USER_SHARED_DATA, NULL, NULL);
	ret = r535_gsp_rm_boot_ctor(gsp);
	if (ret)
		return ret;

	/* Release FW images - we've copied them to DMA buffers now. */
	r535_gsp_dtor_fws(gsp);

	/* Calculate FB layout. */
	gsp->fb.wpr2.frts.size = 0x100000;
	gsp->fb.wpr2.frts.addr = ALIGN_DOWN(gsp->fb.bios.addr, 0x20000) - gsp->fb.wpr2.frts.size;

	gsp->fb.wpr2.boot.size = gsp->boot.fw.size;
	gsp->fb.wpr2.boot.addr = ALIGN_DOWN(gsp->fb.wpr2.frts.addr - gsp->fb.wpr2.boot.size, 0x1000);

	gsp->fb.wpr2.elf.size = gsp->fw.len;
	gsp->fb.wpr2.elf.addr = ALIGN_DOWN(gsp->fb.wpr2.boot.addr - gsp->fb.wpr2.elf.size, 0x10000);

	{
		u32 fb_size_gb = DIV_ROUND_UP_ULL(gsp->fb.size, 1 << 30);

		gsp->fb.wpr2.heap.size =
			gsp->func->wpr_heap.os_carveout_size +
			gsp->func->wpr_heap.base_size +
			ALIGN(GSP_FW_HEAP_PARAM_SIZE_PER_GB_FB * fb_size_gb, 1 << 20) +
			ALIGN(GSP_FW_HEAP_PARAM_CLIENT_ALLOC_SIZE, 1 << 20);

		gsp->fb.wpr2.heap.size = max(gsp->fb.wpr2.heap.size, gsp->func->wpr_heap.min_size);
	}

	gsp->fb.wpr2.heap.addr = ALIGN_DOWN(gsp->fb.wpr2.elf.addr - gsp->fb.wpr2.heap.size, 0x100000);
	gsp->fb.wpr2.heap.size = ALIGN_DOWN(gsp->fb.wpr2.elf.addr - gsp->fb.wpr2.heap.addr, 0x100000);

	gsp->fb.wpr2.addr = ALIGN_DOWN(gsp->fb.wpr2.heap.addr - sizeof(GspFwWprMeta), 0x100000);
	gsp->fb.wpr2.size = gsp->fb.wpr2.frts.addr + gsp->fb.wpr2.frts.size - gsp->fb.wpr2.addr;

	gsp->fb.heap.size = 0x100000;
	gsp->fb.heap.addr = gsp->fb.wpr2.addr - gsp->fb.heap.size;

	ret = nvkm_gsp_fwsec_frts(gsp);
	if (WARN_ON(ret))
		return ret;

	ret = r535_gsp_libos_init(gsp);
	if (WARN_ON(ret))
		return ret;

	ret = r535_gsp_wpr_meta_init(gsp);
	if (WARN_ON(ret))
		return ret;

	ret = r535_gsp_rpc_set_system_info(gsp);
	if (WARN_ON(ret))
		return ret;

	ret = r535_gsp_rpc_set_registry(gsp);
	if (WARN_ON(ret))
		return ret;

	/* Reset GSP into RISC-V mode. */
	ret = gsp->func->reset(gsp);
	if (WARN_ON(ret))
		return ret;

	nvkm_falcon_wr32(&gsp->falcon, 0x040, lower_32_bits(gsp->libos.addr));
	nvkm_falcon_wr32(&gsp->falcon, 0x044, upper_32_bits(gsp->libos.addr));

	mutex_init(&gsp->client_id.mutex);
	idr_init(&gsp->client_id.idr);
	return 0;
}

static int
r535_gsp_load_fw(struct nvkm_gsp *gsp, const char *name, const char *ver,
		 const struct firmware **pfw)
{
	char fwname[64];

	snprintf(fwname, sizeof(fwname), "gsp/%s-%s", name, ver);
	return nvkm_firmware_get(&gsp->subdev, fwname, 0, pfw);
}

int
r535_gsp_load(struct nvkm_gsp *gsp, int ver, const struct nvkm_gsp_fwif *fwif)
{
	struct nvkm_subdev *subdev = &gsp->subdev;
	int ret;
	bool enable_gsp = fwif->enable;

#if IS_ENABLED(CONFIG_DRM_NOUVEAU_GSP_DEFAULT)
	enable_gsp = true;
#endif
	if (!nvkm_boolopt(subdev->device->cfgopt, "NvGspRm", enable_gsp))
		return -EINVAL;

	if ((ret = r535_gsp_load_fw(gsp, "gsp", fwif->ver, &gsp->fws.rm)) ||
	    (ret = r535_gsp_load_fw(gsp, "booter_load", fwif->ver, &gsp->fws.booter.load)) ||
	    (ret = r535_gsp_load_fw(gsp, "booter_unload", fwif->ver, &gsp->fws.booter.unload)) ||
	    (ret = r535_gsp_load_fw(gsp, "bootloader", fwif->ver, &gsp->fws.bl))) {
		r535_gsp_dtor_fws(gsp);
		return ret;
	}

	return 0;
}

#define NVKM_GSP_FIRMWARE(chip)                                  \
MODULE_FIRMWARE("nvidia/"#chip"/gsp/booter_load-535.113.01.bin");   \
MODULE_FIRMWARE("nvidia/"#chip"/gsp/booter_unload-535.113.01.bin"); \
MODULE_FIRMWARE("nvidia/"#chip"/gsp/bootloader-535.113.01.bin");    \
MODULE_FIRMWARE("nvidia/"#chip"/gsp/gsp-535.113.01.bin")

NVKM_GSP_FIRMWARE(tu102);
NVKM_GSP_FIRMWARE(tu104);
NVKM_GSP_FIRMWARE(tu106);

NVKM_GSP_FIRMWARE(tu116);
NVKM_GSP_FIRMWARE(tu117);

NVKM_GSP_FIRMWARE(ga100);

NVKM_GSP_FIRMWARE(ga102);
NVKM_GSP_FIRMWARE(ga103);
NVKM_GSP_FIRMWARE(ga104);
NVKM_GSP_FIRMWARE(ga106);
NVKM_GSP_FIRMWARE(ga107);

NVKM_GSP_FIRMWARE(ad102);
NVKM_GSP_FIRMWARE(ad103);
NVKM_GSP_FIRMWARE(ad104);
NVKM_GSP_FIRMWARE(ad106);
NVKM_GSP_FIRMWARE(ad107);<|MERGE_RESOLUTION|>--- conflicted
+++ resolved
@@ -1054,11 +1054,6 @@
 	/* Release the DMA buffers that were needed only for boot and init */
 	nvkm_gsp_mem_dtor(gsp, &gsp->boot.fw);
 	nvkm_gsp_mem_dtor(gsp, &gsp->libos);
-<<<<<<< HEAD
-	nvkm_gsp_mem_dtor(gsp, &gsp->rmargs);
-	nvkm_gsp_mem_dtor(gsp, &gsp->wpr_meta);
-=======
->>>>>>> 9a8b202f
 
 	return ret;
 }
@@ -2166,11 +2161,8 @@
 
 	r535_gsp_dtor_fws(gsp);
 
-<<<<<<< HEAD
-=======
 	nvkm_gsp_mem_dtor(gsp, &gsp->rmargs);
 	nvkm_gsp_mem_dtor(gsp, &gsp->wpr_meta);
->>>>>>> 9a8b202f
 	nvkm_gsp_mem_dtor(gsp, &gsp->shm.mem);
 	nvkm_gsp_mem_dtor(gsp, &gsp->loginit);
 	nvkm_gsp_mem_dtor(gsp, &gsp->logintr);
