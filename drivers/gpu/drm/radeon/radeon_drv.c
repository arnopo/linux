--- conflicted
+++ resolved
@@ -379,13 +379,6 @@
 static void
 radeon_pci_shutdown(struct pci_dev *pdev)
 {
-<<<<<<< HEAD
-#ifdef CONFIG_PPC64
-	struct drm_device *ddev = pci_get_drvdata(pdev);
-#endif
-
-=======
->>>>>>> 348b80b2
 	/* if we are running in a VM, make sure the device
 	 * torn down properly on reboot/shutdown
 	 */
@@ -393,22 +386,14 @@
 		radeon_pci_remove(pdev);
 
 #ifdef CONFIG_PPC64
-<<<<<<< HEAD
-	/* Some adapters need to be suspended before a
-=======
 	/*
 	 * Some adapters need to be suspended before a
->>>>>>> 348b80b2
 	 * shutdown occurs in order to prevent an error
 	 * during kexec.
 	 * Make this power specific becauase it breaks
 	 * some non-power boards.
 	 */
-<<<<<<< HEAD
-	radeon_suspend_kms(ddev, true, true, false);
-=======
 	radeon_suspend_kms(pci_get_drvdata(pdev), true, true, false);
->>>>>>> 348b80b2
 #endif
 }
 
