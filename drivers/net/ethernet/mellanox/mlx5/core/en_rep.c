--- conflicted
+++ resolved
@@ -41,11 +41,7 @@
 #include <net/ipv6_stubs.h>
 
 #include "eswitch.h"
-<<<<<<< HEAD
-#include "eswitch_offloads_chains.h"
-=======
 #include "esw/chains.h"
->>>>>>> 778fbf41
 #include "en.h"
 #include "en_rep.h"
 #include "en_tc.h"
@@ -164,7 +160,6 @@
 static MLX5E_DECLARE_STATS_GRP_OP_NUM_STATS(vport_rep)
 {
 	return NUM_VPORT_REP_HW_COUNTERS;
-<<<<<<< HEAD
 }
 
 static MLX5E_DECLARE_STATS_GRP_OP_FILL_STRS(vport_rep)
@@ -176,19 +171,6 @@
 	return idx;
 }
 
-=======
-}
-
-static MLX5E_DECLARE_STATS_GRP_OP_FILL_STRS(vport_rep)
-{
-	int i;
-
-	for (i = 0; i < NUM_VPORT_REP_HW_COUNTERS; i++)
-		strcpy(data + (idx++) * ETH_GSTRING_LEN, vport_rep_stats_desc[i].format);
-	return idx;
-}
-
->>>>>>> 778fbf41
 static MLX5E_DECLARE_STATS_GRP_OP_FILL_STATS(vport_rep)
 {
 	int i;
@@ -1313,12 +1295,7 @@
 	case TC_SETUP_CLSFLOWER:
 		memcpy(&tmp, f, sizeof(*f));
 
-<<<<<<< HEAD
-		if (!mlx5_esw_chains_prios_supported(esw) ||
-		    tmp.common.chain_index)
-=======
 		if (!mlx5_esw_chains_prios_supported(esw))
->>>>>>> 778fbf41
 			return -EOPNOTSUPP;
 
 		/* Re-use tc offload path by moving the ft flow to the
