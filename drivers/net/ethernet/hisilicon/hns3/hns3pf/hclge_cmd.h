--- conflicted
+++ resolved
@@ -254,12 +254,9 @@
 
 	/* NCL config command */
 	HCLGE_OPC_QUERY_NCL_CONFIG	= 0x7011,
-<<<<<<< HEAD
-=======
 	/* M7 stats command */
 	HCLGE_OPC_M7_STATS_BD		= 0x7012,
 	HCLGE_OPC_M7_STATS_INFO		= 0x7013,
->>>>>>> 4ff96fb5
 
 	/* SFP command */
 	HCLGE_OPC_GET_SFP_INFO		= 0x7104,
