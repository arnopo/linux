--- conflicted
+++ resolved
@@ -4982,14 +4982,7 @@
 	if (!br_spec)
 		return -EINVAL;
 
-<<<<<<< HEAD
-	nla_for_each_nested(attr, br_spec, rem) {
-		if (nla_type(attr) != IFLA_BRIDGE_MODE)
-			continue;
-
-=======
 	nla_for_each_nested_type(attr, IFLA_BRIDGE_MODE, br_spec, rem) {
->>>>>>> 0c383648
 		mode = nla_get_u16(attr);
 		if (BE3_chip(adapter) && mode == BRIDGE_MODE_VEPA)
 			return -EOPNOTSUPP;
