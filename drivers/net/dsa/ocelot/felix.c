--- conflicted
+++ resolved
@@ -2,10 +2,7 @@
 /* Copyright 2019 NXP Semiconductors
  */
 #include <uapi/linux/if_bridge.h>
-<<<<<<< HEAD
-=======
 #include <soc/mscc/ocelot_vcap.h>
->>>>>>> 778fbf41
 #include <soc/mscc/ocelot_qsys.h>
 #include <soc/mscc/ocelot_sys.h>
 #include <soc/mscc/ocelot_dev.h>
@@ -181,12 +178,7 @@
 	phylink_set(mask, 100baseT_Full);
 	phylink_set(mask, 1000baseT_Full);
 
-<<<<<<< HEAD
-	/* The internal ports that run at 2.5G are overclocked GMII */
-	if (state->interface == PHY_INTERFACE_MODE_GMII ||
-=======
 	if (state->interface == PHY_INTERFACE_MODE_INTERNAL ||
->>>>>>> 778fbf41
 	    state->interface == PHY_INTERFACE_MODE_2500BASEX ||
 	    state->interface == PHY_INTERFACE_MODE_USXGMII) {
 		phylink_set(mask, 2500baseT_Full);
@@ -273,13 +265,9 @@
 static void felix_phylink_mac_link_up(struct dsa_switch *ds, int port,
 				      unsigned int link_an_mode,
 				      phy_interface_t interface,
-<<<<<<< HEAD
-				      struct phy_device *phydev)
-=======
 				      struct phy_device *phydev,
 				      int speed, int duplex,
 				      bool tx_pause, bool rx_pause)
->>>>>>> 778fbf41
 {
 	struct ocelot *ocelot = ds->priv;
 	struct ocelot_port *ocelot_port = ocelot->ports[port];
@@ -536,8 +524,6 @@
 					     OCELOT_TAG_PREFIX_LONG);
 	}
 
-<<<<<<< HEAD
-=======
 	/* Include the CPU port module in the forwarding mask for unknown
 	 * unicast - the hardware default value for ANA_FLOODING_FLD_UNICAST
 	 * excludes BIT(ocelot->num_phys_ports), and so does ocelot_init, since
@@ -548,7 +534,6 @@
 			 ANA_PGID_PGID, PGID_UC);
 
 	ds->mtu_enforcement_ingress = true;
->>>>>>> 778fbf41
 	/* It looks like the MAC/PCS interrupt register - PM0_IEVENT (0x8040)
 	 * isn't instantiated for the Felix PF.
 	 * In-band AN may take a few ms to complete, so we need to poll.
