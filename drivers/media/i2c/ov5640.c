/*
 * Copyright (C) 2011-2013 Freescale Semiconductor, Inc. All Rights Reserved.
 * Copyright (C) 2014-2017 Mentor Graphics Inc.
 *
 * This program is free software; you can redistribute it and/or modify
 * it under the terms of the GNU General Public License as published by
 * the Free Software Foundation; either version 2 of the License, or
 * (at your option) any later version.
 */

#include <linux/clk.h>
#include <linux/clk-provider.h>
#include <linux/clkdev.h>
#include <linux/ctype.h>
#include <linux/delay.h>
#include <linux/device.h>
#include <linux/gpio/consumer.h>
#include <linux/i2c.h>
#include <linux/init.h>
#include <linux/module.h>
#include <linux/of_device.h>
#include <linux/regulator/consumer.h>
#include <linux/slab.h>
#include <linux/types.h>
#include <media/v4l2-async.h>
#include <media/v4l2-ctrls.h>
#include <media/v4l2-device.h>
#include <media/v4l2-fwnode.h>
#include <media/v4l2-subdev.h>

/* min/typical/max system clock (xclk) frequencies */
#define OV5640_XCLK_MIN  6000000
#define OV5640_XCLK_MAX 54000000

#define OV5640_DEFAULT_SLAVE_ID 0x3c

#define OV5640_REG_SYS_RESET02		0x3002
#define OV5640_REG_SYS_CLOCK_ENABLE02	0x3006
#define OV5640_REG_SYS_CTRL0		0x3008
#define OV5640_REG_CHIP_ID		0x300a
#define OV5640_REG_IO_MIPI_CTRL00	0x300e
#define OV5640_REG_PAD_OUTPUT_ENABLE01	0x3017
#define OV5640_REG_PAD_OUTPUT_ENABLE02	0x3018
#define OV5640_REG_PAD_OUTPUT00		0x3019
#define OV5640_REG_SYSTEM_CONTROL1	0x302e
#define OV5640_REG_SC_PLL_CTRL0		0x3034
#define OV5640_REG_SC_PLL_CTRL1		0x3035
#define OV5640_REG_SC_PLL_CTRL2		0x3036
#define OV5640_REG_SC_PLL_CTRL3		0x3037
#define OV5640_REG_SLAVE_ID		0x3100
#define OV5640_REG_SCCB_SYS_CTRL1	0x3103
#define OV5640_REG_SYS_ROOT_DIVIDER	0x3108
#define OV5640_REG_AWB_R_GAIN		0x3400
#define OV5640_REG_AWB_G_GAIN		0x3402
#define OV5640_REG_AWB_B_GAIN		0x3404
#define OV5640_REG_AWB_MANUAL_CTRL	0x3406
#define OV5640_REG_AEC_PK_EXPOSURE_HI	0x3500
#define OV5640_REG_AEC_PK_EXPOSURE_MED	0x3501
#define OV5640_REG_AEC_PK_EXPOSURE_LO	0x3502
#define OV5640_REG_AEC_PK_MANUAL	0x3503
#define OV5640_REG_AEC_PK_REAL_GAIN	0x350a
#define OV5640_REG_AEC_PK_VTS		0x350c
#define OV5640_REG_TIMING_DVPHO		0x3808
#define OV5640_REG_TIMING_DVPVO		0x380a
#define OV5640_REG_TIMING_HTS		0x380c
#define OV5640_REG_TIMING_VTS		0x380e
#define OV5640_REG_TIMING_TC_REG20	0x3820
#define OV5640_REG_TIMING_TC_REG21	0x3821
#define OV5640_REG_DVP_PCLK_DIVIDER	0x3824
#define OV5640_REG_AEC_CTRL00		0x3a00
#define OV5640_REG_AEC_B50_STEP		0x3a08
#define OV5640_REG_AEC_B60_STEP		0x3a0a
#define OV5640_REG_AEC_CTRL0D		0x3a0d
#define OV5640_REG_AEC_CTRL0E		0x3a0e
#define OV5640_REG_AEC_CTRL0F		0x3a0f
#define OV5640_REG_AEC_CTRL10		0x3a10
#define OV5640_REG_AEC_CTRL11		0x3a11
#define OV5640_REG_AEC_CTRL1B		0x3a1b
#define OV5640_REG_AEC_CTRL1E		0x3a1e
#define OV5640_REG_AEC_CTRL1F		0x3a1f
#define OV5640_REG_HZ5060_CTRL00	0x3c00
#define OV5640_REG_HZ5060_CTRL01	0x3c01
#define OV5640_REG_SIGMADELTA_CTRL0C	0x3c0c
#define OV5640_REG_FRAME_CTRL01		0x4202
#define OV5640_REG_FORMAT_CONTROL00	0x4300
#define OV5640_REG_POLARITY_CTRL00	0x4740
#define OV5640_REG_MIPI_CTRL00		0x4800
#define OV5640_REG_DEBUG_MODE		0x4814
#define OV5640_REG_ISP_FORMAT_MUX_CTRL	0x501f
#define OV5640_REG_PRE_ISP_TEST_SET1	0x503d
#define OV5640_REG_SDE_CTRL0		0x5580
#define OV5640_REG_SDE_CTRL1		0x5581
#define OV5640_REG_SDE_CTRL3		0x5583
#define OV5640_REG_SDE_CTRL4		0x5584
#define OV5640_REG_SDE_CTRL5		0x5585
#define OV5640_REG_AVG_READOUT		0x56a1

#define OV5640_SCLK2X_ROOT_DIVIDER_DEFAULT	1
#define OV5640_SCLK_ROOT_DIVIDER_DEFAULT	2

enum ov5640_mode_id {
	OV5640_MODE_QCIF_176_144 = 0,
	OV5640_MODE_QVGA_320_240,
	OV5640_MODE_VGA_640_480,
	OV5640_MODE_NTSC_720_480,
	OV5640_MODE_PAL_720_576,
	OV5640_MODE_XGA_1024_768,
	OV5640_MODE_720P_1280_720,
	OV5640_MODE_1080P_1920_1080,
	OV5640_MODE_QSXGA_2592_1944,
	OV5640_NUM_MODES,
};

enum ov5640_frame_rate {
	OV5640_15_FPS = 0,
	OV5640_30_FPS,
	OV5640_NUM_FRAMERATES,
};

struct ov5640_pixfmt {
	u32 code;
	u32 colorspace;
};

static const struct ov5640_pixfmt ov5640_formats[] = {
	{ MEDIA_BUS_FMT_JPEG_1X8, V4L2_COLORSPACE_JPEG, },
	{ MEDIA_BUS_FMT_UYVY8_2X8, V4L2_COLORSPACE_SRGB, },
	{ MEDIA_BUS_FMT_YUYV8_2X8, V4L2_COLORSPACE_SRGB, },
	{ MEDIA_BUS_FMT_RGB565_2X8_LE, V4L2_COLORSPACE_SRGB, },
	{ MEDIA_BUS_FMT_RGB565_2X8_BE, V4L2_COLORSPACE_SRGB, },
};

/*
 * FIXME: remove this when a subdev API becomes available
 * to set the MIPI CSI-2 virtual channel.
 */
static unsigned int virtual_channel;
module_param(virtual_channel, uint, 0444);
MODULE_PARM_DESC(virtual_channel,
		 "MIPI CSI-2 virtual channel (0..3), default 0");

static const int ov5640_framerates[] = {
	[OV5640_15_FPS] = 15,
	[OV5640_30_FPS] = 30,
};

/* regulator supplies */
static const char * const ov5640_supply_name[] = {
	"DOVDD", /* Digital I/O (1.8V) supply */
	"DVDD",  /* Digital Core (1.5V) supply */
	"AVDD",  /* Analog (2.8V) supply */
};

#define OV5640_NUM_SUPPLIES ARRAY_SIZE(ov5640_supply_name)

/*
 * Image size under 1280 * 960 are SUBSAMPLING
 * Image size upper 1280 * 960 are SCALING
 */
enum ov5640_downsize_mode {
	SUBSAMPLING,
	SCALING,
};

struct reg_value {
	u16 reg_addr;
	u8 val;
	u8 mask;
	u32 delay_ms;
};

struct ov5640_mode_info {
	enum ov5640_mode_id id;
	enum ov5640_downsize_mode dn_mode;
	u32 hact;
	u32 htot;
	u32 vact;
	u32 vtot;
	const struct reg_value *reg_data;
	u32 reg_data_size;
};

struct ov5640_ctrls {
	struct v4l2_ctrl_handler handler;
	struct {
		struct v4l2_ctrl *auto_exp;
		struct v4l2_ctrl *exposure;
	};
	struct {
		struct v4l2_ctrl *auto_wb;
		struct v4l2_ctrl *blue_balance;
		struct v4l2_ctrl *red_balance;
	};
	struct {
		struct v4l2_ctrl *auto_gain;
		struct v4l2_ctrl *gain;
	};
	struct v4l2_ctrl *brightness;
	struct v4l2_ctrl *light_freq;
	struct v4l2_ctrl *saturation;
	struct v4l2_ctrl *contrast;
	struct v4l2_ctrl *hue;
	struct v4l2_ctrl *test_pattern;
	struct v4l2_ctrl *hflip;
	struct v4l2_ctrl *vflip;
};

struct ov5640_dev {
	struct i2c_client *i2c_client;
	struct v4l2_subdev sd;
	struct media_pad pad;
	struct v4l2_fwnode_endpoint ep; /* the parsed DT endpoint info */
	struct clk *xclk; /* system clock to OV5640 */
	u32 xclk_freq;

	struct regulator_bulk_data supplies[OV5640_NUM_SUPPLIES];
	struct gpio_desc *reset_gpio;
	struct gpio_desc *pwdn_gpio;
	bool   upside_down;

	/* lock to protect all members below */
	struct mutex lock;

	int power_count;

	struct v4l2_mbus_framefmt fmt;
	bool pending_fmt_change;

	const struct ov5640_mode_info *current_mode;
	const struct ov5640_mode_info *last_mode;
	enum ov5640_frame_rate current_fr;
	struct v4l2_fract frame_interval;

	struct ov5640_ctrls ctrls;

	u32 prev_sysclk, prev_hts;
	u32 ae_low, ae_high, ae_target;

	bool pending_mode_change;
	bool streaming;
};

static inline struct ov5640_dev *to_ov5640_dev(struct v4l2_subdev *sd)
{
	return container_of(sd, struct ov5640_dev, sd);
}

static inline struct v4l2_subdev *ctrl_to_sd(struct v4l2_ctrl *ctrl)
{
	return &container_of(ctrl->handler, struct ov5640_dev,
			     ctrls.handler)->sd;
}

/*
 * FIXME: all of these register tables are likely filled with
 * entries that set the register to their power-on default values,
 * and which are otherwise not touched by this driver. Those entries
 * should be identified and removed to speed register load time
 * over i2c.
 */
/* YUV422 UYVY VGA@30fps */
static const struct reg_value ov5640_init_setting_30fps_VGA[] = {
	{0x3103, 0x11, 0, 0}, {0x3008, 0x82, 0, 5}, {0x3008, 0x42, 0, 0},
	{0x3103, 0x03, 0, 0}, {0x3017, 0x00, 0, 0}, {0x3018, 0x00, 0, 0},
	{0x3034, 0x18, 0, 0},
	{0x3630, 0x36, 0, 0},
	{0x3631, 0x0e, 0, 0}, {0x3632, 0xe2, 0, 0}, {0x3633, 0x12, 0, 0},
	{0x3621, 0xe0, 0, 0}, {0x3704, 0xa0, 0, 0}, {0x3703, 0x5a, 0, 0},
	{0x3715, 0x78, 0, 0}, {0x3717, 0x01, 0, 0}, {0x370b, 0x60, 0, 0},
	{0x3705, 0x1a, 0, 0}, {0x3905, 0x02, 0, 0}, {0x3906, 0x10, 0, 0},
	{0x3901, 0x0a, 0, 0}, {0x3731, 0x12, 0, 0}, {0x3600, 0x08, 0, 0},
	{0x3601, 0x33, 0, 0}, {0x302d, 0x60, 0, 0}, {0x3620, 0x52, 0, 0},
	{0x371b, 0x20, 0, 0}, {0x471c, 0x50, 0, 0}, {0x3a13, 0x43, 0, 0},
	{0x3a18, 0x00, 0, 0}, {0x3a19, 0xf8, 0, 0}, {0x3635, 0x13, 0, 0},
	{0x3636, 0x03, 0, 0}, {0x3634, 0x40, 0, 0}, {0x3622, 0x01, 0, 0},
	{0x3c01, 0xa4, 0, 0}, {0x3c04, 0x28, 0, 0}, {0x3c05, 0x98, 0, 0},
	{0x3c06, 0x00, 0, 0}, {0x3c07, 0x08, 0, 0}, {0x3c08, 0x00, 0, 0},
	{0x3c09, 0x1c, 0, 0}, {0x3c0a, 0x9c, 0, 0}, {0x3c0b, 0x40, 0, 0},
	{0x3820, 0x41, 0, 0}, {0x3821, 0x07, 0, 0}, {0x3814, 0x31, 0, 0},
	{0x3815, 0x31, 0, 0}, {0x3800, 0x00, 0, 0}, {0x3801, 0x00, 0, 0},
	{0x3802, 0x00, 0, 0}, {0x3803, 0x04, 0, 0}, {0x3804, 0x0a, 0, 0},
	{0x3805, 0x3f, 0, 0}, {0x3806, 0x07, 0, 0}, {0x3807, 0x9b, 0, 0},
	{0x3810, 0x00, 0, 0},
	{0x3811, 0x10, 0, 0}, {0x3812, 0x00, 0, 0}, {0x3813, 0x06, 0, 0},
	{0x3618, 0x00, 0, 0}, {0x3612, 0x29, 0, 0}, {0x3708, 0x64, 0, 0},
	{0x3709, 0x52, 0, 0}, {0x370c, 0x03, 0, 0}, {0x3a02, 0x03, 0, 0},
	{0x3a03, 0xd8, 0, 0}, {0x3a08, 0x01, 0, 0}, {0x3a09, 0x27, 0, 0},
	{0x3a0a, 0x00, 0, 0}, {0x3a0b, 0xf6, 0, 0}, {0x3a0e, 0x03, 0, 0},
	{0x3a0d, 0x04, 0, 0}, {0x3a14, 0x03, 0, 0}, {0x3a15, 0xd8, 0, 0},
	{0x4001, 0x02, 0, 0}, {0x4004, 0x02, 0, 0}, {0x3000, 0x00, 0, 0},
	{0x3002, 0x1c, 0, 0}, {0x3004, 0xff, 0, 0}, {0x3006, 0xc3, 0, 0},
	{0x302e, 0x08, 0, 0}, {0x4300, 0x3f, 0, 0},
	{0x501f, 0x00, 0, 0}, {0x4713, 0x03, 0, 0}, {0x4407, 0x04, 0, 0},
	{0x440e, 0x00, 0, 0}, {0x460b, 0x35, 0, 0}, {0x460c, 0x22, 0, 0},
	{0x4837, 0x0a, 0, 0}, {0x3824, 0x02, 0, 0},
	{0x5000, 0xa7, 0, 0}, {0x5001, 0xa3, 0, 0}, {0x5180, 0xff, 0, 0},
	{0x5181, 0xf2, 0, 0}, {0x5182, 0x00, 0, 0}, {0x5183, 0x14, 0, 0},
	{0x5184, 0x25, 0, 0}, {0x5185, 0x24, 0, 0}, {0x5186, 0x09, 0, 0},
	{0x5187, 0x09, 0, 0}, {0x5188, 0x09, 0, 0}, {0x5189, 0x88, 0, 0},
	{0x518a, 0x54, 0, 0}, {0x518b, 0xee, 0, 0}, {0x518c, 0xb2, 0, 0},
	{0x518d, 0x50, 0, 0}, {0x518e, 0x34, 0, 0}, {0x518f, 0x6b, 0, 0},
	{0x5190, 0x46, 0, 0}, {0x5191, 0xf8, 0, 0}, {0x5192, 0x04, 0, 0},
	{0x5193, 0x70, 0, 0}, {0x5194, 0xf0, 0, 0}, {0x5195, 0xf0, 0, 0},
	{0x5196, 0x03, 0, 0}, {0x5197, 0x01, 0, 0}, {0x5198, 0x04, 0, 0},
	{0x5199, 0x6c, 0, 0}, {0x519a, 0x04, 0, 0}, {0x519b, 0x00, 0, 0},
	{0x519c, 0x09, 0, 0}, {0x519d, 0x2b, 0, 0}, {0x519e, 0x38, 0, 0},
	{0x5381, 0x1e, 0, 0}, {0x5382, 0x5b, 0, 0}, {0x5383, 0x08, 0, 0},
	{0x5384, 0x0a, 0, 0}, {0x5385, 0x7e, 0, 0}, {0x5386, 0x88, 0, 0},
	{0x5387, 0x7c, 0, 0}, {0x5388, 0x6c, 0, 0}, {0x5389, 0x10, 0, 0},
	{0x538a, 0x01, 0, 0}, {0x538b, 0x98, 0, 0}, {0x5300, 0x08, 0, 0},
	{0x5301, 0x30, 0, 0}, {0x5302, 0x10, 0, 0}, {0x5303, 0x00, 0, 0},
	{0x5304, 0x08, 0, 0}, {0x5305, 0x30, 0, 0}, {0x5306, 0x08, 0, 0},
	{0x5307, 0x16, 0, 0}, {0x5309, 0x08, 0, 0}, {0x530a, 0x30, 0, 0},
	{0x530b, 0x04, 0, 0}, {0x530c, 0x06, 0, 0}, {0x5480, 0x01, 0, 0},
	{0x5481, 0x08, 0, 0}, {0x5482, 0x14, 0, 0}, {0x5483, 0x28, 0, 0},
	{0x5484, 0x51, 0, 0}, {0x5485, 0x65, 0, 0}, {0x5486, 0x71, 0, 0},
	{0x5487, 0x7d, 0, 0}, {0x5488, 0x87, 0, 0}, {0x5489, 0x91, 0, 0},
	{0x548a, 0x9a, 0, 0}, {0x548b, 0xaa, 0, 0}, {0x548c, 0xb8, 0, 0},
	{0x548d, 0xcd, 0, 0}, {0x548e, 0xdd, 0, 0}, {0x548f, 0xea, 0, 0},
	{0x5490, 0x1d, 0, 0}, {0x5580, 0x02, 0, 0}, {0x5583, 0x40, 0, 0},
	{0x5584, 0x10, 0, 0}, {0x5589, 0x10, 0, 0}, {0x558a, 0x00, 0, 0},
	{0x558b, 0xf8, 0, 0}, {0x5800, 0x23, 0, 0}, {0x5801, 0x14, 0, 0},
	{0x5802, 0x0f, 0, 0}, {0x5803, 0x0f, 0, 0}, {0x5804, 0x12, 0, 0},
	{0x5805, 0x26, 0, 0}, {0x5806, 0x0c, 0, 0}, {0x5807, 0x08, 0, 0},
	{0x5808, 0x05, 0, 0}, {0x5809, 0x05, 0, 0}, {0x580a, 0x08, 0, 0},
	{0x580b, 0x0d, 0, 0}, {0x580c, 0x08, 0, 0}, {0x580d, 0x03, 0, 0},
	{0x580e, 0x00, 0, 0}, {0x580f, 0x00, 0, 0}, {0x5810, 0x03, 0, 0},
	{0x5811, 0x09, 0, 0}, {0x5812, 0x07, 0, 0}, {0x5813, 0x03, 0, 0},
	{0x5814, 0x00, 0, 0}, {0x5815, 0x01, 0, 0}, {0x5816, 0x03, 0, 0},
	{0x5817, 0x08, 0, 0}, {0x5818, 0x0d, 0, 0}, {0x5819, 0x08, 0, 0},
	{0x581a, 0x05, 0, 0}, {0x581b, 0x06, 0, 0}, {0x581c, 0x08, 0, 0},
	{0x581d, 0x0e, 0, 0}, {0x581e, 0x29, 0, 0}, {0x581f, 0x17, 0, 0},
	{0x5820, 0x11, 0, 0}, {0x5821, 0x11, 0, 0}, {0x5822, 0x15, 0, 0},
	{0x5823, 0x28, 0, 0}, {0x5824, 0x46, 0, 0}, {0x5825, 0x26, 0, 0},
	{0x5826, 0x08, 0, 0}, {0x5827, 0x26, 0, 0}, {0x5828, 0x64, 0, 0},
	{0x5829, 0x26, 0, 0}, {0x582a, 0x24, 0, 0}, {0x582b, 0x22, 0, 0},
	{0x582c, 0x24, 0, 0}, {0x582d, 0x24, 0, 0}, {0x582e, 0x06, 0, 0},
	{0x582f, 0x22, 0, 0}, {0x5830, 0x40, 0, 0}, {0x5831, 0x42, 0, 0},
	{0x5832, 0x24, 0, 0}, {0x5833, 0x26, 0, 0}, {0x5834, 0x24, 0, 0},
	{0x5835, 0x22, 0, 0}, {0x5836, 0x22, 0, 0}, {0x5837, 0x26, 0, 0},
	{0x5838, 0x44, 0, 0}, {0x5839, 0x24, 0, 0}, {0x583a, 0x26, 0, 0},
	{0x583b, 0x28, 0, 0}, {0x583c, 0x42, 0, 0}, {0x583d, 0xce, 0, 0},
	{0x5025, 0x00, 0, 0}, {0x3a0f, 0x30, 0, 0}, {0x3a10, 0x28, 0, 0},
	{0x3a1b, 0x30, 0, 0}, {0x3a1e, 0x26, 0, 0}, {0x3a11, 0x60, 0, 0},
	{0x3a1f, 0x14, 0, 0}, {0x3008, 0x02, 0, 0}, {0x3c00, 0x04, 0, 300},
};

static const struct reg_value ov5640_setting_VGA_640_480[] = {
	{0x3c07, 0x08, 0, 0},
	{0x3c09, 0x1c, 0, 0}, {0x3c0a, 0x9c, 0, 0}, {0x3c0b, 0x40, 0, 0},
	{0x3814, 0x31, 0, 0},
	{0x3815, 0x31, 0, 0}, {0x3800, 0x00, 0, 0}, {0x3801, 0x00, 0, 0},
	{0x3802, 0x00, 0, 0}, {0x3803, 0x04, 0, 0}, {0x3804, 0x0a, 0, 0},
	{0x3805, 0x3f, 0, 0}, {0x3806, 0x07, 0, 0}, {0x3807, 0x9b, 0, 0},
	{0x3810, 0x00, 0, 0},
	{0x3811, 0x10, 0, 0}, {0x3812, 0x00, 0, 0}, {0x3813, 0x06, 0, 0},
	{0x3618, 0x00, 0, 0}, {0x3612, 0x29, 0, 0}, {0x3708, 0x64, 0, 0},
	{0x3709, 0x52, 0, 0}, {0x370c, 0x03, 0, 0}, {0x3a02, 0x03, 0, 0},
	{0x3a03, 0xd8, 0, 0}, {0x3a08, 0x01, 0, 0}, {0x3a09, 0x27, 0, 0},
	{0x3a0a, 0x00, 0, 0}, {0x3a0b, 0xf6, 0, 0}, {0x3a0e, 0x03, 0, 0},
	{0x3a0d, 0x04, 0, 0}, {0x3a14, 0x03, 0, 0}, {0x3a15, 0xd8, 0, 0},
	{0x4001, 0x02, 0, 0}, {0x4004, 0x02, 0, 0}, {0x4713, 0x03, 0, 0},
	{0x4407, 0x04, 0, 0},
	{0x5001, 0xa3, 0, 0},
};

static const struct reg_value ov5640_setting_XGA_1024_768[] = {
	{0x3c07, 0x08, 0, 0},
	{0x3c09, 0x1c, 0, 0}, {0x3c0a, 0x9c, 0, 0}, {0x3c0b, 0x40, 0, 0},
	{0x3814, 0x31, 0, 0},
	{0x3815, 0x31, 0, 0}, {0x3800, 0x00, 0, 0}, {0x3801, 0x00, 0, 0},
	{0x3802, 0x00, 0, 0}, {0x3803, 0x04, 0, 0}, {0x3804, 0x0a, 0, 0},
	{0x3805, 0x3f, 0, 0}, {0x3806, 0x07, 0, 0}, {0x3807, 0x9b, 0, 0},
	{0x3810, 0x00, 0, 0},
	{0x3811, 0x10, 0, 0}, {0x3812, 0x00, 0, 0}, {0x3813, 0x06, 0, 0},
	{0x3618, 0x00, 0, 0}, {0x3612, 0x29, 0, 0}, {0x3708, 0x64, 0, 0},
	{0x3709, 0x52, 0, 0}, {0x370c, 0x03, 0, 0}, {0x3a02, 0x03, 0, 0},
	{0x3a03, 0xd8, 0, 0}, {0x3a08, 0x01, 0, 0}, {0x3a09, 0x27, 0, 0},
	{0x3a0a, 0x00, 0, 0}, {0x3a0b, 0xf6, 0, 0}, {0x3a0e, 0x03, 0, 0},
	{0x3a0d, 0x04, 0, 0}, {0x3a14, 0x03, 0, 0}, {0x3a15, 0xd8, 0, 0},
	{0x4001, 0x02, 0, 0}, {0x4004, 0x02, 0, 0}, {0x4713, 0x03, 0, 0},
	{0x4407, 0x04, 0, 0}, {0x5001, 0xa3, 0, 0},
};

static const struct reg_value ov5640_setting_QVGA_320_240[] = {
	{0x3c07, 0x08, 0, 0},
	{0x3c09, 0x1c, 0, 0}, {0x3c0a, 0x9c, 0, 0}, {0x3c0b, 0x40, 0, 0},
	{0x3814, 0x31, 0, 0},
	{0x3815, 0x31, 0, 0}, {0x3800, 0x00, 0, 0}, {0x3801, 0x00, 0, 0},
	{0x3802, 0x00, 0, 0}, {0x3803, 0x04, 0, 0}, {0x3804, 0x0a, 0, 0},
	{0x3805, 0x3f, 0, 0}, {0x3806, 0x07, 0, 0}, {0x3807, 0x9b, 0, 0},
	{0x3810, 0x00, 0, 0},
	{0x3811, 0x10, 0, 0}, {0x3812, 0x00, 0, 0}, {0x3813, 0x06, 0, 0},
	{0x3618, 0x00, 0, 0}, {0x3612, 0x29, 0, 0}, {0x3708, 0x64, 0, 0},
	{0x3709, 0x52, 0, 0}, {0x370c, 0x03, 0, 0}, {0x3a02, 0x03, 0, 0},
	{0x3a03, 0xd8, 0, 0}, {0x3a08, 0x01, 0, 0}, {0x3a09, 0x27, 0, 0},
	{0x3a0a, 0x00, 0, 0}, {0x3a0b, 0xf6, 0, 0}, {0x3a0e, 0x03, 0, 0},
	{0x3a0d, 0x04, 0, 0}, {0x3a14, 0x03, 0, 0}, {0x3a15, 0xd8, 0, 0},
	{0x4001, 0x02, 0, 0}, {0x4004, 0x02, 0, 0}, {0x4713, 0x03, 0, 0},
	{0x4407, 0x04, 0, 0}, {0x5001, 0xa3, 0, 0},
};

static const struct reg_value ov5640_setting_QCIF_176_144[] = {
	{0x3c07, 0x08, 0, 0},
	{0x3c09, 0x1c, 0, 0}, {0x3c0a, 0x9c, 0, 0}, {0x3c0b, 0x40, 0, 0},
	{0x3814, 0x31, 0, 0},
	{0x3815, 0x31, 0, 0}, {0x3800, 0x00, 0, 0}, {0x3801, 0x00, 0, 0},
	{0x3802, 0x00, 0, 0}, {0x3803, 0x04, 0, 0}, {0x3804, 0x0a, 0, 0},
	{0x3805, 0x3f, 0, 0}, {0x3806, 0x07, 0, 0}, {0x3807, 0x9b, 0, 0},
	{0x3810, 0x00, 0, 0},
	{0x3811, 0x10, 0, 0}, {0x3812, 0x00, 0, 0}, {0x3813, 0x06, 0, 0},
	{0x3618, 0x00, 0, 0}, {0x3612, 0x29, 0, 0}, {0x3708, 0x64, 0, 0},
	{0x3709, 0x52, 0, 0}, {0x370c, 0x03, 0, 0}, {0x3a02, 0x03, 0, 0},
	{0x3a03, 0xd8, 0, 0}, {0x3a08, 0x01, 0, 0}, {0x3a09, 0x27, 0, 0},
	{0x3a0a, 0x00, 0, 0}, {0x3a0b, 0xf6, 0, 0}, {0x3a0e, 0x03, 0, 0},
	{0x3a0d, 0x04, 0, 0}, {0x3a14, 0x03, 0, 0}, {0x3a15, 0xd8, 0, 0},
	{0x4001, 0x02, 0, 0}, {0x4004, 0x02, 0, 0}, {0x4713, 0x03, 0, 0},
	{0x4407, 0x04, 0, 0}, {0x5001, 0xa3, 0, 0},
};

static const struct reg_value ov5640_setting_NTSC_720_480[] = {
	{0x3c07, 0x08, 0, 0},
	{0x3c09, 0x1c, 0, 0}, {0x3c0a, 0x9c, 0, 0}, {0x3c0b, 0x40, 0, 0},
	{0x3814, 0x31, 0, 0},
	{0x3815, 0x31, 0, 0}, {0x3800, 0x00, 0, 0}, {0x3801, 0x00, 0, 0},
	{0x3802, 0x00, 0, 0}, {0x3803, 0x04, 0, 0}, {0x3804, 0x0a, 0, 0},
	{0x3805, 0x3f, 0, 0}, {0x3806, 0x07, 0, 0}, {0x3807, 0x9b, 0, 0},
	{0x3810, 0x00, 0, 0},
	{0x3811, 0x10, 0, 0}, {0x3812, 0x00, 0, 0}, {0x3813, 0x3c, 0, 0},
	{0x3618, 0x00, 0, 0}, {0x3612, 0x29, 0, 0}, {0x3708, 0x64, 0, 0},
	{0x3709, 0x52, 0, 0}, {0x370c, 0x03, 0, 0}, {0x3a02, 0x03, 0, 0},
	{0x3a03, 0xd8, 0, 0}, {0x3a08, 0x01, 0, 0}, {0x3a09, 0x27, 0, 0},
	{0x3a0a, 0x00, 0, 0}, {0x3a0b, 0xf6, 0, 0}, {0x3a0e, 0x03, 0, 0},
	{0x3a0d, 0x04, 0, 0}, {0x3a14, 0x03, 0, 0}, {0x3a15, 0xd8, 0, 0},
	{0x4001, 0x02, 0, 0}, {0x4004, 0x02, 0, 0}, {0x4713, 0x03, 0, 0},
	{0x4407, 0x04, 0, 0}, {0x5001, 0xa3, 0, 0},
};

static const struct reg_value ov5640_setting_PAL_720_576[] = {
	{0x3c07, 0x08, 0, 0},
	{0x3c09, 0x1c, 0, 0}, {0x3c0a, 0x9c, 0, 0}, {0x3c0b, 0x40, 0, 0},
	{0x3814, 0x31, 0, 0},
	{0x3815, 0x31, 0, 0}, {0x3800, 0x00, 0, 0}, {0x3801, 0x00, 0, 0},
	{0x3802, 0x00, 0, 0}, {0x3803, 0x04, 0, 0}, {0x3804, 0x0a, 0, 0},
	{0x3805, 0x3f, 0, 0}, {0x3806, 0x07, 0, 0}, {0x3807, 0x9b, 0, 0},
	{0x3810, 0x00, 0, 0},
	{0x3811, 0x38, 0, 0}, {0x3812, 0x00, 0, 0}, {0x3813, 0x06, 0, 0},
	{0x3618, 0x00, 0, 0}, {0x3612, 0x29, 0, 0}, {0x3708, 0x64, 0, 0},
	{0x3709, 0x52, 0, 0}, {0x370c, 0x03, 0, 0}, {0x3a02, 0x03, 0, 0},
	{0x3a03, 0xd8, 0, 0}, {0x3a08, 0x01, 0, 0}, {0x3a09, 0x27, 0, 0},
	{0x3a0a, 0x00, 0, 0}, {0x3a0b, 0xf6, 0, 0}, {0x3a0e, 0x03, 0, 0},
	{0x3a0d, 0x04, 0, 0}, {0x3a14, 0x03, 0, 0}, {0x3a15, 0xd8, 0, 0},
	{0x4001, 0x02, 0, 0}, {0x4004, 0x02, 0, 0}, {0x4713, 0x03, 0, 0},
	{0x4407, 0x04, 0, 0}, {0x5001, 0xa3, 0, 0},
};

static const struct reg_value ov5640_setting_720P_1280_720[] = {
	{0x3c07, 0x07, 0, 0},
	{0x3c09, 0x1c, 0, 0}, {0x3c0a, 0x9c, 0, 0}, {0x3c0b, 0x40, 0, 0},
	{0x3814, 0x31, 0, 0},
	{0x3815, 0x31, 0, 0}, {0x3800, 0x00, 0, 0}, {0x3801, 0x00, 0, 0},
	{0x3802, 0x00, 0, 0}, {0x3803, 0xfa, 0, 0}, {0x3804, 0x0a, 0, 0},
	{0x3805, 0x3f, 0, 0}, {0x3806, 0x06, 0, 0}, {0x3807, 0xa9, 0, 0},
	{0x3810, 0x00, 0, 0},
	{0x3811, 0x10, 0, 0}, {0x3812, 0x00, 0, 0}, {0x3813, 0x04, 0, 0},
	{0x3618, 0x00, 0, 0}, {0x3612, 0x29, 0, 0}, {0x3708, 0x64, 0, 0},
	{0x3709, 0x52, 0, 0}, {0x370c, 0x03, 0, 0}, {0x3a02, 0x02, 0, 0},
	{0x3a03, 0xe4, 0, 0}, {0x3a08, 0x01, 0, 0}, {0x3a09, 0xbc, 0, 0},
	{0x3a0a, 0x01, 0, 0}, {0x3a0b, 0x72, 0, 0}, {0x3a0e, 0x01, 0, 0},
	{0x3a0d, 0x02, 0, 0}, {0x3a14, 0x02, 0, 0}, {0x3a15, 0xe4, 0, 0},
	{0x4001, 0x02, 0, 0}, {0x4004, 0x02, 0, 0}, {0x4713, 0x03, 0, 0},
	{0x4407, 0x04, 0, 0}, {0x5001, 0xa3, 0, 0},
};

static const struct reg_value ov5640_setting_1080P_1920_1080[] = {
	{0x3008, 0x42, 0, 0},
	{0x3c07, 0x08, 0, 0},
	{0x3c09, 0x1c, 0, 0}, {0x3c0a, 0x9c, 0, 0}, {0x3c0b, 0x40, 0, 0},
	{0x3814, 0x11, 0, 0},
	{0x3815, 0x11, 0, 0}, {0x3800, 0x00, 0, 0}, {0x3801, 0x00, 0, 0},
	{0x3802, 0x00, 0, 0}, {0x3803, 0x00, 0, 0}, {0x3804, 0x0a, 0, 0},
	{0x3805, 0x3f, 0, 0}, {0x3806, 0x07, 0, 0}, {0x3807, 0x9f, 0, 0},
	{0x3810, 0x00, 0, 0},
	{0x3811, 0x10, 0, 0}, {0x3812, 0x00, 0, 0}, {0x3813, 0x04, 0, 0},
	{0x3618, 0x04, 0, 0}, {0x3612, 0x29, 0, 0}, {0x3708, 0x21, 0, 0},
	{0x3709, 0x12, 0, 0}, {0x370c, 0x00, 0, 0}, {0x3a02, 0x03, 0, 0},
	{0x3a03, 0xd8, 0, 0}, {0x3a08, 0x01, 0, 0}, {0x3a09, 0x27, 0, 0},
	{0x3a0a, 0x00, 0, 0}, {0x3a0b, 0xf6, 0, 0}, {0x3a0e, 0x03, 0, 0},
	{0x3a0d, 0x04, 0, 0}, {0x3a14, 0x03, 0, 0}, {0x3a15, 0xd8, 0, 0},
	{0x4001, 0x02, 0, 0}, {0x4004, 0x06, 0, 0}, {0x4713, 0x03, 0, 0},
	{0x4407, 0x04, 0, 0},
	{0x5001, 0x83, 0, 0},
	{0x3c07, 0x07, 0, 0}, {0x3c08, 0x00, 0, 0},
	{0x3c09, 0x1c, 0, 0}, {0x3c0a, 0x9c, 0, 0}, {0x3c0b, 0x40, 0, 0},
	{0x3800, 0x01, 0, 0}, {0x3801, 0x50, 0, 0}, {0x3802, 0x01, 0, 0},
	{0x3803, 0xb2, 0, 0}, {0x3804, 0x08, 0, 0}, {0x3805, 0xef, 0, 0},
	{0x3806, 0x05, 0, 0}, {0x3807, 0xf1, 0, 0},
	{0x3612, 0x2b, 0, 0}, {0x3708, 0x64, 0, 0},
	{0x3a02, 0x04, 0, 0}, {0x3a03, 0x60, 0, 0}, {0x3a08, 0x01, 0, 0},
	{0x3a09, 0x50, 0, 0}, {0x3a0a, 0x01, 0, 0}, {0x3a0b, 0x18, 0, 0},
	{0x3a0e, 0x03, 0, 0}, {0x3a0d, 0x04, 0, 0}, {0x3a14, 0x04, 0, 0},
	{0x3a15, 0x60, 0, 0}, {0x4713, 0x02, 0, 0}, {0x4407, 0x04, 0, 0},
	{0x4005, 0x1a, 0, 0}, {0x3008, 0x02, 0, 0}, {0x3503, 0, 0, 0},
};

static const struct reg_value ov5640_setting_QSXGA_2592_1944[] = {
	{0x3c07, 0x08, 0, 0},
	{0x3c09, 0x1c, 0, 0}, {0x3c0a, 0x9c, 0, 0}, {0x3c0b, 0x40, 0, 0},
	{0x3814, 0x11, 0, 0},
	{0x3815, 0x11, 0, 0}, {0x3800, 0x00, 0, 0}, {0x3801, 0x00, 0, 0},
	{0x3802, 0x00, 0, 0}, {0x3803, 0x00, 0, 0}, {0x3804, 0x0a, 0, 0},
	{0x3805, 0x3f, 0, 0}, {0x3806, 0x07, 0, 0}, {0x3807, 0x9f, 0, 0},
	{0x3810, 0x00, 0, 0},
	{0x3811, 0x10, 0, 0}, {0x3812, 0x00, 0, 0}, {0x3813, 0x04, 0, 0},
	{0x3618, 0x04, 0, 0}, {0x3612, 0x29, 0, 0}, {0x3708, 0x21, 0, 0},
	{0x3709, 0x12, 0, 0}, {0x370c, 0x00, 0, 0}, {0x3a02, 0x03, 0, 0},
	{0x3a03, 0xd8, 0, 0}, {0x3a08, 0x01, 0, 0}, {0x3a09, 0x27, 0, 0},
	{0x3a0a, 0x00, 0, 0}, {0x3a0b, 0xf6, 0, 0}, {0x3a0e, 0x03, 0, 0},
	{0x3a0d, 0x04, 0, 0}, {0x3a14, 0x03, 0, 0}, {0x3a15, 0xd8, 0, 0},
	{0x4001, 0x02, 0, 0}, {0x4004, 0x06, 0, 0}, {0x4713, 0x03, 0, 0},
	{0x4407, 0x04, 0, 0},
	{0x5001, 0x83, 0, 70},
};

/* power-on sensor init reg table */
static const struct ov5640_mode_info ov5640_mode_init_data = {
	0, SUBSAMPLING, 640, 1896, 480, 984,
	ov5640_init_setting_30fps_VGA,
	ARRAY_SIZE(ov5640_init_setting_30fps_VGA),
};

static const struct ov5640_mode_info
ov5640_mode_data[OV5640_NUM_MODES] = {
	{OV5640_MODE_QCIF_176_144, SUBSAMPLING,
	 176, 1896, 144, 984,
	 ov5640_setting_QCIF_176_144,
	 ARRAY_SIZE(ov5640_setting_QCIF_176_144)},
	{OV5640_MODE_QVGA_320_240, SUBSAMPLING,
	 320, 1896, 240, 984,
	 ov5640_setting_QVGA_320_240,
	 ARRAY_SIZE(ov5640_setting_QVGA_320_240)},
	{OV5640_MODE_VGA_640_480, SUBSAMPLING,
	 640, 1896, 480, 1080,
	 ov5640_setting_VGA_640_480,
	 ARRAY_SIZE(ov5640_setting_VGA_640_480)},
	{OV5640_MODE_NTSC_720_480, SUBSAMPLING,
	 720, 1896, 480, 984,
	 ov5640_setting_NTSC_720_480,
	 ARRAY_SIZE(ov5640_setting_NTSC_720_480)},
	{OV5640_MODE_PAL_720_576, SUBSAMPLING,
	 720, 1896, 576, 984,
	 ov5640_setting_PAL_720_576,
	 ARRAY_SIZE(ov5640_setting_PAL_720_576)},
	{OV5640_MODE_XGA_1024_768, SUBSAMPLING,
	 1024, 1896, 768, 1080,
	 ov5640_setting_XGA_1024_768,
	 ARRAY_SIZE(ov5640_setting_XGA_1024_768)},
	{OV5640_MODE_720P_1280_720, SUBSAMPLING,
	 1280, 1892, 720, 740,
	 ov5640_setting_720P_1280_720,
	 ARRAY_SIZE(ov5640_setting_720P_1280_720)},
	{OV5640_MODE_1080P_1920_1080, SCALING,
	 1920, 2500, 1080, 1120,
	 ov5640_setting_1080P_1920_1080,
	 ARRAY_SIZE(ov5640_setting_1080P_1920_1080)},
	{OV5640_MODE_QSXGA_2592_1944, SCALING,
	 2592, 2844, 1944, 1968,
	 ov5640_setting_QSXGA_2592_1944,
	 ARRAY_SIZE(ov5640_setting_QSXGA_2592_1944)},
};

static int ov5640_init_slave_id(struct ov5640_dev *sensor)
{
	struct i2c_client *client = sensor->i2c_client;
	struct i2c_msg msg;
	u8 buf[3];
	int ret;

	if (client->addr == OV5640_DEFAULT_SLAVE_ID)
		return 0;

	buf[0] = OV5640_REG_SLAVE_ID >> 8;
	buf[1] = OV5640_REG_SLAVE_ID & 0xff;
	buf[2] = client->addr << 1;

	msg.addr = OV5640_DEFAULT_SLAVE_ID;
	msg.flags = 0;
	msg.buf = buf;
	msg.len = sizeof(buf);

	ret = i2c_transfer(client->adapter, &msg, 1);
	if (ret < 0) {
		dev_err(&client->dev, "%s: failed with %d\n", __func__, ret);
		return ret;
	}

	return 0;
}

static int ov5640_write_reg(struct ov5640_dev *sensor, u16 reg, u8 val)
{
	struct i2c_client *client = sensor->i2c_client;
	struct i2c_msg msg;
	u8 buf[3];
	int ret;

	buf[0] = reg >> 8;
	buf[1] = reg & 0xff;
	buf[2] = val;

	msg.addr = client->addr;
	msg.flags = client->flags;
	msg.buf = buf;
	msg.len = sizeof(buf);

	ret = i2c_transfer(client->adapter, &msg, 1);
	if (ret < 0) {
		dev_err(&client->dev, "%s: error: reg=%x, val=%x\n",
			__func__, reg, val);
		return ret;
	}

	return 0;
}

static int ov5640_read_reg(struct ov5640_dev *sensor, u16 reg, u8 *val)
{
	struct i2c_client *client = sensor->i2c_client;
	struct i2c_msg msg[2];
	u8 buf[2];
	int ret;

	buf[0] = reg >> 8;
	buf[1] = reg & 0xff;

	msg[0].addr = client->addr;
	msg[0].flags = client->flags;
	msg[0].buf = buf;
	msg[0].len = sizeof(buf);

	msg[1].addr = client->addr;
	msg[1].flags = client->flags | I2C_M_RD;
	msg[1].buf = buf;
	msg[1].len = 1;

	ret = i2c_transfer(client->adapter, msg, 2);
	if (ret < 0) {
		dev_err(&client->dev, "%s: error: reg=%x\n",
			__func__, reg);
		return ret;
	}

	*val = buf[0];
	return 0;
}

static int ov5640_read_reg16(struct ov5640_dev *sensor, u16 reg, u16 *val)
{
	u8 hi, lo;
	int ret;

	ret = ov5640_read_reg(sensor, reg, &hi);
	if (ret)
		return ret;
	ret = ov5640_read_reg(sensor, reg + 1, &lo);
	if (ret)
		return ret;

	*val = ((u16)hi << 8) | (u16)lo;
	return 0;
}

static int ov5640_write_reg16(struct ov5640_dev *sensor, u16 reg, u16 val)
{
	int ret;

	ret = ov5640_write_reg(sensor, reg, val >> 8);
	if (ret)
		return ret;

	return ov5640_write_reg(sensor, reg + 1, val & 0xff);
}

static int ov5640_mod_reg(struct ov5640_dev *sensor, u16 reg,
			  u8 mask, u8 val)
{
	u8 readval;
	int ret;

	ret = ov5640_read_reg(sensor, reg, &readval);
	if (ret)
		return ret;

	readval &= ~mask;
	val &= mask;
	val |= readval;

	return ov5640_write_reg(sensor, reg, val);
}

static int ov5640_set_timings(struct ov5640_dev *sensor,
			      const struct ov5640_mode_info *mode)
{
	int ret;

	ret = ov5640_write_reg16(sensor, OV5640_REG_TIMING_DVPHO, mode->hact);
	if (ret < 0)
		return ret;

	ret = ov5640_write_reg16(sensor, OV5640_REG_TIMING_DVPVO, mode->vact);
	if (ret < 0)
		return ret;

	ret = ov5640_write_reg16(sensor, OV5640_REG_TIMING_HTS, mode->htot);
	if (ret < 0)
		return ret;

	return ov5640_write_reg16(sensor, OV5640_REG_TIMING_VTS, mode->vtot);
}

/*
 * After spending way too much time trying the various combinations, I
 * believe the clock tree is as follows:
 *
 *   +--------------+
 *   |  Oscillator  |
 *   +------+-------+
 *          |
 *   +------+-------+
 *   | System clock | - reg 0x3035, bits 4-7
 *   +------+-------+
 *          |
 *   +------+-------+ - reg 0x3036, for the multiplier
 *   |     PLL      | - reg 0x3037, bits 4 for the root divider
 *   +------+-------+ - reg 0x3037, bits 0-3 for the pre-divider
 *          |
 *   +------+-------+
 *   |     SCLK     | - reg 0x3108, bits 0-1 for the root divider
 *   +------+-------+
 *          |
 *   +------+-------+
 *   |    PCLK      | - reg 0x3108, bits 4-5 for the root divider
 *   +--------------+
 *
 * This is deviating from the datasheet at least for the register
 * 0x3108, since it's said here that the PCLK would be clocked from
 * the PLL. However, changing the SCLK divider value has a direct
 * effect on the PCLK rate, which wouldn't be the case if both PCLK
 * and SCLK were to be sourced from the PLL.
 *
 * These parameters also match perfectly the rate that is output by
 * the sensor, so we shouldn't have too much factors missing (or they
 * would be set to 1).
 */

/*
 * FIXME: This is supposed to be ranging from 1 to 16, but the value
 * is always set to either 1 or 2 in the vendor kernels.
 *
 * Moreover issues are seen with SYSDIV set to 1:
 * Strange behaviour is observed when requesting 75MHz pixel clock output
 * for 1280x720 (1892x740) resolution, pixel clock is about 100MHz with
 * blanking (register values: 0x3035=0x11 and 0x3036=0x13).
 * When forcing system clock divider to 2, pixel clock is 75Mhz continuous
 * as expected (register values: 0x3035=0x21 and 0x3036=0x26).
 */
#define OV5640_SYSDIV_MIN	2
#define OV5640_SYSDIV_MAX	2

static unsigned long ov5640_calc_sysclk(struct ov5640_dev *sensor,
					unsigned long rate,
					u8 *sysdiv)
{
	unsigned long best = ~0;
	u8 best_sysdiv = 1;
	u8 _sysdiv;

	for (_sysdiv = OV5640_SYSDIV_MIN;
	     _sysdiv <= OV5640_SYSDIV_MAX;
	     _sysdiv++) {
		unsigned long tmp;

		tmp = sensor->xclk_freq / _sysdiv;
		if (abs(rate - tmp) < abs(rate - best)) {
			best = tmp;
			best_sysdiv = _sysdiv;
		}

		if (tmp == rate)
			goto out;
	}

out:
	*sysdiv = best_sysdiv;
	return best;
}

/*
 * FIXME: This is supposed to be ranging from 1 to 8, but the value is
 * always set to 3 in the vendor kernels.
 */
#define OV5640_PLL_PREDIV_MIN	3
#define OV5640_PLL_PREDIV_MAX	3

/*
 * FIXME: This is supposed to be ranging from 1 to 2, but the value is
 * always set to 1 in the vendor kernels.
 */
#define OV5640_PLL_ROOT_DIV_MIN	1
#define OV5640_PLL_ROOT_DIV_MAX	1

#define OV5640_PLL_MULT_MIN	4
#define OV5640_PLL_MULT_MAX	252

static unsigned long ov5640_calc_pll(struct ov5640_dev *sensor,
				     unsigned long rate,
				     u8 *sysdiv, u8 *prediv, u8 *rdiv, u8 *mult)
{
	unsigned long best = ~0;
	u8 best_sysdiv = 1, best_prediv = 1, best_mult = 1, best_rdiv = 1;
	u8 _prediv, _mult, _rdiv;

	for (_prediv = OV5640_PLL_PREDIV_MIN;
	     _prediv <= OV5640_PLL_PREDIV_MAX;
	     _prediv++) {
		for (_mult = OV5640_PLL_MULT_MIN;
		     _mult <= OV5640_PLL_MULT_MAX;
		     _mult++) {
			for (_rdiv = OV5640_PLL_ROOT_DIV_MIN;
			     _rdiv <= OV5640_PLL_ROOT_DIV_MAX;
			     _rdiv++) {
				unsigned long pll;
				unsigned long sysclk;
				u8 _sysdiv;

				/*
				 * The PLL multiplier cannot be odd if
				 * above 127.
				 */
				if (_mult > 127 && !(_mult % 2))
					continue;

				sysclk = rate * _prediv * _rdiv / _mult;
				sysclk = ov5640_calc_sysclk(sensor, sysclk,
							    &_sysdiv);

				pll = sysclk / _rdiv / _prediv * _mult;
				if (abs(rate - pll) < abs(rate - best)) {
					best = pll;
					best_sysdiv = _sysdiv;
					best_prediv = _prediv;
					best_mult = _mult;
					best_rdiv = _rdiv;
				}

				if (pll == rate)
					goto out;
			}
		}
	}

out:
	*sysdiv = best_sysdiv;
	*prediv = best_prediv;
	*mult = best_mult;
	*rdiv = best_rdiv;

	return best;
}

/*
 * FIXME: This is supposed to be ranging from 1 to 8, but the value is
 * always set to 1 in the vendor kernels.
 */
#define OV5640_PCLK_ROOT_DIV_MIN	1
#define OV5640_PCLK_ROOT_DIV_MAX	1

static unsigned long ov5640_calc_pclk(struct ov5640_dev *sensor,
				      unsigned long rate,
				      u8 *sysdiv, u8 *prediv, u8 *pll_rdiv,
				      u8 *mult, u8 *pclk_rdiv)
{
	unsigned long best = ~0;
	u8 best_sysdiv = 1, best_prediv = 1, best_mult = 1, best_pll_rdiv = 1;
	u8 best_pclk_rdiv = 1;
	u8 _pclk_rdiv;

	for (_pclk_rdiv = OV5640_PCLK_ROOT_DIV_MIN;
	     _pclk_rdiv <= OV5640_PCLK_ROOT_DIV_MAX;
	     _pclk_rdiv <<= 1) {
		unsigned long pll, pclk;
		u8 sysdiv, prediv, mult, pll_rdiv;

		pll = rate * OV5640_SCLK_ROOT_DIVIDER_DEFAULT * _pclk_rdiv;
		pll = ov5640_calc_pll(sensor, pll, &sysdiv, &prediv, &pll_rdiv,
				      &mult);

		pclk = pll / OV5640_SCLK_ROOT_DIVIDER_DEFAULT / _pclk_rdiv;
		if (abs(rate - pclk) < abs(rate - best)) {
			best = pclk;
			best_sysdiv = sysdiv;
			best_prediv = prediv;
			best_pll_rdiv = pll_rdiv;
			best_pclk_rdiv = _pclk_rdiv;
			best_mult = mult;
		}

		if (pclk == rate)
			goto out;
	}

out:
	*sysdiv = best_sysdiv;
	*prediv = best_prediv;
	*pll_rdiv = best_pll_rdiv;
	*mult = best_mult;
	*pclk_rdiv = best_pclk_rdiv;
	return best;
}

static int ov5640_set_dvp_pclk(struct ov5640_dev *sensor,
			       const struct ov5640_mode_info *mode,
			       unsigned long rate)
{
	u8 sysdiv, prediv, mult, pll_rdiv, pclk_rdiv;
	int ret;
	struct i2c_client *client = sensor->i2c_client;
	u8 dvp_pclk_divider = mode->hact < 1024 ? 2 : 1;//FIXME
	unsigned int pclk_freq, max_pclk_freq;

	ret = ov5640_write_reg(sensor, OV5640_REG_DVP_PCLK_DIVIDER,
			       dvp_pclk_divider);
	if (ret)
		return ret;
	pclk_freq = rate / dvp_pclk_divider;
	max_pclk_freq = sensor->ep.bus.parallel.pclk_max_frequency;

	/* clip rate according to optional maximum pixel clock limit */
	if (max_pclk_freq && (pclk_freq > max_pclk_freq)) {
		rate = max_pclk_freq * dvp_pclk_divider;
		dev_dbg(&client->dev, "DVP pixel clock too high (%d > %d Hz), reducing rate...\n",
			pclk_freq, max_pclk_freq);
	}

	ov5640_calc_pclk(sensor, rate, &sysdiv, &prediv, &pll_rdiv, &mult,
			 &pclk_rdiv);
	ret = ov5640_mod_reg(sensor, OV5640_REG_SC_PLL_CTRL1,
			     0xf0, sysdiv << 4);
	if (ret)
		return ret;

	ret = ov5640_mod_reg(sensor, OV5640_REG_SC_PLL_CTRL2,
			     0xff, mult);
	if (ret)
		return ret;

	ret = ov5640_mod_reg(sensor, OV5640_REG_SC_PLL_CTRL3,
			     0xff, prediv | ((pll_rdiv - 1) << 4));
	if (ret)
		return ret;

	return ov5640_mod_reg(sensor, OV5640_REG_SYS_ROOT_DIVIDER,
			      0x30, ilog2(pclk_rdiv) << 4);
}

static int ov5640_set_mipi_pclk(struct ov5640_dev *sensor, unsigned long rate)
{
	u8 sysdiv, prediv, mult, pll_rdiv, pclk_rdiv;
	int ret;

	ov5640_calc_pclk(sensor, rate, &sysdiv, &prediv, &pll_rdiv, &mult,
			 &pclk_rdiv);
	ret = ov5640_write_reg(sensor, OV5640_REG_SC_PLL_CTRL1,
			       (sysdiv << 4) | pclk_rdiv);
	if (ret)
		return ret;

	ret = ov5640_mod_reg(sensor, OV5640_REG_SC_PLL_CTRL2,
			     0xff, mult);
	if (ret)
		return ret;

	return ov5640_mod_reg(sensor, OV5640_REG_SC_PLL_CTRL3,
			      0xff, prediv | ((pll_rdiv - 1) << 4));
}

/* download ov5640 settings to sensor through i2c */
static int ov5640_set_timings(struct ov5640_dev *sensor,
			      const struct ov5640_mode_info *mode)
{
	int ret;

	ret = ov5640_write_reg16(sensor, OV5640_REG_TIMING_DVPHO, mode->hact);
	if (ret < 0)
		return ret;

	ret = ov5640_write_reg16(sensor, OV5640_REG_TIMING_DVPVO, mode->vact);
	if (ret < 0)
		return ret;

	ret = ov5640_write_reg16(sensor, OV5640_REG_TIMING_HTS, mode->htot);
	if (ret < 0)
		return ret;

	return ov5640_write_reg16(sensor, OV5640_REG_TIMING_VTS, mode->vtot);
}

static int ov5640_load_regs(struct ov5640_dev *sensor,
			    const struct ov5640_mode_info *mode)
{
	const struct reg_value *regs = mode->reg_data;
	unsigned int i;
	u32 delay_ms;
	u16 reg_addr;
	u8 mask, val;
	int ret = 0;

	for (i = 0; i < mode->reg_data_size; ++i, ++regs) {
		delay_ms = regs->delay_ms;
		reg_addr = regs->reg_addr;
		val = regs->val;
		mask = regs->mask;

		if (mask)
			ret = ov5640_mod_reg(sensor, reg_addr, mask, val);
		else
			ret = ov5640_write_reg(sensor, reg_addr, val);
		if (ret)
			break;

		if (delay_ms)
			usleep_range(1000 * delay_ms, 1000 * delay_ms + 100);
	}

	return ov5640_set_timings(sensor, mode);
}

static int ov5640_set_autoexposure(struct ov5640_dev *sensor, bool on)
{
	return ov5640_mod_reg(sensor, OV5640_REG_AEC_PK_MANUAL,
			      BIT(0), on ? 0 : BIT(0));
}

/* read exposure, in number of line periods */
static int ov5640_get_exposure(struct ov5640_dev *sensor)
{
	int exp, ret;
	u8 temp;

	ret = ov5640_read_reg(sensor, OV5640_REG_AEC_PK_EXPOSURE_HI, &temp);
	if (ret)
		return ret;
	exp = ((int)temp & 0x0f) << 16;
	ret = ov5640_read_reg(sensor, OV5640_REG_AEC_PK_EXPOSURE_MED, &temp);
	if (ret)
		return ret;
	exp |= ((int)temp << 8);
	ret = ov5640_read_reg(sensor, OV5640_REG_AEC_PK_EXPOSURE_LO, &temp);
	if (ret)
		return ret;
	exp |= (int)temp;

	return exp >> 4;
}

/* write exposure, given number of line periods */
static int ov5640_set_exposure(struct ov5640_dev *sensor, u32 exposure)
{
	int ret;

	exposure <<= 4;

	ret = ov5640_write_reg(sensor,
			       OV5640_REG_AEC_PK_EXPOSURE_LO,
			       exposure & 0xff);
	if (ret)
		return ret;
	ret = ov5640_write_reg(sensor,
			       OV5640_REG_AEC_PK_EXPOSURE_MED,
			       (exposure >> 8) & 0xff);
	if (ret)
		return ret;
	return ov5640_write_reg(sensor,
				OV5640_REG_AEC_PK_EXPOSURE_HI,
				(exposure >> 16) & 0x0f);
}

static int ov5640_get_gain(struct ov5640_dev *sensor)
{
	u16 gain;
	int ret;

	ret = ov5640_read_reg16(sensor, OV5640_REG_AEC_PK_REAL_GAIN, &gain);
	if (ret)
		return ret;

	return gain & 0x3ff;
}

static int ov5640_set_gain(struct ov5640_dev *sensor, int gain)
{
	return ov5640_write_reg16(sensor, OV5640_REG_AEC_PK_REAL_GAIN,
				  (u16)gain & 0x3ff);
}

static int ov5640_set_autogain(struct ov5640_dev *sensor, bool on)
{
	return ov5640_mod_reg(sensor, OV5640_REG_AEC_PK_MANUAL,
			      BIT(1), on ? 0 : BIT(1));
}

static int ov5640_set_stream_dvp(struct ov5640_dev *sensor, bool on)
{
	int ret;
	unsigned int flags = sensor->ep.bus.parallel.flags;
	u8 pclk_pol = 0;
	u8 hsync_pol = 0;
	u8 vsync_pol = 0;

	/*
	 * Note about parallel port configuration.
	 *
	 * When configured in parallel mode, the OV5640 will
	 * output 10 bits data on DVP data lines [9:0].
	 * If only 8 bits data are wanted, the 8 bits data lines
	 * of the camera interface must be physically connected
	 * on the DVP data lines [9:2].
	 *
	 * Control lines polarity can be configured through
	 * devicetree endpoint control lines properties.
	 * If no endpoint control lines properties are set,
	 * polarity will be as below:
	 * - VSYNC:	active high
	 * - HREF:	active low
	 * - PCLK:	active low
	 */

	if (on) {
		/*
		 * reset MIPI PCLK/SERCLK divider
		 *
		 * SC PLL CONTRL1 0
		 * - [3..0]:	MIPI PCLK/SERCLK divider
		 */
		ret = ov5640_mod_reg(sensor, OV5640_REG_SC_PLL_CTRL1, 0x0f, 0);
		if (ret)
			return ret;

		/*
		 * configure parallel port control lines polarity
		 *
		 * POLARITY CTRL0
		 * - [5]:	PCLK polarity (0: active low, 1: active high)
		 * - [1]:	HREF polarity (0: active low, 1: active high)
		 * - [0]:	VSYNC polarity (mismatch here between
		 *		datasheet and hardware, 0 is active high
		 *		and 1 is active low...)
		 */
		if (flags & V4L2_MBUS_PCLK_SAMPLE_RISING)
			pclk_pol = 1;
		if (flags & V4L2_MBUS_HSYNC_ACTIVE_HIGH)
			hsync_pol = 1;
		if (flags & V4L2_MBUS_VSYNC_ACTIVE_LOW)
			vsync_pol = 1;

		ret = ov5640_write_reg(sensor,
				       OV5640_REG_POLARITY_CTRL00,
				       (pclk_pol << 5) |
				       (hsync_pol << 1) |
				       vsync_pol);

		if (ret)
			return ret;
	}

	/*
	 * powerdown MIPI TX/RX PHY & disable MIPI
	 *
	 * MIPI CONTROL 00
	 * 4:	 PWDN PHY TX
	 * 3:	 PWDN PHY RX
	 * 2:	 MIPI enable
	 */
	ret = ov5640_write_reg(sensor,
			       OV5640_REG_IO_MIPI_CTRL00, on ? 0x18 : 0);
	if (ret)
		return ret;

	/*
	 * enable VSYNC/HREF/PCLK DVP control lines
	 * & D[9:6] DVP data lines
	 *
	 * PAD OUTPUT ENABLE 01
	 * - 6:		VSYNC output enable
	 * - 5:		HREF output enable
	 * - 4:		PCLK output enable
	 * - [3:0]:	D[9:6] output enable
	 */
	ret = ov5640_write_reg(sensor,
			       OV5640_REG_PAD_OUTPUT_ENABLE01,
			       on ? 0x7f : 0);
	if (ret)
		return ret;

	/*
	 * enable D[5:0] DVP data lines
	 *
	 * PAD OUTPUT ENABLE 02
	 * - [7:2]:	D[5:0] output enable
	 */
	return ov5640_write_reg(sensor,
				OV5640_REG_PAD_OUTPUT_ENABLE02,
				on ? 0xfc : 0);
}

static int ov5640_set_stream_mipi(struct ov5640_dev *sensor, bool on)
{
	int ret;

	/*
	 * Enable/disable the MIPI interface
	 *
	 * 0x300e = on ? 0x45 : 0x40
	 *
	 * FIXME: the sensor manual (version 2.03) reports
	 * [7:5] = 000  : 1 data lane mode
	 * [7:5] = 001  : 2 data lanes mode
	 * But this settings do not work, while the following ones
	 * have been validated for 2 data lanes mode.
	 *
	 * [7:5] = 010	: 2 data lanes mode
	 * [4] = 0	: Power up MIPI HS Tx
	 * [3] = 0	: Power up MIPI LS Rx
	 * [2] = 1/0	: MIPI interface enable/disable
	 * [1:0] = 01/00: FIXME: 'debug'
	 */
	ret = ov5640_write_reg(sensor, OV5640_REG_IO_MIPI_CTRL00,
			       on ? 0x45 : 0x40);
	if (ret)
		return ret;

	return ov5640_write_reg(sensor, OV5640_REG_FRAME_CTRL01,
				on ? 0x00 : 0x0f);
}

static int ov5640_get_sysclk(struct ov5640_dev *sensor)
{
	 /* calculate sysclk */
	u32 xvclk = sensor->xclk_freq / 10000;
	u32 multiplier, prediv, VCO, sysdiv, pll_rdiv;
	u32 sclk_rdiv_map[] = {1, 2, 4, 8};
	u32 bit_div2x = 1, sclk_rdiv, sysclk;
	u8 temp1, temp2;
	int ret;

	ret = ov5640_read_reg(sensor, OV5640_REG_SC_PLL_CTRL0, &temp1);
	if (ret)
		return ret;
	temp2 = temp1 & 0x0f;
	if (temp2 == 8 || temp2 == 10)
		bit_div2x = temp2 / 2;

	ret = ov5640_read_reg(sensor, OV5640_REG_SC_PLL_CTRL1, &temp1);
	if (ret)
		return ret;
	sysdiv = temp1 >> 4;
	if (sysdiv == 0)
		sysdiv = 16;

	ret = ov5640_read_reg(sensor, OV5640_REG_SC_PLL_CTRL2, &temp1);
	if (ret)
		return ret;
	multiplier = temp1;

	ret = ov5640_read_reg(sensor, OV5640_REG_SC_PLL_CTRL3, &temp1);
	if (ret)
		return ret;
	prediv = temp1 & 0x0f;
	pll_rdiv = ((temp1 >> 4) & 0x01) + 1;

	ret = ov5640_read_reg(sensor, OV5640_REG_SYS_ROOT_DIVIDER, &temp1);
	if (ret)
		return ret;
	temp2 = temp1 & 0x03;
	sclk_rdiv = sclk_rdiv_map[temp2];

	if (!prediv || !sysdiv || !pll_rdiv || !bit_div2x)
		return -EINVAL;

	VCO = xvclk * multiplier / prediv;

	sysclk = VCO / sysdiv / pll_rdiv * 2 / bit_div2x / sclk_rdiv;

	return sysclk;
}

static int ov5640_set_night_mode(struct ov5640_dev *sensor)
{
	 /* read HTS from register settings */
	u8 mode;
	int ret;

	ret = ov5640_read_reg(sensor, OV5640_REG_AEC_CTRL00, &mode);
	if (ret)
		return ret;
	mode &= 0xfb;
	return ov5640_write_reg(sensor, OV5640_REG_AEC_CTRL00, mode);
}

static int ov5640_get_hts(struct ov5640_dev *sensor)
{
	/* read HTS from register settings */
	u16 hts;
	int ret;

	ret = ov5640_read_reg16(sensor, OV5640_REG_TIMING_HTS, &hts);
	if (ret)
		return ret;
	return hts;
}

static int ov5640_get_vts(struct ov5640_dev *sensor)
{
	u16 vts;
	int ret;

	ret = ov5640_read_reg16(sensor, OV5640_REG_TIMING_VTS, &vts);
	if (ret)
		return ret;
	return vts;
}

static int ov5640_set_vts(struct ov5640_dev *sensor, int vts)
{
	return ov5640_write_reg16(sensor, OV5640_REG_TIMING_VTS, vts);
}

static int ov5640_get_light_freq(struct ov5640_dev *sensor)
{
	/* get banding filter value */
	int ret, light_freq = 0;
	u8 temp, temp1;

	ret = ov5640_read_reg(sensor, OV5640_REG_HZ5060_CTRL01, &temp);
	if (ret)
		return ret;

	if (temp & 0x80) {
		/* manual */
		ret = ov5640_read_reg(sensor, OV5640_REG_HZ5060_CTRL00,
				      &temp1);
		if (ret)
			return ret;
		if (temp1 & 0x04) {
			/* 50Hz */
			light_freq = 50;
		} else {
			/* 60Hz */
			light_freq = 60;
		}
	} else {
		/* auto */
		ret = ov5640_read_reg(sensor, OV5640_REG_SIGMADELTA_CTRL0C,
				      &temp1);
		if (ret)
			return ret;

		if (temp1 & 0x01) {
			/* 50Hz */
			light_freq = 50;
		} else {
			/* 60Hz */
		}
	}

	return light_freq;
}

static int ov5640_set_bandingfilter(struct ov5640_dev *sensor)
{
	u32 band_step60, max_band60, band_step50, max_band50, prev_vts;
	int ret;

	/* read preview PCLK */
	ret = ov5640_get_sysclk(sensor);
	if (ret < 0)
		return ret;
	if (ret == 0)
		return -EINVAL;
	sensor->prev_sysclk = ret;
	/* read preview HTS */
	ret = ov5640_get_hts(sensor);
	if (ret < 0)
		return ret;
	if (ret == 0)
		return -EINVAL;
	sensor->prev_hts = ret;

	/* read preview VTS */
	ret = ov5640_get_vts(sensor);
	if (ret < 0)
		return ret;
	prev_vts = ret;

	/* calculate banding filter */
	/* 60Hz */
	band_step60 = sensor->prev_sysclk * 100 / sensor->prev_hts * 100 / 120;
	ret = ov5640_write_reg16(sensor, OV5640_REG_AEC_B60_STEP, band_step60);
	if (ret)
		return ret;
	if (!band_step60)
		return -EINVAL;
	max_band60 = (int)((prev_vts - 4) / band_step60);
	ret = ov5640_write_reg(sensor, OV5640_REG_AEC_CTRL0D, max_band60);
	if (ret)
		return ret;

	/* 50Hz */
	band_step50 = sensor->prev_sysclk * 100 / sensor->prev_hts;
	ret = ov5640_write_reg16(sensor, OV5640_REG_AEC_B50_STEP, band_step50);
	if (ret)
		return ret;
	if (!band_step50)
		return -EINVAL;
	max_band50 = (int)((prev_vts - 4) / band_step50);
	return ov5640_write_reg(sensor, OV5640_REG_AEC_CTRL0E, max_band50);
}

static int ov5640_set_ae_target(struct ov5640_dev *sensor, int target)
{
	/* stable in high */
	u32 fast_high, fast_low;
	int ret;

	sensor->ae_low = target * 23 / 25;	/* 0.92 */
	sensor->ae_high = target * 27 / 25;	/* 1.08 */

	fast_high = sensor->ae_high << 1;
	if (fast_high > 255)
		fast_high = 255;

	fast_low = sensor->ae_low >> 1;

	ret = ov5640_write_reg(sensor, OV5640_REG_AEC_CTRL0F, sensor->ae_high);
	if (ret)
		return ret;
	ret = ov5640_write_reg(sensor, OV5640_REG_AEC_CTRL10, sensor->ae_low);
	if (ret)
		return ret;
	ret = ov5640_write_reg(sensor, OV5640_REG_AEC_CTRL1B, sensor->ae_high);
	if (ret)
		return ret;
	ret = ov5640_write_reg(sensor, OV5640_REG_AEC_CTRL1E, sensor->ae_low);
	if (ret)
		return ret;
	ret = ov5640_write_reg(sensor, OV5640_REG_AEC_CTRL11, fast_high);
	if (ret)
		return ret;
	return ov5640_write_reg(sensor, OV5640_REG_AEC_CTRL1F, fast_low);
}

static int ov5640_get_binning(struct ov5640_dev *sensor)
{
	u8 temp;
	int ret;

	ret = ov5640_read_reg(sensor, OV5640_REG_TIMING_TC_REG21, &temp);
	if (ret)
		return ret;

	return temp & BIT(0);
}

static int ov5640_set_binning(struct ov5640_dev *sensor, bool enable)
{
	int ret;

	/*
	 * TIMING TC REG21:
	 * - [0]:	Horizontal binning enable
	 */
	ret = ov5640_mod_reg(sensor, OV5640_REG_TIMING_TC_REG21,
			     BIT(0), enable ? BIT(0) : 0);
	if (ret)
		return ret;
	/*
	 * TIMING TC REG20:
	 * - [0]:	Undocumented, but hardcoded init sequences
	 *		are always setting REG21/REG20 bit 0 to same value...
	 */
	return ov5640_mod_reg(sensor, OV5640_REG_TIMING_TC_REG20,
			      BIT(0), enable ? BIT(0) : 0);
}

static int ov5640_set_virtual_channel(struct ov5640_dev *sensor)
{
	struct i2c_client *client = sensor->i2c_client;
	u8 temp, channel = virtual_channel;
	int ret;

	if (channel > 3) {
		dev_err(&client->dev,
			"%s: wrong virtual_channel parameter, expected (0..3), got %d\n",
			__func__, channel);
		return -EINVAL;
	}

	ret = ov5640_read_reg(sensor, OV5640_REG_DEBUG_MODE, &temp);
	if (ret)
		return ret;
	temp &= ~(3 << 6);
	temp |= (channel << 6);
	return ov5640_write_reg(sensor, OV5640_REG_DEBUG_MODE, temp);
}

static const struct ov5640_mode_info *
ov5640_find_mode(struct ov5640_dev *sensor, enum ov5640_frame_rate fr,
		 int width, int height, bool nearest)
{
	const struct ov5640_mode_info *mode;

	mode = v4l2_find_nearest_size(ov5640_mode_data,
				      ARRAY_SIZE(ov5640_mode_data),
				      hact, vact,
				      width, height);

	if (!mode ||
	    (!nearest && (mode->hact != width || mode->vact != height)))
		return NULL;

	return mode;
}

/*
 * sensor changes between scaling and subsampling, go through
 * exposure calculation
 */
static int ov5640_set_mode_exposure_calc(struct ov5640_dev *sensor,
					 const struct ov5640_mode_info *mode)
{
	u32 prev_shutter, prev_gain16;
	u32 cap_shutter, cap_gain16;
	u32 cap_sysclk, cap_hts, cap_vts;
	u32 light_freq, cap_bandfilt, cap_maxband;
	u32 cap_gain16_shutter;
	u8 average;
	int ret;

	if (!mode->reg_data)
		return -EINVAL;

	/* read preview shutter */
	ret = ov5640_get_exposure(sensor);
	if (ret < 0)
		return ret;
	prev_shutter = ret;
	ret = ov5640_get_binning(sensor);
	if (ret < 0)
		return ret;
	if (ret && mode->id != OV5640_MODE_720P_1280_720 &&
	    mode->id != OV5640_MODE_1080P_1920_1080)
		prev_shutter *= 2;

	/* read preview gain */
	ret = ov5640_get_gain(sensor);
	if (ret < 0)
		return ret;
	prev_gain16 = ret;

	/* get average */
	ret = ov5640_read_reg(sensor, OV5640_REG_AVG_READOUT, &average);
	if (ret)
		return ret;

	/* turn off night mode for capture */
	ret = ov5640_set_night_mode(sensor);
	if (ret < 0)
		return ret;

	/* Write capture setting */
	ret = ov5640_load_regs(sensor, mode);
	if (ret < 0)
		return ret;

	/* read capture VTS */
	ret = ov5640_get_vts(sensor);
	if (ret < 0)
		return ret;
	cap_vts = ret;
	ret = ov5640_get_hts(sensor);
	if (ret < 0)
		return ret;
	if (ret == 0)
		return -EINVAL;
	cap_hts = ret;

	ret = ov5640_get_sysclk(sensor);
	if (ret < 0)
		return ret;
	if (ret == 0)
		return -EINVAL;
	cap_sysclk = ret;

	/* calculate capture banding filter */
	ret = ov5640_get_light_freq(sensor);
	if (ret < 0)
		return ret;
	light_freq = ret;

	if (light_freq == 60) {
		/* 60Hz */
		cap_bandfilt = cap_sysclk * 100 / cap_hts * 100 / 120;
	} else {
		/* 50Hz */
		cap_bandfilt = cap_sysclk * 100 / cap_hts;
	}

	if (!sensor->prev_sysclk) {
		ret = ov5640_get_sysclk(sensor);
		if (ret < 0)
			return ret;
		if (ret == 0)
			return -EINVAL;
		sensor->prev_sysclk = ret;
	}

	if (!cap_bandfilt)
		return -EINVAL;

	cap_maxband = (int)((cap_vts - 4) / cap_bandfilt);

	/* calculate capture shutter/gain16 */
	if (average > sensor->ae_low && average < sensor->ae_high) {
		/* in stable range */
		cap_gain16_shutter =
			prev_gain16 * prev_shutter *
			cap_sysclk / sensor->prev_sysclk *
			sensor->prev_hts / cap_hts *
			sensor->ae_target / average;
	} else {
		cap_gain16_shutter =
			prev_gain16 * prev_shutter *
			cap_sysclk / sensor->prev_sysclk *
			sensor->prev_hts / cap_hts;
	}

	/* gain to shutter */
	if (cap_gain16_shutter < (cap_bandfilt * 16)) {
		/* shutter < 1/100 */
		cap_shutter = cap_gain16_shutter / 16;
		if (cap_shutter < 1)
			cap_shutter = 1;

		cap_gain16 = cap_gain16_shutter / cap_shutter;
		if (cap_gain16 < 16)
			cap_gain16 = 16;
	} else {
		if (cap_gain16_shutter > (cap_bandfilt * cap_maxband * 16)) {
			/* exposure reach max */
			cap_shutter = cap_bandfilt * cap_maxband;
			if (!cap_shutter)
				return -EINVAL;

			cap_gain16 = cap_gain16_shutter / cap_shutter;
		} else {
			/* 1/100 < (cap_shutter = n/100) =< max */
			cap_shutter =
				((int)(cap_gain16_shutter / 16 / cap_bandfilt))
				* cap_bandfilt;
			if (!cap_shutter)
				return -EINVAL;

			cap_gain16 = cap_gain16_shutter / cap_shutter;
		}
	}

	/* set capture gain */
	ret = ov5640_set_gain(sensor, cap_gain16);
	if (ret)
		return ret;

	/* write capture shutter */
	if (cap_shutter > (cap_vts - 4)) {
		cap_vts = cap_shutter + 4;
		ret = ov5640_set_vts(sensor, cap_vts);
		if (ret < 0)
			return ret;
	}

	/* set exposure */
	return ov5640_set_exposure(sensor, cap_shutter);
}

/*
 * if sensor changes inside scaling or subsampling
 * change mode directly
 */
static int ov5640_set_mode_direct(struct ov5640_dev *sensor,
				  const struct ov5640_mode_info *mode)
{
	if (!mode->reg_data)
		return -EINVAL;

	/* Write capture setting */
	return ov5640_load_regs(sensor, mode);
}

static int ov5640_set_mode(struct ov5640_dev *sensor)
{
	const struct ov5640_mode_info *mode = sensor->current_mode;
	const struct ov5640_mode_info *orig_mode = sensor->last_mode;
	enum ov5640_downsize_mode dn_mode, orig_dn_mode;
	bool auto_gain = sensor->ctrls.auto_gain->val == 1;
	bool auto_exp =  sensor->ctrls.auto_exp->val == V4L2_EXPOSURE_AUTO;
<<<<<<< HEAD
	unsigned long rate;
=======
>>>>>>> be53d23e
	int ret;

	if (!orig_mode)
		orig_mode = mode;

	dn_mode = mode->dn_mode;
	orig_dn_mode = orig_mode->dn_mode;

	/* auto gain and exposure must be turned off when changing modes */
	if (auto_gain) {
		ret = ov5640_set_autogain(sensor, false);
		if (ret)
			return ret;
	}

	if (auto_exp) {
		ret = ov5640_set_autoexposure(sensor, false);
		if (ret)
			goto restore_auto_gain;
	}
<<<<<<< HEAD

	/*
	 * All the formats we support have 2 bytes per pixel, except for JPEG
	 * which is 1 byte per pixel, but JPEG requires the same rate
	 * than YUV (horizontal lines blanking).
	 */
	rate = mode->vtot * mode->htot * 2;
	rate *= ov5640_framerates[sensor->current_fr];

	if (sensor->ep.bus_type == V4L2_MBUS_CSI2) {
		rate = rate / sensor->ep.bus.mipi_csi2.num_data_lanes;
		ret = ov5640_set_mipi_pclk(sensor, rate);
	} else {
		ret = ov5640_set_dvp_pclk(sensor, mode, rate);
	}

	if (ret < 0)
		return 0;
=======
>>>>>>> be53d23e

	if ((dn_mode == SUBSAMPLING && orig_dn_mode == SCALING) ||
	    (dn_mode == SCALING && orig_dn_mode == SUBSAMPLING)) {
		/*
		 * change between subsampling and scaling
		 * go through exposure calculation
		 */
		ret = ov5640_set_mode_exposure_calc(sensor, mode);
	} else {
		/*
		 * change inside subsampling or scaling
		 * download firmware directly
		 */
		ret = ov5640_set_mode_direct(sensor, mode);
	}
	if (ret < 0)
		goto restore_auto_exp_gain;

	/* restore auto gain and exposure */
	if (auto_gain)
		ov5640_set_autogain(sensor, true);
	if (auto_exp)
		ov5640_set_autoexposure(sensor, true);

	ret = ov5640_set_binning(sensor, dn_mode != SCALING);
	if (ret < 0)
		return ret;
	ret = ov5640_set_ae_target(sensor, sensor->ae_target);
	if (ret < 0)
		return ret;
	ret = ov5640_get_light_freq(sensor);
	if (ret < 0)
		return ret;
	ret = ov5640_set_bandingfilter(sensor);
	if (ret < 0)
		return ret;
	ret = ov5640_set_virtual_channel(sensor);
	if (ret < 0)
		return ret;

	sensor->pending_mode_change = false;
	sensor->last_mode = mode;

	return 0;

restore_auto_exp_gain:
	if (auto_exp)
		ov5640_set_autoexposure(sensor, true);
restore_auto_gain:
	if (auto_gain)
		ov5640_set_autogain(sensor, true);

	return ret;
}

static int ov5640_set_framefmt(struct ov5640_dev *sensor,
			       struct v4l2_mbus_framefmt *format);

/* restore the last set video mode after chip power-on */
static int ov5640_restore_mode(struct ov5640_dev *sensor)
{
	int ret;

	/* first load the initial register values */
	ret = ov5640_load_regs(sensor, &ov5640_mode_init_data);
	if (ret < 0)
		return ret;
	sensor->last_mode = &ov5640_mode_init_data;

	ret = ov5640_mod_reg(sensor, OV5640_REG_SYS_ROOT_DIVIDER, 0x3f,
			     (ilog2(OV5640_SCLK2X_ROOT_DIVIDER_DEFAULT) << 2) |
			     ilog2(OV5640_SCLK_ROOT_DIVIDER_DEFAULT));
	if (ret)
		return ret;

	/* now restore the last capture mode */
	ret = ov5640_set_mode(sensor);
	if (ret < 0)
		return ret;

	return ov5640_set_framefmt(sensor, &sensor->fmt);
}

static void ov5640_power(struct ov5640_dev *sensor, bool enable)
{
	gpiod_set_value_cansleep(sensor->pwdn_gpio, enable ? 0 : 1);
}

static void ov5640_reset(struct ov5640_dev *sensor)
{
	if (!sensor->reset_gpio)
		return;

	gpiod_set_value_cansleep(sensor->reset_gpio, 0);

	/* camera power cycle */
	ov5640_power(sensor, false);
	usleep_range(5000, 10000);
	ov5640_power(sensor, true);
	usleep_range(5000, 10000);

	gpiod_set_value_cansleep(sensor->reset_gpio, 1);
	usleep_range(1000, 2000);

	gpiod_set_value_cansleep(sensor->reset_gpio, 0);
	usleep_range(5000, 10000);
}

static int ov5640_set_power_on(struct ov5640_dev *sensor)
{
	struct i2c_client *client = sensor->i2c_client;
	int ret;

	ret = clk_prepare_enable(sensor->xclk);
	if (ret) {
		dev_err(&client->dev, "%s: failed to enable clock\n",
			__func__);
		return ret;
	}

	ret = regulator_bulk_enable(OV5640_NUM_SUPPLIES,
				    sensor->supplies);
	if (ret) {
		dev_err(&client->dev, "%s: failed to enable regulators\n",
			__func__);
		goto xclk_off;
	}

	ov5640_reset(sensor);
	ov5640_power(sensor, true);

	ret = ov5640_init_slave_id(sensor);
	if (ret)
		goto power_off;

	return 0;

power_off:
	ov5640_power(sensor, false);
	regulator_bulk_disable(OV5640_NUM_SUPPLIES, sensor->supplies);
xclk_off:
	clk_disable_unprepare(sensor->xclk);
	return ret;
}

static void ov5640_set_power_off(struct ov5640_dev *sensor)
{
	ov5640_power(sensor, false);
	regulator_bulk_disable(OV5640_NUM_SUPPLIES, sensor->supplies);
	clk_disable_unprepare(sensor->xclk);
}

static int ov5640_set_power(struct ov5640_dev *sensor, bool on)
{
	int ret = 0;

	if (on) {
		ret = ov5640_set_power_on(sensor);
		if (ret)
			return ret;

		ret = ov5640_restore_mode(sensor);
		if (ret)
			goto power_off;

		/* We're done here for DVP bus, while CSI-2 needs setup. */
		if (sensor->ep.bus_type != V4L2_MBUS_CSI2)
			return 0;

		/*
		 * Power up MIPI HS Tx and LS Rx; 2 data lanes mode
		 *
		 * 0x300e = 0x40
		 * [7:5] = 010	: 2 data lanes mode (see FIXME note in
		 *		  "ov5640_set_stream_mipi()")
		 * [4] = 0	: Power up MIPI HS Tx
		 * [3] = 0	: Power up MIPI LS Rx
		 * [2] = 0	: MIPI interface disabled
		 */
		ret = ov5640_write_reg(sensor,
				       OV5640_REG_IO_MIPI_CTRL00, 0x40);
		if (ret)
			goto power_off;

		/*
		 * Gate clock and set LP11 in 'no packets mode' (idle)
		 *
		 * 0x4800 = 0x24
		 * [5] = 1	: Gate clock when 'no packets'
		 * [2] = 1	: MIPI bus in LP11 when 'no packets'
		 */
		ret = ov5640_write_reg(sensor,
				       OV5640_REG_MIPI_CTRL00, 0x24);
		if (ret)
			goto power_off;

		/*
		 * Set data lanes and clock in LP11 when 'sleeping'
		 *
		 * 0x3019 = 0x70
		 * [6] = 1	: MIPI data lane 2 in LP11 when 'sleeping'
		 * [5] = 1	: MIPI data lane 1 in LP11 when 'sleeping'
		 * [4] = 1	: MIPI clock lane in LP11 when 'sleeping'
		 */
		ret = ov5640_write_reg(sensor,
				       OV5640_REG_PAD_OUTPUT00, 0x70);
		if (ret)
			goto power_off;

		/* Give lanes some time to coax into LP11 state. */
		usleep_range(500, 1000);

	} else {
		if (sensor->ep.bus_type == V4L2_MBUS_CSI2) {
			/* Reset MIPI bus settings to their default values. */
			ov5640_write_reg(sensor,
					 OV5640_REG_IO_MIPI_CTRL00, 0x58);
			ov5640_write_reg(sensor,
					 OV5640_REG_MIPI_CTRL00, 0x04);
			ov5640_write_reg(sensor,
					 OV5640_REG_PAD_OUTPUT00, 0x00);
		}

		ov5640_set_power_off(sensor);
	}

	return 0;

power_off:
	ov5640_set_power_off(sensor);
	return ret;
}

/* --------------- Subdev Operations --------------- */

static int ov5640_s_power(struct v4l2_subdev *sd, int on)
{
	struct ov5640_dev *sensor = to_ov5640_dev(sd);
	int ret = 0;

	mutex_lock(&sensor->lock);

	/*
	 * If the power count is modified from 0 to != 0 or from != 0 to 0,
	 * update the power state.
	 */
	if (sensor->power_count == !on) {
		ret = ov5640_set_power(sensor, !!on);
		if (ret)
			goto out;
	}

	/* Update the power count. */
	sensor->power_count += on ? 1 : -1;
	WARN_ON(sensor->power_count < 0);
out:
	mutex_unlock(&sensor->lock);

	if (on && !ret && sensor->power_count == 1) {
		/* restore controls */
		ret = v4l2_ctrl_handler_setup(&sensor->ctrls.handler);
	}

	return ret;
}

static int ov5640_try_frame_interval(struct ov5640_dev *sensor,
				     struct v4l2_fract *fi,
				     u32 width, u32 height)
{
	const struct ov5640_mode_info *mode;
	u32 minfps, maxfps, fps;
	int ret;

	minfps = ov5640_framerates[OV5640_15_FPS];
	maxfps = ov5640_framerates[OV5640_30_FPS];

	if (fi->numerator == 0) {
		fi->denominator = maxfps;
		fi->numerator = 1;
		return OV5640_30_FPS;
	}

	fps = DIV_ROUND_CLOSEST(fi->denominator, fi->numerator);

	fi->numerator = 1;
	if (fps > maxfps)
		fi->denominator = maxfps;
	else if (fps < minfps)
		fi->denominator = minfps;
	else if (2 * fps >= 2 * minfps + (maxfps - minfps))
		fi->denominator = maxfps;
	else
		fi->denominator = minfps;

	ret = (fi->denominator == minfps) ? OV5640_15_FPS : OV5640_30_FPS;

	mode = ov5640_find_mode(sensor, ret, width, height, false);
	return mode ? ret : -EINVAL;
}

static int ov5640_get_fmt(struct v4l2_subdev *sd,
			  struct v4l2_subdev_pad_config *cfg,
			  struct v4l2_subdev_format *format)
{
	struct ov5640_dev *sensor = to_ov5640_dev(sd);
	struct v4l2_mbus_framefmt *fmt;

	if (format->pad != 0)
		return -EINVAL;

	mutex_lock(&sensor->lock);

	if (format->which == V4L2_SUBDEV_FORMAT_TRY)
		fmt = v4l2_subdev_get_try_format(&sensor->sd, cfg,
						 format->pad);
	else
		fmt = &sensor->fmt;

	format->format = *fmt;

	mutex_unlock(&sensor->lock);

	return 0;
}

static int ov5640_try_fmt_internal(struct v4l2_subdev *sd,
				   struct v4l2_mbus_framefmt *fmt,
				   enum ov5640_frame_rate fr,
				   const struct ov5640_mode_info **new_mode)
{
	struct ov5640_dev *sensor = to_ov5640_dev(sd);
	const struct ov5640_mode_info *mode;
	int i;

	mode = ov5640_find_mode(sensor, fr, fmt->width, fmt->height, true);
	if (!mode)
		return -EINVAL;
	fmt->width = mode->hact;
	fmt->height = mode->vact;

	if (new_mode)
		*new_mode = mode;

	for (i = 0; i < ARRAY_SIZE(ov5640_formats); i++)
		if (ov5640_formats[i].code == fmt->code)
			break;
	if (i >= ARRAY_SIZE(ov5640_formats))
		i = 0;

	fmt->code = ov5640_formats[i].code;
	fmt->colorspace = ov5640_formats[i].colorspace;
	fmt->ycbcr_enc = V4L2_MAP_YCBCR_ENC_DEFAULT(fmt->colorspace);
	fmt->quantization = V4L2_QUANTIZATION_FULL_RANGE;
	fmt->xfer_func = V4L2_MAP_XFER_FUNC_DEFAULT(fmt->colorspace);

	return 0;
}

static int ov5640_set_fmt(struct v4l2_subdev *sd,
			  struct v4l2_subdev_pad_config *cfg,
			  struct v4l2_subdev_format *format)
{
	struct ov5640_dev *sensor = to_ov5640_dev(sd);
	const struct ov5640_mode_info *new_mode;
	struct v4l2_mbus_framefmt *mbus_fmt = &format->format;
	int ret;

	if (format->pad != 0)
		return -EINVAL;

	mutex_lock(&sensor->lock);

	if (sensor->streaming) {
		ret = -EBUSY;
		goto out;
	}

	ret = ov5640_try_fmt_internal(sd, mbus_fmt,
				      sensor->current_fr, &new_mode);
	if (ret)
		goto out;

	if (format->which == V4L2_SUBDEV_FORMAT_TRY) {
		struct v4l2_mbus_framefmt *fmt =
			v4l2_subdev_get_try_format(sd, cfg, 0);

		*fmt = *mbus_fmt;
		goto out;
	}

	if (new_mode != sensor->current_mode) {
		sensor->current_mode = new_mode;
		sensor->pending_mode_change = true;
	}
	if (mbus_fmt->code != sensor->fmt.code) {
		sensor->fmt = *mbus_fmt;
		sensor->pending_fmt_change = true;
	}
out:
	mutex_unlock(&sensor->lock);
	return ret;
}

static int ov5640_set_framefmt(struct ov5640_dev *sensor,
			       struct v4l2_mbus_framefmt *format)
{
	int ret = 0;
	bool is_rgb = false;
	bool is_jpeg = false;
	u8 val;

	switch (format->code) {
	case MEDIA_BUS_FMT_UYVY8_2X8:
		/* YUV422, UYVY */
		val = 0x3f;
		break;
	case MEDIA_BUS_FMT_YUYV8_2X8:
		/* YUV422, YUYV */
		val = 0x30;
		break;
	case MEDIA_BUS_FMT_RGB565_2X8_LE:
		/* RGB565 {g[2:0],b[4:0]},{r[4:0],g[5:3]} */
		val = 0x6F;
		is_rgb = true;
		break;
	case MEDIA_BUS_FMT_RGB565_2X8_BE:
		/* RGB565 {r[4:0],g[5:3]},{g[2:0],b[4:0]} */
		val = 0x61;
		is_rgb = true;
		break;
	case MEDIA_BUS_FMT_JPEG_1X8:
		/* YUV422, YUYV */
		val = 0x30;
		is_jpeg = true;
		break;
	default:
		return -EINVAL;
	}

	/* FORMAT CONTROL00: YUV and RGB formatting */
	ret = ov5640_write_reg(sensor, OV5640_REG_FORMAT_CONTROL00, val);
	if (ret)
		return ret;

	/* FORMAT MUX CONTROL: ISP YUV or RGB */
	ret = ov5640_write_reg(sensor, OV5640_REG_ISP_FORMAT_MUX_CTRL,
			       is_rgb ? 0x01 : 0x00);
	if (ret)
		return ret;

	/*
	 * TIMING TC REG21:
	 * - [5]:	JPEG enable
	 */
	ret = ov5640_mod_reg(sensor, OV5640_REG_TIMING_TC_REG21,
			     BIT(5), is_jpeg ? BIT(5) : 0);
	if (ret)
		return ret;

	/*
	 * SYSTEM RESET02:
	 * - [4]:	Reset JFIFO
	 * - [3]:	Reset SFIFO
	 * - [2]:	Reset JPEG
	 */
	ret = ov5640_mod_reg(sensor, OV5640_REG_SYS_RESET02,
			     BIT(4) | BIT(3) | BIT(2),
			     is_jpeg ? 0 : (BIT(4) | BIT(3) | BIT(2)));
	if (ret)
		return ret;

	/*
	 * CLOCK ENABLE02:
	 * - [5]:	Enable JPEG 2x clock
	 * - [3]:	Enable JPEG clock
	 */
	return ov5640_mod_reg(sensor, OV5640_REG_SYS_CLOCK_ENABLE02,
			      BIT(5) | BIT(3),
			      is_jpeg ? (BIT(5) | BIT(3)) : 0);
}

/*
 * Sensor Controls.
 */

static int ov5640_set_ctrl_hue(struct ov5640_dev *sensor, int value)
{
	int ret;

	if (value) {
		ret = ov5640_mod_reg(sensor, OV5640_REG_SDE_CTRL0,
				     BIT(0), BIT(0));
		if (ret)
			return ret;
		ret = ov5640_write_reg16(sensor, OV5640_REG_SDE_CTRL1, value);
	} else {
		ret = ov5640_mod_reg(sensor, OV5640_REG_SDE_CTRL0, BIT(0), 0);
	}

	return ret;
}

static int ov5640_set_ctrl_contrast(struct ov5640_dev *sensor, int value)
{
	int ret;

	if (value) {
		ret = ov5640_mod_reg(sensor, OV5640_REG_SDE_CTRL0,
				     BIT(2), BIT(2));
		if (ret)
			return ret;
		ret = ov5640_write_reg(sensor, OV5640_REG_SDE_CTRL5,
				       value & 0xff);
	} else {
		ret = ov5640_mod_reg(sensor, OV5640_REG_SDE_CTRL0, BIT(2), 0);
	}

	return ret;
}

static int ov5640_set_ctrl_saturation(struct ov5640_dev *sensor, int value)
{
	int ret;

	if (value) {
		ret = ov5640_mod_reg(sensor, OV5640_REG_SDE_CTRL0,
				     BIT(1), BIT(1));
		if (ret)
			return ret;
		ret = ov5640_write_reg(sensor, OV5640_REG_SDE_CTRL3,
				       value & 0xff);
		if (ret)
			return ret;
		ret = ov5640_write_reg(sensor, OV5640_REG_SDE_CTRL4,
				       value & 0xff);
	} else {
		ret = ov5640_mod_reg(sensor, OV5640_REG_SDE_CTRL0, BIT(1), 0);
	}

	return ret;
}

static int ov5640_set_ctrl_white_balance(struct ov5640_dev *sensor, int awb)
{
	int ret;

	ret = ov5640_mod_reg(sensor, OV5640_REG_AWB_MANUAL_CTRL,
			     BIT(0), awb ? 0 : 1);
	if (ret)
		return ret;

	if (!awb) {
		u16 red = (u16)sensor->ctrls.red_balance->val;
		u16 blue = (u16)sensor->ctrls.blue_balance->val;

		ret = ov5640_write_reg16(sensor, OV5640_REG_AWB_R_GAIN, red);
		if (ret)
			return ret;
		ret = ov5640_write_reg16(sensor, OV5640_REG_AWB_B_GAIN, blue);
	}

	return ret;
}

static int ov5640_set_ctrl_exposure(struct ov5640_dev *sensor,
				    enum v4l2_exposure_auto_type auto_exposure)
{
	struct ov5640_ctrls *ctrls = &sensor->ctrls;
	bool auto_exp = (auto_exposure == V4L2_EXPOSURE_AUTO);
	int ret = 0;

	if (ctrls->auto_exp->is_new) {
		ret = ov5640_set_autoexposure(sensor, auto_exp);
		if (ret)
			return ret;
	}

	if (!auto_exp && ctrls->exposure->is_new) {
		u16 max_exp;

		ret = ov5640_read_reg16(sensor, OV5640_REG_AEC_PK_VTS,
					&max_exp);
		if (ret)
			return ret;
		ret = ov5640_get_vts(sensor);
		if (ret < 0)
			return ret;
		max_exp += ret;
		ret = 0;

		if (ctrls->exposure->val < max_exp)
			ret = ov5640_set_exposure(sensor, ctrls->exposure->val);
	}

	return ret;
}

static int ov5640_set_ctrl_gain(struct ov5640_dev *sensor, bool auto_gain)
{
	struct ov5640_ctrls *ctrls = &sensor->ctrls;
	int ret = 0;

	if (ctrls->auto_gain->is_new) {
		ret = ov5640_set_autogain(sensor, auto_gain);
		if (ret)
			return ret;
	}

	if (!auto_gain && ctrls->gain->is_new)
		ret = ov5640_set_gain(sensor, ctrls->gain->val);

	return ret;
}

static int ov5640_set_ctrl_test_pattern(struct ov5640_dev *sensor, int value)
{
	return ov5640_mod_reg(sensor, OV5640_REG_PRE_ISP_TEST_SET1,
			      0xa4, value ? 0xa4 : 0);
}

static int ov5640_set_ctrl_light_freq(struct ov5640_dev *sensor, int value)
{
	int ret;

	ret = ov5640_mod_reg(sensor, OV5640_REG_HZ5060_CTRL01, BIT(7),
			     (value == V4L2_CID_POWER_LINE_FREQUENCY_AUTO) ?
			     0 : BIT(7));
	if (ret)
		return ret;

	return ov5640_mod_reg(sensor, OV5640_REG_HZ5060_CTRL00, BIT(2),
			      (value == V4L2_CID_POWER_LINE_FREQUENCY_50HZ) ?
			      BIT(2) : 0);
}

static int ov5640_set_ctrl_hflip(struct ov5640_dev *sensor, int value)
{
	/*
	 * If sensor is mounted upside down, mirror logic is inversed.
	 *
	 * Sensor is a BSI (Back Side Illuminated) one,
	 * so image captured is physically mirrored.
	 * This is why mirror logic is inversed in
	 * order to cancel this mirror effect.
	 */

	/*
	 * TIMING TC REG21:
	 * - [2]:	ISP mirror
	 * - [1]:	Sensor mirror
	 */
	return ov5640_mod_reg(sensor, OV5640_REG_TIMING_TC_REG21,
			      BIT(2) | BIT(1),
			      (!(value ^ sensor->upside_down)) ?
			      (BIT(2) | BIT(1)) : 0);
}

static int ov5640_set_ctrl_vflip(struct ov5640_dev *sensor, int value)
{
	/* If sensor is mounted upside down, flip logic is inversed */

	/*
	 * TIMING TC REG20:
	 * - [2]:	ISP vflip
	 * - [1]:	Sensor vflip
	 */
	return ov5640_mod_reg(sensor, OV5640_REG_TIMING_TC_REG20,
			      BIT(2) | BIT(1),
			      (value ^ sensor->upside_down) ?
			      (BIT(2) | BIT(1)) : 0);
}

static int ov5640_g_volatile_ctrl(struct v4l2_ctrl *ctrl)
{
	struct v4l2_subdev *sd = ctrl_to_sd(ctrl);
	struct ov5640_dev *sensor = to_ov5640_dev(sd);
	int val;

	/* v4l2_ctrl_lock() locks our own mutex */

	switch (ctrl->id) {
	case V4L2_CID_AUTOGAIN:
		val = ov5640_get_gain(sensor);
		if (val < 0)
			return val;
		sensor->ctrls.gain->val = val;
		break;
	case V4L2_CID_EXPOSURE_AUTO:
		val = ov5640_get_exposure(sensor);
		if (val < 0)
			return val;
		sensor->ctrls.exposure->val = val;
		break;
	}

	return 0;
}

static int ov5640_s_ctrl(struct v4l2_ctrl *ctrl)
{
	struct v4l2_subdev *sd = ctrl_to_sd(ctrl);
	struct ov5640_dev *sensor = to_ov5640_dev(sd);
	int ret;

	/* v4l2_ctrl_lock() locks our own mutex */

	/*
	 * If the device is not powered up by the host driver do
	 * not apply any controls to H/W at this time. Instead
	 * the controls will be restored right after power-up.
	 */
	if (sensor->power_count == 0)
		return 0;

	switch (ctrl->id) {
	case V4L2_CID_AUTOGAIN:
		ret = ov5640_set_ctrl_gain(sensor, ctrl->val);
		break;
	case V4L2_CID_EXPOSURE_AUTO:
		ret = ov5640_set_ctrl_exposure(sensor, ctrl->val);
		break;
	case V4L2_CID_AUTO_WHITE_BALANCE:
		ret = ov5640_set_ctrl_white_balance(sensor, ctrl->val);
		break;
	case V4L2_CID_HUE:
		ret = ov5640_set_ctrl_hue(sensor, ctrl->val);
		break;
	case V4L2_CID_CONTRAST:
		ret = ov5640_set_ctrl_contrast(sensor, ctrl->val);
		break;
	case V4L2_CID_SATURATION:
		ret = ov5640_set_ctrl_saturation(sensor, ctrl->val);
		break;
	case V4L2_CID_TEST_PATTERN:
		ret = ov5640_set_ctrl_test_pattern(sensor, ctrl->val);
		break;
	case V4L2_CID_POWER_LINE_FREQUENCY:
		ret = ov5640_set_ctrl_light_freq(sensor, ctrl->val);
		break;
	case V4L2_CID_HFLIP:
		ret = ov5640_set_ctrl_hflip(sensor, ctrl->val);
		break;
	case V4L2_CID_VFLIP:
		ret = ov5640_set_ctrl_vflip(sensor, ctrl->val);
		break;
	default:
		ret = -EINVAL;
		break;
	}

	return ret;
}

static const struct v4l2_ctrl_ops ov5640_ctrl_ops = {
	.g_volatile_ctrl = ov5640_g_volatile_ctrl,
	.s_ctrl = ov5640_s_ctrl,
};

static const char * const test_pattern_menu[] = {
	"Disabled",
	"Color bars",
};

static int ov5640_init_controls(struct ov5640_dev *sensor)
{
	const struct v4l2_ctrl_ops *ops = &ov5640_ctrl_ops;
	struct ov5640_ctrls *ctrls = &sensor->ctrls;
	struct v4l2_ctrl_handler *hdl = &ctrls->handler;
	int ret;

	v4l2_ctrl_handler_init(hdl, 32);

	/* we can use our own mutex for the ctrl lock */
	hdl->lock = &sensor->lock;

	/* Auto/manual white balance */
	ctrls->auto_wb = v4l2_ctrl_new_std(hdl, ops,
					   V4L2_CID_AUTO_WHITE_BALANCE,
					   0, 1, 1, 1);
	ctrls->blue_balance = v4l2_ctrl_new_std(hdl, ops, V4L2_CID_BLUE_BALANCE,
						0, 4095, 1, 0);
	ctrls->red_balance = v4l2_ctrl_new_std(hdl, ops, V4L2_CID_RED_BALANCE,
					       0, 4095, 1, 0);
	/* Auto/manual exposure */
	ctrls->auto_exp = v4l2_ctrl_new_std_menu(hdl, ops,
						 V4L2_CID_EXPOSURE_AUTO,
						 V4L2_EXPOSURE_MANUAL, 0,
						 V4L2_EXPOSURE_AUTO);
	ctrls->exposure = v4l2_ctrl_new_std(hdl, ops, V4L2_CID_EXPOSURE,
					    0, 65535, 1, 0);
	/* Auto/manual gain */
	ctrls->auto_gain = v4l2_ctrl_new_std(hdl, ops, V4L2_CID_AUTOGAIN,
					     0, 1, 1, 1);
	ctrls->gain = v4l2_ctrl_new_std(hdl, ops, V4L2_CID_GAIN,
					0, 1023, 1, 0);

	ctrls->saturation = v4l2_ctrl_new_std(hdl, ops, V4L2_CID_SATURATION,
					      0, 255, 1, 64);
	ctrls->hue = v4l2_ctrl_new_std(hdl, ops, V4L2_CID_HUE,
				       0, 359, 1, 0);
	ctrls->contrast = v4l2_ctrl_new_std(hdl, ops, V4L2_CID_CONTRAST,
					    0, 255, 1, 0);
	ctrls->test_pattern =
		v4l2_ctrl_new_std_menu_items(hdl, ops, V4L2_CID_TEST_PATTERN,
					     ARRAY_SIZE(test_pattern_menu) - 1,
					     0, 0, test_pattern_menu);
	ctrls->hflip = v4l2_ctrl_new_std(hdl, ops, V4L2_CID_HFLIP,
					 0, 1, 1, 0);
	ctrls->vflip = v4l2_ctrl_new_std(hdl, ops, V4L2_CID_VFLIP,
					 0, 1, 1, 0);

	ctrls->light_freq =
		v4l2_ctrl_new_std_menu(hdl, ops,
				       V4L2_CID_POWER_LINE_FREQUENCY,
				       V4L2_CID_POWER_LINE_FREQUENCY_AUTO, 0,
				       V4L2_CID_POWER_LINE_FREQUENCY_50HZ);

	if (hdl->error) {
		ret = hdl->error;
		goto free_ctrls;
	}

	ctrls->gain->flags |= V4L2_CTRL_FLAG_VOLATILE;
	ctrls->exposure->flags |= V4L2_CTRL_FLAG_VOLATILE;

	v4l2_ctrl_auto_cluster(3, &ctrls->auto_wb, 0, false);
	v4l2_ctrl_auto_cluster(2, &ctrls->auto_gain, 0, true);
	v4l2_ctrl_auto_cluster(2, &ctrls->auto_exp, 1, true);

	sensor->sd.ctrl_handler = hdl;
	return 0;

free_ctrls:
	v4l2_ctrl_handler_free(hdl);
	return ret;
}

static int ov5640_enum_frame_size(struct v4l2_subdev *sd,
				  struct v4l2_subdev_pad_config *cfg,
				  struct v4l2_subdev_frame_size_enum *fse)
{
	if (fse->pad != 0)
		return -EINVAL;
	if (fse->index >= OV5640_NUM_MODES)
		return -EINVAL;

	fse->min_width =
		ov5640_mode_data[fse->index].hact;
	fse->max_width = fse->min_width;
	fse->min_height =
		ov5640_mode_data[fse->index].vact;
	fse->max_height = fse->min_height;

	return 0;
}

static int ov5640_enum_frame_interval(
	struct v4l2_subdev *sd,
	struct v4l2_subdev_pad_config *cfg,
	struct v4l2_subdev_frame_interval_enum *fie)
{
	struct ov5640_dev *sensor = to_ov5640_dev(sd);
	struct v4l2_fract tpf;
	int ret;

	if (fie->pad != 0)
		return -EINVAL;
	if (fie->index >= OV5640_NUM_FRAMERATES)
		return -EINVAL;

	tpf.numerator = 1;
	tpf.denominator = ov5640_framerates[fie->index];

	ret = ov5640_try_frame_interval(sensor, &tpf,
					fie->width, fie->height);
	if (ret < 0)
		return -EINVAL;

	fie->interval = tpf;
	return 0;
}

static int ov5640_g_frame_interval(struct v4l2_subdev *sd,
				   struct v4l2_subdev_frame_interval *fi)
{
	struct ov5640_dev *sensor = to_ov5640_dev(sd);

	mutex_lock(&sensor->lock);
	fi->interval = sensor->frame_interval;
	mutex_unlock(&sensor->lock);

	return 0;
}

static int ov5640_s_frame_interval(struct v4l2_subdev *sd,
				   struct v4l2_subdev_frame_interval *fi)
{
	struct ov5640_dev *sensor = to_ov5640_dev(sd);
	const struct ov5640_mode_info *mode;
	int frame_rate, ret = 0;

	if (fi->pad != 0)
		return -EINVAL;

	mutex_lock(&sensor->lock);

	if (sensor->streaming) {
		ret = -EBUSY;
		goto out;
	}

	mode = sensor->current_mode;

	frame_rate = ov5640_try_frame_interval(sensor, &fi->interval,
					       mode->hact, mode->vact);
	if (frame_rate < 0)
		frame_rate = OV5640_15_FPS;

	mode = ov5640_find_mode(sensor, frame_rate, mode->hact,
				mode->vact, true);
	if (!mode) {
		ret = -EINVAL;
		goto out;
	}

	if (mode != sensor->current_mode ||
	   (frame_rate != sensor->current_fr)) {
		sensor->current_fr = frame_rate;
		sensor->frame_interval = fi->interval;
		sensor->current_mode = mode;
		sensor->pending_mode_change = true;
	}
out:
	mutex_unlock(&sensor->lock);
	return ret;
}

static int ov5640_enum_mbus_code(struct v4l2_subdev *sd,
				 struct v4l2_subdev_pad_config *cfg,
				 struct v4l2_subdev_mbus_code_enum *code)
{
	if (code->pad != 0)
		return -EINVAL;
	if (code->index >= ARRAY_SIZE(ov5640_formats))
		return -EINVAL;

	code->code = ov5640_formats[code->index].code;
	return 0;
}

static int ov5640_s_stream(struct v4l2_subdev *sd, int enable)
{
	struct ov5640_dev *sensor = to_ov5640_dev(sd);
	int ret = 0;

	mutex_lock(&sensor->lock);

	if (sensor->streaming == !enable) {
		if (enable && sensor->pending_mode_change) {
			ret = ov5640_set_mode(sensor);
			if (ret)
				goto out;
		}

		if (enable && sensor->pending_fmt_change) {
			ret = ov5640_set_framefmt(sensor, &sensor->fmt);
			if (ret)
				goto out;
			sensor->pending_fmt_change = false;
		}

		if (sensor->ep.bus_type == V4L2_MBUS_CSI2)
			ret = ov5640_set_stream_mipi(sensor, enable);
		else
			ret = ov5640_set_stream_dvp(sensor, enable);

		if (!ret)
			sensor->streaming = enable;
	}
out:
	mutex_unlock(&sensor->lock);
	return ret;
}

static const struct v4l2_subdev_core_ops ov5640_core_ops = {
	.s_power = ov5640_s_power,
};

static const struct v4l2_subdev_video_ops ov5640_video_ops = {
	.g_frame_interval = ov5640_g_frame_interval,
	.s_frame_interval = ov5640_s_frame_interval,
	.s_stream = ov5640_s_stream,
};

static const struct v4l2_subdev_pad_ops ov5640_pad_ops = {
	.enum_mbus_code = ov5640_enum_mbus_code,
	.get_fmt = ov5640_get_fmt,
	.set_fmt = ov5640_set_fmt,
	.enum_frame_size = ov5640_enum_frame_size,
	.enum_frame_interval = ov5640_enum_frame_interval,
};

static const struct v4l2_subdev_ops ov5640_subdev_ops = {
	.core = &ov5640_core_ops,
	.video = &ov5640_video_ops,
	.pad = &ov5640_pad_ops,
};

static int ov5640_get_regulators(struct ov5640_dev *sensor)
{
	int i;

	for (i = 0; i < OV5640_NUM_SUPPLIES; i++)
		sensor->supplies[i].supply = ov5640_supply_name[i];

	return devm_regulator_bulk_get(&sensor->i2c_client->dev,
				       OV5640_NUM_SUPPLIES,
				       sensor->supplies);
}

static int ov5640_check_chip_id(struct ov5640_dev *sensor)
{
	struct i2c_client *client = sensor->i2c_client;
	int ret = 0;
	u16 chip_id;

	ret = ov5640_set_power_on(sensor);
	if (ret)
		return ret;

	ret = ov5640_read_reg16(sensor, OV5640_REG_CHIP_ID, &chip_id);
	if (ret) {
		dev_err(&client->dev, "%s: failed to read chip identifier\n",
			__func__);
		goto power_off;
	}

	if (chip_id != 0x5640) {
		dev_err(&client->dev, "%s: wrong chip identifier, expected 0x5640, got 0x%x\n",
			__func__, chip_id);
		ret = -ENXIO;
	}

power_off:
	ov5640_set_power_off(sensor);
	return ret;
}

static int ov5640_probe(struct i2c_client *client,
			const struct i2c_device_id *id)
{
	struct device *dev = &client->dev;
	struct fwnode_handle *endpoint;
	struct ov5640_dev *sensor;
	struct v4l2_mbus_framefmt *fmt;
	u32 rotation;
	int ret;

	sensor = devm_kzalloc(dev, sizeof(*sensor), GFP_KERNEL);
	if (!sensor)
		return -ENOMEM;

	sensor->i2c_client = client;

	/*
	 * default init sequence initialize sensor to
	 * YUV422 UYVY VGA@30fps
	 */
	fmt = &sensor->fmt;
	fmt->code = MEDIA_BUS_FMT_UYVY8_2X8;
	fmt->colorspace = V4L2_COLORSPACE_SRGB;
	fmt->ycbcr_enc = V4L2_MAP_YCBCR_ENC_DEFAULT(fmt->colorspace);
	fmt->quantization = V4L2_QUANTIZATION_FULL_RANGE;
	fmt->xfer_func = V4L2_MAP_XFER_FUNC_DEFAULT(fmt->colorspace);
	fmt->width = 640;
	fmt->height = 480;
	fmt->field = V4L2_FIELD_NONE;
	sensor->frame_interval.numerator = 1;
	sensor->frame_interval.denominator = ov5640_framerates[OV5640_30_FPS];
	sensor->current_fr = OV5640_30_FPS;
	sensor->current_mode =
		&ov5640_mode_data[OV5640_MODE_VGA_640_480];
	sensor->last_mode = sensor->current_mode;

	sensor->ae_target = 52;

	/* optional indication of physical rotation of sensor */
	ret = fwnode_property_read_u32(dev_fwnode(&client->dev), "rotation",
				       &rotation);
	if (!ret) {
		switch (rotation) {
		case 180:
			sensor->upside_down = true;
			/* fall through */
		case 0:
			break;
		default:
			dev_warn(dev, "%u degrees rotation is not supported, ignoring...\n",
				 rotation);
		}
	}

	endpoint = fwnode_graph_get_next_endpoint(dev_fwnode(&client->dev),
						  NULL);
	if (!endpoint) {
		dev_err(dev, "endpoint node not found\n");
		return -EINVAL;
	}

	ret = v4l2_fwnode_endpoint_parse(endpoint, &sensor->ep);
	fwnode_handle_put(endpoint);
	if (ret) {
		dev_err(dev, "Could not parse endpoint\n");
		return ret;
	}

	/* get system clock (xclk) */
	sensor->xclk = devm_clk_get(dev, "xclk");
	if (IS_ERR(sensor->xclk)) {
		dev_err(dev, "failed to get xclk\n");
		return PTR_ERR(sensor->xclk);
	}

	sensor->xclk_freq = clk_get_rate(sensor->xclk);
	if (sensor->xclk_freq < OV5640_XCLK_MIN ||
	    sensor->xclk_freq > OV5640_XCLK_MAX) {
		dev_err(dev, "xclk frequency out of range: %d Hz\n",
			sensor->xclk_freq);
		return -EINVAL;
	}

	/* request optional power down pin */
	sensor->pwdn_gpio = devm_gpiod_get_optional(dev, "powerdown",
						    GPIOD_OUT_HIGH);
	/* request optional reset pin */
	sensor->reset_gpio = devm_gpiod_get_optional(dev, "reset",
						     GPIOD_OUT_HIGH);

	v4l2_i2c_subdev_init(&sensor->sd, client, &ov5640_subdev_ops);

	sensor->sd.flags |= V4L2_SUBDEV_FL_HAS_DEVNODE;
	sensor->pad.flags = MEDIA_PAD_FL_SOURCE;
	sensor->sd.entity.function = MEDIA_ENT_F_CAM_SENSOR;
	ret = media_entity_pads_init(&sensor->sd.entity, 1, &sensor->pad);
	if (ret)
		return ret;

	ret = ov5640_get_regulators(sensor);
	if (ret)
		return ret;

	mutex_init(&sensor->lock);

	ret = ov5640_check_chip_id(sensor);
	if (ret)
		goto entity_cleanup;

	ret = ov5640_init_controls(sensor);
	if (ret)
		goto entity_cleanup;

	ret = v4l2_async_register_subdev(&sensor->sd);
	if (ret)
		goto free_ctrls;

	return 0;

free_ctrls:
	v4l2_ctrl_handler_free(&sensor->ctrls.handler);
entity_cleanup:
	mutex_destroy(&sensor->lock);
	media_entity_cleanup(&sensor->sd.entity);
	return ret;
}

static int ov5640_remove(struct i2c_client *client)
{
	struct v4l2_subdev *sd = i2c_get_clientdata(client);
	struct ov5640_dev *sensor = to_ov5640_dev(sd);

	v4l2_async_unregister_subdev(&sensor->sd);
	mutex_destroy(&sensor->lock);
	media_entity_cleanup(&sensor->sd.entity);
	v4l2_ctrl_handler_free(&sensor->ctrls.handler);

	return 0;
}

static const struct i2c_device_id ov5640_id[] = {
	{"ov5640", 0},
	{},
};
MODULE_DEVICE_TABLE(i2c, ov5640_id);

static const struct of_device_id ov5640_dt_ids[] = {
	{ .compatible = "ovti,ov5640" },
	{ /* sentinel */ }
};
MODULE_DEVICE_TABLE(of, ov5640_dt_ids);

static struct i2c_driver ov5640_i2c_driver = {
	.driver = {
		.name  = "ov5640",
		.of_match_table	= ov5640_dt_ids,
	},
	.id_table = ov5640_id,
	.probe    = ov5640_probe,
	.remove   = ov5640_remove,
};

module_i2c_driver(ov5640_i2c_driver);

MODULE_DESCRIPTION("OV5640 MIPI Camera Subdev Driver");
MODULE_LICENSE("GPL");<|MERGE_RESOLUTION|>--- conflicted
+++ resolved
@@ -698,26 +698,6 @@
 	return ov5640_write_reg(sensor, reg, val);
 }
 
-static int ov5640_set_timings(struct ov5640_dev *sensor,
-			      const struct ov5640_mode_info *mode)
-{
-	int ret;
-
-	ret = ov5640_write_reg16(sensor, OV5640_REG_TIMING_DVPHO, mode->hact);
-	if (ret < 0)
-		return ret;
-
-	ret = ov5640_write_reg16(sensor, OV5640_REG_TIMING_DVPVO, mode->vact);
-	if (ret < 0)
-		return ret;
-
-	ret = ov5640_write_reg16(sensor, OV5640_REG_TIMING_HTS, mode->htot);
-	if (ret < 0)
-		return ret;
-
-	return ov5640_write_reg16(sensor, OV5640_REG_TIMING_VTS, mode->vtot);
-}
-
 /*
  * After spending way too much time trying the various combinations, I
  * believe the clock tree is as follows:
@@ -1712,10 +1692,7 @@
 	enum ov5640_downsize_mode dn_mode, orig_dn_mode;
 	bool auto_gain = sensor->ctrls.auto_gain->val == 1;
 	bool auto_exp =  sensor->ctrls.auto_exp->val == V4L2_EXPOSURE_AUTO;
-<<<<<<< HEAD
 	unsigned long rate;
-=======
->>>>>>> be53d23e
 	int ret;
 
 	if (!orig_mode)
@@ -1736,7 +1713,6 @@
 		if (ret)
 			goto restore_auto_gain;
 	}
-<<<<<<< HEAD
 
 	/*
 	 * All the formats we support have 2 bytes per pixel, except for JPEG
@@ -1755,8 +1731,6 @@
 
 	if (ret < 0)
 		return 0;
-=======
->>>>>>> be53d23e
 
 	if ((dn_mode == SUBSAMPLING && orig_dn_mode == SCALING) ||
 	    (dn_mode == SCALING && orig_dn_mode == SUBSAMPLING)) {
