// SPDX-License-Identifier: GPL-2.0
//
// soc-component.c
//
// Copyright (C) 2019 Renesas Electronics Corp.
// Kuninori Morimoto <kuninori.morimoto.gx@renesas.com>
//
#include <linux/module.h>
#include <sound/soc.h>

/**
 * snd_soc_component_set_sysclk - configure COMPONENT system or master clock.
 * @component: COMPONENT
 * @clk_id: DAI specific clock ID
 * @source: Source for the clock
 * @freq: new clock frequency in Hz
 * @dir: new clock direction - input/output.
 *
 * Configures the CODEC master (MCLK) or system (SYSCLK) clocking.
 */
int snd_soc_component_set_sysclk(struct snd_soc_component *component,
				 int clk_id, int source, unsigned int freq,
				 int dir)
{
	if (component->driver->set_sysclk)
		return component->driver->set_sysclk(component, clk_id, source,
						     freq, dir);

	return -ENOTSUPP;
}
EXPORT_SYMBOL_GPL(snd_soc_component_set_sysclk);

/*
 * snd_soc_component_set_pll - configure component PLL.
 * @component: COMPONENT
 * @pll_id: DAI specific PLL ID
 * @source: DAI specific source for the PLL
 * @freq_in: PLL input clock frequency in Hz
 * @freq_out: requested PLL output clock frequency in Hz
 *
 * Configures and enables PLL to generate output clock based on input clock.
 */
int snd_soc_component_set_pll(struct snd_soc_component *component, int pll_id,
			      int source, unsigned int freq_in,
			      unsigned int freq_out)
{
	if (component->driver->set_pll)
		return component->driver->set_pll(component, pll_id, source,
						  freq_in, freq_out);

	return -EINVAL;
}
EXPORT_SYMBOL_GPL(snd_soc_component_set_pll);

void snd_soc_component_seq_notifier(struct snd_soc_component *component,
				    enum snd_soc_dapm_type type, int subseq)
{
	if (component->driver->seq_notifier)
		component->driver->seq_notifier(component, type, subseq);
}

int snd_soc_component_stream_event(struct snd_soc_component *component,
				   int event)
{
	if (component->driver->stream_event)
		return component->driver->stream_event(component, event);

	return 0;
}

int snd_soc_component_set_bias_level(struct snd_soc_component *component,
				     enum snd_soc_bias_level level)
{
	if (component->driver->set_bias_level)
		return component->driver->set_bias_level(component, level);

	return 0;
}

int snd_soc_component_enable_pin(struct snd_soc_component *component,
				 const char *pin)
{
	struct snd_soc_dapm_context *dapm =
		snd_soc_component_get_dapm(component);
	char *full_name;
	int ret;

	if (!component->name_prefix)
		return snd_soc_dapm_enable_pin(dapm, pin);

	full_name = kasprintf(GFP_KERNEL, "%s %s", component->name_prefix, pin);
	if (!full_name)
		return -ENOMEM;

	ret = snd_soc_dapm_enable_pin(dapm, full_name);
	kfree(full_name);

	return ret;
}
EXPORT_SYMBOL_GPL(snd_soc_component_enable_pin);

int snd_soc_component_enable_pin_unlocked(struct snd_soc_component *component,
					  const char *pin)
{
	struct snd_soc_dapm_context *dapm =
		snd_soc_component_get_dapm(component);
	char *full_name;
	int ret;

	if (!component->name_prefix)
		return snd_soc_dapm_enable_pin_unlocked(dapm, pin);

	full_name = kasprintf(GFP_KERNEL, "%s %s", component->name_prefix, pin);
	if (!full_name)
		return -ENOMEM;

	ret = snd_soc_dapm_enable_pin_unlocked(dapm, full_name);
	kfree(full_name);

	return ret;
}
EXPORT_SYMBOL_GPL(snd_soc_component_enable_pin_unlocked);

int snd_soc_component_disable_pin(struct snd_soc_component *component,
				  const char *pin)
{
	struct snd_soc_dapm_context *dapm =
		snd_soc_component_get_dapm(component);
	char *full_name;
	int ret;

	if (!component->name_prefix)
		return snd_soc_dapm_disable_pin(dapm, pin);

	full_name = kasprintf(GFP_KERNEL, "%s %s", component->name_prefix, pin);
	if (!full_name)
		return -ENOMEM;

	ret = snd_soc_dapm_disable_pin(dapm, full_name);
	kfree(full_name);

	return ret;
}
EXPORT_SYMBOL_GPL(snd_soc_component_disable_pin);

int snd_soc_component_disable_pin_unlocked(struct snd_soc_component *component,
					   const char *pin)
{
	struct snd_soc_dapm_context *dapm =
		snd_soc_component_get_dapm(component);
	char *full_name;
	int ret;

	if (!component->name_prefix)
		return snd_soc_dapm_disable_pin_unlocked(dapm, pin);

	full_name = kasprintf(GFP_KERNEL, "%s %s", component->name_prefix, pin);
	if (!full_name)
		return -ENOMEM;

	ret = snd_soc_dapm_disable_pin_unlocked(dapm, full_name);
	kfree(full_name);

	return ret;
}
EXPORT_SYMBOL_GPL(snd_soc_component_disable_pin_unlocked);

int snd_soc_component_nc_pin(struct snd_soc_component *component,
			     const char *pin)
{
	struct snd_soc_dapm_context *dapm =
		snd_soc_component_get_dapm(component);
	char *full_name;
	int ret;

	if (!component->name_prefix)
		return snd_soc_dapm_nc_pin(dapm, pin);

	full_name = kasprintf(GFP_KERNEL, "%s %s", component->name_prefix, pin);
	if (!full_name)
		return -ENOMEM;

	ret = snd_soc_dapm_nc_pin(dapm, full_name);
	kfree(full_name);

	return ret;
}
EXPORT_SYMBOL_GPL(snd_soc_component_nc_pin);

int snd_soc_component_nc_pin_unlocked(struct snd_soc_component *component,
				      const char *pin)
{
	struct snd_soc_dapm_context *dapm =
		snd_soc_component_get_dapm(component);
	char *full_name;
	int ret;

	if (!component->name_prefix)
		return snd_soc_dapm_nc_pin_unlocked(dapm, pin);

	full_name = kasprintf(GFP_KERNEL, "%s %s", component->name_prefix, pin);
	if (!full_name)
		return -ENOMEM;

	ret = snd_soc_dapm_nc_pin_unlocked(dapm, full_name);
	kfree(full_name);

	return ret;
}
EXPORT_SYMBOL_GPL(snd_soc_component_nc_pin_unlocked);

int snd_soc_component_get_pin_status(struct snd_soc_component *component,
				     const char *pin)
{
	struct snd_soc_dapm_context *dapm =
		snd_soc_component_get_dapm(component);
	char *full_name;
	int ret;

	if (!component->name_prefix)
		return snd_soc_dapm_get_pin_status(dapm, pin);

	full_name = kasprintf(GFP_KERNEL, "%s %s", component->name_prefix, pin);
	if (!full_name)
		return -ENOMEM;

	ret = snd_soc_dapm_get_pin_status(dapm, full_name);
	kfree(full_name);

	return ret;
}
EXPORT_SYMBOL_GPL(snd_soc_component_get_pin_status);

int snd_soc_component_force_enable_pin(struct snd_soc_component *component,
				       const char *pin)
{
	struct snd_soc_dapm_context *dapm =
		snd_soc_component_get_dapm(component);
	char *full_name;
	int ret;

	if (!component->name_prefix)
		return snd_soc_dapm_force_enable_pin(dapm, pin);

	full_name = kasprintf(GFP_KERNEL, "%s %s", component->name_prefix, pin);
	if (!full_name)
		return -ENOMEM;

	ret = snd_soc_dapm_force_enable_pin(dapm, full_name);
	kfree(full_name);

	return ret;
}
EXPORT_SYMBOL_GPL(snd_soc_component_force_enable_pin);

int snd_soc_component_force_enable_pin_unlocked(
	struct snd_soc_component *component,
	const char *pin)
{
	struct snd_soc_dapm_context *dapm =
		snd_soc_component_get_dapm(component);
	char *full_name;
	int ret;

	if (!component->name_prefix)
		return snd_soc_dapm_force_enable_pin_unlocked(dapm, pin);

	full_name = kasprintf(GFP_KERNEL, "%s %s", component->name_prefix, pin);
	if (!full_name)
		return -ENOMEM;

	ret = snd_soc_dapm_force_enable_pin_unlocked(dapm, full_name);
	kfree(full_name);

	return ret;
}
EXPORT_SYMBOL_GPL(snd_soc_component_force_enable_pin_unlocked);

/**
 * snd_soc_component_set_jack - configure component jack.
 * @component: COMPONENTs
 * @jack: structure to use for the jack
 * @data: can be used if codec driver need extra data for configuring jack
 *
 * Configures and enables jack detection function.
 */
int snd_soc_component_set_jack(struct snd_soc_component *component,
			       struct snd_soc_jack *jack, void *data)
{
	if (component->driver->set_jack)
		return component->driver->set_jack(component, jack, data);

	return -ENOTSUPP;
}
EXPORT_SYMBOL_GPL(snd_soc_component_set_jack);

int snd_soc_component_module_get(struct snd_soc_component *component,
				 int upon_open)
{
	if (component->driver->module_get_upon_open == !!upon_open &&
	    !try_module_get(component->dev->driver->owner))
		return -ENODEV;

	return 0;
}

void snd_soc_component_module_put(struct snd_soc_component *component,
				  int upon_open)
{
	if (component->driver->module_get_upon_open == !!upon_open)
		module_put(component->dev->driver->owner);
}

int snd_soc_component_open(struct snd_soc_component *component,
			   struct snd_pcm_substream *substream)
{
	if (component->driver->open)
		return component->driver->open(component, substream);
	return 0;
}

int snd_soc_component_close(struct snd_soc_component *component,
			    struct snd_pcm_substream *substream)
{
	if (component->driver->close)
		return component->driver->close(component, substream);
	return 0;
}

int snd_soc_component_prepare(struct snd_soc_component *component,
			      struct snd_pcm_substream *substream)
{
	if (component->driver->prepare)
		return component->driver->prepare(component, substream);
	return 0;
}

int snd_soc_component_hw_params(struct snd_soc_component *component,
				struct snd_pcm_substream *substream,
				struct snd_pcm_hw_params *params)
{
	if (component->driver->hw_params)
		return component->driver->hw_params(component,
						    substream, params);
	return 0;
}

int snd_soc_component_hw_free(struct snd_soc_component *component,
			       struct snd_pcm_substream *substream)
{
	if (component->driver->hw_free)
		return component->driver->hw_free(component, substream);
	return 0;
}

int snd_soc_component_trigger(struct snd_soc_component *component,
			      struct snd_pcm_substream *substream,
			      int cmd)
{
	if (component->driver->trigger)
		return component->driver->trigger(component, substream, cmd);
	return 0;
}

void snd_soc_component_suspend(struct snd_soc_component *component)
{
	if (component->driver->suspend)
		component->driver->suspend(component);
	component->suspended = 1;
}

void snd_soc_component_resume(struct snd_soc_component *component)
{
	if (component->driver->resume)
		component->driver->resume(component);
	component->suspended = 0;
}

int snd_soc_component_is_suspended(struct snd_soc_component *component)
{
	return component->suspended;
}

int snd_soc_component_probe(struct snd_soc_component *component)
{
	if (component->driver->probe)
		return component->driver->probe(component);

	return 0;
}

void snd_soc_component_remove(struct snd_soc_component *component)
{
	if (component->driver->remove)
		component->driver->remove(component);
}

int snd_soc_component_of_xlate_dai_id(struct snd_soc_component *component,
				      struct device_node *ep)
{
	if (component->driver->of_xlate_dai_id)
		return component->driver->of_xlate_dai_id(component, ep);

	return -ENOTSUPP;
}

int snd_soc_component_of_xlate_dai_name(struct snd_soc_component *component,
					struct of_phandle_args *args,
					const char **dai_name)
{
	if (component->driver->of_xlate_dai_name)
		return component->driver->of_xlate_dai_name(component,
						     args, dai_name);
	return -ENOTSUPP;
}

int snd_soc_pcm_component_pointer(struct snd_pcm_substream *substream)
{
	struct snd_soc_pcm_runtime *rtd = substream->private_data;
	struct snd_soc_component *component;
	struct snd_soc_rtdcom_list *rtdcom;

	/* FIXME: use 1st pointer */
	for_each_rtd_components(rtd, rtdcom, component)
		if (component->driver->pointer)
			return component->driver->pointer(component, substream);

	return 0;
}

int snd_soc_pcm_component_ioctl(struct snd_pcm_substream *substream,
				unsigned int cmd, void *arg)
{
	struct snd_soc_pcm_runtime *rtd = substream->private_data;
	struct snd_soc_component *component;
	struct snd_soc_rtdcom_list *rtdcom;

	/* FIXME: use 1st ioctl */
	for_each_rtd_components(rtd, rtdcom, component)
		if (component->driver->ioctl)
			return component->driver->ioctl(component, substream,
							cmd, arg);

	return snd_pcm_lib_ioctl(substream, cmd, arg);
}

int snd_soc_pcm_component_copy_user(struct snd_pcm_substream *substream,
				    int channel, unsigned long pos,
				    void __user *buf, unsigned long bytes)
{
	struct snd_soc_pcm_runtime *rtd = substream->private_data;
	struct snd_soc_rtdcom_list *rtdcom;
	struct snd_soc_component *component;

	/* FIXME. it returns 1st copy now */
	for_each_rtd_components(rtd, rtdcom, component)
		if (component->driver->copy_user)
			return component->driver->copy_user(
				component, substream, channel, pos, buf, bytes);

	return -EINVAL;
}

struct page *snd_soc_pcm_component_page(struct snd_pcm_substream *substream,
					unsigned long offset)
{
	struct snd_soc_pcm_runtime *rtd = substream->private_data;
	struct snd_soc_rtdcom_list *rtdcom;
	struct snd_soc_component *component;
	struct page *page;

	/* FIXME. it returns 1st page now */
	for_each_rtd_components(rtd, rtdcom, component) {
		if (component->driver->page) {
			page = component->driver->page(component,
						       substream, offset);
			if (page)
				return page;
		}
	}

	return NULL;
}

int snd_soc_pcm_component_mmap(struct snd_pcm_substream *substream,
			       struct vm_area_struct *vma)
{
	struct snd_soc_pcm_runtime *rtd = substream->private_data;
	struct snd_soc_rtdcom_list *rtdcom;
	struct snd_soc_component *component;

	/* FIXME. it returns 1st mmap now */
	for_each_rtd_components(rtd, rtdcom, component)
		if (component->driver->mmap)
			return component->driver->mmap(component,
						       substream, vma);

	return -EINVAL;
}

int snd_soc_pcm_component_new(struct snd_soc_pcm_runtime *rtd)
{
	struct snd_soc_rtdcom_list *rtdcom;
	struct snd_soc_component *component;
	int ret;

	for_each_rtd_components(rtd, rtdcom, component) {
		if (component->driver->pcm_construct) {
			ret = component->driver->pcm_construct(component, rtd);
			if (ret < 0)
				return ret;
		}
	}

	return 0;
}

void snd_soc_pcm_component_free(struct snd_soc_pcm_runtime *rtd)
{
	struct snd_soc_rtdcom_list *rtdcom;
	struct snd_soc_component *component;

	for_each_rtd_components(rtd, rtdcom, component)
		if (component->driver->pcm_destruct)
<<<<<<< HEAD
			component->driver->pcm_destruct(component, pcm);
=======
			component->driver->pcm_destruct(component, rtd->pcm);
>>>>>>> 0f454a2c
}<|MERGE_RESOLUTION|>--- conflicted
+++ resolved
@@ -522,9 +522,5 @@
 
 	for_each_rtd_components(rtd, rtdcom, component)
 		if (component->driver->pcm_destruct)
-<<<<<<< HEAD
-			component->driver->pcm_destruct(component, pcm);
-=======
 			component->driver->pcm_destruct(component, rtd->pcm);
->>>>>>> 0f454a2c
 }