--- conflicted
+++ resolved
@@ -128,8 +128,6 @@
 	return res;
 }
 
-<<<<<<< HEAD
-=======
 static int hda_link_dma_cleanup(struct snd_pcm_substream *substream,
 				struct hdac_stream *hstream,
 				struct snd_soc_dai *cpu_dai,
@@ -164,7 +162,6 @@
 	return 0;
 }
 
->>>>>>> 88084a3d
 static int hda_link_dma_params(struct hdac_ext_stream *hext_stream,
 			       struct hda_pipe_params *params)
 {
@@ -199,34 +196,10 @@
 	return 0;
 }
 
-<<<<<<< HEAD
-static int hda_link_dai_widget_update(struct sof_intel_hda_stream *hda_stream,
-				      struct snd_soc_dapm_widget *w,
-				      int channel, bool widget_setup)
-{
-	struct snd_sof_dai_config_data data;
-
-	data.dai_data = channel;
-
-	/* set up/free DAI widget and send DAI_CONFIG IPC */
-	if (widget_setup)
-		return hda_ctrl_dai_widget_setup(w, SOF_DAI_CONFIG_FLAGS_2_STEP_STOP, &data);
-
-	return hda_ctrl_dai_widget_free(w, SOF_DAI_CONFIG_FLAGS_NONE, &data);
-}
-
-static int hda_link_hw_params(struct snd_pcm_substream *substream,
-			      struct snd_pcm_hw_params *params,
-			      struct snd_soc_dai *dai)
-{
-	struct hdac_stream *hstream = substream->runtime->private_data;
-	struct hdac_bus *bus = hstream->bus;
-=======
 static int hda_link_dma_hw_params(struct snd_pcm_substream *substream,
 				  struct snd_pcm_hw_params *params)
 {
 	struct hdac_stream *hstream = substream->runtime->private_data;
->>>>>>> 88084a3d
 	struct hdac_ext_stream *hext_stream;
 	struct snd_soc_pcm_runtime *rtd = asoc_substream_to_rtd(substream);
 	struct snd_soc_dai *cpu_dai = asoc_rtd_to_cpu(rtd, 0);
@@ -236,39 +209,15 @@
 	struct hdac_ext_link *link;
 
 	/* get stored dma data if resuming from system suspend */
-<<<<<<< HEAD
-	hext_stream = snd_soc_dai_get_dma_data(dai, substream);
-=======
 	hext_stream = snd_soc_dai_get_dma_data(cpu_dai, substream);
->>>>>>> 88084a3d
 	if (!hext_stream) {
 		hext_stream = hda_link_stream_assign(bus, substream);
 		if (!hext_stream)
 			return -EBUSY;
 
-<<<<<<< HEAD
-		snd_soc_dai_set_dma_data(dai, substream, (void *)hext_stream);
-	}
-
-	stream_tag = hdac_stream(hext_stream)->stream_tag;
-
-	hda_stream = hstream_to_sof_hda_stream(hext_stream);
-
-	if (substream->stream == SNDRV_PCM_STREAM_PLAYBACK)
-		w = dai->playback_widget;
-	else
-		w = dai->capture_widget;
-
-	/* set up the DAI widget and send the DAI_CONFIG with the new tag */
-	ret = hda_link_dai_widget_update(hda_stream, w, stream_tag - 1, true);
-	if (ret < 0)
-		return ret;
-
-=======
 		snd_soc_dai_set_dma_data(cpu_dai, substream, (void *)hext_stream);
 	}
 
->>>>>>> 88084a3d
 	link = snd_hdac_ext_bus_get_link(bus, codec_dai->component->name);
 	if (!link)
 		return -EINVAL;
@@ -293,16 +242,6 @@
 
 static int hda_link_dma_prepare(struct snd_pcm_substream *substream)
 {
-<<<<<<< HEAD
-	struct hdac_ext_stream *hext_stream =
-				snd_soc_dai_get_dma_data(dai, substream);
-	struct snd_sof_dev *sdev =
-				snd_soc_component_get_drvdata(dai->component);
-	struct snd_soc_pcm_runtime *rtd = asoc_substream_to_rtd(substream);
-	int stream = substream->stream;
-
-	if (hext_stream->link_prepared)
-=======
 	struct snd_soc_pcm_runtime *rtd = asoc_substream_to_rtd(substream);
 	int stream = substream->stream;
 
@@ -320,7 +259,6 @@
 
 	dev_dbg(cpu_dai->dev, "%s: cmd=%d\n", __func__, cmd);
 	if (!hext_stream)
->>>>>>> 88084a3d
 		return 0;
 
 	switch (cmd) {
@@ -347,7 +285,74 @@
 
 static int hda_link_dma_hw_free(struct snd_pcm_substream *substream)
 {
-<<<<<<< HEAD
+	struct hdac_stream *hstream = substream->runtime->private_data;
+	struct snd_soc_pcm_runtime *rtd = asoc_substream_to_rtd(substream);
+	struct snd_soc_dai *cpu_dai = asoc_rtd_to_cpu(rtd, 0);
+	struct snd_soc_dai *codec_dai = asoc_rtd_to_codec(rtd, 0);
+	struct hdac_ext_stream *hext_stream;
+
+	hext_stream = snd_soc_dai_get_dma_data(cpu_dai, substream);
+	if (!hext_stream)
+		return 0;
+
+	return hda_link_dma_cleanup(substream, hstream, cpu_dai, codec_dai, false);
+}
+
+static int hda_dai_widget_update(struct snd_soc_dapm_widget *w,
+				 int channel, bool widget_setup)
+{
+	struct snd_sof_dai_config_data data;
+
+	data.dai_data = channel;
+
+	/* set up/free DAI widget and send DAI_CONFIG IPC */
+	if (widget_setup)
+		return hda_ctrl_dai_widget_setup(w, SOF_DAI_CONFIG_FLAGS_2_STEP_STOP, &data);
+
+	return hda_ctrl_dai_widget_free(w, SOF_DAI_CONFIG_FLAGS_NONE, &data);
+}
+
+static int hda_dai_hw_params_update(struct snd_pcm_substream *substream,
+				    struct snd_pcm_hw_params *params,
+				    struct snd_soc_dai *dai)
+{
+	struct hdac_ext_stream *hext_stream;
+	struct snd_soc_dapm_widget *w;
+	int stream_tag;
+
+	hext_stream = snd_soc_dai_get_dma_data(dai, substream);
+	if (!hext_stream)
+		return -EINVAL;
+
+	stream_tag = hdac_stream(hext_stream)->stream_tag;
+
+	w = snd_soc_dai_get_widget(dai, substream->stream);
+
+	/* set up the DAI widget and send the DAI_CONFIG with the new tag */
+	return hda_dai_widget_update(w, stream_tag - 1, true);
+}
+
+static int hda_dai_hw_params(struct snd_pcm_substream *substream,
+			     struct snd_pcm_hw_params *params,
+			     struct snd_soc_dai *dai)
+{
+	struct hdac_ext_stream *hext_stream =
+				snd_soc_dai_get_dma_data(dai, substream);
+	int ret;
+
+	if (hext_stream && hext_stream->link_prepared)
+		return 0;
+
+	ret = hda_link_dma_hw_params(substream, params);
+	if (ret < 0)
+		return ret;
+
+	return hda_dai_hw_params_update(substream, params, dai);
+}
+
+
+static int hda_dai_config_pause_push_ipc(struct snd_soc_dapm_widget *w)
+{
 	struct snd_sof_widget *swidget = w->dobj.private;
 	struct snd_soc_component *component = swidget->scomp;
 	struct snd_sof_dev *sdev = snd_soc_component_get_drvdata(component);
@@ -361,89 +366,6 @@
 				w->name);
 	}
 
-=======
-	struct hdac_stream *hstream = substream->runtime->private_data;
-	struct snd_soc_pcm_runtime *rtd = asoc_substream_to_rtd(substream);
-	struct snd_soc_dai *cpu_dai = asoc_rtd_to_cpu(rtd, 0);
-	struct snd_soc_dai *codec_dai = asoc_rtd_to_codec(rtd, 0);
-	struct hdac_ext_stream *hext_stream;
-
-	hext_stream = snd_soc_dai_get_dma_data(cpu_dai, substream);
-	if (!hext_stream)
-		return 0;
-
-	return hda_link_dma_cleanup(substream, hstream, cpu_dai, codec_dai, false);
-}
-
-static int hda_dai_widget_update(struct snd_soc_dapm_widget *w,
-				 int channel, bool widget_setup)
-{
-	struct snd_sof_dai_config_data data;
-
-	data.dai_data = channel;
-
-	/* set up/free DAI widget and send DAI_CONFIG IPC */
-	if (widget_setup)
-		return hda_ctrl_dai_widget_setup(w, SOF_DAI_CONFIG_FLAGS_2_STEP_STOP, &data);
-
-	return hda_ctrl_dai_widget_free(w, SOF_DAI_CONFIG_FLAGS_NONE, &data);
-}
-
-static int hda_dai_hw_params_update(struct snd_pcm_substream *substream,
-				    struct snd_pcm_hw_params *params,
-				    struct snd_soc_dai *dai)
-{
-	struct hdac_ext_stream *hext_stream;
-	struct snd_soc_dapm_widget *w;
-	int stream_tag;
-
-	hext_stream = snd_soc_dai_get_dma_data(dai, substream);
-	if (!hext_stream)
-		return -EINVAL;
-
-	stream_tag = hdac_stream(hext_stream)->stream_tag;
-
-	w = snd_soc_dai_get_widget(dai, substream->stream);
-
-	/* set up the DAI widget and send the DAI_CONFIG with the new tag */
-	return hda_dai_widget_update(w, stream_tag - 1, true);
-}
-
-static int hda_dai_hw_params(struct snd_pcm_substream *substream,
-			     struct snd_pcm_hw_params *params,
-			     struct snd_soc_dai *dai)
-{
-	struct hdac_ext_stream *hext_stream =
-				snd_soc_dai_get_dma_data(dai, substream);
-	int ret;
-
-	if (hext_stream && hext_stream->link_prepared)
-		return 0;
-
-	ret = hda_link_dma_hw_params(substream, params);
-	if (ret < 0)
-		return ret;
-
-	return hda_dai_hw_params_update(substream, params, dai);
-}
-
-
-static int hda_dai_config_pause_push_ipc(struct snd_soc_dapm_widget *w)
-{
-	struct snd_sof_widget *swidget = w->dobj.private;
-	struct snd_soc_component *component = swidget->scomp;
-	struct snd_sof_dev *sdev = snd_soc_component_get_drvdata(component);
-	const struct sof_ipc_tplg_ops *tplg_ops = sdev->ipc->ops->tplg;
-	int ret = 0;
-
-	if (tplg_ops->dai_config) {
-		ret = tplg_ops->dai_config(sdev, swidget, SOF_DAI_CONFIG_FLAGS_PAUSE, NULL);
-		if (ret < 0)
-			dev_err(sdev->dev, "%s: DAI config failed for widget %s\n", __func__,
-				w->name);
-	}
-
->>>>>>> 88084a3d
 	return ret;
 }
 
@@ -466,9 +388,6 @@
 	if (ret < 0)
 		return ret;
 
-<<<<<<< HEAD
-	hda_stream = hstream_to_sof_hda_stream(hext_stream);
-=======
 	return hda_dai_hw_params_update(substream, &rtd->dpcm[stream].hw_params, dai);
 }
 
@@ -476,7 +395,6 @@
 			       struct snd_soc_dai *dai)
 {
 	struct snd_soc_dapm_widget *w;
->>>>>>> 88084a3d
 
 	w = snd_soc_dai_get_widget(dai, stream);
 
@@ -498,19 +416,8 @@
 
 	dev_dbg(dai->dev, "%s: cmd=%d\n", __func__, cmd);
 	switch (cmd) {
-<<<<<<< HEAD
-	case SNDRV_PCM_TRIGGER_START:
-	case SNDRV_PCM_TRIGGER_PAUSE_RELEASE:
-		snd_hdac_ext_link_stream_start(hext_stream);
-		break;
 	case SNDRV_PCM_TRIGGER_SUSPEND:
 	case SNDRV_PCM_TRIGGER_STOP:
-		snd_hdac_ext_link_stream_clear(hext_stream);
-
-=======
-	case SNDRV_PCM_TRIGGER_SUSPEND:
-	case SNDRV_PCM_TRIGGER_STOP:
->>>>>>> 88084a3d
 		/*
 		 * free DAI widget during stop/suspend to keep widget use_count's balanced.
 		 */
@@ -518,23 +425,9 @@
 		if (ret < 0)
 			return ret;
 
-<<<<<<< HEAD
-		if (substream->stream == SNDRV_PCM_STREAM_PLAYBACK) {
-			stream_tag = hdac_stream(hext_stream)->stream_tag;
-			snd_hdac_ext_link_clear_stream_id(link, stream_tag);
-		}
-
-		hext_stream->link_prepared = 0;
-		break;
-	case SNDRV_PCM_TRIGGER_PAUSE_PUSH:
-		snd_hdac_ext_link_stream_clear(hext_stream);
-
-		ret = hda_link_dai_config_pause_push_ipc(w);
-=======
 		break;
 	case SNDRV_PCM_TRIGGER_PAUSE_PUSH:
 		ret = hda_dai_config_pause_push_ipc(w);
->>>>>>> 88084a3d
 		if (ret < 0)
 			return ret;
 		break;
@@ -548,30 +441,6 @@
 static int hda_dai_hw_free(struct snd_pcm_substream *substream,
 			   struct snd_soc_dai *dai)
 {
-<<<<<<< HEAD
-	unsigned int stream_tag;
-	struct sof_intel_hda_stream *hda_stream;
-	struct hdac_bus *bus;
-	struct hdac_ext_link *link;
-	struct hdac_stream *hstream;
-	struct snd_soc_pcm_runtime *rtd;
-	struct hdac_ext_stream *hext_stream;
-	struct snd_soc_dapm_widget *w;
-	int ret;
-
-	hstream = substream->runtime->private_data;
-	bus = hstream->bus;
-	rtd = asoc_substream_to_rtd(substream);
-	hext_stream = snd_soc_dai_get_dma_data(dai, substream);
-
-	if (!hext_stream) {
-		dev_dbg(dai->dev,
-			"%s: hext_stream is not assigned\n", __func__);
-		return -EINVAL;
-	}
-
-	hda_stream = hstream_to_sof_hda_stream(hext_stream);
-=======
 	int ret;
 
 	ret = hda_link_dma_hw_free(substream);
@@ -587,7 +456,6 @@
 	.trigger = ipc3_hda_dai_trigger,
 	.prepare = ipc3_hda_dai_prepare,
 };
->>>>>>> 88084a3d
 
 static int hda_dai_suspend(struct hdac_bus *bus)
 {
@@ -601,20 +469,6 @@
 
 		hext_stream = stream_to_hdac_ext_stream(s);
 
-<<<<<<< HEAD
-	if (substream->stream == SNDRV_PCM_STREAM_PLAYBACK) {
-		stream_tag = hdac_stream(hext_stream)->stream_tag;
-		snd_hdac_ext_link_clear_stream_id(link, stream_tag);
-	}
-
-	snd_soc_dai_set_dma_data(dai, substream, NULL);
-	snd_hdac_ext_stream_release(hext_stream, HDAC_EXT_STREAM_TYPE_LINK);
-	hext_stream->link_prepared = 0;
-
-	/* free the host DMA channel reserved by hostless streams */
-	hda_stream->host_reserved = 0;
-
-=======
 		/*
 		 * clear stream. This should already be taken care for running
 		 * streams when the SUSPEND trigger is called. But paused
@@ -641,7 +495,6 @@
 		}
 	}
 
->>>>>>> 88084a3d
 	return 0;
 }
 #endif
@@ -655,18 +508,9 @@
 				 bool setup)
 {
 	struct snd_soc_dapm_widget *w;
-<<<<<<< HEAD
-
-	if (substream->stream == SNDRV_PCM_STREAM_PLAYBACK)
-		w = dai->playback_widget;
-	else
-		w = dai->capture_widget;
-
-=======
 
 	w = snd_soc_dai_get_widget(dai, substream->stream);
 
->>>>>>> 88084a3d
 	if (setup)
 		return hda_ctrl_dai_widget_setup(w, SOF_DAI_CONFIG_FLAGS_NONE, NULL);
 
@@ -936,8 +780,6 @@
 		.channels_max = 16,
 	},
 },
-<<<<<<< HEAD
-=======
 #endif
 };
 
@@ -955,7 +797,6 @@
 	ret = hda_dai_suspend(sof_to_bus(sdev));
 	if (ret < 0)
 		return ret;
->>>>>>> 88084a3d
 #endif
 
 	return 0;
