--- conflicted
+++ resolved
@@ -301,8 +301,6 @@
 	  Say Y if you have such a device.
 	  If unsure select "N".
 
-<<<<<<< HEAD
-=======
 config SND_SOC_INTEL_KBL_RT5660_MACH
 	tristate "KBL with RT5660 in I2S Mode"
 	depends on MFD_INTEL_LPSS && I2C && ACPI
@@ -317,7 +315,6 @@
 
 if SND_SOC_INTEL_GLK
 
->>>>>>> cf26057a
 config SND_SOC_INTEL_GLK_RT5682_MAX98357A_MACH
 	tristate "GLK with RT5682 and MAX98357A in I2S Mode"
 	depends on MFD_INTEL_LPSS && I2C && ACPI
@@ -348,18 +345,4 @@
 
 endif ## SND_SOC_INTEL_SKYLAKE_HDAUDIO_CODEC
 
-if SND_SOC_INTEL_SKYLAKE_HDAUDIO_CODEC
-
-config SND_SOC_INTEL_SKL_HDA_DSP_GENERIC_MACH
-	tristate "SKL/KBL/BXT/APL with HDA Codecs"
-	select SND_SOC_HDAC_HDMI
-	# SND_SOC_HDAC_HDA is already selected
-	help
-	  This adds support for ASoC machine driver for Intel platforms
-	  SKL/KBL/BXT/APL with iDisp, HDA audio codecs.
-          Say Y or m if you have such a device. This is a recommended option.
-	  If unsure select "N".
-
-endif ## SND_SOC_INTEL_SKYLAKE_HDAUDIO_CODEC
-
 endif ## SND_SOC_INTEL_MACH