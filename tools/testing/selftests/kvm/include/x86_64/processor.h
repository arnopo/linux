--- conflicted
+++ resolved
@@ -329,12 +329,8 @@
 void vcpu_set_msr(struct kvm_vm *vm, uint32_t vcpuid, uint64_t msr_index,
 	  	  uint64_t msr_value);
 
-<<<<<<< HEAD
-uint32_t kvm_get_cpuid_max(void);
-=======
 uint32_t kvm_get_cpuid_max_basic(void);
 uint32_t kvm_get_cpuid_max_extended(void);
->>>>>>> 348b80b2
 void kvm_get_cpu_address_width(unsigned int *pa_bits, unsigned int *va_bits);
 
 /*
