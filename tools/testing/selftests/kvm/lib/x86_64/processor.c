// SPDX-License-Identifier: GPL-2.0-only
/*
 * tools/testing/selftests/kvm/lib/x86_64/processor.c
 *
 * Copyright (C) 2018, Google LLC.
 */

#include "test_util.h"
#include "kvm_util.h"
#include "../kvm_util_internal.h"
#include "processor.h"

#ifndef NUM_INTERRUPTS
#define NUM_INTERRUPTS 256
#endif

#define DEFAULT_CODE_SELECTOR 0x8
#define DEFAULT_DATA_SELECTOR 0x10

vm_vaddr_t exception_handlers;

/* Virtual translation table structure declarations */
struct pageUpperEntry {
	uint64_t present:1;
	uint64_t writable:1;
	uint64_t user:1;
	uint64_t write_through:1;
	uint64_t cache_disable:1;
	uint64_t accessed:1;
	uint64_t ignored_06:1;
	uint64_t page_size:1;
	uint64_t ignored_11_08:4;
	uint64_t pfn:40;
	uint64_t ignored_62_52:11;
	uint64_t execute_disable:1;
};

struct pageTableEntry {
	uint64_t present:1;
	uint64_t writable:1;
	uint64_t user:1;
	uint64_t write_through:1;
	uint64_t cache_disable:1;
	uint64_t accessed:1;
	uint64_t dirty:1;
	uint64_t reserved_07:1;
	uint64_t global:1;
	uint64_t ignored_11_09:3;
	uint64_t pfn:40;
	uint64_t ignored_62_52:11;
	uint64_t execute_disable:1;
};

void regs_dump(FILE *stream, struct kvm_regs *regs,
	       uint8_t indent)
{
	fprintf(stream, "%*srax: 0x%.16llx rbx: 0x%.16llx "
		"rcx: 0x%.16llx rdx: 0x%.16llx\n",
		indent, "",
		regs->rax, regs->rbx, regs->rcx, regs->rdx);
	fprintf(stream, "%*srsi: 0x%.16llx rdi: 0x%.16llx "
		"rsp: 0x%.16llx rbp: 0x%.16llx\n",
		indent, "",
		regs->rsi, regs->rdi, regs->rsp, regs->rbp);
	fprintf(stream, "%*sr8:  0x%.16llx r9:  0x%.16llx "
		"r10: 0x%.16llx r11: 0x%.16llx\n",
		indent, "",
		regs->r8, regs->r9, regs->r10, regs->r11);
	fprintf(stream, "%*sr12: 0x%.16llx r13: 0x%.16llx "
		"r14: 0x%.16llx r15: 0x%.16llx\n",
		indent, "",
		regs->r12, regs->r13, regs->r14, regs->r15);
	fprintf(stream, "%*srip: 0x%.16llx rfl: 0x%.16llx\n",
		indent, "",
		regs->rip, regs->rflags);
}

/*
 * Segment Dump
 *
 * Input Args:
 *   stream  - Output FILE stream
 *   segment - KVM segment
 *   indent  - Left margin indent amount
 *
 * Output Args: None
 *
 * Return: None
 *
 * Dumps the state of the KVM segment given by @segment, to the FILE stream
 * given by @stream.
 */
static void segment_dump(FILE *stream, struct kvm_segment *segment,
			 uint8_t indent)
{
	fprintf(stream, "%*sbase: 0x%.16llx limit: 0x%.8x "
		"selector: 0x%.4x type: 0x%.2x\n",
		indent, "", segment->base, segment->limit,
		segment->selector, segment->type);
	fprintf(stream, "%*spresent: 0x%.2x dpl: 0x%.2x "
		"db: 0x%.2x s: 0x%.2x l: 0x%.2x\n",
		indent, "", segment->present, segment->dpl,
		segment->db, segment->s, segment->l);
	fprintf(stream, "%*sg: 0x%.2x avl: 0x%.2x "
		"unusable: 0x%.2x padding: 0x%.2x\n",
		indent, "", segment->g, segment->avl,
		segment->unusable, segment->padding);
}

/*
 * dtable Dump
 *
 * Input Args:
 *   stream - Output FILE stream
 *   dtable - KVM dtable
 *   indent - Left margin indent amount
 *
 * Output Args: None
 *
 * Return: None
 *
 * Dumps the state of the KVM dtable given by @dtable, to the FILE stream
 * given by @stream.
 */
static void dtable_dump(FILE *stream, struct kvm_dtable *dtable,
			uint8_t indent)
{
	fprintf(stream, "%*sbase: 0x%.16llx limit: 0x%.4x "
		"padding: 0x%.4x 0x%.4x 0x%.4x\n",
		indent, "", dtable->base, dtable->limit,
		dtable->padding[0], dtable->padding[1], dtable->padding[2]);
}

void sregs_dump(FILE *stream, struct kvm_sregs *sregs,
		uint8_t indent)
{
	unsigned int i;

	fprintf(stream, "%*scs:\n", indent, "");
	segment_dump(stream, &sregs->cs, indent + 2);
	fprintf(stream, "%*sds:\n", indent, "");
	segment_dump(stream, &sregs->ds, indent + 2);
	fprintf(stream, "%*ses:\n", indent, "");
	segment_dump(stream, &sregs->es, indent + 2);
	fprintf(stream, "%*sfs:\n", indent, "");
	segment_dump(stream, &sregs->fs, indent + 2);
	fprintf(stream, "%*sgs:\n", indent, "");
	segment_dump(stream, &sregs->gs, indent + 2);
	fprintf(stream, "%*sss:\n", indent, "");
	segment_dump(stream, &sregs->ss, indent + 2);
	fprintf(stream, "%*str:\n", indent, "");
	segment_dump(stream, &sregs->tr, indent + 2);
	fprintf(stream, "%*sldt:\n", indent, "");
	segment_dump(stream, &sregs->ldt, indent + 2);

	fprintf(stream, "%*sgdt:\n", indent, "");
	dtable_dump(stream, &sregs->gdt, indent + 2);
	fprintf(stream, "%*sidt:\n", indent, "");
	dtable_dump(stream, &sregs->idt, indent + 2);

	fprintf(stream, "%*scr0: 0x%.16llx cr2: 0x%.16llx "
		"cr3: 0x%.16llx cr4: 0x%.16llx\n",
		indent, "",
		sregs->cr0, sregs->cr2, sregs->cr3, sregs->cr4);
	fprintf(stream, "%*scr8: 0x%.16llx efer: 0x%.16llx "
		"apic_base: 0x%.16llx\n",
		indent, "",
		sregs->cr8, sregs->efer, sregs->apic_base);

	fprintf(stream, "%*sinterrupt_bitmap:\n", indent, "");
	for (i = 0; i < (KVM_NR_INTERRUPTS + 63) / 64; i++) {
		fprintf(stream, "%*s%.16llx\n", indent + 2, "",
			sregs->interrupt_bitmap[i]);
	}
}

void virt_pgd_alloc(struct kvm_vm *vm)
{
	TEST_ASSERT(vm->mode == VM_MODE_PXXV48_4K, "Attempt to use "
		"unknown or unsupported guest mode, mode: 0x%x", vm->mode);

	/* If needed, create page map l4 table. */
	if (!vm->pgd_created) {
		vm->pgd = vm_alloc_page_table(vm);
		vm->pgd_created = true;
	}
}

static void *virt_get_pte(struct kvm_vm *vm, uint64_t pt_pfn, uint64_t vaddr,
			  int level)
{
	uint64_t *page_table = addr_gpa2hva(vm, pt_pfn << vm->page_shift);
	int index = vaddr >> (vm->page_shift + level * 9) & 0x1ffu;

	return &page_table[index];
}

static struct pageUpperEntry *virt_create_upper_pte(struct kvm_vm *vm,
						    uint64_t pt_pfn,
						    uint64_t vaddr,
						    uint64_t paddr,
						    int level,
						    enum x86_page_size page_size)
{
	struct pageUpperEntry *pte = virt_get_pte(vm, pt_pfn, vaddr, level);

	if (!pte->present) {
		pte->writable = true;
		pte->present = true;
		pte->page_size = (level == page_size);
		if (pte->page_size)
			pte->pfn = paddr >> vm->page_shift;
		else
			pte->pfn = vm_alloc_page_table(vm) >> vm->page_shift;
	} else {
		/*
		 * Entry already present.  Assert that the caller doesn't want
		 * a hugepage at this level, and that there isn't a hugepage at
		 * this level.
		 */
		TEST_ASSERT(level != page_size,
			    "Cannot create hugepage at level: %u, vaddr: 0x%lx\n",
			    page_size, vaddr);
		TEST_ASSERT(!pte->page_size,
			    "Cannot create page table at level: %u, vaddr: 0x%lx\n",
			    level, vaddr);
	}
	return pte;
}

void __virt_pg_map(struct kvm_vm *vm, uint64_t vaddr, uint64_t paddr,
		   enum x86_page_size page_size)
{
	const uint64_t pg_size = 1ull << ((page_size * 9) + 12);
	struct pageUpperEntry *pml4e, *pdpe, *pde;
	struct pageTableEntry *pte;

	TEST_ASSERT(vm->mode == VM_MODE_PXXV48_4K,
		    "Unknown or unsupported guest mode, mode: 0x%x", vm->mode);

	TEST_ASSERT((vaddr % pg_size) == 0,
		    "Virtual address not aligned,\n"
		    "vaddr: 0x%lx page size: 0x%lx", vaddr, pg_size);
	TEST_ASSERT(sparsebit_is_set(vm->vpages_valid, (vaddr >> vm->page_shift)),
		    "Invalid virtual address, vaddr: 0x%lx", vaddr);
	TEST_ASSERT((paddr % pg_size) == 0,
		    "Physical address not aligned,\n"
		    "  paddr: 0x%lx page size: 0x%lx", paddr, pg_size);
	TEST_ASSERT((paddr >> vm->page_shift) <= vm->max_gfn,
		    "Physical address beyond maximum supported,\n"
		    "  paddr: 0x%lx vm->max_gfn: 0x%lx vm->page_size: 0x%x",
		    paddr, vm->max_gfn, vm->page_size);

	/*
	 * Allocate upper level page tables, if not already present.  Return
	 * early if a hugepage was created.
	 */
	pml4e = virt_create_upper_pte(vm, vm->pgd >> vm->page_shift,
				      vaddr, paddr, 3, page_size);
	if (pml4e->page_size)
		return;

	pdpe = virt_create_upper_pte(vm, pml4e->pfn, vaddr, paddr, 2, page_size);
	if (pdpe->page_size)
		return;

	pde = virt_create_upper_pte(vm, pdpe->pfn, vaddr, paddr, 1, page_size);
	if (pde->page_size)
		return;

	/* Fill in page table entry. */
	pte = virt_get_pte(vm, pde->pfn, vaddr, 0);
	TEST_ASSERT(!pte->present,
		    "PTE already present for 4k page at vaddr: 0x%lx\n", vaddr);
	pte->pfn = paddr >> vm->page_shift;
	pte->writable = true;
	pte->present = 1;
}

void virt_pg_map(struct kvm_vm *vm, uint64_t vaddr, uint64_t paddr)
{
	__virt_pg_map(vm, vaddr, paddr, X86_PAGE_SIZE_4K);
}

static struct pageTableEntry *_vm_get_page_table_entry(struct kvm_vm *vm, int vcpuid,
						       uint64_t vaddr)
{
	uint16_t index[4];
	struct pageUpperEntry *pml4e, *pdpe, *pde;
	struct pageTableEntry *pte;
	struct kvm_cpuid_entry2 *entry;
	struct kvm_sregs sregs;
	int max_phy_addr;
	/* Set the bottom 52 bits. */
	uint64_t rsvd_mask = 0x000fffffffffffff;

	entry = kvm_get_supported_cpuid_index(0x80000008, 0);
	max_phy_addr = entry->eax & 0x000000ff;
	/* Clear the bottom bits of the reserved mask. */
	rsvd_mask = (rsvd_mask >> max_phy_addr) << max_phy_addr;

	/*
	 * SDM vol 3, fig 4-11 "Formats of CR3 and Paging-Structure Entries
	 * with 4-Level Paging and 5-Level Paging".
	 * If IA32_EFER.NXE = 0 and the P flag of a paging-structure entry is 1,
	 * the XD flag (bit 63) is reserved.
	 */
	vcpu_sregs_get(vm, vcpuid, &sregs);
	if ((sregs.efer & EFER_NX) == 0) {
		rsvd_mask |= (1ull << 63);
	}

	TEST_ASSERT(vm->mode == VM_MODE_PXXV48_4K, "Attempt to use "
		"unknown or unsupported guest mode, mode: 0x%x", vm->mode);
	TEST_ASSERT(sparsebit_is_set(vm->vpages_valid,
		(vaddr >> vm->page_shift)),
		"Invalid virtual address, vaddr: 0x%lx",
		vaddr);
	/*
	 * Based on the mode check above there are 48 bits in the vaddr, so
	 * shift 16 to sign extend the last bit (bit-47),
	 */
	TEST_ASSERT(vaddr == (((int64_t)vaddr << 16) >> 16),
		"Canonical check failed.  The virtual address is invalid.");

	index[0] = (vaddr >> 12) & 0x1ffu;
	index[1] = (vaddr >> 21) & 0x1ffu;
	index[2] = (vaddr >> 30) & 0x1ffu;
	index[3] = (vaddr >> 39) & 0x1ffu;

	pml4e = addr_gpa2hva(vm, vm->pgd);
	TEST_ASSERT(pml4e[index[3]].present,
		"Expected pml4e to be present for gva: 0x%08lx", vaddr);
	TEST_ASSERT((*(uint64_t*)(&pml4e[index[3]]) &
		(rsvd_mask | (1ull << 7))) == 0,
		"Unexpected reserved bits set.");

	pdpe = addr_gpa2hva(vm, pml4e[index[3]].pfn * vm->page_size);
	TEST_ASSERT(pdpe[index[2]].present,
		"Expected pdpe to be present for gva: 0x%08lx", vaddr);
	TEST_ASSERT(pdpe[index[2]].page_size == 0,
		"Expected pdpe to map a pde not a 1-GByte page.");
	TEST_ASSERT((*(uint64_t*)(&pdpe[index[2]]) & rsvd_mask) == 0,
		"Unexpected reserved bits set.");

	pde = addr_gpa2hva(vm, pdpe[index[2]].pfn * vm->page_size);
	TEST_ASSERT(pde[index[1]].present,
		"Expected pde to be present for gva: 0x%08lx", vaddr);
	TEST_ASSERT(pde[index[1]].page_size == 0,
		"Expected pde to map a pte not a 2-MByte page.");
	TEST_ASSERT((*(uint64_t*)(&pde[index[1]]) & rsvd_mask) == 0,
		"Unexpected reserved bits set.");

	pte = addr_gpa2hva(vm, pde[index[1]].pfn * vm->page_size);
	TEST_ASSERT(pte[index[0]].present,
		"Expected pte to be present for gva: 0x%08lx", vaddr);

	return &pte[index[0]];
}

uint64_t vm_get_page_table_entry(struct kvm_vm *vm, int vcpuid, uint64_t vaddr)
{
	struct pageTableEntry *pte = _vm_get_page_table_entry(vm, vcpuid, vaddr);

	return *(uint64_t *)pte;
}

void vm_set_page_table_entry(struct kvm_vm *vm, int vcpuid, uint64_t vaddr,
			     uint64_t pte)
{
	struct pageTableEntry *new_pte = _vm_get_page_table_entry(vm, vcpuid,
								  vaddr);

	*(uint64_t *)new_pte = pte;
}

void virt_dump(FILE *stream, struct kvm_vm *vm, uint8_t indent)
{
	struct pageUpperEntry *pml4e, *pml4e_start;
	struct pageUpperEntry *pdpe, *pdpe_start;
	struct pageUpperEntry *pde, *pde_start;
	struct pageTableEntry *pte, *pte_start;

	if (!vm->pgd_created)
		return;

	fprintf(stream, "%*s                                          "
		"                no\n", indent, "");
	fprintf(stream, "%*s      index hvaddr         gpaddr         "
		"addr         w exec dirty\n",
		indent, "");
	pml4e_start = (struct pageUpperEntry *) addr_gpa2hva(vm, vm->pgd);
	for (uint16_t n1 = 0; n1 <= 0x1ffu; n1++) {
		pml4e = &pml4e_start[n1];
		if (!pml4e->present)
			continue;
		fprintf(stream, "%*spml4e 0x%-3zx %p 0x%-12lx 0x%-10lx %u "
			" %u\n",
			indent, "",
			pml4e - pml4e_start, pml4e,
			addr_hva2gpa(vm, pml4e), (uint64_t) pml4e->pfn,
			pml4e->writable, pml4e->execute_disable);

		pdpe_start = addr_gpa2hva(vm, pml4e->pfn * vm->page_size);
		for (uint16_t n2 = 0; n2 <= 0x1ffu; n2++) {
			pdpe = &pdpe_start[n2];
			if (!pdpe->present)
				continue;
			fprintf(stream, "%*spdpe  0x%-3zx %p 0x%-12lx 0x%-10lx "
				"%u  %u\n",
				indent, "",
				pdpe - pdpe_start, pdpe,
				addr_hva2gpa(vm, pdpe),
				(uint64_t) pdpe->pfn, pdpe->writable,
				pdpe->execute_disable);

			pde_start = addr_gpa2hva(vm, pdpe->pfn * vm->page_size);
			for (uint16_t n3 = 0; n3 <= 0x1ffu; n3++) {
				pde = &pde_start[n3];
				if (!pde->present)
					continue;
				fprintf(stream, "%*spde   0x%-3zx %p "
					"0x%-12lx 0x%-10lx %u  %u\n",
					indent, "", pde - pde_start, pde,
					addr_hva2gpa(vm, pde),
					(uint64_t) pde->pfn, pde->writable,
					pde->execute_disable);

				pte_start = addr_gpa2hva(vm, pde->pfn * vm->page_size);
				for (uint16_t n4 = 0; n4 <= 0x1ffu; n4++) {
					pte = &pte_start[n4];
					if (!pte->present)
						continue;
					fprintf(stream, "%*spte   0x%-3zx %p "
						"0x%-12lx 0x%-10lx %u  %u "
						"    %u    0x%-10lx\n",
						indent, "",
						pte - pte_start, pte,
						addr_hva2gpa(vm, pte),
						(uint64_t) pte->pfn,
						pte->writable,
						pte->execute_disable,
						pte->dirty,
						((uint64_t) n1 << 27)
							| ((uint64_t) n2 << 18)
							| ((uint64_t) n3 << 9)
							| ((uint64_t) n4));
				}
			}
		}
	}
}

/*
 * Set Unusable Segment
 *
 * Input Args: None
 *
 * Output Args:
 *   segp - Pointer to segment register
 *
 * Return: None
 *
 * Sets the segment register pointed to by @segp to an unusable state.
 */
static void kvm_seg_set_unusable(struct kvm_segment *segp)
{
	memset(segp, 0, sizeof(*segp));
	segp->unusable = true;
}

static void kvm_seg_fill_gdt_64bit(struct kvm_vm *vm, struct kvm_segment *segp)
{
	void *gdt = addr_gva2hva(vm, vm->gdt);
	struct desc64 *desc = gdt + (segp->selector >> 3) * 8;

	desc->limit0 = segp->limit & 0xFFFF;
	desc->base0 = segp->base & 0xFFFF;
	desc->base1 = segp->base >> 16;
	desc->type = segp->type;
	desc->s = segp->s;
	desc->dpl = segp->dpl;
	desc->p = segp->present;
	desc->limit1 = segp->limit >> 16;
	desc->avl = segp->avl;
	desc->l = segp->l;
	desc->db = segp->db;
	desc->g = segp->g;
	desc->base2 = segp->base >> 24;
	if (!segp->s)
		desc->base3 = segp->base >> 32;
}


/*
 * Set Long Mode Flat Kernel Code Segment
 *
 * Input Args:
 *   vm - VM whose GDT is being filled, or NULL to only write segp
 *   selector - selector value
 *
 * Output Args:
 *   segp - Pointer to KVM segment
 *
 * Return: None
 *
 * Sets up the KVM segment pointed to by @segp, to be a code segment
 * with the selector value given by @selector.
 */
static void kvm_seg_set_kernel_code_64bit(struct kvm_vm *vm, uint16_t selector,
	struct kvm_segment *segp)
{
	memset(segp, 0, sizeof(*segp));
	segp->selector = selector;
	segp->limit = 0xFFFFFFFFu;
	segp->s = 0x1; /* kTypeCodeData */
	segp->type = 0x08 | 0x01 | 0x02; /* kFlagCode | kFlagCodeAccessed
					  * | kFlagCodeReadable
					  */
	segp->g = true;
	segp->l = true;
	segp->present = 1;
	if (vm)
		kvm_seg_fill_gdt_64bit(vm, segp);
}

/*
 * Set Long Mode Flat Kernel Data Segment
 *
 * Input Args:
 *   vm - VM whose GDT is being filled, or NULL to only write segp
 *   selector - selector value
 *
 * Output Args:
 *   segp - Pointer to KVM segment
 *
 * Return: None
 *
 * Sets up the KVM segment pointed to by @segp, to be a data segment
 * with the selector value given by @selector.
 */
static void kvm_seg_set_kernel_data_64bit(struct kvm_vm *vm, uint16_t selector,
	struct kvm_segment *segp)
{
	memset(segp, 0, sizeof(*segp));
	segp->selector = selector;
	segp->limit = 0xFFFFFFFFu;
	segp->s = 0x1; /* kTypeCodeData */
	segp->type = 0x00 | 0x01 | 0x02; /* kFlagData | kFlagDataAccessed
					  * | kFlagDataWritable
					  */
	segp->g = true;
	segp->present = true;
	if (vm)
		kvm_seg_fill_gdt_64bit(vm, segp);
}

vm_paddr_t addr_gva2gpa(struct kvm_vm *vm, vm_vaddr_t gva)
{
	uint16_t index[4];
	struct pageUpperEntry *pml4e, *pdpe, *pde;
	struct pageTableEntry *pte;

	TEST_ASSERT(vm->mode == VM_MODE_PXXV48_4K, "Attempt to use "
		"unknown or unsupported guest mode, mode: 0x%x", vm->mode);

	index[0] = (gva >> 12) & 0x1ffu;
	index[1] = (gva >> 21) & 0x1ffu;
	index[2] = (gva >> 30) & 0x1ffu;
	index[3] = (gva >> 39) & 0x1ffu;

	if (!vm->pgd_created)
		goto unmapped_gva;
	pml4e = addr_gpa2hva(vm, vm->pgd);
	if (!pml4e[index[3]].present)
		goto unmapped_gva;

	pdpe = addr_gpa2hva(vm, pml4e[index[3]].pfn * vm->page_size);
	if (!pdpe[index[2]].present)
		goto unmapped_gva;

	pde = addr_gpa2hva(vm, pdpe[index[2]].pfn * vm->page_size);
	if (!pde[index[1]].present)
		goto unmapped_gva;

	pte = addr_gpa2hva(vm, pde[index[1]].pfn * vm->page_size);
	if (!pte[index[0]].present)
		goto unmapped_gva;

	return (pte[index[0]].pfn * vm->page_size) + (gva & 0xfffu);

unmapped_gva:
	TEST_FAIL("No mapping for vm virtual address, gva: 0x%lx", gva);
	exit(EXIT_FAILURE);
}

static void kvm_setup_gdt(struct kvm_vm *vm, struct kvm_dtable *dt)
{
	if (!vm->gdt)
		vm->gdt = vm_vaddr_alloc_page(vm);

	dt->base = vm->gdt;
	dt->limit = getpagesize();
}

static void kvm_setup_tss_64bit(struct kvm_vm *vm, struct kvm_segment *segp,
				int selector)
{
	if (!vm->tss)
		vm->tss = vm_vaddr_alloc_page(vm);

	memset(segp, 0, sizeof(*segp));
	segp->base = vm->tss;
	segp->limit = 0x67;
	segp->selector = selector;
	segp->type = 0xb;
	segp->present = 1;
	kvm_seg_fill_gdt_64bit(vm, segp);
}

static void vcpu_setup(struct kvm_vm *vm, int vcpuid)
{
	struct kvm_sregs sregs;

	/* Set mode specific system register values. */
	vcpu_sregs_get(vm, vcpuid, &sregs);

	sregs.idt.limit = 0;

	kvm_setup_gdt(vm, &sregs.gdt);

	switch (vm->mode) {
	case VM_MODE_PXXV48_4K:
		sregs.cr0 = X86_CR0_PE | X86_CR0_NE | X86_CR0_PG;
		sregs.cr4 |= X86_CR4_PAE | X86_CR4_OSFXSR;
		sregs.efer |= (EFER_LME | EFER_LMA | EFER_NX);

		kvm_seg_set_unusable(&sregs.ldt);
		kvm_seg_set_kernel_code_64bit(vm, DEFAULT_CODE_SELECTOR, &sregs.cs);
		kvm_seg_set_kernel_data_64bit(vm, DEFAULT_DATA_SELECTOR, &sregs.ds);
		kvm_seg_set_kernel_data_64bit(vm, DEFAULT_DATA_SELECTOR, &sregs.es);
		kvm_setup_tss_64bit(vm, &sregs.tr, 0x18);
		break;

	default:
		TEST_FAIL("Unknown guest mode, mode: 0x%x", vm->mode);
	}

	sregs.cr3 = vm->pgd;
	vcpu_sregs_set(vm, vcpuid, &sregs);
}

#define CPUID_XFD_BIT (1 << 4)
static bool is_xfd_supported(void)
{
	int eax, ebx, ecx, edx;
	const int leaf = 0xd, subleaf = 0x1;

	__asm__ __volatile__(
		"cpuid"
		: /* output */ "=a"(eax), "=b"(ebx),
		  "=c"(ecx), "=d"(edx)
		: /* input */ "0"(leaf), "2"(subleaf));

	return !!(eax & CPUID_XFD_BIT);
}

void vm_xsave_req_perm(void)
{
	unsigned long bitmask;
	long rc;

	if (!is_xfd_supported())
		return;

	rc = syscall(SYS_arch_prctl, ARCH_REQ_XCOMP_GUEST_PERM,
		     XSTATE_XTILE_DATA_BIT);
	/*
	 * The older kernel version(<5.15) can't support
	 * ARCH_REQ_XCOMP_GUEST_PERM and directly return.
	 */
	if (rc)
		return;

	rc = syscall(SYS_arch_prctl, ARCH_GET_XCOMP_GUEST_PERM, &bitmask);
	TEST_ASSERT(rc == 0, "prctl(ARCH_GET_XCOMP_GUEST_PERM) error: %ld", rc);
	TEST_ASSERT(bitmask & XFEATURE_XTILE_MASK,
		    "prctl(ARCH_REQ_XCOMP_GUEST_PERM) failure bitmask=0x%lx",
		    bitmask);
}

void vm_vcpu_add_default(struct kvm_vm *vm, uint32_t vcpuid, void *guest_code)
{
	struct kvm_mp_state mp_state;
	struct kvm_regs regs;
	vm_vaddr_t stack_vaddr;
	stack_vaddr = vm_vaddr_alloc(vm, DEFAULT_STACK_PGS * getpagesize(),
				     DEFAULT_GUEST_STACK_VADDR_MIN);

	/* Create VCPU */
	vm_vcpu_add(vm, vcpuid);
	vcpu_set_cpuid(vm, vcpuid, kvm_get_supported_cpuid());
	vcpu_setup(vm, vcpuid);

	/* Setup guest general purpose registers */
	vcpu_regs_get(vm, vcpuid, &regs);
	regs.rflags = regs.rflags | 0x2;
	regs.rsp = stack_vaddr + (DEFAULT_STACK_PGS * getpagesize());
	regs.rip = (unsigned long) guest_code;
	vcpu_regs_set(vm, vcpuid, &regs);

	/* Setup the MP state */
	mp_state.mp_state = 0;
	vcpu_set_mp_state(vm, vcpuid, &mp_state);
}

/*
 * Allocate an instance of struct kvm_cpuid2
 *
 * Input Args: None
 *
 * Output Args: None
 *
 * Return: A pointer to the allocated struct. The caller is responsible
 * for freeing this struct.
 *
 * Since kvm_cpuid2 uses a 0-length array to allow a the size of the
 * array to be decided at allocation time, allocation is slightly
 * complicated. This function uses a reasonable default length for
 * the array and performs the appropriate allocation.
 */
static struct kvm_cpuid2 *allocate_kvm_cpuid2(void)
{
	struct kvm_cpuid2 *cpuid;
	int nent = 100;
	size_t size;

	size = sizeof(*cpuid);
	size += nent * sizeof(struct kvm_cpuid_entry2);
	cpuid = malloc(size);
	if (!cpuid) {
		perror("malloc");
		abort();
	}

	cpuid->nent = nent;

	return cpuid;
}

/*
 * KVM Supported CPUID Get
 *
 * Input Args: None
 *
 * Output Args:
 *
 * Return: The supported KVM CPUID
 *
 * Get the guest CPUID supported by KVM.
 */
struct kvm_cpuid2 *kvm_get_supported_cpuid(void)
{
	static struct kvm_cpuid2 *cpuid;
	int ret;
	int kvm_fd;

	if (cpuid)
		return cpuid;

	cpuid = allocate_kvm_cpuid2();
	kvm_fd = open_kvm_dev_path_or_exit();

	ret = ioctl(kvm_fd, KVM_GET_SUPPORTED_CPUID, cpuid);
	TEST_ASSERT(ret == 0, "KVM_GET_SUPPORTED_CPUID failed %d %d\n",
		    ret, errno);

	close(kvm_fd);
	return cpuid;
}

/*
 * KVM Get MSR
 *
 * Input Args:
 *   msr_index - Index of MSR
 *
 * Output Args: None
 *
 * Return: On success, value of the MSR. On failure a TEST_ASSERT is produced.
 *
 * Get value of MSR for VCPU.
 */
uint64_t kvm_get_feature_msr(uint64_t msr_index)
{
	struct {
		struct kvm_msrs header;
		struct kvm_msr_entry entry;
	} buffer = {};
	int r, kvm_fd;

	buffer.header.nmsrs = 1;
	buffer.entry.index = msr_index;
	kvm_fd = open_kvm_dev_path_or_exit();

	r = ioctl(kvm_fd, KVM_GET_MSRS, &buffer.header);
	TEST_ASSERT(r == 1, "KVM_GET_MSRS IOCTL failed,\n"
		"  rc: %i errno: %i", r, errno);

	close(kvm_fd);
	return buffer.entry.data;
}

/*
 * VM VCPU CPUID Set
 *
 * Input Args:
 *   vm - Virtual Machine
 *   vcpuid - VCPU id
 *
 * Output Args: None
 *
 * Return: KVM CPUID (KVM_GET_CPUID2)
 *
 * Set the VCPU's CPUID.
 */
struct kvm_cpuid2 *vcpu_get_cpuid(struct kvm_vm *vm, uint32_t vcpuid)
{
	struct vcpu *vcpu = vcpu_find(vm, vcpuid);
	struct kvm_cpuid2 *cpuid;
	int max_ent;
	int rc = -1;

	TEST_ASSERT(vcpu != NULL, "vcpu not found, vcpuid: %u", vcpuid);

	cpuid = allocate_kvm_cpuid2();
	max_ent = cpuid->nent;

	for (cpuid->nent = 1; cpuid->nent <= max_ent; cpuid->nent++) {
		rc = ioctl(vcpu->fd, KVM_GET_CPUID2, cpuid);
		if (!rc)
			break;

		TEST_ASSERT(rc == -1 && errno == E2BIG,
			    "KVM_GET_CPUID2 should either succeed or give E2BIG: %d %d",
			    rc, errno);
	}

	TEST_ASSERT(rc == 0, "KVM_GET_CPUID2 failed, rc: %i errno: %i",
		    rc, errno);

	return cpuid;
}



/*
 * Locate a cpuid entry.
 *
 * Input Args:
 *   function: The function of the cpuid entry to find.
 *   index: The index of the cpuid entry.
 *
 * Output Args: None
 *
 * Return: A pointer to the cpuid entry. Never returns NULL.
 */
struct kvm_cpuid_entry2 *
kvm_get_supported_cpuid_index(uint32_t function, uint32_t index)
{
	struct kvm_cpuid2 *cpuid;
	struct kvm_cpuid_entry2 *entry = NULL;
	int i;

	cpuid = kvm_get_supported_cpuid();
	for (i = 0; i < cpuid->nent; i++) {
		if (cpuid->entries[i].function == function &&
		    cpuid->entries[i].index == index) {
			entry = &cpuid->entries[i];
			break;
		}
	}

	TEST_ASSERT(entry, "Guest CPUID entry not found: (EAX=%x, ECX=%x).",
		    function, index);
	return entry;
}


int __vcpu_set_cpuid(struct kvm_vm *vm, uint32_t vcpuid,
		     struct kvm_cpuid2 *cpuid)
{
	struct vcpu *vcpu = vcpu_find(vm, vcpuid);

	TEST_ASSERT(vcpu != NULL, "vcpu not found, vcpuid: %u", vcpuid);

	return ioctl(vcpu->fd, KVM_SET_CPUID2, cpuid);
}

/*
 * VM VCPU CPUID Set
 *
 * Input Args:
 *   vm - Virtual Machine
 *   vcpuid - VCPU id
 *   cpuid - The CPUID values to set.
 *
 * Output Args: None
 *
 * Return: void
 *
 * Set the VCPU's CPUID.
 */
void vcpu_set_cpuid(struct kvm_vm *vm,
		uint32_t vcpuid, struct kvm_cpuid2 *cpuid)
{
	int rc;

	rc = __vcpu_set_cpuid(vm, vcpuid, cpuid);
	TEST_ASSERT(rc == 0, "KVM_SET_CPUID2 failed, rc: %i errno: %i",
		    rc, errno);

}

/*
 * VCPU Get MSR
 *
 * Input Args:
 *   vm - Virtual Machine
 *   vcpuid - VCPU ID
 *   msr_index - Index of MSR
 *
 * Output Args: None
 *
 * Return: On success, value of the MSR. On failure a TEST_ASSERT is produced.
 *
 * Get value of MSR for VCPU.
 */
uint64_t vcpu_get_msr(struct kvm_vm *vm, uint32_t vcpuid, uint64_t msr_index)
{
	struct vcpu *vcpu = vcpu_find(vm, vcpuid);
	struct {
		struct kvm_msrs header;
		struct kvm_msr_entry entry;
	} buffer = {};
	int r;

	TEST_ASSERT(vcpu != NULL, "vcpu not found, vcpuid: %u", vcpuid);
	buffer.header.nmsrs = 1;
	buffer.entry.index = msr_index;
	r = ioctl(vcpu->fd, KVM_GET_MSRS, &buffer.header);
	TEST_ASSERT(r == 1, "KVM_GET_MSRS IOCTL failed,\n"
		"  rc: %i errno: %i", r, errno);

	return buffer.entry.data;
}

/*
 * _VCPU Set MSR
 *
 * Input Args:
 *   vm - Virtual Machine
 *   vcpuid - VCPU ID
 *   msr_index - Index of MSR
 *   msr_value - New value of MSR
 *
 * Output Args: None
 *
 * Return: The result of KVM_SET_MSRS.
 *
 * Sets the value of an MSR for the given VCPU.
 */
int _vcpu_set_msr(struct kvm_vm *vm, uint32_t vcpuid, uint64_t msr_index,
		  uint64_t msr_value)
{
	struct vcpu *vcpu = vcpu_find(vm, vcpuid);
	struct {
		struct kvm_msrs header;
		struct kvm_msr_entry entry;
	} buffer = {};
	int r;

	TEST_ASSERT(vcpu != NULL, "vcpu not found, vcpuid: %u", vcpuid);
	memset(&buffer, 0, sizeof(buffer));
	buffer.header.nmsrs = 1;
	buffer.entry.index = msr_index;
	buffer.entry.data = msr_value;
	r = ioctl(vcpu->fd, KVM_SET_MSRS, &buffer.header);
	return r;
}

/*
 * VCPU Set MSR
 *
 * Input Args:
 *   vm - Virtual Machine
 *   vcpuid - VCPU ID
 *   msr_index - Index of MSR
 *   msr_value - New value of MSR
 *
 * Output Args: None
 *
 * Return: On success, nothing. On failure a TEST_ASSERT is produced.
 *
 * Set value of MSR for VCPU.
 */
void vcpu_set_msr(struct kvm_vm *vm, uint32_t vcpuid, uint64_t msr_index,
	uint64_t msr_value)
{
	int r;

	r = _vcpu_set_msr(vm, vcpuid, msr_index, msr_value);
	TEST_ASSERT(r == 1, "KVM_SET_MSRS IOCTL failed,\n"
		"  rc: %i errno: %i", r, errno);
}

void vcpu_args_set(struct kvm_vm *vm, uint32_t vcpuid, unsigned int num, ...)
{
	va_list ap;
	struct kvm_regs regs;

	TEST_ASSERT(num >= 1 && num <= 6, "Unsupported number of args,\n"
		    "  num: %u\n",
		    num);

	va_start(ap, num);
	vcpu_regs_get(vm, vcpuid, &regs);

	if (num >= 1)
		regs.rdi = va_arg(ap, uint64_t);

	if (num >= 2)
		regs.rsi = va_arg(ap, uint64_t);

	if (num >= 3)
		regs.rdx = va_arg(ap, uint64_t);

	if (num >= 4)
		regs.rcx = va_arg(ap, uint64_t);

	if (num >= 5)
		regs.r8 = va_arg(ap, uint64_t);

	if (num >= 6)
		regs.r9 = va_arg(ap, uint64_t);

	vcpu_regs_set(vm, vcpuid, &regs);
	va_end(ap);
}

void vcpu_dump(FILE *stream, struct kvm_vm *vm, uint32_t vcpuid, uint8_t indent)
{
	struct kvm_regs regs;
	struct kvm_sregs sregs;

	fprintf(stream, "%*scpuid: %u\n", indent, "", vcpuid);

	fprintf(stream, "%*sregs:\n", indent + 2, "");
	vcpu_regs_get(vm, vcpuid, &regs);
	regs_dump(stream, &regs, indent + 4);

	fprintf(stream, "%*ssregs:\n", indent + 2, "");
	vcpu_sregs_get(vm, vcpuid, &sregs);
	sregs_dump(stream, &sregs, indent + 4);
}

static int kvm_get_num_msrs_fd(int kvm_fd)
{
	struct kvm_msr_list nmsrs;
	int r;

	nmsrs.nmsrs = 0;
	r = ioctl(kvm_fd, KVM_GET_MSR_INDEX_LIST, &nmsrs);
	TEST_ASSERT(r == -1 && errno == E2BIG, "Unexpected result from KVM_GET_MSR_INDEX_LIST probe, r: %i",
		r);

	return nmsrs.nmsrs;
}

static int kvm_get_num_msrs(struct kvm_vm *vm)
{
	return kvm_get_num_msrs_fd(vm->kvm_fd);
}

struct kvm_msr_list *kvm_get_msr_index_list(void)
{
	struct kvm_msr_list *list;
	int nmsrs, r, kvm_fd;

	kvm_fd = open_kvm_dev_path_or_exit();

	nmsrs = kvm_get_num_msrs_fd(kvm_fd);
	list = malloc(sizeof(*list) + nmsrs * sizeof(list->indices[0]));
	list->nmsrs = nmsrs;
	r = ioctl(kvm_fd, KVM_GET_MSR_INDEX_LIST, list);
	close(kvm_fd);

	TEST_ASSERT(r == 0, "Unexpected result from KVM_GET_MSR_INDEX_LIST, r: %i",
		r);

	return list;
}

static int vcpu_save_xsave_state(struct kvm_vm *vm, struct vcpu *vcpu,
				 struct kvm_x86_state *state)
{
	int size;

	size = vm_check_cap(vm, KVM_CAP_XSAVE2);
	if (!size)
		size = sizeof(struct kvm_xsave);

	state->xsave = malloc(size);
	if (size == sizeof(struct kvm_xsave))
		return ioctl(vcpu->fd, KVM_GET_XSAVE, state->xsave);
	else
		return ioctl(vcpu->fd, KVM_GET_XSAVE2, state->xsave);
}

struct kvm_x86_state *vcpu_save_state(struct kvm_vm *vm, uint32_t vcpuid)
{
	struct vcpu *vcpu = vcpu_find(vm, vcpuid);
	struct kvm_msr_list *list;
	struct kvm_x86_state *state;
	int nmsrs, r, i;
	static int nested_size = -1;

	if (nested_size == -1) {
		nested_size = kvm_check_cap(KVM_CAP_NESTED_STATE);
		TEST_ASSERT(nested_size <= sizeof(state->nested_),
			    "Nested state size too big, %i > %zi",
			    nested_size, sizeof(state->nested_));
	}

	/*
	 * When KVM exits to userspace with KVM_EXIT_IO, KVM guarantees
	 * guest state is consistent only after userspace re-enters the
	 * kernel with KVM_RUN.  Complete IO prior to migrating state
	 * to a new VM.
	 */
	vcpu_run_complete_io(vm, vcpuid);

	nmsrs = kvm_get_num_msrs(vm);
	list = malloc(sizeof(*list) + nmsrs * sizeof(list->indices[0]));
	list->nmsrs = nmsrs;
	r = ioctl(vm->kvm_fd, KVM_GET_MSR_INDEX_LIST, list);
        TEST_ASSERT(r == 0, "Unexpected result from KVM_GET_MSR_INDEX_LIST, r: %i",
                r);

	state = malloc(sizeof(*state) + nmsrs * sizeof(state->msrs.entries[0]));
	r = ioctl(vcpu->fd, KVM_GET_VCPU_EVENTS, &state->events);
        TEST_ASSERT(r == 0, "Unexpected result from KVM_GET_VCPU_EVENTS, r: %i",
                r);

	r = ioctl(vcpu->fd, KVM_GET_MP_STATE, &state->mp_state);
        TEST_ASSERT(r == 0, "Unexpected result from KVM_GET_MP_STATE, r: %i",
                r);

	r = ioctl(vcpu->fd, KVM_GET_REGS, &state->regs);
        TEST_ASSERT(r == 0, "Unexpected result from KVM_GET_REGS, r: %i",
                r);

	r = vcpu_save_xsave_state(vm, vcpu, state);
        TEST_ASSERT(r == 0, "Unexpected result from KVM_GET_XSAVE, r: %i",
                r);

	if (kvm_check_cap(KVM_CAP_XCRS)) {
		r = ioctl(vcpu->fd, KVM_GET_XCRS, &state->xcrs);
		TEST_ASSERT(r == 0, "Unexpected result from KVM_GET_XCRS, r: %i",
			    r);
	}

	r = ioctl(vcpu->fd, KVM_GET_SREGS, &state->sregs);
        TEST_ASSERT(r == 0, "Unexpected result from KVM_GET_SREGS, r: %i",
                r);

	if (nested_size) {
		state->nested.size = sizeof(state->nested_);
		r = ioctl(vcpu->fd, KVM_GET_NESTED_STATE, &state->nested);
		TEST_ASSERT(r == 0, "Unexpected result from KVM_GET_NESTED_STATE, r: %i",
			r);
		TEST_ASSERT(state->nested.size <= nested_size,
			"Nested state size too big, %i (KVM_CHECK_CAP gave %i)",
			state->nested.size, nested_size);
	} else
		state->nested.size = 0;

	state->msrs.nmsrs = nmsrs;
	for (i = 0; i < nmsrs; i++)
		state->msrs.entries[i].index = list->indices[i];
	r = ioctl(vcpu->fd, KVM_GET_MSRS, &state->msrs);
        TEST_ASSERT(r == nmsrs, "Unexpected result from KVM_GET_MSRS, r: %i (failed MSR was 0x%x)",
                r, r == nmsrs ? -1 : list->indices[r]);

	r = ioctl(vcpu->fd, KVM_GET_DEBUGREGS, &state->debugregs);
        TEST_ASSERT(r == 0, "Unexpected result from KVM_GET_DEBUGREGS, r: %i",
                r);

	free(list);
	return state;
}

void vcpu_load_state(struct kvm_vm *vm, uint32_t vcpuid, struct kvm_x86_state *state)
{
	struct vcpu *vcpu = vcpu_find(vm, vcpuid);
	int r;

	r = ioctl(vcpu->fd, KVM_SET_SREGS, &state->sregs);
	TEST_ASSERT(r == 0, "Unexpected result from KVM_SET_SREGS, r: %i",
                r);

	r = ioctl(vcpu->fd, KVM_SET_MSRS, &state->msrs);
	TEST_ASSERT(r == state->msrs.nmsrs,
		"Unexpected result from KVM_SET_MSRS, r: %i (failed at %x)",
		r, r == state->msrs.nmsrs ? -1 : state->msrs.entries[r].index);

	if (kvm_check_cap(KVM_CAP_XCRS)) {
		r = ioctl(vcpu->fd, KVM_SET_XCRS, &state->xcrs);
		TEST_ASSERT(r == 0, "Unexpected result from KVM_SET_XCRS, r: %i",
			    r);
	}

	r = ioctl(vcpu->fd, KVM_SET_XSAVE, state->xsave);
	TEST_ASSERT(r == 0, "Unexpected result from KVM_SET_XSAVE, r: %i",
                r);

	r = ioctl(vcpu->fd, KVM_SET_VCPU_EVENTS, &state->events);
        TEST_ASSERT(r == 0, "Unexpected result from KVM_SET_VCPU_EVENTS, r: %i",
                r);

	r = ioctl(vcpu->fd, KVM_SET_MP_STATE, &state->mp_state);
        TEST_ASSERT(r == 0, "Unexpected result from KVM_SET_MP_STATE, r: %i",
                r);

	r = ioctl(vcpu->fd, KVM_SET_DEBUGREGS, &state->debugregs);
        TEST_ASSERT(r == 0, "Unexpected result from KVM_SET_DEBUGREGS, r: %i",
                r);

	r = ioctl(vcpu->fd, KVM_SET_REGS, &state->regs);
        TEST_ASSERT(r == 0, "Unexpected result from KVM_SET_REGS, r: %i",
                r);

	if (state->nested.size) {
		r = ioctl(vcpu->fd, KVM_SET_NESTED_STATE, &state->nested);
		TEST_ASSERT(r == 0, "Unexpected result from KVM_SET_NESTED_STATE, r: %i",
			r);
	}
}

void kvm_x86_state_cleanup(struct kvm_x86_state *state)
{
	free(state->xsave);
	free(state);
}

<<<<<<< HEAD
bool is_intel_cpu(void)
=======
static bool cpu_vendor_string_is(const char *vendor)
>>>>>>> 8807a1c0
{
	const uint32_t *chunk = (const uint32_t *)vendor;
	int eax, ebx, ecx, edx;
	const int leaf = 0;

	__asm__ __volatile__(
		"cpuid"
		: /* output */ "=a"(eax), "=b"(ebx),
		  "=c"(ecx), "=d"(edx)
		: /* input */ "0"(leaf), "2"(0));

	return (ebx == chunk[0] && edx == chunk[1] && ecx == chunk[2]);
}

bool is_intel_cpu(void)
{
	return cpu_vendor_string_is("GenuineIntel");
}

/*
 * Exclude early K5 samples with a vendor string of "AMDisbetter!"
 */
bool is_amd_cpu(void)
{
	return cpu_vendor_string_is("AuthenticAMD");
}

uint32_t kvm_get_cpuid_max_basic(void)
{
	return kvm_get_supported_cpuid_entry(0)->eax;
}

uint32_t kvm_get_cpuid_max_extended(void)
{
	return kvm_get_supported_cpuid_entry(0x80000000)->eax;
}

void kvm_get_cpu_address_width(unsigned int *pa_bits, unsigned int *va_bits)
{
	struct kvm_cpuid_entry2 *entry;
	bool pae;

	/* SDM 4.1.4 */
	if (kvm_get_cpuid_max_extended() < 0x80000008) {
		pae = kvm_get_supported_cpuid_entry(1)->edx & (1 << 6);
		*pa_bits = pae ? 36 : 32;
		*va_bits = 32;
	} else {
		entry = kvm_get_supported_cpuid_entry(0x80000008);
		*pa_bits = entry->eax & 0xff;
		*va_bits = (entry->eax >> 8) & 0xff;
	}
}

struct idt_entry {
	uint16_t offset0;
	uint16_t selector;
	uint16_t ist : 3;
	uint16_t : 5;
	uint16_t type : 4;
	uint16_t : 1;
	uint16_t dpl : 2;
	uint16_t p : 1;
	uint16_t offset1;
	uint32_t offset2; uint32_t reserved;
};

static void set_idt_entry(struct kvm_vm *vm, int vector, unsigned long addr,
			  int dpl, unsigned short selector)
{
	struct idt_entry *base =
		(struct idt_entry *)addr_gva2hva(vm, vm->idt);
	struct idt_entry *e = &base[vector];

	memset(e, 0, sizeof(*e));
	e->offset0 = addr;
	e->selector = selector;
	e->ist = 0;
	e->type = 14;
	e->dpl = dpl;
	e->p = 1;
	e->offset1 = addr >> 16;
	e->offset2 = addr >> 32;
}

void kvm_exit_unexpected_vector(uint32_t value)
{
	ucall(UCALL_UNHANDLED, 1, value);
}

void route_exception(struct ex_regs *regs)
{
	typedef void(*handler)(struct ex_regs *);
	handler *handlers = (handler *)exception_handlers;

	if (handlers && handlers[regs->vector]) {
		handlers[regs->vector](regs);
		return;
	}

	kvm_exit_unexpected_vector(regs->vector);
}

void vm_init_descriptor_tables(struct kvm_vm *vm)
{
	extern void *idt_handlers;
	int i;

	vm->idt = vm_vaddr_alloc_page(vm);
	vm->handlers = vm_vaddr_alloc_page(vm);
	/* Handlers have the same address in both address spaces.*/
	for (i = 0; i < NUM_INTERRUPTS; i++)
		set_idt_entry(vm, i, (unsigned long)(&idt_handlers)[i], 0,
			DEFAULT_CODE_SELECTOR);
}

void vcpu_init_descriptor_tables(struct kvm_vm *vm, uint32_t vcpuid)
{
	struct kvm_sregs sregs;

	vcpu_sregs_get(vm, vcpuid, &sregs);
	sregs.idt.base = vm->idt;
	sregs.idt.limit = NUM_INTERRUPTS * sizeof(struct idt_entry) - 1;
	sregs.gdt.base = vm->gdt;
	sregs.gdt.limit = getpagesize() - 1;
	kvm_seg_set_kernel_data_64bit(NULL, DEFAULT_DATA_SELECTOR, &sregs.gs);
	vcpu_sregs_set(vm, vcpuid, &sregs);
	*(vm_vaddr_t *)addr_gva2hva(vm, (vm_vaddr_t)(&exception_handlers)) = vm->handlers;
}

void vm_install_exception_handler(struct kvm_vm *vm, int vector,
			       void (*handler)(struct ex_regs *))
{
	vm_vaddr_t *handlers = (vm_vaddr_t *)addr_gva2hva(vm, vm->handlers);

	handlers[vector] = (vm_vaddr_t)handler;
}

void assert_on_unhandled_exception(struct kvm_vm *vm, uint32_t vcpuid)
{
	struct ucall uc;

	if (get_ucall(vm, vcpuid, &uc) == UCALL_UNHANDLED) {
		uint64_t vector = uc.args[0];

		TEST_FAIL("Unexpected vectored event in guest (vector:0x%lx)",
			  vector);
	}
}

struct kvm_cpuid_entry2 *get_cpuid(struct kvm_cpuid2 *cpuid, uint32_t function,
				   uint32_t index)
{
	int i;

	for (i = 0; i < cpuid->nent; i++) {
		struct kvm_cpuid_entry2 *cur = &cpuid->entries[i];

		if (cur->function == function && cur->index == index)
			return cur;
	}

	TEST_FAIL("CPUID function 0x%x index 0x%x not found ", function, index);

	return NULL;
}

bool set_cpuid(struct kvm_cpuid2 *cpuid,
	       struct kvm_cpuid_entry2 *ent)
{
	int i;

	for (i = 0; i < cpuid->nent; i++) {
		struct kvm_cpuid_entry2 *cur = &cpuid->entries[i];

		if (cur->function != ent->function || cur->index != ent->index)
			continue;

		memcpy(cur, ent, sizeof(struct kvm_cpuid_entry2));
		return true;
	}

	return false;
}

uint64_t kvm_hypercall(uint64_t nr, uint64_t a0, uint64_t a1, uint64_t a2,
		       uint64_t a3)
{
	uint64_t r;

	asm volatile("vmcall"
		     : "=a"(r)
		     : "b"(a0), "c"(a1), "d"(a2), "S"(a3));
	return r;
}

struct kvm_cpuid2 *kvm_get_supported_hv_cpuid(void)
{
	static struct kvm_cpuid2 *cpuid;
	int ret;
	int kvm_fd;

	if (cpuid)
		return cpuid;

	cpuid = allocate_kvm_cpuid2();
	kvm_fd = open_kvm_dev_path_or_exit();

	ret = ioctl(kvm_fd, KVM_GET_SUPPORTED_HV_CPUID, cpuid);
	TEST_ASSERT(ret == 0, "KVM_GET_SUPPORTED_HV_CPUID failed %d %d\n",
		    ret, errno);

	close(kvm_fd);
	return cpuid;
}

void vcpu_set_hv_cpuid(struct kvm_vm *vm, uint32_t vcpuid)
{
	static struct kvm_cpuid2 *cpuid_full;
	struct kvm_cpuid2 *cpuid_sys, *cpuid_hv;
	int i, nent = 0;

	if (!cpuid_full) {
		cpuid_sys = kvm_get_supported_cpuid();
		cpuid_hv = kvm_get_supported_hv_cpuid();

		cpuid_full = malloc(sizeof(*cpuid_full) +
				    (cpuid_sys->nent + cpuid_hv->nent) *
				    sizeof(struct kvm_cpuid_entry2));
		if (!cpuid_full) {
			perror("malloc");
			abort();
		}

		/* Need to skip KVM CPUID leaves 0x400000xx */
		for (i = 0; i < cpuid_sys->nent; i++) {
			if (cpuid_sys->entries[i].function >= 0x40000000 &&
			    cpuid_sys->entries[i].function < 0x40000100)
				continue;
			cpuid_full->entries[nent] = cpuid_sys->entries[i];
			nent++;
		}

		memcpy(&cpuid_full->entries[nent], cpuid_hv->entries,
		       cpuid_hv->nent * sizeof(struct kvm_cpuid_entry2));
		cpuid_full->nent = nent + cpuid_hv->nent;
	}

	vcpu_set_cpuid(vm, vcpuid, cpuid_full);
}

struct kvm_cpuid2 *vcpu_get_supported_hv_cpuid(struct kvm_vm *vm, uint32_t vcpuid)
{
	static struct kvm_cpuid2 *cpuid;

	cpuid = allocate_kvm_cpuid2();

	vcpu_ioctl(vm, vcpuid, KVM_GET_SUPPORTED_HV_CPUID, cpuid);

	return cpuid;
}

unsigned long vm_compute_max_gfn(struct kvm_vm *vm)
{
	const unsigned long num_ht_pages = 12 << (30 - vm->page_shift); /* 12 GiB */
	unsigned long ht_gfn, max_gfn, max_pfn;
	uint32_t eax, ebx, ecx, edx, max_ext_leaf;

	max_gfn = (1ULL << (vm->pa_bits - vm->page_shift)) - 1;

	/* Avoid reserved HyperTransport region on AMD processors.  */
	if (!is_amd_cpu())
		return max_gfn;

	/* On parts with <40 physical address bits, the area is fully hidden */
	if (vm->pa_bits < 40)
		return max_gfn;

	/* Before family 17h, the HyperTransport area is just below 1T.  */
	ht_gfn = (1 << 28) - num_ht_pages;
	eax = 1;
	cpuid(&eax, &ebx, &ecx, &edx);
	if (x86_family(eax) < 0x17)
		goto done;

	/*
	 * Otherwise it's at the top of the physical address space, possibly
	 * reduced due to SME by bits 11:6 of CPUID[0x8000001f].EBX.  Use
	 * the old conservative value if MAXPHYADDR is not enumerated.
	 */
	eax = 0x80000000;
	cpuid(&eax, &ebx, &ecx, &edx);
	max_ext_leaf = eax;
	if (max_ext_leaf < 0x80000008)
		goto done;

	eax = 0x80000008;
	cpuid(&eax, &ebx, &ecx, &edx);
	max_pfn = (1ULL << ((eax & 0xff) - vm->page_shift)) - 1;
	if (max_ext_leaf >= 0x8000001f) {
		eax = 0x8000001f;
		cpuid(&eax, &ebx, &ecx, &edx);
		max_pfn >>= (ebx >> 6) & 0x3f;
	}

	ht_gfn = max_pfn - num_ht_pages;
done:
	return min(max_gfn, ht_gfn - 1);
}<|MERGE_RESOLUTION|>--- conflicted
+++ resolved
@@ -1253,11 +1253,7 @@
 	free(state);
 }
 
-<<<<<<< HEAD
-bool is_intel_cpu(void)
-=======
 static bool cpu_vendor_string_is(const char *vendor)
->>>>>>> 8807a1c0
 {
 	const uint32_t *chunk = (const uint32_t *)vendor;
 	int eax, ebx, ecx, edx;
