--- conflicted
+++ resolved
@@ -40,9 +40,3 @@
 echo 1 > events/kprobes/testprobe/enable
 echo "p:test _do_fork" >> kprobe_events
 grep -qe "testprobe.* arg1=\"test\" arg2=\"test\"" trace
-<<<<<<< HEAD
-
-echo 0 > events/enable
-echo > kprobe_events
-=======
->>>>>>> 0fd79184
