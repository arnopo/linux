// SPDX-License-Identifier: GPL-2.0-or-later
/*
 * Copyright (C) 2015-2017 Josh Poimboeuf <jpoimboe@redhat.com>
 */

#include <string.h>
#include <stdlib.h>
#include <inttypes.h>
#include <sys/mman.h>

#include <arch/elf.h>
#include <objtool/builtin.h>
#include <objtool/cfi.h>
#include <objtool/arch.h>
#include <objtool/check.h>
#include <objtool/special.h>
#include <objtool/warn.h>
#include <objtool/endianness.h>

#include <linux/objtool.h>
#include <linux/hashtable.h>
#include <linux/kernel.h>
#include <linux/static_call_types.h>

struct alternative {
	struct list_head list;
	struct instruction *insn;
	bool skip_orig;
};

static unsigned long nr_cfi, nr_cfi_reused, nr_cfi_cache;

static struct cfi_init_state initial_func_cfi;
static struct cfi_state init_cfi;
static struct cfi_state func_cfi;

struct instruction *find_insn(struct objtool_file *file,
			      struct section *sec, unsigned long offset)
{
	struct instruction *insn;

	hash_for_each_possible(file->insn_hash, insn, hash, sec_offset_hash(sec, offset)) {
		if (insn->sec == sec && insn->offset == offset)
			return insn;
	}

	return NULL;
}

static struct instruction *next_insn_same_sec(struct objtool_file *file,
					      struct instruction *insn)
{
	struct instruction *next = list_next_entry(insn, list);

	if (!next || &next->list == &file->insn_list || next->sec != insn->sec)
		return NULL;

	return next;
}

static struct instruction *next_insn_same_func(struct objtool_file *file,
					       struct instruction *insn)
{
	struct instruction *next = list_next_entry(insn, list);
	struct symbol *func = insn->func;

	if (!func)
		return NULL;

	if (&next->list != &file->insn_list && next->func == func)
		return next;

	/* Check if we're already in the subfunction: */
	if (func == func->cfunc)
		return NULL;

	/* Move to the subfunction: */
	return find_insn(file, func->cfunc->sec, func->cfunc->offset);
}

static struct instruction *prev_insn_same_sym(struct objtool_file *file,
					       struct instruction *insn)
{
	struct instruction *prev = list_prev_entry(insn, list);

	if (&prev->list != &file->insn_list && prev->func == insn->func)
		return prev;

	return NULL;
}

#define func_for_each_insn(file, func, insn)				\
	for (insn = find_insn(file, func->sec, func->offset);		\
	     insn;							\
	     insn = next_insn_same_func(file, insn))

#define sym_for_each_insn(file, sym, insn)				\
	for (insn = find_insn(file, sym->sec, sym->offset);		\
	     insn && &insn->list != &file->insn_list &&			\
		insn->sec == sym->sec &&				\
		insn->offset < sym->offset + sym->len;			\
	     insn = list_next_entry(insn, list))

#define sym_for_each_insn_continue_reverse(file, sym, insn)		\
	for (insn = list_prev_entry(insn, list);			\
	     &insn->list != &file->insn_list &&				\
		insn->sec == sym->sec && insn->offset >= sym->offset;	\
	     insn = list_prev_entry(insn, list))

#define sec_for_each_insn_from(file, insn)				\
	for (; insn; insn = next_insn_same_sec(file, insn))

#define sec_for_each_insn_continue(file, insn)				\
	for (insn = next_insn_same_sec(file, insn); insn;		\
	     insn = next_insn_same_sec(file, insn))

static bool is_jump_table_jump(struct instruction *insn)
{
	struct alt_group *alt_group = insn->alt_group;

	if (insn->jump_table)
		return true;

	/* Retpoline alternative for a jump table? */
	return alt_group && alt_group->orig_group &&
	       alt_group->orig_group->first_insn->jump_table;
}

static bool is_sibling_call(struct instruction *insn)
{
	/*
	 * Assume only ELF functions can make sibling calls.  This ensures
	 * sibling call detection consistency between vmlinux.o and individual
	 * objects.
	 */
	if (!insn->func)
		return false;

	/* An indirect jump is either a sibling call or a jump to a table. */
	if (insn->type == INSN_JUMP_DYNAMIC)
		return !is_jump_table_jump(insn);

	/* add_jump_destinations() sets insn->call_dest for sibling calls. */
	return (is_static_jump(insn) && insn->call_dest);
}

/*
 * This checks to see if the given function is a "noreturn" function.
 *
 * For global functions which are outside the scope of this object file, we
 * have to keep a manual list of them.
 *
 * For local functions, we have to detect them manually by simply looking for
 * the lack of a return instruction.
 */
static bool __dead_end_function(struct objtool_file *file, struct symbol *func,
				int recursion)
{
	int i;
	struct instruction *insn;
	bool empty = true;

	/*
	 * Unfortunately these have to be hard coded because the noreturn
	 * attribute isn't provided in ELF data. Keep 'em sorted.
	 */
	static const char * const global_noreturns[] = {
		"__invalid_creds",
		"__module_put_and_kthread_exit",
		"__reiserfs_panic",
		"__stack_chk_fail",
		"__ubsan_handle_builtin_unreachable",
		"cpu_bringup_and_idle",
		"cpu_startup_entry",
		"do_exit",
		"do_group_exit",
		"do_task_dead",
		"ex_handler_msr_mce",
		"fortify_panic",
		"kthread_complete_and_exit",
		"kthread_exit",
		"kunit_try_catch_throw",
		"lbug_with_loc",
		"machine_real_restart",
		"make_task_dead",
		"panic",
		"rewind_stack_and_make_dead",
		"sev_es_terminate",
		"snp_abort",
		"stop_this_cpu",
		"usercopy_abort",
		"xen_start_kernel",
	};

	if (!func)
		return false;

	if (func->bind == STB_WEAK)
		return false;

	if (func->bind == STB_GLOBAL)
		for (i = 0; i < ARRAY_SIZE(global_noreturns); i++)
			if (!strcmp(func->name, global_noreturns[i]))
				return true;

	if (!func->len)
		return false;

	insn = find_insn(file, func->sec, func->offset);
	if (!insn->func)
		return false;

	func_for_each_insn(file, func, insn) {
		empty = false;

		if (insn->type == INSN_RETURN)
			return false;
	}

	if (empty)
		return false;

	/*
	 * A function can have a sibling call instead of a return.  In that
	 * case, the function's dead-end status depends on whether the target
	 * of the sibling call returns.
	 */
	func_for_each_insn(file, func, insn) {
		if (is_sibling_call(insn)) {
			struct instruction *dest = insn->jump_dest;

			if (!dest)
				/* sibling call to another file */
				return false;

			/* local sibling call */
			if (recursion == 5) {
				/*
				 * Infinite recursion: two functions have
				 * sibling calls to each other.  This is a very
				 * rare case.  It means they aren't dead ends.
				 */
				return false;
			}

			return __dead_end_function(file, dest->func, recursion+1);
		}
	}

	return true;
}

static bool dead_end_function(struct objtool_file *file, struct symbol *func)
{
	return __dead_end_function(file, func, 0);
}

static void init_cfi_state(struct cfi_state *cfi)
{
	int i;

	for (i = 0; i < CFI_NUM_REGS; i++) {
		cfi->regs[i].base = CFI_UNDEFINED;
		cfi->vals[i].base = CFI_UNDEFINED;
	}
	cfi->cfa.base = CFI_UNDEFINED;
	cfi->drap_reg = CFI_UNDEFINED;
	cfi->drap_offset = -1;
}

static void init_insn_state(struct objtool_file *file, struct insn_state *state,
			    struct section *sec)
{
	memset(state, 0, sizeof(*state));
	init_cfi_state(&state->cfi);

	/*
	 * We need the full vmlinux for noinstr validation, otherwise we can
	 * not correctly determine insn->call_dest->sec (external symbols do
	 * not have a section).
	 */
	if (opts.link && opts.noinstr && sec)
		state->noinstr = sec->noinstr;
}

static struct cfi_state *cfi_alloc(void)
{
	struct cfi_state *cfi = calloc(sizeof(struct cfi_state), 1);
	if (!cfi) {
		WARN("calloc failed");
		exit(1);
	}
	nr_cfi++;
	return cfi;
}

static int cfi_bits;
static struct hlist_head *cfi_hash;

static inline bool cficmp(struct cfi_state *cfi1, struct cfi_state *cfi2)
{
	return memcmp((void *)cfi1 + sizeof(cfi1->hash),
		      (void *)cfi2 + sizeof(cfi2->hash),
		      sizeof(struct cfi_state) - sizeof(struct hlist_node));
}

static inline u32 cfi_key(struct cfi_state *cfi)
{
	return jhash((void *)cfi + sizeof(cfi->hash),
		     sizeof(*cfi) - sizeof(cfi->hash), 0);
}

static struct cfi_state *cfi_hash_find_or_add(struct cfi_state *cfi)
{
	struct hlist_head *head = &cfi_hash[hash_min(cfi_key(cfi), cfi_bits)];
	struct cfi_state *obj;

	hlist_for_each_entry(obj, head, hash) {
		if (!cficmp(cfi, obj)) {
			nr_cfi_cache++;
			return obj;
		}
	}

	obj = cfi_alloc();
	*obj = *cfi;
	hlist_add_head(&obj->hash, head);

	return obj;
}

static void cfi_hash_add(struct cfi_state *cfi)
{
	struct hlist_head *head = &cfi_hash[hash_min(cfi_key(cfi), cfi_bits)];

	hlist_add_head(&cfi->hash, head);
}

static void *cfi_hash_alloc(unsigned long size)
{
	cfi_bits = max(10, ilog2(size));
	cfi_hash = mmap(NULL, sizeof(struct hlist_head) << cfi_bits,
			PROT_READ|PROT_WRITE,
			MAP_PRIVATE|MAP_ANON, -1, 0);
	if (cfi_hash == (void *)-1L) {
		WARN("mmap fail cfi_hash");
		cfi_hash = NULL;
	}  else if (opts.stats) {
		printf("cfi_bits: %d\n", cfi_bits);
	}

	return cfi_hash;
}

static unsigned long nr_insns;
static unsigned long nr_insns_visited;

/*
 * Call the arch-specific instruction decoder for all the instructions and add
 * them to the global instruction list.
 */
static int decode_instructions(struct objtool_file *file)
{
	struct section *sec;
	struct symbol *func;
	unsigned long offset;
	struct instruction *insn;
	int ret;

	for_each_sec(file, sec) {

		if (!(sec->sh.sh_flags & SHF_EXECINSTR))
			continue;

		if (strcmp(sec->name, ".altinstr_replacement") &&
		    strcmp(sec->name, ".altinstr_aux") &&
		    strncmp(sec->name, ".discard.", 9))
			sec->text = true;

		if (!strcmp(sec->name, ".noinstr.text") ||
		    !strcmp(sec->name, ".entry.text") ||
		    !strncmp(sec->name, ".text.__x86.", 12))
			sec->noinstr = true;

		for (offset = 0; offset < sec->sh.sh_size; offset += insn->len) {
			insn = malloc(sizeof(*insn));
			if (!insn) {
				WARN("malloc failed");
				return -1;
			}
			memset(insn, 0, sizeof(*insn));
			INIT_LIST_HEAD(&insn->alts);
			INIT_LIST_HEAD(&insn->stack_ops);
			INIT_LIST_HEAD(&insn->call_node);

			insn->sec = sec;
			insn->offset = offset;

			ret = arch_decode_instruction(file, sec, offset,
						      sec->sh.sh_size - offset,
						      &insn->len, &insn->type,
						      &insn->immediate,
						      &insn->stack_ops);
			if (ret)
				goto err;

			/*
			 * By default, "ud2" is a dead end unless otherwise
			 * annotated, because GCC 7 inserts it for certain
			 * divide-by-zero cases.
			 */
			if (insn->type == INSN_BUG)
				insn->dead_end = true;

			hash_add(file->insn_hash, &insn->hash, sec_offset_hash(sec, insn->offset));
			list_add_tail(&insn->list, &file->insn_list);
			nr_insns++;
		}

		list_for_each_entry(func, &sec->symbol_list, list) {
			if (func->type != STT_FUNC || func->alias != func)
				continue;

			if (!find_insn(file, sec, func->offset)) {
				WARN("%s(): can't find starting instruction",
				     func->name);
				return -1;
			}

			sym_for_each_insn(file, func, insn) {
				insn->func = func;
				if (insn->type == INSN_ENDBR && list_empty(&insn->call_node)) {
					if (insn->offset == insn->func->offset) {
						list_add_tail(&insn->call_node, &file->endbr_list);
						file->nr_endbr++;
					} else {
						file->nr_endbr_int++;
					}
				}
			}
		}
	}

	if (opts.stats)
		printf("nr_insns: %lu\n", nr_insns);

	return 0;

err:
	free(insn);
	return ret;
}

/*
 * Read the pv_ops[] .data table to find the static initialized values.
 */
static int add_pv_ops(struct objtool_file *file, const char *symname)
{
	struct symbol *sym, *func;
	unsigned long off, end;
	struct reloc *rel;
	int idx;

	sym = find_symbol_by_name(file->elf, symname);
	if (!sym)
		return 0;

	off = sym->offset;
	end = off + sym->len;
	for (;;) {
		rel = find_reloc_by_dest_range(file->elf, sym->sec, off, end - off);
		if (!rel)
			break;

		func = rel->sym;
		if (func->type == STT_SECTION)
			func = find_symbol_by_offset(rel->sym->sec, rel->addend);

		idx = (rel->offset - sym->offset) / sizeof(unsigned long);

		objtool_pv_add(file, idx, func);

		off = rel->offset + 1;
		if (off > end)
			break;
	}

	return 0;
}

/*
 * Allocate and initialize file->pv_ops[].
 */
static int init_pv_ops(struct objtool_file *file)
{
	static const char *pv_ops_tables[] = {
		"pv_ops",
		"xen_cpu_ops",
		"xen_irq_ops",
		"xen_mmu_ops",
		NULL,
	};
	const char *pv_ops;
	struct symbol *sym;
	int idx, nr;

	if (!opts.noinstr)
		return 0;

	file->pv_ops = NULL;

	sym = find_symbol_by_name(file->elf, "pv_ops");
	if (!sym)
		return 0;

	nr = sym->len / sizeof(unsigned long);
	file->pv_ops = calloc(sizeof(struct pv_state), nr);
	if (!file->pv_ops)
		return -1;

	for (idx = 0; idx < nr; idx++)
		INIT_LIST_HEAD(&file->pv_ops[idx].targets);

	for (idx = 0; (pv_ops = pv_ops_tables[idx]); idx++)
		add_pv_ops(file, pv_ops);

	return 0;
}

static struct instruction *find_last_insn(struct objtool_file *file,
					  struct section *sec)
{
	struct instruction *insn = NULL;
	unsigned int offset;
	unsigned int end = (sec->sh.sh_size > 10) ? sec->sh.sh_size - 10 : 0;

	for (offset = sec->sh.sh_size - 1; offset >= end && !insn; offset--)
		insn = find_insn(file, sec, offset);

	return insn;
}

/*
 * Mark "ud2" instructions and manually annotated dead ends.
 */
static int add_dead_ends(struct objtool_file *file)
{
	struct section *sec;
	struct reloc *reloc;
	struct instruction *insn;

	/*
	 * Check for manually annotated dead ends.
	 */
	sec = find_section_by_name(file->elf, ".rela.discard.unreachable");
	if (!sec)
		goto reachable;

	list_for_each_entry(reloc, &sec->reloc_list, list) {
		if (reloc->sym->type != STT_SECTION) {
			WARN("unexpected relocation symbol type in %s", sec->name);
			return -1;
		}
		insn = find_insn(file, reloc->sym->sec, reloc->addend);
		if (insn)
			insn = list_prev_entry(insn, list);
		else if (reloc->addend == reloc->sym->sec->sh.sh_size) {
			insn = find_last_insn(file, reloc->sym->sec);
			if (!insn) {
				WARN("can't find unreachable insn at %s+0x%" PRIx64,
				     reloc->sym->sec->name, reloc->addend);
				return -1;
			}
		} else {
			WARN("can't find unreachable insn at %s+0x%" PRIx64,
			     reloc->sym->sec->name, reloc->addend);
			return -1;
		}

		insn->dead_end = true;
	}

reachable:
	/*
	 * These manually annotated reachable checks are needed for GCC 4.4,
	 * where the Linux unreachable() macro isn't supported.  In that case
	 * GCC doesn't know the "ud2" is fatal, so it generates code as if it's
	 * not a dead end.
	 */
	sec = find_section_by_name(file->elf, ".rela.discard.reachable");
	if (!sec)
		return 0;

	list_for_each_entry(reloc, &sec->reloc_list, list) {
		if (reloc->sym->type != STT_SECTION) {
			WARN("unexpected relocation symbol type in %s", sec->name);
			return -1;
		}
		insn = find_insn(file, reloc->sym->sec, reloc->addend);
		if (insn)
			insn = list_prev_entry(insn, list);
		else if (reloc->addend == reloc->sym->sec->sh.sh_size) {
			insn = find_last_insn(file, reloc->sym->sec);
			if (!insn) {
				WARN("can't find reachable insn at %s+0x%" PRIx64,
				     reloc->sym->sec->name, reloc->addend);
				return -1;
			}
		} else {
			WARN("can't find reachable insn at %s+0x%" PRIx64,
			     reloc->sym->sec->name, reloc->addend);
			return -1;
		}

		insn->dead_end = false;
	}

	return 0;
}

static int create_static_call_sections(struct objtool_file *file)
{
	struct section *sec;
	struct static_call_site *site;
	struct instruction *insn;
	struct symbol *key_sym;
	char *key_name, *tmp;
	int idx;

	sec = find_section_by_name(file->elf, ".static_call_sites");
	if (sec) {
		INIT_LIST_HEAD(&file->static_call_list);
		WARN("file already has .static_call_sites section, skipping");
		return 0;
	}

	if (list_empty(&file->static_call_list))
		return 0;

	idx = 0;
	list_for_each_entry(insn, &file->static_call_list, call_node)
		idx++;

	sec = elf_create_section(file->elf, ".static_call_sites", SHF_WRITE,
				 sizeof(struct static_call_site), idx);
	if (!sec)
		return -1;

	idx = 0;
	list_for_each_entry(insn, &file->static_call_list, call_node) {

		site = (struct static_call_site *)sec->data->d_buf + idx;
		memset(site, 0, sizeof(struct static_call_site));

		/* populate reloc for 'addr' */
		if (elf_add_reloc_to_insn(file->elf, sec,
					  idx * sizeof(struct static_call_site),
					  R_X86_64_PC32,
					  insn->sec, insn->offset))
			return -1;

		/* find key symbol */
		key_name = strdup(insn->call_dest->name);
		if (!key_name) {
			perror("strdup");
			return -1;
		}
		if (strncmp(key_name, STATIC_CALL_TRAMP_PREFIX_STR,
			    STATIC_CALL_TRAMP_PREFIX_LEN)) {
			WARN("static_call: trampoline name malformed: %s", key_name);
			return -1;
		}
		tmp = key_name + STATIC_CALL_TRAMP_PREFIX_LEN - STATIC_CALL_KEY_PREFIX_LEN;
		memcpy(tmp, STATIC_CALL_KEY_PREFIX_STR, STATIC_CALL_KEY_PREFIX_LEN);

		key_sym = find_symbol_by_name(file->elf, tmp);
		if (!key_sym) {
			if (!opts.module) {
				WARN("static_call: can't find static_call_key symbol: %s", tmp);
				return -1;
			}

			/*
			 * For modules(), the key might not be exported, which
			 * means the module can make static calls but isn't
			 * allowed to change them.
			 *
			 * In that case we temporarily set the key to be the
			 * trampoline address.  This is fixed up in
			 * static_call_add_module().
			 */
			key_sym = insn->call_dest;
		}
		free(key_name);

		/* populate reloc for 'key' */
		if (elf_add_reloc(file->elf, sec,
				  idx * sizeof(struct static_call_site) + 4,
				  R_X86_64_PC32, key_sym,
				  is_sibling_call(insn) * STATIC_CALL_SITE_TAIL))
			return -1;

		idx++;
	}

	return 0;
}

static int create_retpoline_sites_sections(struct objtool_file *file)
{
	struct instruction *insn;
	struct section *sec;
	int idx;

	sec = find_section_by_name(file->elf, ".retpoline_sites");
	if (sec) {
		WARN("file already has .retpoline_sites, skipping");
		return 0;
	}

	idx = 0;
	list_for_each_entry(insn, &file->retpoline_call_list, call_node)
		idx++;

	if (!idx)
		return 0;

	sec = elf_create_section(file->elf, ".retpoline_sites", 0,
				 sizeof(int), idx);
	if (!sec) {
		WARN("elf_create_section: .retpoline_sites");
		return -1;
	}

	idx = 0;
	list_for_each_entry(insn, &file->retpoline_call_list, call_node) {

		int *site = (int *)sec->data->d_buf + idx;
		*site = 0;

		if (elf_add_reloc_to_insn(file->elf, sec,
					  idx * sizeof(int),
					  R_X86_64_PC32,
					  insn->sec, insn->offset)) {
			WARN("elf_add_reloc_to_insn: .retpoline_sites");
			return -1;
		}

		idx++;
	}

	return 0;
}

static int create_return_sites_sections(struct objtool_file *file)
{
	struct instruction *insn;
	struct section *sec;
	int idx;

	sec = find_section_by_name(file->elf, ".return_sites");
	if (sec) {
		WARN("file already has .return_sites, skipping");
		return 0;
	}

	idx = 0;
	list_for_each_entry(insn, &file->return_thunk_list, call_node)
		idx++;

	if (!idx)
		return 0;

	sec = elf_create_section(file->elf, ".return_sites", 0,
				 sizeof(int), idx);
	if (!sec) {
		WARN("elf_create_section: .return_sites");
		return -1;
	}

	idx = 0;
	list_for_each_entry(insn, &file->return_thunk_list, call_node) {

		int *site = (int *)sec->data->d_buf + idx;
		*site = 0;

		if (elf_add_reloc_to_insn(file->elf, sec,
					  idx * sizeof(int),
					  R_X86_64_PC32,
					  insn->sec, insn->offset)) {
			WARN("elf_add_reloc_to_insn: .return_sites");
			return -1;
		}

		idx++;
	}

	return 0;
}

static int create_ibt_endbr_seal_sections(struct objtool_file *file)
{
	struct instruction *insn;
	struct section *sec;
	int idx;

	sec = find_section_by_name(file->elf, ".ibt_endbr_seal");
	if (sec) {
		WARN("file already has .ibt_endbr_seal, skipping");
		return 0;
	}

	idx = 0;
	list_for_each_entry(insn, &file->endbr_list, call_node)
		idx++;

	if (opts.stats) {
		printf("ibt: ENDBR at function start: %d\n", file->nr_endbr);
		printf("ibt: ENDBR inside functions:  %d\n", file->nr_endbr_int);
		printf("ibt: superfluous ENDBR:       %d\n", idx);
	}

	if (!idx)
		return 0;

	sec = elf_create_section(file->elf, ".ibt_endbr_seal", 0,
				 sizeof(int), idx);
	if (!sec) {
		WARN("elf_create_section: .ibt_endbr_seal");
		return -1;
	}

	idx = 0;
	list_for_each_entry(insn, &file->endbr_list, call_node) {

		int *site = (int *)sec->data->d_buf + idx;
		*site = 0;

		if (elf_add_reloc_to_insn(file->elf, sec,
					  idx * sizeof(int),
					  R_X86_64_PC32,
					  insn->sec, insn->offset)) {
			WARN("elf_add_reloc_to_insn: .ibt_endbr_seal");
			return -1;
		}

		idx++;
	}

	return 0;
}

static int create_mcount_loc_sections(struct objtool_file *file)
{
	struct section *sec;
	unsigned long *loc;
	struct instruction *insn;
	int idx;

	sec = find_section_by_name(file->elf, "__mcount_loc");
	if (sec) {
		INIT_LIST_HEAD(&file->mcount_loc_list);
		WARN("file already has __mcount_loc section, skipping");
		return 0;
	}

	if (list_empty(&file->mcount_loc_list))
		return 0;

	idx = 0;
	list_for_each_entry(insn, &file->mcount_loc_list, call_node)
		idx++;

	sec = elf_create_section(file->elf, "__mcount_loc", 0, sizeof(unsigned long), idx);
	if (!sec)
		return -1;

	idx = 0;
	list_for_each_entry(insn, &file->mcount_loc_list, call_node) {

		loc = (unsigned long *)sec->data->d_buf + idx;
		memset(loc, 0, sizeof(unsigned long));

		if (elf_add_reloc_to_insn(file->elf, sec,
					  idx * sizeof(unsigned long),
					  R_X86_64_64,
					  insn->sec, insn->offset))
			return -1;

		idx++;
	}

	return 0;
}

/*
 * Warnings shouldn't be reported for ignored functions.
 */
static void add_ignores(struct objtool_file *file)
{
	struct instruction *insn;
	struct section *sec;
	struct symbol *func;
	struct reloc *reloc;

	sec = find_section_by_name(file->elf, ".rela.discard.func_stack_frame_non_standard");
	if (!sec)
		return;

	list_for_each_entry(reloc, &sec->reloc_list, list) {
		switch (reloc->sym->type) {
		case STT_FUNC:
			func = reloc->sym;
			break;

		case STT_SECTION:
			func = find_func_by_offset(reloc->sym->sec, reloc->addend);
			if (!func)
				continue;
			break;

		default:
			WARN("unexpected relocation symbol type in %s: %d", sec->name, reloc->sym->type);
			continue;
		}

		func_for_each_insn(file, func, insn)
			insn->ignore = true;
	}
}

/*
 * This is a whitelist of functions that is allowed to be called with AC set.
 * The list is meant to be minimal and only contains compiler instrumentation
 * ABI and a few functions used to implement *_{to,from}_user() functions.
 *
 * These functions must not directly change AC, but may PUSHF/POPF.
 */
static const char *uaccess_safe_builtin[] = {
	/* KASAN */
	"kasan_report",
	"kasan_check_range",
	/* KASAN out-of-line */
	"__asan_loadN_noabort",
	"__asan_load1_noabort",
	"__asan_load2_noabort",
	"__asan_load4_noabort",
	"__asan_load8_noabort",
	"__asan_load16_noabort",
	"__asan_storeN_noabort",
	"__asan_store1_noabort",
	"__asan_store2_noabort",
	"__asan_store4_noabort",
	"__asan_store8_noabort",
	"__asan_store16_noabort",
	"__kasan_check_read",
	"__kasan_check_write",
	/* KASAN in-line */
	"__asan_report_load_n_noabort",
	"__asan_report_load1_noabort",
	"__asan_report_load2_noabort",
	"__asan_report_load4_noabort",
	"__asan_report_load8_noabort",
	"__asan_report_load16_noabort",
	"__asan_report_store_n_noabort",
	"__asan_report_store1_noabort",
	"__asan_report_store2_noabort",
	"__asan_report_store4_noabort",
	"__asan_report_store8_noabort",
	"__asan_report_store16_noabort",
	/* KCSAN */
	"__kcsan_check_access",
	"__kcsan_mb",
	"__kcsan_wmb",
	"__kcsan_rmb",
	"__kcsan_release",
	"kcsan_found_watchpoint",
	"kcsan_setup_watchpoint",
	"kcsan_check_scoped_accesses",
	"kcsan_disable_current",
	"kcsan_enable_current_nowarn",
	/* KCSAN/TSAN */
	"__tsan_func_entry",
	"__tsan_func_exit",
	"__tsan_read_range",
	"__tsan_write_range",
	"__tsan_read1",
	"__tsan_read2",
	"__tsan_read4",
	"__tsan_read8",
	"__tsan_read16",
	"__tsan_write1",
	"__tsan_write2",
	"__tsan_write4",
	"__tsan_write8",
	"__tsan_write16",
	"__tsan_read_write1",
	"__tsan_read_write2",
	"__tsan_read_write4",
	"__tsan_read_write8",
	"__tsan_read_write16",
	"__tsan_atomic8_load",
	"__tsan_atomic16_load",
	"__tsan_atomic32_load",
	"__tsan_atomic64_load",
	"__tsan_atomic8_store",
	"__tsan_atomic16_store",
	"__tsan_atomic32_store",
	"__tsan_atomic64_store",
	"__tsan_atomic8_exchange",
	"__tsan_atomic16_exchange",
	"__tsan_atomic32_exchange",
	"__tsan_atomic64_exchange",
	"__tsan_atomic8_fetch_add",
	"__tsan_atomic16_fetch_add",
	"__tsan_atomic32_fetch_add",
	"__tsan_atomic64_fetch_add",
	"__tsan_atomic8_fetch_sub",
	"__tsan_atomic16_fetch_sub",
	"__tsan_atomic32_fetch_sub",
	"__tsan_atomic64_fetch_sub",
	"__tsan_atomic8_fetch_and",
	"__tsan_atomic16_fetch_and",
	"__tsan_atomic32_fetch_and",
	"__tsan_atomic64_fetch_and",
	"__tsan_atomic8_fetch_or",
	"__tsan_atomic16_fetch_or",
	"__tsan_atomic32_fetch_or",
	"__tsan_atomic64_fetch_or",
	"__tsan_atomic8_fetch_xor",
	"__tsan_atomic16_fetch_xor",
	"__tsan_atomic32_fetch_xor",
	"__tsan_atomic64_fetch_xor",
	"__tsan_atomic8_fetch_nand",
	"__tsan_atomic16_fetch_nand",
	"__tsan_atomic32_fetch_nand",
	"__tsan_atomic64_fetch_nand",
	"__tsan_atomic8_compare_exchange_strong",
	"__tsan_atomic16_compare_exchange_strong",
	"__tsan_atomic32_compare_exchange_strong",
	"__tsan_atomic64_compare_exchange_strong",
	"__tsan_atomic8_compare_exchange_weak",
	"__tsan_atomic16_compare_exchange_weak",
	"__tsan_atomic32_compare_exchange_weak",
	"__tsan_atomic64_compare_exchange_weak",
	"__tsan_atomic8_compare_exchange_val",
	"__tsan_atomic16_compare_exchange_val",
	"__tsan_atomic32_compare_exchange_val",
	"__tsan_atomic64_compare_exchange_val",
	"__tsan_atomic_thread_fence",
	"__tsan_atomic_signal_fence",
	/* KCOV */
	"write_comp_data",
	"check_kcov_mode",
	"__sanitizer_cov_trace_pc",
	"__sanitizer_cov_trace_const_cmp1",
	"__sanitizer_cov_trace_const_cmp2",
	"__sanitizer_cov_trace_const_cmp4",
	"__sanitizer_cov_trace_const_cmp8",
	"__sanitizer_cov_trace_cmp1",
	"__sanitizer_cov_trace_cmp2",
	"__sanitizer_cov_trace_cmp4",
	"__sanitizer_cov_trace_cmp8",
	"__sanitizer_cov_trace_switch",
	/* UBSAN */
	"ubsan_type_mismatch_common",
	"__ubsan_handle_type_mismatch",
	"__ubsan_handle_type_mismatch_v1",
	"__ubsan_handle_shift_out_of_bounds",
	/* misc */
	"csum_partial_copy_generic",
	"copy_mc_fragile",
	"copy_mc_fragile_handle_tail",
	"copy_mc_enhanced_fast_string",
	"ftrace_likely_update", /* CONFIG_TRACE_BRANCH_PROFILING */
	"clear_user_erms",
	"clear_user_rep_good",
	"clear_user_original",
	NULL
};

static void add_uaccess_safe(struct objtool_file *file)
{
	struct symbol *func;
	const char **name;

	if (!opts.uaccess)
		return;

	for (name = uaccess_safe_builtin; *name; name++) {
		func = find_symbol_by_name(file->elf, *name);
		if (!func)
			continue;

		func->uaccess_safe = true;
	}
}

/*
 * FIXME: For now, just ignore any alternatives which add retpolines.  This is
 * a temporary hack, as it doesn't allow ORC to unwind from inside a retpoline.
 * But it at least allows objtool to understand the control flow *around* the
 * retpoline.
 */
static int add_ignore_alternatives(struct objtool_file *file)
{
	struct section *sec;
	struct reloc *reloc;
	struct instruction *insn;

	sec = find_section_by_name(file->elf, ".rela.discard.ignore_alts");
	if (!sec)
		return 0;

	list_for_each_entry(reloc, &sec->reloc_list, list) {
		if (reloc->sym->type != STT_SECTION) {
			WARN("unexpected relocation symbol type in %s", sec->name);
			return -1;
		}

		insn = find_insn(file, reloc->sym->sec, reloc->addend);
		if (!insn) {
			WARN("bad .discard.ignore_alts entry");
			return -1;
		}

		insn->ignore_alts = true;
	}

	return 0;
}

__weak bool arch_is_retpoline(struct symbol *sym)
{
	return false;
}

__weak bool arch_is_rethunk(struct symbol *sym)
{
	return false;
}

#define NEGATIVE_RELOC	((void *)-1L)

static struct reloc *insn_reloc(struct objtool_file *file, struct instruction *insn)
{
	if (insn->reloc == NEGATIVE_RELOC)
		return NULL;

	if (!insn->reloc) {
		if (!file)
			return NULL;

		insn->reloc = find_reloc_by_dest_range(file->elf, insn->sec,
						       insn->offset, insn->len);
		if (!insn->reloc) {
			insn->reloc = NEGATIVE_RELOC;
			return NULL;
		}
	}

	return insn->reloc;
}

static void remove_insn_ops(struct instruction *insn)
{
	struct stack_op *op, *tmp;

	list_for_each_entry_safe(op, tmp, &insn->stack_ops, list) {
		list_del(&op->list);
		free(op);
	}
}

static void annotate_call_site(struct objtool_file *file,
			       struct instruction *insn, bool sibling)
{
	struct reloc *reloc = insn_reloc(file, insn);
	struct symbol *sym = insn->call_dest;

	if (!sym)
		sym = reloc->sym;

	/*
	 * Alternative replacement code is just template code which is
	 * sometimes copied to the original instruction. For now, don't
	 * annotate it. (In the future we might consider annotating the
	 * original instruction if/when it ever makes sense to do so.)
	 */
	if (!strcmp(insn->sec->name, ".altinstr_replacement"))
		return;

	if (sym->static_call_tramp) {
		list_add_tail(&insn->call_node, &file->static_call_list);
		return;
	}

	if (sym->retpoline_thunk) {
		list_add_tail(&insn->call_node, &file->retpoline_call_list);
		return;
	}

	/*
	 * Many compilers cannot disable KCOV or sanitizer calls with a function
	 * attribute so they need a little help, NOP out any such calls from
	 * noinstr text.
	 */
	if (opts.hack_noinstr && insn->sec->noinstr && sym->profiling_func) {
		if (reloc) {
			reloc->type = R_NONE;
			elf_write_reloc(file->elf, reloc);
		}

		elf_write_insn(file->elf, insn->sec,
			       insn->offset, insn->len,
			       sibling ? arch_ret_insn(insn->len)
			               : arch_nop_insn(insn->len));

		insn->type = sibling ? INSN_RETURN : INSN_NOP;

		if (sibling) {
			/*
			 * We've replaced the tail-call JMP insn by two new
			 * insn: RET; INT3, except we only have a single struct
			 * insn here. Mark it retpoline_safe to avoid the SLS
			 * warning, instead of adding another insn.
			 */
			insn->retpoline_safe = true;
		}

		return;
	}

	if (opts.mcount && sym->fentry) {
		if (sibling)
			WARN_FUNC("Tail call to __fentry__ !?!?", insn->sec, insn->offset);

		if (reloc) {
			reloc->type = R_NONE;
			elf_write_reloc(file->elf, reloc);
		}

		elf_write_insn(file->elf, insn->sec,
			       insn->offset, insn->len,
			       arch_nop_insn(insn->len));

		insn->type = INSN_NOP;

		list_add_tail(&insn->call_node, &file->mcount_loc_list);
		return;
	}

	if (!sibling && dead_end_function(file, sym))
		insn->dead_end = true;
}

static void add_call_dest(struct objtool_file *file, struct instruction *insn,
			  struct symbol *dest, bool sibling)
{
	insn->call_dest = dest;
	if (!dest)
		return;

	/*
	 * Whatever stack impact regular CALLs have, should be undone
	 * by the RETURN of the called function.
	 *
	 * Annotated intra-function calls retain the stack_ops but
	 * are converted to JUMP, see read_intra_function_calls().
	 */
	remove_insn_ops(insn);

	annotate_call_site(file, insn, sibling);
}

static void add_retpoline_call(struct objtool_file *file, struct instruction *insn)
{
	/*
	 * Retpoline calls/jumps are really dynamic calls/jumps in disguise,
	 * so convert them accordingly.
	 */
	switch (insn->type) {
	case INSN_CALL:
		insn->type = INSN_CALL_DYNAMIC;
		break;
	case INSN_JUMP_UNCONDITIONAL:
		insn->type = INSN_JUMP_DYNAMIC;
		break;
	case INSN_JUMP_CONDITIONAL:
		insn->type = INSN_JUMP_DYNAMIC_CONDITIONAL;
		break;
	default:
		return;
	}

	insn->retpoline_safe = true;

	/*
	 * Whatever stack impact regular CALLs have, should be undone
	 * by the RETURN of the called function.
	 *
	 * Annotated intra-function calls retain the stack_ops but
	 * are converted to JUMP, see read_intra_function_calls().
	 */
	remove_insn_ops(insn);

	annotate_call_site(file, insn, false);
}

static void add_return_call(struct objtool_file *file, struct instruction *insn, bool add)
{
	/*
	 * Return thunk tail calls are really just returns in disguise,
	 * so convert them accordingly.
	 */
	insn->type = INSN_RETURN;
	insn->retpoline_safe = true;

	if (add)
		list_add_tail(&insn->call_node, &file->return_thunk_list);
}

static bool same_function(struct instruction *insn1, struct instruction *insn2)
{
	return insn1->func->pfunc == insn2->func->pfunc;
}

static bool is_first_func_insn(struct objtool_file *file, struct instruction *insn)
{
	if (insn->offset == insn->func->offset)
		return true;

	if (opts.ibt) {
		struct instruction *prev = prev_insn_same_sym(file, insn);

		if (prev && prev->type == INSN_ENDBR &&
		    insn->offset == insn->func->offset + prev->len)
			return true;
	}

	return false;
}

/*
 * Find the destination instructions for all jumps.
 */
static int add_jump_destinations(struct objtool_file *file)
{
	struct instruction *insn, *jump_dest;
	struct reloc *reloc;
	struct section *dest_sec;
	unsigned long dest_off;

	for_each_insn(file, insn) {
		if (insn->jump_dest) {
			/*
			 * handle_group_alt() may have previously set
			 * 'jump_dest' for some alternatives.
			 */
			continue;
		}
		if (!is_static_jump(insn))
			continue;

		reloc = insn_reloc(file, insn);
		if (!reloc) {
			dest_sec = insn->sec;
			dest_off = arch_jump_destination(insn);
		} else if (reloc->sym->type == STT_SECTION) {
			dest_sec = reloc->sym->sec;
			dest_off = arch_dest_reloc_offset(reloc->addend);
		} else if (reloc->sym->retpoline_thunk) {
			add_retpoline_call(file, insn);
			continue;
		} else if (reloc->sym->return_thunk) {
			add_return_call(file, insn, true);
			continue;
		} else if (insn->func) {
			/*
			 * External sibling call or internal sibling call with
			 * STT_FUNC reloc.
			 */
			add_call_dest(file, insn, reloc->sym, true);
			continue;
		} else if (reloc->sym->sec->idx) {
			dest_sec = reloc->sym->sec;
			dest_off = reloc->sym->sym.st_value +
				   arch_dest_reloc_offset(reloc->addend);
		} else {
			/* non-func asm code jumping to another file */
			continue;
		}

		jump_dest = find_insn(file, dest_sec, dest_off);
		if (!jump_dest) {
			struct symbol *sym = find_symbol_by_offset(dest_sec, dest_off);

			/*
			 * This is a special case for zen_untrain_ret().
			 * It jumps to __x86_return_thunk(), but objtool
			 * can't find the thunk's starting RET
			 * instruction, because the RET is also in the
			 * middle of another instruction.  Objtool only
			 * knows about the outer instruction.
			 */
			if (sym && sym->return_thunk) {
				add_return_call(file, insn, false);
				continue;
			}

			WARN_FUNC("can't find jump dest instruction at %s+0x%lx",
				  insn->sec, insn->offset, dest_sec->name,
				  dest_off);
			return -1;
		}

		/*
		 * Cross-function jump.
		 */
		if (insn->func && jump_dest->func &&
		    insn->func != jump_dest->func) {

			/*
			 * For GCC 8+, create parent/child links for any cold
			 * subfunctions.  This is _mostly_ redundant with a
			 * similar initialization in read_symbols().
			 *
			 * If a function has aliases, we want the *first* such
			 * function in the symbol table to be the subfunction's
			 * parent.  In that case we overwrite the
			 * initialization done in read_symbols().
			 *
			 * However this code can't completely replace the
			 * read_symbols() code because this doesn't detect the
			 * case where the parent function's only reference to a
			 * subfunction is through a jump table.
			 */
			if (!strstr(insn->func->name, ".cold") &&
			    strstr(jump_dest->func->name, ".cold")) {
				insn->func->cfunc = jump_dest->func;
				jump_dest->func->pfunc = insn->func;

			} else if (!same_function(insn, jump_dest) &&
				   is_first_func_insn(file, jump_dest)) {
				/*
				 * Internal sibling call without reloc or with
				 * STT_SECTION reloc.
				 */
				add_call_dest(file, insn, jump_dest->func, true);
				continue;
			}
		}

		insn->jump_dest = jump_dest;
	}

	return 0;
}

static struct symbol *find_call_destination(struct section *sec, unsigned long offset)
{
	struct symbol *call_dest;

	call_dest = find_func_by_offset(sec, offset);
	if (!call_dest)
		call_dest = find_symbol_by_offset(sec, offset);

	return call_dest;
}

/*
 * Find the destination instructions for all calls.
 */
static int add_call_destinations(struct objtool_file *file)
{
	struct instruction *insn;
	unsigned long dest_off;
	struct symbol *dest;
	struct reloc *reloc;

	for_each_insn(file, insn) {
		if (insn->type != INSN_CALL)
			continue;

		reloc = insn_reloc(file, insn);
		if (!reloc) {
			dest_off = arch_jump_destination(insn);
			dest = find_call_destination(insn->sec, dest_off);

			add_call_dest(file, insn, dest, false);

			if (insn->ignore)
				continue;

			if (!insn->call_dest) {
				WARN_FUNC("unannotated intra-function call", insn->sec, insn->offset);
				return -1;
			}

			if (insn->func && insn->call_dest->type != STT_FUNC) {
				WARN_FUNC("unsupported call to non-function",
					  insn->sec, insn->offset);
				return -1;
			}

		} else if (reloc->sym->type == STT_SECTION) {
			dest_off = arch_dest_reloc_offset(reloc->addend);
			dest = find_call_destination(reloc->sym->sec, dest_off);
			if (!dest) {
				WARN_FUNC("can't find call dest symbol at %s+0x%lx",
					  insn->sec, insn->offset,
					  reloc->sym->sec->name,
					  dest_off);
				return -1;
			}

			add_call_dest(file, insn, dest, false);

		} else if (reloc->sym->retpoline_thunk) {
			add_retpoline_call(file, insn);

		} else
			add_call_dest(file, insn, reloc->sym, false);
	}

	return 0;
}

/*
 * The .alternatives section requires some extra special care over and above
 * other special sections because alternatives are patched in place.
 */
static int handle_group_alt(struct objtool_file *file,
			    struct special_alt *special_alt,
			    struct instruction *orig_insn,
			    struct instruction **new_insn)
{
	struct instruction *last_orig_insn, *last_new_insn = NULL, *insn, *nop = NULL;
	struct alt_group *orig_alt_group, *new_alt_group;
	unsigned long dest_off;


	orig_alt_group = malloc(sizeof(*orig_alt_group));
	if (!orig_alt_group) {
		WARN("malloc failed");
		return -1;
	}
	orig_alt_group->cfi = calloc(special_alt->orig_len,
				     sizeof(struct cfi_state *));
	if (!orig_alt_group->cfi) {
		WARN("calloc failed");
		return -1;
	}

	last_orig_insn = NULL;
	insn = orig_insn;
	sec_for_each_insn_from(file, insn) {
		if (insn->offset >= special_alt->orig_off + special_alt->orig_len)
			break;

		insn->alt_group = orig_alt_group;
		last_orig_insn = insn;
	}
	orig_alt_group->orig_group = NULL;
	orig_alt_group->first_insn = orig_insn;
	orig_alt_group->last_insn = last_orig_insn;


	new_alt_group = malloc(sizeof(*new_alt_group));
	if (!new_alt_group) {
		WARN("malloc failed");
		return -1;
	}

	if (special_alt->new_len < special_alt->orig_len) {
		/*
		 * Insert a fake nop at the end to make the replacement
		 * alt_group the same size as the original.  This is needed to
		 * allow propagate_alt_cfi() to do its magic.  When the last
		 * instruction affects the stack, the instruction after it (the
		 * nop) will propagate the new state to the shared CFI array.
		 */
		nop = malloc(sizeof(*nop));
		if (!nop) {
			WARN("malloc failed");
			return -1;
		}
		memset(nop, 0, sizeof(*nop));
		INIT_LIST_HEAD(&nop->alts);
		INIT_LIST_HEAD(&nop->stack_ops);

		nop->sec = special_alt->new_sec;
		nop->offset = special_alt->new_off + special_alt->new_len;
		nop->len = special_alt->orig_len - special_alt->new_len;
		nop->type = INSN_NOP;
		nop->func = orig_insn->func;
		nop->alt_group = new_alt_group;
		nop->ignore = orig_insn->ignore_alts;
	}

	if (!special_alt->new_len) {
		*new_insn = nop;
		goto end;
	}

	insn = *new_insn;
	sec_for_each_insn_from(file, insn) {
		struct reloc *alt_reloc;

		if (insn->offset >= special_alt->new_off + special_alt->new_len)
			break;

		last_new_insn = insn;

		insn->ignore = orig_insn->ignore_alts;
		insn->func = orig_insn->func;
		insn->alt_group = new_alt_group;

		/*
		 * Since alternative replacement code is copy/pasted by the
		 * kernel after applying relocations, generally such code can't
		 * have relative-address relocation references to outside the
		 * .altinstr_replacement section, unless the arch's
		 * alternatives code can adjust the relative offsets
		 * accordingly.
		 */
		alt_reloc = insn_reloc(file, insn);
		if (alt_reloc &&
		    !arch_support_alt_relocation(special_alt, insn, alt_reloc)) {

			WARN_FUNC("unsupported relocation in alternatives section",
				  insn->sec, insn->offset);
			return -1;
		}

		if (!is_static_jump(insn))
			continue;

		if (!insn->immediate)
			continue;

		dest_off = arch_jump_destination(insn);
		if (dest_off == special_alt->new_off + special_alt->new_len) {
			insn->jump_dest = next_insn_same_sec(file, last_orig_insn);
			if (!insn->jump_dest) {
				WARN_FUNC("can't find alternative jump destination",
					  insn->sec, insn->offset);
				return -1;
			}
		}
	}

	if (!last_new_insn) {
		WARN_FUNC("can't find last new alternative instruction",
			  special_alt->new_sec, special_alt->new_off);
		return -1;
	}

	if (nop)
		list_add(&nop->list, &last_new_insn->list);
end:
	new_alt_group->orig_group = orig_alt_group;
	new_alt_group->first_insn = *new_insn;
	new_alt_group->last_insn = nop ? : last_new_insn;
	new_alt_group->cfi = orig_alt_group->cfi;
	return 0;
}

/*
 * A jump table entry can either convert a nop to a jump or a jump to a nop.
 * If the original instruction is a jump, make the alt entry an effective nop
 * by just skipping the original instruction.
 */
static int handle_jump_alt(struct objtool_file *file,
			   struct special_alt *special_alt,
			   struct instruction *orig_insn,
			   struct instruction **new_insn)
{
	if (orig_insn->type != INSN_JUMP_UNCONDITIONAL &&
	    orig_insn->type != INSN_NOP) {

		WARN_FUNC("unsupported instruction at jump label",
			  orig_insn->sec, orig_insn->offset);
		return -1;
	}

	if (opts.hack_jump_label && special_alt->key_addend & 2) {
		struct reloc *reloc = insn_reloc(file, orig_insn);

		if (reloc) {
			reloc->type = R_NONE;
			elf_write_reloc(file->elf, reloc);
		}
		elf_write_insn(file->elf, orig_insn->sec,
			       orig_insn->offset, orig_insn->len,
			       arch_nop_insn(orig_insn->len));
		orig_insn->type = INSN_NOP;
	}

	if (orig_insn->type == INSN_NOP) {
		if (orig_insn->len == 2)
			file->jl_nop_short++;
		else
			file->jl_nop_long++;

		return 0;
	}

	if (orig_insn->len == 2)
		file->jl_short++;
	else
		file->jl_long++;

	*new_insn = list_next_entry(orig_insn, list);
	return 0;
}

/*
 * Read all the special sections which have alternate instructions which can be
 * patched in or redirected to at runtime.  Each instruction having alternate
 * instruction(s) has them added to its insn->alts list, which will be
 * traversed in validate_branch().
 */
static int add_special_section_alts(struct objtool_file *file)
{
	struct list_head special_alts;
	struct instruction *orig_insn, *new_insn;
	struct special_alt *special_alt, *tmp;
	struct alternative *alt;
	int ret;

	ret = special_get_alts(file->elf, &special_alts);
	if (ret)
		return ret;

	list_for_each_entry_safe(special_alt, tmp, &special_alts, list) {

		orig_insn = find_insn(file, special_alt->orig_sec,
				      special_alt->orig_off);
		if (!orig_insn) {
			WARN_FUNC("special: can't find orig instruction",
				  special_alt->orig_sec, special_alt->orig_off);
			ret = -1;
			goto out;
		}

		new_insn = NULL;
		if (!special_alt->group || special_alt->new_len) {
			new_insn = find_insn(file, special_alt->new_sec,
					     special_alt->new_off);
			if (!new_insn) {
				WARN_FUNC("special: can't find new instruction",
					  special_alt->new_sec,
					  special_alt->new_off);
				ret = -1;
				goto out;
			}
		}

		if (special_alt->group) {
			if (!special_alt->orig_len) {
				WARN_FUNC("empty alternative entry",
					  orig_insn->sec, orig_insn->offset);
				continue;
			}

			ret = handle_group_alt(file, special_alt, orig_insn,
					       &new_insn);
			if (ret)
				goto out;
		} else if (special_alt->jump_or_nop) {
			ret = handle_jump_alt(file, special_alt, orig_insn,
					      &new_insn);
			if (ret)
				goto out;
		}

		alt = malloc(sizeof(*alt));
		if (!alt) {
			WARN("malloc failed");
			ret = -1;
			goto out;
		}

		alt->insn = new_insn;
		alt->skip_orig = special_alt->skip_orig;
		orig_insn->ignore_alts |= special_alt->skip_alt;
		list_add_tail(&alt->list, &orig_insn->alts);

		list_del(&special_alt->list);
		free(special_alt);
	}

	if (opts.stats) {
		printf("jl\\\tNOP\tJMP\n");
		printf("short:\t%ld\t%ld\n", file->jl_nop_short, file->jl_short);
		printf("long:\t%ld\t%ld\n", file->jl_nop_long, file->jl_long);
	}

out:
	return ret;
}

static int add_jump_table(struct objtool_file *file, struct instruction *insn,
			    struct reloc *table)
{
	struct reloc *reloc = table;
	struct instruction *dest_insn;
	struct alternative *alt;
	struct symbol *pfunc = insn->func->pfunc;
	unsigned int prev_offset = 0;

	/*
	 * Each @reloc is a switch table relocation which points to the target
	 * instruction.
	 */
	list_for_each_entry_from(reloc, &table->sec->reloc_list, list) {

		/* Check for the end of the table: */
		if (reloc != table && reloc->jump_table_start)
			break;

		/* Make sure the table entries are consecutive: */
		if (prev_offset && reloc->offset != prev_offset + 8)
			break;

		/* Detect function pointers from contiguous objects: */
		if (reloc->sym->sec == pfunc->sec &&
		    reloc->addend == pfunc->offset)
			break;

		dest_insn = find_insn(file, reloc->sym->sec, reloc->addend);
		if (!dest_insn)
			break;

		/* Make sure the destination is in the same function: */
		if (!dest_insn->func || dest_insn->func->pfunc != pfunc)
			break;

		alt = malloc(sizeof(*alt));
		if (!alt) {
			WARN("malloc failed");
			return -1;
		}

		alt->insn = dest_insn;
		list_add_tail(&alt->list, &insn->alts);
		prev_offset = reloc->offset;
	}

	if (!prev_offset) {
		WARN_FUNC("can't find switch jump table",
			  insn->sec, insn->offset);
		return -1;
	}

	return 0;
}

/*
 * find_jump_table() - Given a dynamic jump, find the switch jump table
 * associated with it.
 */
static struct reloc *find_jump_table(struct objtool_file *file,
				      struct symbol *func,
				      struct instruction *insn)
{
	struct reloc *table_reloc;
	struct instruction *dest_insn, *orig_insn = insn;

	/*
	 * Backward search using the @first_jump_src links, these help avoid
	 * much of the 'in between' code. Which avoids us getting confused by
	 * it.
	 */
	for (;
	     insn && insn->func && insn->func->pfunc == func;
	     insn = insn->first_jump_src ?: prev_insn_same_sym(file, insn)) {

		if (insn != orig_insn && insn->type == INSN_JUMP_DYNAMIC)
			break;

		/* allow small jumps within the range */
		if (insn->type == INSN_JUMP_UNCONDITIONAL &&
		    insn->jump_dest &&
		    (insn->jump_dest->offset <= insn->offset ||
		     insn->jump_dest->offset > orig_insn->offset))
		    break;

		table_reloc = arch_find_switch_table(file, insn);
		if (!table_reloc)
			continue;
		dest_insn = find_insn(file, table_reloc->sym->sec, table_reloc->addend);
		if (!dest_insn || !dest_insn->func || dest_insn->func->pfunc != func)
			continue;

		return table_reloc;
	}

	return NULL;
}

/*
 * First pass: Mark the head of each jump table so that in the next pass,
 * we know when a given jump table ends and the next one starts.
 */
static void mark_func_jump_tables(struct objtool_file *file,
				    struct symbol *func)
{
	struct instruction *insn, *last = NULL;
	struct reloc *reloc;

	func_for_each_insn(file, func, insn) {
		if (!last)
			last = insn;

		/*
		 * Store back-pointers for unconditional forward jumps such
		 * that find_jump_table() can back-track using those and
		 * avoid some potentially confusing code.
		 */
		if (insn->type == INSN_JUMP_UNCONDITIONAL && insn->jump_dest &&
		    insn->offset > last->offset &&
		    insn->jump_dest->offset > insn->offset &&
		    !insn->jump_dest->first_jump_src) {

			insn->jump_dest->first_jump_src = insn;
			last = insn->jump_dest;
		}

		if (insn->type != INSN_JUMP_DYNAMIC)
			continue;

		reloc = find_jump_table(file, func, insn);
		if (reloc) {
			reloc->jump_table_start = true;
			insn->jump_table = reloc;
		}
	}
}

static int add_func_jump_tables(struct objtool_file *file,
				  struct symbol *func)
{
	struct instruction *insn;
	int ret;

	func_for_each_insn(file, func, insn) {
		if (!insn->jump_table)
			continue;

		ret = add_jump_table(file, insn, insn->jump_table);
		if (ret)
			return ret;
	}

	return 0;
}

/*
 * For some switch statements, gcc generates a jump table in the .rodata
 * section which contains a list of addresses within the function to jump to.
 * This finds these jump tables and adds them to the insn->alts lists.
 */
static int add_jump_table_alts(struct objtool_file *file)
{
	struct section *sec;
	struct symbol *func;
	int ret;

	if (!file->rodata)
		return 0;

	for_each_sec(file, sec) {
		list_for_each_entry(func, &sec->symbol_list, list) {
			if (func->type != STT_FUNC)
				continue;

			mark_func_jump_tables(file, func);
			ret = add_func_jump_tables(file, func);
			if (ret)
				return ret;
		}
	}

	return 0;
}

static void set_func_state(struct cfi_state *state)
{
	state->cfa = initial_func_cfi.cfa;
	memcpy(&state->regs, &initial_func_cfi.regs,
	       CFI_NUM_REGS * sizeof(struct cfi_reg));
	state->stack_size = initial_func_cfi.cfa.offset;
}

static int read_unwind_hints(struct objtool_file *file)
{
	struct cfi_state cfi = init_cfi;
	struct section *sec, *relocsec;
	struct unwind_hint *hint;
	struct instruction *insn;
	struct reloc *reloc;
	int i;

	sec = find_section_by_name(file->elf, ".discard.unwind_hints");
	if (!sec)
		return 0;

	relocsec = sec->reloc;
	if (!relocsec) {
		WARN("missing .rela.discard.unwind_hints section");
		return -1;
	}

	if (sec->sh.sh_size % sizeof(struct unwind_hint)) {
		WARN("struct unwind_hint size mismatch");
		return -1;
	}

	file->hints = true;

	for (i = 0; i < sec->sh.sh_size / sizeof(struct unwind_hint); i++) {
		hint = (struct unwind_hint *)sec->data->d_buf + i;

		reloc = find_reloc_by_dest(file->elf, sec, i * sizeof(*hint));
		if (!reloc) {
			WARN("can't find reloc for unwind_hints[%d]", i);
			return -1;
		}

		insn = find_insn(file, reloc->sym->sec, reloc->addend);
		if (!insn) {
			WARN("can't find insn for unwind_hints[%d]", i);
			return -1;
		}

		insn->hint = true;

		if (hint->type == UNWIND_HINT_TYPE_SAVE) {
			insn->hint = false;
			insn->save = true;
			continue;
		}

		if (hint->type == UNWIND_HINT_TYPE_RESTORE) {
			insn->restore = true;
			continue;
		}

		if (hint->type == UNWIND_HINT_TYPE_REGS_PARTIAL) {
			struct symbol *sym = find_symbol_by_offset(insn->sec, insn->offset);

			if (sym && sym->bind == STB_GLOBAL) {
				if (opts.ibt && insn->type != INSN_ENDBR && !insn->noendbr) {
					WARN_FUNC("UNWIND_HINT_IRET_REGS without ENDBR",
						  insn->sec, insn->offset);
				}

				insn->entry = 1;
			}
		}

		if (hint->type == UNWIND_HINT_TYPE_ENTRY) {
			hint->type = UNWIND_HINT_TYPE_CALL;
			insn->entry = 1;
		}

		if (hint->type == UNWIND_HINT_TYPE_FUNC) {
			insn->cfi = &func_cfi;
			continue;
		}

		if (insn->cfi)
			cfi = *(insn->cfi);

		if (arch_decode_hint_reg(hint->sp_reg, &cfi.cfa.base)) {
			WARN_FUNC("unsupported unwind_hint sp base reg %d",
				  insn->sec, insn->offset, hint->sp_reg);
			return -1;
		}

		cfi.cfa.offset = bswap_if_needed(hint->sp_offset);
		cfi.type = hint->type;
		cfi.end = hint->end;

		insn->cfi = cfi_hash_find_or_add(&cfi);
	}

	return 0;
}

static int read_noendbr_hints(struct objtool_file *file)
{
	struct section *sec;
	struct instruction *insn;
	struct reloc *reloc;

	sec = find_section_by_name(file->elf, ".rela.discard.noendbr");
	if (!sec)
		return 0;

	list_for_each_entry(reloc, &sec->reloc_list, list) {
		insn = find_insn(file, reloc->sym->sec, reloc->sym->offset + reloc->addend);
		if (!insn) {
			WARN("bad .discard.noendbr entry");
			return -1;
		}

		insn->noendbr = 1;
	}

	return 0;
}

static int read_retpoline_hints(struct objtool_file *file)
{
	struct section *sec;
	struct instruction *insn;
	struct reloc *reloc;

	sec = find_section_by_name(file->elf, ".rela.discard.retpoline_safe");
	if (!sec)
		return 0;

	list_for_each_entry(reloc, &sec->reloc_list, list) {
		if (reloc->sym->type != STT_SECTION) {
			WARN("unexpected relocation symbol type in %s", sec->name);
			return -1;
		}

		insn = find_insn(file, reloc->sym->sec, reloc->addend);
		if (!insn) {
			WARN("bad .discard.retpoline_safe entry");
			return -1;
		}

		if (insn->type != INSN_JUMP_DYNAMIC &&
		    insn->type != INSN_CALL_DYNAMIC &&
		    insn->type != INSN_RETURN &&
		    insn->type != INSN_NOP) {
			WARN_FUNC("retpoline_safe hint not an indirect jump/call/ret/nop",
				  insn->sec, insn->offset);
			return -1;
		}

		insn->retpoline_safe = true;
	}

	return 0;
}

static int read_instr_hints(struct objtool_file *file)
{
	struct section *sec;
	struct instruction *insn;
	struct reloc *reloc;

	sec = find_section_by_name(file->elf, ".rela.discard.instr_end");
	if (!sec)
		return 0;

	list_for_each_entry(reloc, &sec->reloc_list, list) {
		if (reloc->sym->type != STT_SECTION) {
			WARN("unexpected relocation symbol type in %s", sec->name);
			return -1;
		}

		insn = find_insn(file, reloc->sym->sec, reloc->addend);
		if (!insn) {
			WARN("bad .discard.instr_end entry");
			return -1;
		}

		insn->instr--;
	}

	sec = find_section_by_name(file->elf, ".rela.discard.instr_begin");
	if (!sec)
		return 0;

	list_for_each_entry(reloc, &sec->reloc_list, list) {
		if (reloc->sym->type != STT_SECTION) {
			WARN("unexpected relocation symbol type in %s", sec->name);
			return -1;
		}

		insn = find_insn(file, reloc->sym->sec, reloc->addend);
		if (!insn) {
			WARN("bad .discard.instr_begin entry");
			return -1;
		}

		insn->instr++;
	}

	return 0;
}

static int read_intra_function_calls(struct objtool_file *file)
{
	struct instruction *insn;
	struct section *sec;
	struct reloc *reloc;

	sec = find_section_by_name(file->elf, ".rela.discard.intra_function_calls");
	if (!sec)
		return 0;

	list_for_each_entry(reloc, &sec->reloc_list, list) {
		unsigned long dest_off;

		if (reloc->sym->type != STT_SECTION) {
			WARN("unexpected relocation symbol type in %s",
			     sec->name);
			return -1;
		}

		insn = find_insn(file, reloc->sym->sec, reloc->addend);
		if (!insn) {
			WARN("bad .discard.intra_function_call entry");
			return -1;
		}

		if (insn->type != INSN_CALL) {
			WARN_FUNC("intra_function_call not a direct call",
				  insn->sec, insn->offset);
			return -1;
		}

		/*
		 * Treat intra-function CALLs as JMPs, but with a stack_op.
		 * See add_call_destinations(), which strips stack_ops from
		 * normal CALLs.
		 */
		insn->type = INSN_JUMP_UNCONDITIONAL;

		dest_off = arch_jump_destination(insn);
		insn->jump_dest = find_insn(file, insn->sec, dest_off);
		if (!insn->jump_dest) {
			WARN_FUNC("can't find call dest at %s+0x%lx",
				  insn->sec, insn->offset,
				  insn->sec->name, dest_off);
			return -1;
		}
	}

	return 0;
}

/*
 * Return true if name matches an instrumentation function, where calls to that
 * function from noinstr code can safely be removed, but compilers won't do so.
 */
static bool is_profiling_func(const char *name)
{
	/*
	 * Many compilers cannot disable KCOV with a function attribute.
	 */
	if (!strncmp(name, "__sanitizer_cov_", 16))
		return true;

	/*
	 * Some compilers currently do not remove __tsan_func_entry/exit nor
	 * __tsan_atomic_signal_fence (used for barrier instrumentation) with
	 * the __no_sanitize_thread attribute, remove them. Once the kernel's
	 * minimum Clang version is 14.0, this can be removed.
	 */
	if (!strncmp(name, "__tsan_func_", 12) ||
	    !strcmp(name, "__tsan_atomic_signal_fence"))
		return true;

	return false;
}

static int classify_symbols(struct objtool_file *file)
{
	struct section *sec;
	struct symbol *func;

	for_each_sec(file, sec) {
		list_for_each_entry(func, &sec->symbol_list, list) {
			if (func->bind != STB_GLOBAL)
				continue;

			if (!strncmp(func->name, STATIC_CALL_TRAMP_PREFIX_STR,
				     strlen(STATIC_CALL_TRAMP_PREFIX_STR)))
				func->static_call_tramp = true;

			if (arch_is_retpoline(func))
				func->retpoline_thunk = true;

			if (arch_is_rethunk(func))
				func->return_thunk = true;

			if (!strcmp(func->name, "__fentry__"))
				func->fentry = true;

			if (is_profiling_func(func->name))
				func->profiling_func = true;
		}
	}

	return 0;
}

static void mark_rodata(struct objtool_file *file)
{
	struct section *sec;
	bool found = false;

	/*
	 * Search for the following rodata sections, each of which can
	 * potentially contain jump tables:
	 *
	 * - .rodata: can contain GCC switch tables
	 * - .rodata.<func>: same, if -fdata-sections is being used
	 * - .rodata..c_jump_table: contains C annotated jump tables
	 *
	 * .rodata.str1.* sections are ignored; they don't contain jump tables.
	 */
	for_each_sec(file, sec) {
		if (!strncmp(sec->name, ".rodata", 7) &&
		    !strstr(sec->name, ".str1.")) {
			sec->rodata = true;
			found = true;
		}
	}

	file->rodata = found;
}

static int decode_sections(struct objtool_file *file)
{
	int ret;

	mark_rodata(file);

	ret = init_pv_ops(file);
	if (ret)
		return ret;

	ret = decode_instructions(file);
	if (ret)
		return ret;

	add_ignores(file);
	add_uaccess_safe(file);

	ret = add_ignore_alternatives(file);
	if (ret)
		return ret;

	/*
	 * Must be before read_unwind_hints() since that needs insn->noendbr.
	 */
	ret = read_noendbr_hints(file);
	if (ret)
		return ret;

	/*
	 * Must be before add_{jump_call}_destination.
	 */
	ret = classify_symbols(file);
	if (ret)
		return ret;

	/*
	 * Must be before add_jump_destinations(), which depends on 'func'
	 * being set for alternatives, to enable proper sibling call detection.
	 */
	ret = add_special_section_alts(file);
	if (ret)
		return ret;

	ret = add_jump_destinations(file);
	if (ret)
		return ret;

	/*
	 * Must be before add_call_destination(); it changes INSN_CALL to
	 * INSN_JUMP.
	 */
	ret = read_intra_function_calls(file);
	if (ret)
		return ret;

	ret = add_call_destinations(file);
	if (ret)
		return ret;

	/*
	 * Must be after add_call_destinations() such that it can override
	 * dead_end_function() marks.
	 */
	ret = add_dead_ends(file);
	if (ret)
		return ret;

	ret = add_jump_table_alts(file);
	if (ret)
		return ret;

	ret = read_unwind_hints(file);
	if (ret)
		return ret;

	ret = read_retpoline_hints(file);
	if (ret)
		return ret;

	ret = read_instr_hints(file);
	if (ret)
		return ret;

	return 0;
}

static bool is_fentry_call(struct instruction *insn)
{
	if (insn->type == INSN_CALL &&
	    insn->call_dest &&
	    insn->call_dest->fentry)
		return true;

	return false;
}

static bool has_modified_stack_frame(struct instruction *insn, struct insn_state *state)
{
	struct cfi_state *cfi = &state->cfi;
	int i;

	if (cfi->cfa.base != initial_func_cfi.cfa.base || cfi->drap)
		return true;

	if (cfi->cfa.offset != initial_func_cfi.cfa.offset)
		return true;

	if (cfi->stack_size != initial_func_cfi.cfa.offset)
		return true;

	for (i = 0; i < CFI_NUM_REGS; i++) {
		if (cfi->regs[i].base != initial_func_cfi.regs[i].base ||
		    cfi->regs[i].offset != initial_func_cfi.regs[i].offset)
			return true;
	}

	return false;
}

static bool check_reg_frame_pos(const struct cfi_reg *reg,
				int expected_offset)
{
	return reg->base == CFI_CFA &&
	       reg->offset == expected_offset;
}

static bool has_valid_stack_frame(struct insn_state *state)
{
	struct cfi_state *cfi = &state->cfi;

	if (cfi->cfa.base == CFI_BP &&
	    check_reg_frame_pos(&cfi->regs[CFI_BP], -cfi->cfa.offset) &&
	    check_reg_frame_pos(&cfi->regs[CFI_RA], -cfi->cfa.offset + 8))
		return true;

	if (cfi->drap && cfi->regs[CFI_BP].base == CFI_BP)
		return true;

	return false;
}

static int update_cfi_state_regs(struct instruction *insn,
				  struct cfi_state *cfi,
				  struct stack_op *op)
{
	struct cfi_reg *cfa = &cfi->cfa;

	if (cfa->base != CFI_SP && cfa->base != CFI_SP_INDIRECT)
		return 0;

	/* push */
	if (op->dest.type == OP_DEST_PUSH || op->dest.type == OP_DEST_PUSHF)
		cfa->offset += 8;

	/* pop */
	if (op->src.type == OP_SRC_POP || op->src.type == OP_SRC_POPF)
		cfa->offset -= 8;

	/* add immediate to sp */
	if (op->dest.type == OP_DEST_REG && op->src.type == OP_SRC_ADD &&
	    op->dest.reg == CFI_SP && op->src.reg == CFI_SP)
		cfa->offset -= op->src.offset;

	return 0;
}

static void save_reg(struct cfi_state *cfi, unsigned char reg, int base, int offset)
{
	if (arch_callee_saved_reg(reg) &&
	    cfi->regs[reg].base == CFI_UNDEFINED) {
		cfi->regs[reg].base = base;
		cfi->regs[reg].offset = offset;
	}
}

static void restore_reg(struct cfi_state *cfi, unsigned char reg)
{
	cfi->regs[reg].base = initial_func_cfi.regs[reg].base;
	cfi->regs[reg].offset = initial_func_cfi.regs[reg].offset;
}

/*
 * A note about DRAP stack alignment:
 *
 * GCC has the concept of a DRAP register, which is used to help keep track of
 * the stack pointer when aligning the stack.  r10 or r13 is used as the DRAP
 * register.  The typical DRAP pattern is:
 *
 *   4c 8d 54 24 08		lea    0x8(%rsp),%r10
 *   48 83 e4 c0		and    $0xffffffffffffffc0,%rsp
 *   41 ff 72 f8		pushq  -0x8(%r10)
 *   55				push   %rbp
 *   48 89 e5			mov    %rsp,%rbp
 *				(more pushes)
 *   41 52			push   %r10
 *				...
 *   41 5a			pop    %r10
 *				(more pops)
 *   5d				pop    %rbp
 *   49 8d 62 f8		lea    -0x8(%r10),%rsp
 *   c3				retq
 *
 * There are some variations in the epilogues, like:
 *
 *   5b				pop    %rbx
 *   41 5a			pop    %r10
 *   41 5c			pop    %r12
 *   41 5d			pop    %r13
 *   41 5e			pop    %r14
 *   c9				leaveq
 *   49 8d 62 f8		lea    -0x8(%r10),%rsp
 *   c3				retq
 *
 * and:
 *
 *   4c 8b 55 e8		mov    -0x18(%rbp),%r10
 *   48 8b 5d e0		mov    -0x20(%rbp),%rbx
 *   4c 8b 65 f0		mov    -0x10(%rbp),%r12
 *   4c 8b 6d f8		mov    -0x8(%rbp),%r13
 *   c9				leaveq
 *   49 8d 62 f8		lea    -0x8(%r10),%rsp
 *   c3				retq
 *
 * Sometimes r13 is used as the DRAP register, in which case it's saved and
 * restored beforehand:
 *
 *   41 55			push   %r13
 *   4c 8d 6c 24 10		lea    0x10(%rsp),%r13
 *   48 83 e4 f0		and    $0xfffffffffffffff0,%rsp
 *				...
 *   49 8d 65 f0		lea    -0x10(%r13),%rsp
 *   41 5d			pop    %r13
 *   c3				retq
 */
static int update_cfi_state(struct instruction *insn,
			    struct instruction *next_insn,
			    struct cfi_state *cfi, struct stack_op *op)
{
	struct cfi_reg *cfa = &cfi->cfa;
	struct cfi_reg *regs = cfi->regs;

	/* stack operations don't make sense with an undefined CFA */
	if (cfa->base == CFI_UNDEFINED) {
		if (insn->func) {
			WARN_FUNC("undefined stack state", insn->sec, insn->offset);
			return -1;
		}
		return 0;
	}

	if (cfi->type == UNWIND_HINT_TYPE_REGS ||
	    cfi->type == UNWIND_HINT_TYPE_REGS_PARTIAL)
		return update_cfi_state_regs(insn, cfi, op);

	switch (op->dest.type) {

	case OP_DEST_REG:
		switch (op->src.type) {

		case OP_SRC_REG:
			if (op->src.reg == CFI_SP && op->dest.reg == CFI_BP &&
			    cfa->base == CFI_SP &&
			    check_reg_frame_pos(&regs[CFI_BP], -cfa->offset)) {

				/* mov %rsp, %rbp */
				cfa->base = op->dest.reg;
				cfi->bp_scratch = false;
			}

			else if (op->src.reg == CFI_SP &&
				 op->dest.reg == CFI_BP && cfi->drap) {

				/* drap: mov %rsp, %rbp */
				regs[CFI_BP].base = CFI_BP;
				regs[CFI_BP].offset = -cfi->stack_size;
				cfi->bp_scratch = false;
			}

			else if (op->src.reg == CFI_SP && cfa->base == CFI_SP) {

				/*
				 * mov %rsp, %reg
				 *
				 * This is needed for the rare case where GCC
				 * does:
				 *
				 *   mov    %rsp, %rax
				 *   ...
				 *   mov    %rax, %rsp
				 */
				cfi->vals[op->dest.reg].base = CFI_CFA;
				cfi->vals[op->dest.reg].offset = -cfi->stack_size;
			}

			else if (op->src.reg == CFI_BP && op->dest.reg == CFI_SP &&
				 (cfa->base == CFI_BP || cfa->base == cfi->drap_reg)) {

				/*
				 * mov %rbp, %rsp
				 *
				 * Restore the original stack pointer (Clang).
				 */
				cfi->stack_size = -cfi->regs[CFI_BP].offset;
			}

			else if (op->dest.reg == cfa->base) {

				/* mov %reg, %rsp */
				if (cfa->base == CFI_SP &&
				    cfi->vals[op->src.reg].base == CFI_CFA) {

					/*
					 * This is needed for the rare case
					 * where GCC does something dumb like:
					 *
					 *   lea    0x8(%rsp), %rcx
					 *   ...
					 *   mov    %rcx, %rsp
					 */
					cfa->offset = -cfi->vals[op->src.reg].offset;
					cfi->stack_size = cfa->offset;

				} else if (cfa->base == CFI_SP &&
					   cfi->vals[op->src.reg].base == CFI_SP_INDIRECT &&
					   cfi->vals[op->src.reg].offset == cfa->offset) {

					/*
					 * Stack swizzle:
					 *
					 * 1: mov %rsp, (%[tos])
					 * 2: mov %[tos], %rsp
					 *    ...
					 * 3: pop %rsp
					 *
					 * Where:
					 *
					 * 1 - places a pointer to the previous
					 *     stack at the Top-of-Stack of the
					 *     new stack.
					 *
					 * 2 - switches to the new stack.
					 *
					 * 3 - pops the Top-of-Stack to restore
					 *     the original stack.
					 *
					 * Note: we set base to SP_INDIRECT
					 * here and preserve offset. Therefore
					 * when the unwinder reaches ToS it
					 * will dereference SP and then add the
					 * offset to find the next frame, IOW:
					 * (%rsp) + offset.
					 */
					cfa->base = CFI_SP_INDIRECT;

				} else {
					cfa->base = CFI_UNDEFINED;
					cfa->offset = 0;
				}
			}

			else if (op->dest.reg == CFI_SP &&
				 cfi->vals[op->src.reg].base == CFI_SP_INDIRECT &&
				 cfi->vals[op->src.reg].offset == cfa->offset) {

				/*
				 * The same stack swizzle case 2) as above. But
				 * because we can't change cfa->base, case 3)
				 * will become a regular POP. Pretend we're a
				 * PUSH so things don't go unbalanced.
				 */
				cfi->stack_size += 8;
			}


			break;

		case OP_SRC_ADD:
			if (op->dest.reg == CFI_SP && op->src.reg == CFI_SP) {

				/* add imm, %rsp */
				cfi->stack_size -= op->src.offset;
				if (cfa->base == CFI_SP)
					cfa->offset -= op->src.offset;
				break;
			}

			if (op->dest.reg == CFI_SP && op->src.reg == CFI_BP) {

				/* lea disp(%rbp), %rsp */
				cfi->stack_size = -(op->src.offset + regs[CFI_BP].offset);
				break;
			}

			if (!cfi->drap && op->src.reg == CFI_SP &&
			    op->dest.reg == CFI_BP && cfa->base == CFI_SP &&
			    check_reg_frame_pos(&regs[CFI_BP], -cfa->offset + op->src.offset)) {

				/* lea disp(%rsp), %rbp */
				cfa->base = CFI_BP;
				cfa->offset -= op->src.offset;
				cfi->bp_scratch = false;
				break;
			}

			if (op->src.reg == CFI_SP && cfa->base == CFI_SP) {

				/* drap: lea disp(%rsp), %drap */
				cfi->drap_reg = op->dest.reg;

				/*
				 * lea disp(%rsp), %reg
				 *
				 * This is needed for the rare case where GCC
				 * does something dumb like:
				 *
				 *   lea    0x8(%rsp), %rcx
				 *   ...
				 *   mov    %rcx, %rsp
				 */
				cfi->vals[op->dest.reg].base = CFI_CFA;
				cfi->vals[op->dest.reg].offset = \
					-cfi->stack_size + op->src.offset;

				break;
			}

			if (cfi->drap && op->dest.reg == CFI_SP &&
			    op->src.reg == cfi->drap_reg) {

				 /* drap: lea disp(%drap), %rsp */
				cfa->base = CFI_SP;
				cfa->offset = cfi->stack_size = -op->src.offset;
				cfi->drap_reg = CFI_UNDEFINED;
				cfi->drap = false;
				break;
			}

			if (op->dest.reg == cfi->cfa.base && !(next_insn && next_insn->hint)) {
				WARN_FUNC("unsupported stack register modification",
					  insn->sec, insn->offset);
				return -1;
			}

			break;

		case OP_SRC_AND:
			if (op->dest.reg != CFI_SP ||
			    (cfi->drap_reg != CFI_UNDEFINED && cfa->base != CFI_SP) ||
			    (cfi->drap_reg == CFI_UNDEFINED && cfa->base != CFI_BP)) {
				WARN_FUNC("unsupported stack pointer realignment",
					  insn->sec, insn->offset);
				return -1;
			}

			if (cfi->drap_reg != CFI_UNDEFINED) {
				/* drap: and imm, %rsp */
				cfa->base = cfi->drap_reg;
				cfa->offset = cfi->stack_size = 0;
				cfi->drap = true;
			}

			/*
			 * Older versions of GCC (4.8ish) realign the stack
			 * without DRAP, with a frame pointer.
			 */

			break;

		case OP_SRC_POP:
		case OP_SRC_POPF:
			if (op->dest.reg == CFI_SP && cfa->base == CFI_SP_INDIRECT) {

				/* pop %rsp; # restore from a stack swizzle */
				cfa->base = CFI_SP;
				break;
			}

			if (!cfi->drap && op->dest.reg == cfa->base) {

				/* pop %rbp */
				cfa->base = CFI_SP;
			}

			if (cfi->drap && cfa->base == CFI_BP_INDIRECT &&
			    op->dest.reg == cfi->drap_reg &&
			    cfi->drap_offset == -cfi->stack_size) {

				/* drap: pop %drap */
				cfa->base = cfi->drap_reg;
				cfa->offset = 0;
				cfi->drap_offset = -1;

			} else if (cfi->stack_size == -regs[op->dest.reg].offset) {

				/* pop %reg */
				restore_reg(cfi, op->dest.reg);
			}

			cfi->stack_size -= 8;
			if (cfa->base == CFI_SP)
				cfa->offset -= 8;

			break;

		case OP_SRC_REG_INDIRECT:
			if (!cfi->drap && op->dest.reg == cfa->base &&
			    op->dest.reg == CFI_BP) {

				/* mov disp(%rsp), %rbp */
				cfa->base = CFI_SP;
				cfa->offset = cfi->stack_size;
			}

			if (cfi->drap && op->src.reg == CFI_BP &&
			    op->src.offset == cfi->drap_offset) {

				/* drap: mov disp(%rbp), %drap */
				cfa->base = cfi->drap_reg;
				cfa->offset = 0;
				cfi->drap_offset = -1;
			}

			if (cfi->drap && op->src.reg == CFI_BP &&
			    op->src.offset == regs[op->dest.reg].offset) {

				/* drap: mov disp(%rbp), %reg */
				restore_reg(cfi, op->dest.reg);

			} else if (op->src.reg == cfa->base &&
			    op->src.offset == regs[op->dest.reg].offset + cfa->offset) {

				/* mov disp(%rbp), %reg */
				/* mov disp(%rsp), %reg */
				restore_reg(cfi, op->dest.reg);

			} else if (op->src.reg == CFI_SP &&
				   op->src.offset == regs[op->dest.reg].offset + cfi->stack_size) {

				/* mov disp(%rsp), %reg */
				restore_reg(cfi, op->dest.reg);
			}

			break;

		default:
			WARN_FUNC("unknown stack-related instruction",
				  insn->sec, insn->offset);
			return -1;
		}

		break;

	case OP_DEST_PUSH:
	case OP_DEST_PUSHF:
		cfi->stack_size += 8;
		if (cfa->base == CFI_SP)
			cfa->offset += 8;

		if (op->src.type != OP_SRC_REG)
			break;

		if (cfi->drap) {
			if (op->src.reg == cfa->base && op->src.reg == cfi->drap_reg) {

				/* drap: push %drap */
				cfa->base = CFI_BP_INDIRECT;
				cfa->offset = -cfi->stack_size;

				/* save drap so we know when to restore it */
				cfi->drap_offset = -cfi->stack_size;

			} else if (op->src.reg == CFI_BP && cfa->base == cfi->drap_reg) {

				/* drap: push %rbp */
				cfi->stack_size = 0;

			} else {

				/* drap: push %reg */
				save_reg(cfi, op->src.reg, CFI_BP, -cfi->stack_size);
			}

		} else {

			/* push %reg */
			save_reg(cfi, op->src.reg, CFI_CFA, -cfi->stack_size);
		}

		/* detect when asm code uses rbp as a scratch register */
		if (opts.stackval && insn->func && op->src.reg == CFI_BP &&
		    cfa->base != CFI_BP)
			cfi->bp_scratch = true;
		break;

	case OP_DEST_REG_INDIRECT:

		if (cfi->drap) {
			if (op->src.reg == cfa->base && op->src.reg == cfi->drap_reg) {

				/* drap: mov %drap, disp(%rbp) */
				cfa->base = CFI_BP_INDIRECT;
				cfa->offset = op->dest.offset;

				/* save drap offset so we know when to restore it */
				cfi->drap_offset = op->dest.offset;
			} else {

				/* drap: mov reg, disp(%rbp) */
				save_reg(cfi, op->src.reg, CFI_BP, op->dest.offset);
			}

		} else if (op->dest.reg == cfa->base) {

			/* mov reg, disp(%rbp) */
			/* mov reg, disp(%rsp) */
			save_reg(cfi, op->src.reg, CFI_CFA,
				 op->dest.offset - cfi->cfa.offset);

		} else if (op->dest.reg == CFI_SP) {

			/* mov reg, disp(%rsp) */
			save_reg(cfi, op->src.reg, CFI_CFA,
				 op->dest.offset - cfi->stack_size);

		} else if (op->src.reg == CFI_SP && op->dest.offset == 0) {

			/* mov %rsp, (%reg); # setup a stack swizzle. */
			cfi->vals[op->dest.reg].base = CFI_SP_INDIRECT;
			cfi->vals[op->dest.reg].offset = cfa->offset;
		}

		break;

	case OP_DEST_MEM:
		if (op->src.type != OP_SRC_POP && op->src.type != OP_SRC_POPF) {
			WARN_FUNC("unknown stack-related memory operation",
				  insn->sec, insn->offset);
			return -1;
		}

		/* pop mem */
		cfi->stack_size -= 8;
		if (cfa->base == CFI_SP)
			cfa->offset -= 8;

		break;

	default:
		WARN_FUNC("unknown stack-related instruction",
			  insn->sec, insn->offset);
		return -1;
	}

	return 0;
}

/*
 * The stack layouts of alternatives instructions can sometimes diverge when
 * they have stack modifications.  That's fine as long as the potential stack
 * layouts don't conflict at any given potential instruction boundary.
 *
 * Flatten the CFIs of the different alternative code streams (both original
 * and replacement) into a single shared CFI array which can be used to detect
 * conflicts and nicely feed a linear array of ORC entries to the unwinder.
 */
static int propagate_alt_cfi(struct objtool_file *file, struct instruction *insn)
{
	struct cfi_state **alt_cfi;
	int group_off;

	if (!insn->alt_group)
		return 0;

	if (!insn->cfi) {
		WARN("CFI missing");
		return -1;
	}

	alt_cfi = insn->alt_group->cfi;
	group_off = insn->offset - insn->alt_group->first_insn->offset;

	if (!alt_cfi[group_off]) {
		alt_cfi[group_off] = insn->cfi;
	} else {
		if (cficmp(alt_cfi[group_off], insn->cfi)) {
			WARN_FUNC("stack layout conflict in alternatives",
				  insn->sec, insn->offset);
			return -1;
		}
	}

	return 0;
}

static int handle_insn_ops(struct instruction *insn,
			   struct instruction *next_insn,
			   struct insn_state *state)
{
	struct stack_op *op;

	list_for_each_entry(op, &insn->stack_ops, list) {

		if (update_cfi_state(insn, next_insn, &state->cfi, op))
			return 1;

		if (!insn->alt_group)
			continue;

		if (op->dest.type == OP_DEST_PUSHF) {
			if (!state->uaccess_stack) {
				state->uaccess_stack = 1;
			} else if (state->uaccess_stack >> 31) {
				WARN_FUNC("PUSHF stack exhausted",
					  insn->sec, insn->offset);
				return 1;
			}
			state->uaccess_stack <<= 1;
			state->uaccess_stack  |= state->uaccess;
		}

		if (op->src.type == OP_SRC_POPF) {
			if (state->uaccess_stack) {
				state->uaccess = state->uaccess_stack & 1;
				state->uaccess_stack >>= 1;
				if (state->uaccess_stack == 1)
					state->uaccess_stack = 0;
			}
		}
	}

	return 0;
}

static bool insn_cfi_match(struct instruction *insn, struct cfi_state *cfi2)
{
	struct cfi_state *cfi1 = insn->cfi;
	int i;

	if (!cfi1) {
		WARN("CFI missing");
		return false;
	}

	if (memcmp(&cfi1->cfa, &cfi2->cfa, sizeof(cfi1->cfa))) {

		WARN_FUNC("stack state mismatch: cfa1=%d%+d cfa2=%d%+d",
			  insn->sec, insn->offset,
			  cfi1->cfa.base, cfi1->cfa.offset,
			  cfi2->cfa.base, cfi2->cfa.offset);

	} else if (memcmp(&cfi1->regs, &cfi2->regs, sizeof(cfi1->regs))) {
		for (i = 0; i < CFI_NUM_REGS; i++) {
			if (!memcmp(&cfi1->regs[i], &cfi2->regs[i],
				    sizeof(struct cfi_reg)))
				continue;

			WARN_FUNC("stack state mismatch: reg1[%d]=%d%+d reg2[%d]=%d%+d",
				  insn->sec, insn->offset,
				  i, cfi1->regs[i].base, cfi1->regs[i].offset,
				  i, cfi2->regs[i].base, cfi2->regs[i].offset);
			break;
		}

	} else if (cfi1->type != cfi2->type) {

		WARN_FUNC("stack state mismatch: type1=%d type2=%d",
			  insn->sec, insn->offset, cfi1->type, cfi2->type);

	} else if (cfi1->drap != cfi2->drap ||
		   (cfi1->drap && cfi1->drap_reg != cfi2->drap_reg) ||
		   (cfi1->drap && cfi1->drap_offset != cfi2->drap_offset)) {

		WARN_FUNC("stack state mismatch: drap1=%d(%d,%d) drap2=%d(%d,%d)",
			  insn->sec, insn->offset,
			  cfi1->drap, cfi1->drap_reg, cfi1->drap_offset,
			  cfi2->drap, cfi2->drap_reg, cfi2->drap_offset);

	} else
		return true;

	return false;
}

static inline bool func_uaccess_safe(struct symbol *func)
{
	if (func)
		return func->uaccess_safe;

	return false;
}

static inline const char *call_dest_name(struct instruction *insn)
{
	static char pvname[19];
	struct reloc *rel;
	int idx;

	if (insn->call_dest)
		return insn->call_dest->name;

	rel = insn_reloc(NULL, insn);
	if (rel && !strcmp(rel->sym->name, "pv_ops")) {
		idx = (rel->addend / sizeof(void *));
		snprintf(pvname, sizeof(pvname), "pv_ops[%d]", idx);
		return pvname;
	}

	return "{dynamic}";
}

static bool pv_call_dest(struct objtool_file *file, struct instruction *insn)
{
	struct symbol *target;
	struct reloc *rel;
	int idx;

	rel = insn_reloc(file, insn);
	if (!rel || strcmp(rel->sym->name, "pv_ops"))
		return false;

	idx = (arch_dest_reloc_offset(rel->addend) / sizeof(void *));

	if (file->pv_ops[idx].clean)
		return true;

	file->pv_ops[idx].clean = true;

	list_for_each_entry(target, &file->pv_ops[idx].targets, pv_target) {
		if (!target->sec->noinstr) {
			WARN("pv_ops[%d]: %s", idx, target->name);
			file->pv_ops[idx].clean = false;
		}
	}

	return file->pv_ops[idx].clean;
}

static inline bool noinstr_call_dest(struct objtool_file *file,
				     struct instruction *insn,
				     struct symbol *func)
{
	/*
	 * We can't deal with indirect function calls at present;
	 * assume they're instrumented.
	 */
	if (!func) {
		if (file->pv_ops)
			return pv_call_dest(file, insn);

		return false;
	}

	/*
	 * If the symbol is from a noinstr section; we good.
	 */
	if (func->sec->noinstr)
		return true;

	/*
	 * The __ubsan_handle_*() calls are like WARN(), they only happen when
	 * something 'BAD' happened. At the risk of taking the machine down,
	 * let them proceed to get the message out.
	 */
	if (!strncmp(func->name, "__ubsan_handle_", 15))
		return true;

	return false;
}

static int validate_call(struct objtool_file *file,
			 struct instruction *insn,
			 struct insn_state *state)
{
	if (state->noinstr && state->instr <= 0 &&
	    !noinstr_call_dest(file, insn, insn->call_dest)) {
		WARN_FUNC("call to %s() leaves .noinstr.text section",
				insn->sec, insn->offset, call_dest_name(insn));
		return 1;
	}

	if (state->uaccess && !func_uaccess_safe(insn->call_dest)) {
		WARN_FUNC("call to %s() with UACCESS enabled",
				insn->sec, insn->offset, call_dest_name(insn));
		return 1;
	}

	if (state->df) {
		WARN_FUNC("call to %s() with DF set",
				insn->sec, insn->offset, call_dest_name(insn));
		return 1;
	}

	return 0;
}

static int validate_sibling_call(struct objtool_file *file,
				 struct instruction *insn,
				 struct insn_state *state)
{
	if (has_modified_stack_frame(insn, state)) {
		WARN_FUNC("sibling call from callable instruction with modified stack frame",
				insn->sec, insn->offset);
		return 1;
	}

	return validate_call(file, insn, state);
}

static int validate_return(struct symbol *func, struct instruction *insn, struct insn_state *state)
{
	if (state->noinstr && state->instr > 0) {
		WARN_FUNC("return with instrumentation enabled",
			  insn->sec, insn->offset);
		return 1;
	}

	if (state->uaccess && !func_uaccess_safe(func)) {
		WARN_FUNC("return with UACCESS enabled",
			  insn->sec, insn->offset);
		return 1;
	}

	if (!state->uaccess && func_uaccess_safe(func)) {
		WARN_FUNC("return with UACCESS disabled from a UACCESS-safe function",
			  insn->sec, insn->offset);
		return 1;
	}

	if (state->df) {
		WARN_FUNC("return with DF set",
			  insn->sec, insn->offset);
		return 1;
	}

	if (func && has_modified_stack_frame(insn, state)) {
		WARN_FUNC("return with modified stack frame",
			  insn->sec, insn->offset);
		return 1;
	}

	if (state->cfi.bp_scratch) {
		WARN_FUNC("BP used as a scratch register",
			  insn->sec, insn->offset);
		return 1;
	}

	return 0;
}

static struct instruction *next_insn_to_validate(struct objtool_file *file,
						 struct instruction *insn)
{
	struct alt_group *alt_group = insn->alt_group;

	/*
	 * Simulate the fact that alternatives are patched in-place.  When the
	 * end of a replacement alt_group is reached, redirect objtool flow to
	 * the end of the original alt_group.
	 */
	if (alt_group && insn == alt_group->last_insn && alt_group->orig_group)
		return next_insn_same_sec(file, alt_group->orig_group->last_insn);

	return next_insn_same_sec(file, insn);
}

/*
 * Follow the branch starting at the given instruction, and recursively follow
 * any other branches (jumps).  Meanwhile, track the frame pointer state at
 * each instruction and validate all the rules described in
 * tools/objtool/Documentation/objtool.txt.
 */
static int validate_branch(struct objtool_file *file, struct symbol *func,
			   struct instruction *insn, struct insn_state state)
{
	struct alternative *alt;
	struct instruction *next_insn, *prev_insn = NULL;
	struct section *sec;
	u8 visited;
	int ret;

	sec = insn->sec;

	while (1) {
		next_insn = next_insn_to_validate(file, insn);

		if (func && insn->func && func != insn->func->pfunc) {
			/* Ignore KCFI type preambles, which always fall through */
			if (!strncmp(func->name, "__cfi_", 6))
				return 0;

			WARN("%s() falls through to next function %s()",
			     func->name, insn->func->name);
			return 1;
		}

		if (func && insn->ignore) {
			WARN_FUNC("BUG: why am I validating an ignored function?",
				  sec, insn->offset);
			return 1;
		}

		visited = VISITED_BRANCH << state.uaccess;
		if (insn->visited & VISITED_BRANCH_MASK) {
			if (!insn->hint && !insn_cfi_match(insn, &state.cfi))
				return 1;

			if (insn->visited & visited)
				return 0;
		} else {
			nr_insns_visited++;
		}

		if (state.noinstr)
			state.instr += insn->instr;

		if (insn->hint) {
			if (insn->restore) {
				struct instruction *save_insn, *i;

				i = insn;
				save_insn = NULL;

				sym_for_each_insn_continue_reverse(file, func, i) {
					if (i->save) {
						save_insn = i;
						break;
					}
				}

				if (!save_insn) {
					WARN_FUNC("no corresponding CFI save for CFI restore",
						  sec, insn->offset);
					return 1;
				}

				if (!save_insn->visited) {
					WARN_FUNC("objtool isn't smart enough to handle this CFI save/restore combo",
						  sec, insn->offset);
					return 1;
				}

				insn->cfi = save_insn->cfi;
				nr_cfi_reused++;
			}

			state.cfi = *insn->cfi;
		} else {
			/* XXX track if we actually changed state.cfi */

			if (prev_insn && !cficmp(prev_insn->cfi, &state.cfi)) {
				insn->cfi = prev_insn->cfi;
				nr_cfi_reused++;
			} else {
				insn->cfi = cfi_hash_find_or_add(&state.cfi);
			}
		}

		insn->visited |= visited;

		if (propagate_alt_cfi(file, insn))
			return 1;

		if (!insn->ignore_alts && !list_empty(&insn->alts)) {
			bool skip_orig = false;

			list_for_each_entry(alt, &insn->alts, list) {
				if (alt->skip_orig)
					skip_orig = true;

				ret = validate_branch(file, func, alt->insn, state);
				if (ret) {
					if (opts.backtrace)
						BT_FUNC("(alt)", insn);
					return ret;
				}
			}

			if (skip_orig)
				return 0;
		}

		if (handle_insn_ops(insn, next_insn, &state))
			return 1;

		switch (insn->type) {

		case INSN_RETURN:
			return validate_return(func, insn, &state);

		case INSN_CALL:
		case INSN_CALL_DYNAMIC:
			ret = validate_call(file, insn, &state);
			if (ret)
				return ret;

			if (opts.stackval && func && !is_fentry_call(insn) &&
			    !has_valid_stack_frame(&state)) {
				WARN_FUNC("call without frame pointer save/setup",
					  sec, insn->offset);
				return 1;
			}

			if (insn->dead_end)
				return 0;

			break;

		case INSN_JUMP_CONDITIONAL:
		case INSN_JUMP_UNCONDITIONAL:
			if (is_sibling_call(insn)) {
				ret = validate_sibling_call(file, insn, &state);
				if (ret)
					return ret;

			} else if (insn->jump_dest) {
				ret = validate_branch(file, func,
						      insn->jump_dest, state);
				if (ret) {
					if (opts.backtrace)
						BT_FUNC("(branch)", insn);
					return ret;
				}
			}

			if (insn->type == INSN_JUMP_UNCONDITIONAL)
				return 0;

			break;

		case INSN_JUMP_DYNAMIC:
		case INSN_JUMP_DYNAMIC_CONDITIONAL:
			if (is_sibling_call(insn)) {
				ret = validate_sibling_call(file, insn, &state);
				if (ret)
					return ret;
			}

			if (insn->type == INSN_JUMP_DYNAMIC)
				return 0;

			break;

		case INSN_CONTEXT_SWITCH:
			if (func && (!next_insn || !next_insn->hint)) {
				WARN_FUNC("unsupported instruction in callable function",
					  sec, insn->offset);
				return 1;
			}
			return 0;

		case INSN_STAC:
			if (state.uaccess) {
				WARN_FUNC("recursive UACCESS enable", sec, insn->offset);
				return 1;
			}

			state.uaccess = true;
			break;

		case INSN_CLAC:
			if (!state.uaccess && func) {
				WARN_FUNC("redundant UACCESS disable", sec, insn->offset);
				return 1;
			}

			if (func_uaccess_safe(func) && !state.uaccess_stack) {
				WARN_FUNC("UACCESS-safe disables UACCESS", sec, insn->offset);
				return 1;
			}

			state.uaccess = false;
			break;

		case INSN_STD:
			if (state.df) {
				WARN_FUNC("recursive STD", sec, insn->offset);
				return 1;
			}

			state.df = true;
			break;

		case INSN_CLD:
			if (!state.df && func) {
				WARN_FUNC("redundant CLD", sec, insn->offset);
				return 1;
			}

			state.df = false;
			break;

		default:
			break;
		}

		if (insn->dead_end)
			return 0;

		if (!next_insn) {
			if (state.cfi.cfa.base == CFI_UNDEFINED)
				return 0;
			WARN("%s: unexpected end of section", sec->name);
			return 1;
		}

		prev_insn = insn;
		insn = next_insn;
	}

	return 0;
}

static int validate_unwind_hints(struct objtool_file *file, struct section *sec)
{
	struct instruction *insn;
	struct insn_state state;
	int ret, warnings = 0;

	if (!file->hints)
		return 0;

	init_insn_state(file, &state, sec);

	if (sec) {
		insn = find_insn(file, sec, 0);
		if (!insn)
			return 0;
	} else {
		insn = list_first_entry(&file->insn_list, typeof(*insn), list);
	}

	while (&insn->list != &file->insn_list && (!sec || insn->sec == sec)) {
		if (insn->hint && !insn->visited && !insn->ignore) {
			ret = validate_branch(file, insn->func, insn, state);
			if (ret && opts.backtrace)
				BT_FUNC("<=== (hint)", insn);
			warnings += ret;
		}

		insn = list_next_entry(insn, list);
	}

	return warnings;
}

/*
 * Validate rethunk entry constraint: must untrain RET before the first RET.
 *
 * Follow every branch (intra-function) and ensure ANNOTATE_UNRET_END comes
 * before an actual RET instruction.
 */
static int validate_entry(struct objtool_file *file, struct instruction *insn)
{
	struct instruction *next, *dest;
	int ret, warnings = 0;

	for (;;) {
		next = next_insn_to_validate(file, insn);

		if (insn->visited & VISITED_ENTRY)
			return 0;

		insn->visited |= VISITED_ENTRY;

		if (!insn->ignore_alts && !list_empty(&insn->alts)) {
			struct alternative *alt;
			bool skip_orig = false;

			list_for_each_entry(alt, &insn->alts, list) {
				if (alt->skip_orig)
					skip_orig = true;

				ret = validate_entry(file, alt->insn);
				if (ret) {
				        if (opts.backtrace)
						BT_FUNC("(alt)", insn);
					return ret;
				}
			}

			if (skip_orig)
				return 0;
		}

		switch (insn->type) {

		case INSN_CALL_DYNAMIC:
		case INSN_JUMP_DYNAMIC:
		case INSN_JUMP_DYNAMIC_CONDITIONAL:
			WARN_FUNC("early indirect call", insn->sec, insn->offset);
			return 1;

		case INSN_JUMP_UNCONDITIONAL:
		case INSN_JUMP_CONDITIONAL:
			if (!is_sibling_call(insn)) {
				if (!insn->jump_dest) {
					WARN_FUNC("unresolved jump target after linking?!?",
						  insn->sec, insn->offset);
					return -1;
				}
				ret = validate_entry(file, insn->jump_dest);
				if (ret) {
					if (opts.backtrace) {
						BT_FUNC("(branch%s)", insn,
							insn->type == INSN_JUMP_CONDITIONAL ? "-cond" : "");
					}
					return ret;
				}

				if (insn->type == INSN_JUMP_UNCONDITIONAL)
					return 0;

				break;
			}

			/* fallthrough */
		case INSN_CALL:
			dest = find_insn(file, insn->call_dest->sec,
					 insn->call_dest->offset);
			if (!dest) {
				WARN("Unresolved function after linking!?: %s",
				     insn->call_dest->name);
				return -1;
			}

			ret = validate_entry(file, dest);
			if (ret) {
				if (opts.backtrace)
					BT_FUNC("(call)", insn);
				return ret;
			}
			/*
			 * If a call returns without error, it must have seen UNTRAIN_RET.
			 * Therefore any non-error return is a success.
			 */
			return 0;

		case INSN_RETURN:
			WARN_FUNC("RET before UNTRAIN", insn->sec, insn->offset);
			return 1;

		case INSN_NOP:
			if (insn->retpoline_safe)
				return 0;
			break;

		default:
			break;
		}

		if (!next) {
			WARN_FUNC("teh end!", insn->sec, insn->offset);
			return -1;
		}
		insn = next;
	}

	return warnings;
}

/*
 * Validate that all branches starting at 'insn->entry' encounter UNRET_END
 * before RET.
 */
static int validate_unret(struct objtool_file *file)
{
	struct instruction *insn;
	int ret, warnings = 0;

	for_each_insn(file, insn) {
		if (!insn->entry)
			continue;

		ret = validate_entry(file, insn);
		if (ret < 0) {
			WARN_FUNC("Failed UNRET validation", insn->sec, insn->offset);
			return ret;
		}
		warnings += ret;
	}

	return warnings;
}

static int validate_retpoline(struct objtool_file *file)
{
	struct instruction *insn;
	int warnings = 0;

	for_each_insn(file, insn) {
		if (insn->type != INSN_JUMP_DYNAMIC &&
		    insn->type != INSN_CALL_DYNAMIC &&
		    insn->type != INSN_RETURN)
			continue;

		if (insn->retpoline_safe)
			continue;

		/*
		 * .init.text code is ran before userspace and thus doesn't
		 * strictly need retpolines, except for modules which are
		 * loaded late, they very much do need retpoline in their
		 * .init.text
		 */
		if (!strcmp(insn->sec->name, ".init.text") && !opts.module)
			continue;

		if (insn->type == INSN_RETURN) {
			if (opts.rethunk) {
				WARN_FUNC("'naked' return found in RETHUNK build",
					  insn->sec, insn->offset);
			} else
				continue;
		} else {
			WARN_FUNC("indirect %s found in RETPOLINE build",
				  insn->sec, insn->offset,
				  insn->type == INSN_JUMP_DYNAMIC ? "jump" : "call");
		}

		warnings++;
	}

	return warnings;
}

static bool is_kasan_insn(struct instruction *insn)
{
	return (insn->type == INSN_CALL &&
		!strcmp(insn->call_dest->name, "__asan_handle_no_return"));
}

static bool is_ubsan_insn(struct instruction *insn)
{
	return (insn->type == INSN_CALL &&
		!strcmp(insn->call_dest->name,
			"__ubsan_handle_builtin_unreachable"));
}

static bool ignore_unreachable_insn(struct objtool_file *file, struct instruction *insn)
{
	int i;
	struct instruction *prev_insn;

	if (insn->ignore || insn->type == INSN_NOP || insn->type == INSN_TRAP)
		return true;

	/*
	 * Ignore alternative replacement instructions.  This can happen
	 * when a whitelisted function uses one of the ALTERNATIVE macros.
	 */
	if (!strcmp(insn->sec->name, ".altinstr_replacement") ||
	    !strcmp(insn->sec->name, ".altinstr_aux"))
		return true;

	/*
	 * Whole archive runs might encounter dead code from weak symbols.
	 * This is where the linker will have dropped the weak symbol in
	 * favour of a regular symbol, but leaves the code in place.
	 *
	 * In this case we'll find a piece of code (whole function) that is not
	 * covered by a !section symbol. Ignore them.
	 */
	if (opts.link && !insn->func) {
		int size = find_symbol_hole_containing(insn->sec, insn->offset);
		unsigned long end = insn->offset + size;

		if (!size) /* not a hole */
			return false;

		if (size < 0) /* hole until the end */
			return true;

		sec_for_each_insn_continue(file, insn) {
			/*
			 * If we reach a visited instruction at or before the
			 * end of the hole, ignore the unreachable.
			 */
			if (insn->visited)
				return true;

			if (insn->offset >= end)
				break;

			/*
			 * If this hole jumps to a .cold function, mark it ignore too.
			 */
			if (insn->jump_dest && insn->jump_dest->func &&
			    strstr(insn->jump_dest->func->name, ".cold")) {
				struct instruction *dest = insn->jump_dest;
				func_for_each_insn(file, dest->func, dest)
					dest->ignore = true;
			}
		}

		return false;
	}

	if (!insn->func)
		return false;

	if (insn->func->static_call_tramp)
		return true;

	/*
	 * CONFIG_UBSAN_TRAP inserts a UD2 when it sees
	 * __builtin_unreachable().  The BUG() macro has an unreachable() after
	 * the UD2, which causes GCC's undefined trap logic to emit another UD2
	 * (or occasionally a JMP to UD2).
	 *
	 * It may also insert a UD2 after calling a __noreturn function.
	 */
	prev_insn = list_prev_entry(insn, list);
	if ((prev_insn->dead_end || dead_end_function(file, prev_insn->call_dest)) &&
	    (insn->type == INSN_BUG ||
	     (insn->type == INSN_JUMP_UNCONDITIONAL &&
	      insn->jump_dest && insn->jump_dest->type == INSN_BUG)))
		return true;

	/*
	 * Check if this (or a subsequent) instruction is related to
	 * CONFIG_UBSAN or CONFIG_KASAN.
	 *
	 * End the search at 5 instructions to avoid going into the weeds.
	 */
	for (i = 0; i < 5; i++) {

		if (is_kasan_insn(insn) || is_ubsan_insn(insn))
			return true;

		if (insn->type == INSN_JUMP_UNCONDITIONAL) {
			if (insn->jump_dest &&
			    insn->jump_dest->func == insn->func) {
				insn = insn->jump_dest;
				continue;
			}

			break;
		}

		if (insn->offset + insn->len >= insn->func->offset + insn->func->len)
			break;

		insn = list_next_entry(insn, list);
	}

	return false;
}

static int validate_symbol(struct objtool_file *file, struct section *sec,
			   struct symbol *sym, struct insn_state *state)
{
	struct instruction *insn;
	int ret;

	if (!sym->len) {
		WARN("%s() is missing an ELF size annotation", sym->name);
		return 1;
	}

	if (sym->pfunc != sym || sym->alias != sym)
		return 0;

	insn = find_insn(file, sec, sym->offset);
	if (!insn || insn->ignore || insn->visited)
		return 0;

	state->uaccess = sym->uaccess_safe;

	ret = validate_branch(file, insn->func, insn, *state);
	if (ret && opts.backtrace)
		BT_FUNC("<=== (sym)", insn);
	return ret;
}

static int validate_section(struct objtool_file *file, struct section *sec)
{
	struct insn_state state;
	struct symbol *func;
	int warnings = 0;

	list_for_each_entry(func, &sec->symbol_list, list) {
		if (func->type != STT_FUNC)
			continue;

		init_insn_state(file, &state, sec);
		set_func_state(&state.cfi);

		warnings += validate_symbol(file, sec, func, &state);
	}

	return warnings;
}

static int validate_noinstr_sections(struct objtool_file *file)
{
	struct section *sec;
	int warnings = 0;

	sec = find_section_by_name(file->elf, ".noinstr.text");
	if (sec) {
		warnings += validate_section(file, sec);
		warnings += validate_unwind_hints(file, sec);
	}

	sec = find_section_by_name(file->elf, ".entry.text");
	if (sec) {
		warnings += validate_section(file, sec);
		warnings += validate_unwind_hints(file, sec);
	}

	return warnings;
}

static int validate_functions(struct objtool_file *file)
{
	struct section *sec;
	int warnings = 0;

	for_each_sec(file, sec) {
		if (!(sec->sh.sh_flags & SHF_EXECINSTR))
			continue;

		warnings += validate_section(file, sec);
	}

	return warnings;
}

static void mark_endbr_used(struct instruction *insn)
{
	if (!list_empty(&insn->call_node))
		list_del_init(&insn->call_node);
}

static int validate_ibt_insn(struct objtool_file *file, struct instruction *insn)
{
	struct instruction *dest;
	struct reloc *reloc;
	unsigned long off;
	int warnings = 0;

	/*
	 * Looking for function pointer load relocations.  Ignore
	 * direct/indirect branches:
	 */
	switch (insn->type) {
	case INSN_CALL:
	case INSN_CALL_DYNAMIC:
	case INSN_JUMP_CONDITIONAL:
	case INSN_JUMP_UNCONDITIONAL:
	case INSN_JUMP_DYNAMIC:
	case INSN_JUMP_DYNAMIC_CONDITIONAL:
	case INSN_RETURN:
	case INSN_NOP:
		return 0;
	default:
		break;
	}

	for (reloc = insn_reloc(file, insn);
	     reloc;
	     reloc = find_reloc_by_dest_range(file->elf, insn->sec,
					      reloc->offset + 1,
					      (insn->offset + insn->len) - (reloc->offset + 1))) {

		/*
		 * static_call_update() references the trampoline, which
		 * doesn't have (or need) ENDBR.  Skip warning in that case.
		 */
		if (reloc->sym->static_call_tramp)
			continue;

		off = reloc->sym->offset;
		if (reloc->type == R_X86_64_PC32 || reloc->type == R_X86_64_PLT32)
			off += arch_dest_reloc_offset(reloc->addend);
		else
			off += reloc->addend;

		dest = find_insn(file, reloc->sym->sec, off);
		if (!dest)
			continue;

		if (dest->type == INSN_ENDBR) {
			mark_endbr_used(dest);
			continue;
		}

		if (dest->func && dest->func == insn->func) {
			/*
			 * Anything from->to self is either _THIS_IP_ or
			 * IRET-to-self.
			 *
			 * There is no sane way to annotate _THIS_IP_ since the
			 * compiler treats the relocation as a constant and is
			 * happy to fold in offsets, skewing any annotation we
			 * do, leading to vast amounts of false-positives.
			 *
			 * There's also compiler generated _THIS_IP_ through
			 * KCOV and such which we have no hope of annotating.
			 *
			 * As such, blanket accept self-references without
			 * issue.
			 */
			continue;
		}

		if (dest->noendbr)
			continue;

		WARN_FUNC("relocation to !ENDBR: %s",
			  insn->sec, insn->offset,
			  offstr(dest->sec, dest->offset));

		warnings++;
	}

	return warnings;
}

static int validate_ibt_data_reloc(struct objtool_file *file,
				   struct reloc *reloc)
{
	struct instruction *dest;

	dest = find_insn(file, reloc->sym->sec,
			 reloc->sym->offset + reloc->addend);
	if (!dest)
		return 0;

	if (dest->type == INSN_ENDBR) {
		mark_endbr_used(dest);
		return 0;
	}

	if (dest->noendbr)
		return 0;

	WARN_FUNC("data relocation to !ENDBR: %s",
		  reloc->sec->base, reloc->offset,
		  offstr(dest->sec, dest->offset));

	return 1;
}

/*
 * Validate IBT rules and remove used ENDBR instructions from the seal list.
 * Unused ENDBR instructions will be annotated for sealing (i.e., replaced with
 * NOPs) later, in create_ibt_endbr_seal_sections().
 */
static int validate_ibt(struct objtool_file *file)
{
	struct section *sec;
	struct reloc *reloc;
	struct instruction *insn;
	int warnings = 0;

	for_each_insn(file, insn)
		warnings += validate_ibt_insn(file, insn);

	for_each_sec(file, sec) {

		/* Already done by validate_ibt_insn() */
		if (sec->sh.sh_flags & SHF_EXECINSTR)
			continue;

		if (!sec->reloc)
			continue;

		/*
		 * These sections can reference text addresses, but not with
		 * the intent to indirect branch to them.
		 */
		if ((!strncmp(sec->name, ".discard", 8) &&
		     strcmp(sec->name, ".discard.ibt_endbr_noseal"))	||
		    !strncmp(sec->name, ".debug", 6)			||
		    !strcmp(sec->name, ".altinstructions")		||
		    !strcmp(sec->name, ".ibt_endbr_seal")		||
		    !strcmp(sec->name, ".orc_unwind_ip")		||
		    !strcmp(sec->name, ".parainstructions")		||
		    !strcmp(sec->name, ".retpoline_sites")		||
		    !strcmp(sec->name, ".smp_locks")			||
		    !strcmp(sec->name, ".static_call_sites")		||
		    !strcmp(sec->name, "_error_injection_whitelist")	||
		    !strcmp(sec->name, "_kprobe_blacklist")		||
		    !strcmp(sec->name, "__bug_table")			||
		    !strcmp(sec->name, "__ex_table")			||
		    !strcmp(sec->name, "__jump_table")			||
		    !strcmp(sec->name, "__mcount_loc")			||
<<<<<<< HEAD
		    strstr(sec->name, "__patchable_function_entries"))
=======
		    !strcmp(sec->name, ".kcfi_traps"))
>>>>>>> 7a8c84e1
			continue;

		list_for_each_entry(reloc, &sec->reloc->reloc_list, list)
			warnings += validate_ibt_data_reloc(file, reloc);
	}

	return warnings;
}

static int validate_sls(struct objtool_file *file)
{
	struct instruction *insn, *next_insn;
	int warnings = 0;

	for_each_insn(file, insn) {
		next_insn = next_insn_same_sec(file, insn);

		if (insn->retpoline_safe)
			continue;

		switch (insn->type) {
		case INSN_RETURN:
			if (!next_insn || next_insn->type != INSN_TRAP) {
				WARN_FUNC("missing int3 after ret",
					  insn->sec, insn->offset);
				warnings++;
			}

			break;
		case INSN_JUMP_DYNAMIC:
			if (!next_insn || next_insn->type != INSN_TRAP) {
				WARN_FUNC("missing int3 after indirect jump",
					  insn->sec, insn->offset);
				warnings++;
			}
			break;
		default:
			break;
		}
	}

	return warnings;
}

static int validate_reachable_instructions(struct objtool_file *file)
{
	struct instruction *insn;

	if (file->ignore_unreachables)
		return 0;

	for_each_insn(file, insn) {
		if (insn->visited || ignore_unreachable_insn(file, insn))
			continue;

		WARN_FUNC("unreachable instruction", insn->sec, insn->offset);
		return 1;
	}

	return 0;
}

int check(struct objtool_file *file)
{
	int ret, warnings = 0;

	arch_initial_func_cfi_state(&initial_func_cfi);
	init_cfi_state(&init_cfi);
	init_cfi_state(&func_cfi);
	set_func_state(&func_cfi);

	if (!cfi_hash_alloc(1UL << (file->elf->symbol_bits - 3)))
		goto out;

	cfi_hash_add(&init_cfi);
	cfi_hash_add(&func_cfi);

	ret = decode_sections(file);
	if (ret < 0)
		goto out;

	warnings += ret;

	if (list_empty(&file->insn_list))
		goto out;

	if (opts.retpoline) {
		ret = validate_retpoline(file);
		if (ret < 0)
			return ret;
		warnings += ret;
	}

	if (opts.stackval || opts.orc || opts.uaccess) {
		ret = validate_functions(file);
		if (ret < 0)
			goto out;
		warnings += ret;

		ret = validate_unwind_hints(file, NULL);
		if (ret < 0)
			goto out;
		warnings += ret;

		if (!warnings) {
			ret = validate_reachable_instructions(file);
			if (ret < 0)
				goto out;
			warnings += ret;
		}

	} else if (opts.noinstr) {
		ret = validate_noinstr_sections(file);
		if (ret < 0)
			goto out;
		warnings += ret;
	}

	if (opts.unret) {
		/*
		 * Must be after validate_branch() and friends, it plays
		 * further games with insn->visited.
		 */
		ret = validate_unret(file);
		if (ret < 0)
			return ret;
		warnings += ret;
	}

	if (opts.ibt) {
		ret = validate_ibt(file);
		if (ret < 0)
			goto out;
		warnings += ret;
	}

	if (opts.sls) {
		ret = validate_sls(file);
		if (ret < 0)
			goto out;
		warnings += ret;
	}

	if (opts.static_call) {
		ret = create_static_call_sections(file);
		if (ret < 0)
			goto out;
		warnings += ret;
	}

	if (opts.retpoline) {
		ret = create_retpoline_sites_sections(file);
		if (ret < 0)
			goto out;
		warnings += ret;
	}

	if (opts.rethunk) {
		ret = create_return_sites_sections(file);
		if (ret < 0)
			goto out;
		warnings += ret;
	}

	if (opts.mcount) {
		ret = create_mcount_loc_sections(file);
		if (ret < 0)
			goto out;
		warnings += ret;
	}

	if (opts.ibt) {
		ret = create_ibt_endbr_seal_sections(file);
		if (ret < 0)
			goto out;
		warnings += ret;
	}

	if (opts.orc && !list_empty(&file->insn_list)) {
		ret = orc_create(file);
		if (ret < 0)
			goto out;
		warnings += ret;
	}


	if (opts.stats) {
		printf("nr_insns_visited: %ld\n", nr_insns_visited);
		printf("nr_cfi: %ld\n", nr_cfi);
		printf("nr_cfi_reused: %ld\n", nr_cfi_reused);
		printf("nr_cfi_cache: %ld\n", nr_cfi_cache);
	}

out:
	/*
	 *  For now, don't fail the kernel build on fatal warnings.  These
	 *  errors are still fairly common due to the growing matrix of
	 *  supported toolchains and their recent pace of change.
	 */
	return 0;
}<|MERGE_RESOLUTION|>--- conflicted
+++ resolved
@@ -4118,11 +4118,8 @@
 		    !strcmp(sec->name, "__ex_table")			||
 		    !strcmp(sec->name, "__jump_table")			||
 		    !strcmp(sec->name, "__mcount_loc")			||
-<<<<<<< HEAD
+		    !strcmp(sec->name, ".kcfi_traps")			||
 		    strstr(sec->name, "__patchable_function_entries"))
-=======
-		    !strcmp(sec->name, ".kcfi_traps"))
->>>>>>> 7a8c84e1
 			continue;
 
 		list_for_each_entry(reloc, &sec->reloc->reloc_list, list)
