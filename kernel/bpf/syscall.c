/* Copyright (c) 2011-2014 PLUMgrid, http://plumgrid.com
 *
 * This program is free software; you can redistribute it and/or
 * modify it under the terms of version 2 of the GNU General Public
 * License as published by the Free Software Foundation.
 *
 * This program is distributed in the hope that it will be useful, but
 * WITHOUT ANY WARRANTY; without even the implied warranty of
 * MERCHANTABILITY or FITNESS FOR A PARTICULAR PURPOSE. See the GNU
 * General Public License for more details.
 */
#include <linux/bpf.h>
#include <linux/bpf_trace.h>
#include <linux/bpf_lirc.h>
#include <linux/btf.h>
#include <linux/syscalls.h>
#include <linux/slab.h>
#include <linux/sched/signal.h>
#include <linux/vmalloc.h>
#include <linux/mmzone.h>
#include <linux/anon_inodes.h>
#include <linux/fdtable.h>
#include <linux/file.h>
#include <linux/fs.h>
#include <linux/license.h>
#include <linux/filter.h>
#include <linux/version.h>
#include <linux/kernel.h>
#include <linux/idr.h>
#include <linux/cred.h>
#include <linux/timekeeping.h>
#include <linux/ctype.h>
#include <linux/nospec.h>

#define IS_FD_ARRAY(map) ((map)->map_type == BPF_MAP_TYPE_PROG_ARRAY || \
			   (map)->map_type == BPF_MAP_TYPE_PERF_EVENT_ARRAY || \
			   (map)->map_type == BPF_MAP_TYPE_CGROUP_ARRAY || \
			   (map)->map_type == BPF_MAP_TYPE_ARRAY_OF_MAPS)
#define IS_FD_HASH(map) ((map)->map_type == BPF_MAP_TYPE_HASH_OF_MAPS)
#define IS_FD_MAP(map) (IS_FD_ARRAY(map) || IS_FD_HASH(map))

#define BPF_OBJ_FLAG_MASK   (BPF_F_RDONLY | BPF_F_WRONLY)

DEFINE_PER_CPU(int, bpf_prog_active);
static DEFINE_IDR(prog_idr);
static DEFINE_SPINLOCK(prog_idr_lock);
static DEFINE_IDR(map_idr);
static DEFINE_SPINLOCK(map_idr_lock);

int sysctl_unprivileged_bpf_disabled __read_mostly;

static const struct bpf_map_ops * const bpf_map_types[] = {
#define BPF_PROG_TYPE(_id, _ops)
#define BPF_MAP_TYPE(_id, _ops) \
	[_id] = &_ops,
#include <linux/bpf_types.h>
#undef BPF_PROG_TYPE
#undef BPF_MAP_TYPE
};

/*
 * If we're handed a bigger struct than we know of, ensure all the unknown bits
 * are 0 - i.e. new user-space does not rely on any kernel feature extensions
 * we don't know about yet.
 *
 * There is a ToCToU between this function call and the following
 * copy_from_user() call. However, this is not a concern since this function is
 * meant to be a future-proofing of bits.
 */
int bpf_check_uarg_tail_zero(void __user *uaddr,
			     size_t expected_size,
			     size_t actual_size)
{
	unsigned char __user *addr;
	unsigned char __user *end;
	unsigned char val;
	int err;

	if (unlikely(actual_size > PAGE_SIZE))	/* silly large */
		return -E2BIG;

	if (unlikely(!access_ok(uaddr, actual_size)))
		return -EFAULT;

	if (actual_size <= expected_size)
		return 0;

	addr = uaddr + expected_size;
	end  = uaddr + actual_size;

	for (; addr < end; addr++) {
		err = get_user(val, addr);
		if (err)
			return err;
		if (val)
			return -E2BIG;
	}

	return 0;
}

const struct bpf_map_ops bpf_map_offload_ops = {
	.map_alloc = bpf_map_offload_map_alloc,
	.map_free = bpf_map_offload_map_free,
	.map_check_btf = map_check_no_btf,
};

static struct bpf_map *find_and_alloc_map(union bpf_attr *attr)
{
	const struct bpf_map_ops *ops;
	u32 type = attr->map_type;
	struct bpf_map *map;
	int err;

	if (type >= ARRAY_SIZE(bpf_map_types))
		return ERR_PTR(-EINVAL);
	type = array_index_nospec(type, ARRAY_SIZE(bpf_map_types));
	ops = bpf_map_types[type];
	if (!ops)
		return ERR_PTR(-EINVAL);

	if (ops->map_alloc_check) {
		err = ops->map_alloc_check(attr);
		if (err)
			return ERR_PTR(err);
	}
	if (attr->map_ifindex)
		ops = &bpf_map_offload_ops;
	map = ops->map_alloc(attr);
	if (IS_ERR(map))
		return map;
	map->ops = ops;
	map->map_type = type;
	return map;
}

void *bpf_map_area_alloc(size_t size, int numa_node)
{
	/* We definitely need __GFP_NORETRY, so OOM killer doesn't
	 * trigger under memory pressure as we really just want to
	 * fail instead.
	 */
	const gfp_t flags = __GFP_NOWARN | __GFP_NORETRY | __GFP_ZERO;
	void *area;

	if (size <= (PAGE_SIZE << PAGE_ALLOC_COSTLY_ORDER)) {
		area = kmalloc_node(size, GFP_USER | flags, numa_node);
		if (area != NULL)
			return area;
	}

	return __vmalloc_node_flags_caller(size, numa_node, GFP_KERNEL | flags,
					   __builtin_return_address(0));
}

void bpf_map_area_free(void *area)
{
	kvfree(area);
}

void bpf_map_init_from_attr(struct bpf_map *map, union bpf_attr *attr)
{
	map->map_type = attr->map_type;
	map->key_size = attr->key_size;
	map->value_size = attr->value_size;
	map->max_entries = attr->max_entries;
	map->map_flags = attr->map_flags;
	map->numa_node = bpf_map_attr_numa_node(attr);
}

int bpf_map_precharge_memlock(u32 pages)
{
	struct user_struct *user = get_current_user();
	unsigned long memlock_limit, cur;

	memlock_limit = rlimit(RLIMIT_MEMLOCK) >> PAGE_SHIFT;
	cur = atomic_long_read(&user->locked_vm);
	free_uid(user);
	if (cur + pages > memlock_limit)
		return -EPERM;
	return 0;
}

static int bpf_charge_memlock(struct user_struct *user, u32 pages)
{
	unsigned long memlock_limit = rlimit(RLIMIT_MEMLOCK) >> PAGE_SHIFT;

	if (atomic_long_add_return(pages, &user->locked_vm) > memlock_limit) {
		atomic_long_sub(pages, &user->locked_vm);
		return -EPERM;
	}
	return 0;
}

static void bpf_uncharge_memlock(struct user_struct *user, u32 pages)
{
	atomic_long_sub(pages, &user->locked_vm);
}

static int bpf_map_init_memlock(struct bpf_map *map)
{
	struct user_struct *user = get_current_user();
	int ret;

	ret = bpf_charge_memlock(user, map->pages);
	if (ret) {
		free_uid(user);
		return ret;
	}
	map->user = user;
	return ret;
}

static void bpf_map_release_memlock(struct bpf_map *map)
{
	struct user_struct *user = map->user;
	bpf_uncharge_memlock(user, map->pages);
	free_uid(user);
}

int bpf_map_charge_memlock(struct bpf_map *map, u32 pages)
{
	int ret;

	ret = bpf_charge_memlock(map->user, pages);
	if (ret)
		return ret;
	map->pages += pages;
	return ret;
}

void bpf_map_uncharge_memlock(struct bpf_map *map, u32 pages)
{
	bpf_uncharge_memlock(map->user, pages);
	map->pages -= pages;
}

static int bpf_map_alloc_id(struct bpf_map *map)
{
	int id;

	idr_preload(GFP_KERNEL);
	spin_lock_bh(&map_idr_lock);
	id = idr_alloc_cyclic(&map_idr, map, 1, INT_MAX, GFP_ATOMIC);
	if (id > 0)
		map->id = id;
	spin_unlock_bh(&map_idr_lock);
	idr_preload_end();

	if (WARN_ON_ONCE(!id))
		return -ENOSPC;

	return id > 0 ? 0 : id;
}

void bpf_map_free_id(struct bpf_map *map, bool do_idr_lock)
{
	unsigned long flags;

	/* Offloaded maps are removed from the IDR store when their device
	 * disappears - even if someone holds an fd to them they are unusable,
	 * the memory is gone, all ops will fail; they are simply waiting for
	 * refcnt to drop to be freed.
	 */
	if (!map->id)
		return;

	if (do_idr_lock)
		spin_lock_irqsave(&map_idr_lock, flags);
	else
		__acquire(&map_idr_lock);

	idr_remove(&map_idr, map->id);
	map->id = 0;

	if (do_idr_lock)
		spin_unlock_irqrestore(&map_idr_lock, flags);
	else
		__release(&map_idr_lock);
}

/* called from workqueue */
static void bpf_map_free_deferred(struct work_struct *work)
{
	struct bpf_map *map = container_of(work, struct bpf_map, work);

	bpf_map_release_memlock(map);
	security_bpf_map_free(map);
	/* implementation dependent freeing */
	map->ops->map_free(map);
}

static void bpf_map_put_uref(struct bpf_map *map)
{
	if (atomic_dec_and_test(&map->usercnt)) {
		if (map->ops->map_release_uref)
			map->ops->map_release_uref(map);
	}
}

/* decrement map refcnt and schedule it for freeing via workqueue
 * (unrelying map implementation ops->map_free() might sleep)
 */
static void __bpf_map_put(struct bpf_map *map, bool do_idr_lock)
{
	if (atomic_dec_and_test(&map->refcnt)) {
		/* bpf_map_free_id() must be called first */
		bpf_map_free_id(map, do_idr_lock);
		btf_put(map->btf);
		INIT_WORK(&map->work, bpf_map_free_deferred);
		schedule_work(&map->work);
	}
}

void bpf_map_put(struct bpf_map *map)
{
	__bpf_map_put(map, true);
}
EXPORT_SYMBOL_GPL(bpf_map_put);

void bpf_map_put_with_uref(struct bpf_map *map)
{
	bpf_map_put_uref(map);
	bpf_map_put(map);
}

static int bpf_map_release(struct inode *inode, struct file *filp)
{
	struct bpf_map *map = filp->private_data;

	if (map->ops->map_release)
		map->ops->map_release(map, filp);

	bpf_map_put_with_uref(map);
	return 0;
}

#ifdef CONFIG_PROC_FS
static void bpf_map_show_fdinfo(struct seq_file *m, struct file *filp)
{
	const struct bpf_map *map = filp->private_data;
	const struct bpf_array *array;
	u32 owner_prog_type = 0;
	u32 owner_jited = 0;

	if (map->map_type == BPF_MAP_TYPE_PROG_ARRAY) {
		array = container_of(map, struct bpf_array, map);
		owner_prog_type = array->owner_prog_type;
		owner_jited = array->owner_jited;
	}

	seq_printf(m,
		   "map_type:\t%u\n"
		   "key_size:\t%u\n"
		   "value_size:\t%u\n"
		   "max_entries:\t%u\n"
		   "map_flags:\t%#x\n"
		   "memlock:\t%llu\n"
		   "map_id:\t%u\n",
		   map->map_type,
		   map->key_size,
		   map->value_size,
		   map->max_entries,
		   map->map_flags,
		   map->pages * 1ULL << PAGE_SHIFT,
		   map->id);

	if (owner_prog_type) {
		seq_printf(m, "owner_prog_type:\t%u\n",
			   owner_prog_type);
		seq_printf(m, "owner_jited:\t%u\n",
			   owner_jited);
	}
}
#endif

static ssize_t bpf_dummy_read(struct file *filp, char __user *buf, size_t siz,
			      loff_t *ppos)
{
	/* We need this handler such that alloc_file() enables
	 * f_mode with FMODE_CAN_READ.
	 */
	return -EINVAL;
}

static ssize_t bpf_dummy_write(struct file *filp, const char __user *buf,
			       size_t siz, loff_t *ppos)
{
	/* We need this handler such that alloc_file() enables
	 * f_mode with FMODE_CAN_WRITE.
	 */
	return -EINVAL;
}

const struct file_operations bpf_map_fops = {
#ifdef CONFIG_PROC_FS
	.show_fdinfo	= bpf_map_show_fdinfo,
#endif
	.release	= bpf_map_release,
	.read		= bpf_dummy_read,
	.write		= bpf_dummy_write,
};

int bpf_map_new_fd(struct bpf_map *map, int flags)
{
	int ret;

	ret = security_bpf_map(map, OPEN_FMODE(flags));
	if (ret < 0)
		return ret;

	return anon_inode_getfd("bpf-map", &bpf_map_fops, map,
				flags | O_CLOEXEC);
}

int bpf_get_file_flag(int flags)
{
	if ((flags & BPF_F_RDONLY) && (flags & BPF_F_WRONLY))
		return -EINVAL;
	if (flags & BPF_F_RDONLY)
		return O_RDONLY;
	if (flags & BPF_F_WRONLY)
		return O_WRONLY;
	return O_RDWR;
}

/* helper macro to check that unused fields 'union bpf_attr' are zero */
#define CHECK_ATTR(CMD) \
	memchr_inv((void *) &attr->CMD##_LAST_FIELD + \
		   sizeof(attr->CMD##_LAST_FIELD), 0, \
		   sizeof(*attr) - \
		   offsetof(union bpf_attr, CMD##_LAST_FIELD) - \
		   sizeof(attr->CMD##_LAST_FIELD)) != NULL

/* dst and src must have at least BPF_OBJ_NAME_LEN number of bytes.
 * Return 0 on success and < 0 on error.
 */
static int bpf_obj_name_cpy(char *dst, const char *src)
{
	const char *end = src + BPF_OBJ_NAME_LEN;

	memset(dst, 0, BPF_OBJ_NAME_LEN);

	/* Copy all isalnum() and '_' char */
	while (src < end && *src) {
		if (!isalnum(*src) && *src != '_')
			return -EINVAL;
		*dst++ = *src++;
	}

	/* No '\0' found in BPF_OBJ_NAME_LEN number of bytes */
	if (src == end)
		return -EINVAL;

	return 0;
}

int map_check_no_btf(const struct bpf_map *map,
		     const struct btf *btf,
		     const struct btf_type *key_type,
		     const struct btf_type *value_type)
{
	return -ENOTSUPP;
}

static int map_check_btf(const struct bpf_map *map, const struct btf *btf,
			 u32 btf_key_id, u32 btf_value_id)
{
	const struct btf_type *key_type, *value_type;
	u32 key_size, value_size;
	int ret = 0;

	key_type = btf_type_id_size(btf, &btf_key_id, &key_size);
	if (!key_type || key_size != map->key_size)
		return -EINVAL;

	value_type = btf_type_id_size(btf, &btf_value_id, &value_size);
	if (!value_type || value_size != map->value_size)
		return -EINVAL;

	if (map->ops->map_check_btf)
		ret = map->ops->map_check_btf(map, btf, key_type, value_type);

	return ret;
}

#define BPF_MAP_CREATE_LAST_FIELD btf_value_type_id
/* called via syscall */
static int map_create(union bpf_attr *attr)
{
	int numa_node = bpf_map_attr_numa_node(attr);
	struct bpf_map *map;
	int f_flags;
	int err;

	err = CHECK_ATTR(BPF_MAP_CREATE);
	if (err)
		return -EINVAL;

	f_flags = bpf_get_file_flag(attr->map_flags);
	if (f_flags < 0)
		return f_flags;

	if (numa_node != NUMA_NO_NODE &&
	    ((unsigned int)numa_node >= nr_node_ids ||
	     !node_online(numa_node)))
		return -EINVAL;

	/* find map type and init map: hashtable vs rbtree vs bloom vs ... */
	map = find_and_alloc_map(attr);
	if (IS_ERR(map))
		return PTR_ERR(map);

	err = bpf_obj_name_cpy(map->name, attr->map_name);
	if (err)
		goto free_map_nouncharge;

	atomic_set(&map->refcnt, 1);
	atomic_set(&map->usercnt, 1);

	if (attr->btf_key_type_id || attr->btf_value_type_id) {
		struct btf *btf;

		if (!attr->btf_key_type_id || !attr->btf_value_type_id) {
			err = -EINVAL;
			goto free_map_nouncharge;
		}

		btf = btf_get_by_fd(attr->btf_fd);
		if (IS_ERR(btf)) {
			err = PTR_ERR(btf);
			goto free_map_nouncharge;
		}

		err = map_check_btf(map, btf, attr->btf_key_type_id,
				    attr->btf_value_type_id);
		if (err) {
			btf_put(btf);
			goto free_map_nouncharge;
		}

		map->btf = btf;
		map->btf_key_type_id = attr->btf_key_type_id;
		map->btf_value_type_id = attr->btf_value_type_id;
	}

	err = security_bpf_map_alloc(map);
	if (err)
		goto free_map_nouncharge;

	err = bpf_map_init_memlock(map);
	if (err)
		goto free_map_sec;

	err = bpf_map_alloc_id(map);
	if (err)
		goto free_map;

	err = bpf_map_new_fd(map, f_flags);
	if (err < 0) {
		/* failed to allocate fd.
		 * bpf_map_put() is needed because the above
		 * bpf_map_alloc_id() has published the map
		 * to the userspace and the userspace may
		 * have refcnt-ed it through BPF_MAP_GET_FD_BY_ID.
		 */
		bpf_map_put(map);
		return err;
	}

	return err;

free_map:
	bpf_map_release_memlock(map);
free_map_sec:
	security_bpf_map_free(map);
free_map_nouncharge:
	btf_put(map->btf);
	map->ops->map_free(map);
	return err;
}

/* if error is returned, fd is released.
 * On success caller should complete fd access with matching fdput()
 */
struct bpf_map *__bpf_map_get(struct fd f)
{
	if (!f.file)
		return ERR_PTR(-EBADF);
	if (f.file->f_op != &bpf_map_fops) {
		fdput(f);
		return ERR_PTR(-EINVAL);
	}

	return f.file->private_data;
}

/* prog's and map's refcnt limit */
#define BPF_MAX_REFCNT 32768

struct bpf_map *bpf_map_inc(struct bpf_map *map, bool uref)
{
	if (atomic_inc_return(&map->refcnt) > BPF_MAX_REFCNT) {
		atomic_dec(&map->refcnt);
		return ERR_PTR(-EBUSY);
	}
	if (uref)
		atomic_inc(&map->usercnt);
	return map;
}
EXPORT_SYMBOL_GPL(bpf_map_inc);

struct bpf_map *bpf_map_get_with_uref(u32 ufd)
{
	struct fd f = fdget(ufd);
	struct bpf_map *map;

	map = __bpf_map_get(f);
	if (IS_ERR(map))
		return map;

	map = bpf_map_inc(map, true);
	fdput(f);

	return map;
}

/* map_idr_lock should have been held */
static struct bpf_map *bpf_map_inc_not_zero(struct bpf_map *map,
					    bool uref)
{
	int refold;

	refold = atomic_fetch_add_unless(&map->refcnt, 1, 0);

	if (refold >= BPF_MAX_REFCNT) {
		__bpf_map_put(map, false);
		return ERR_PTR(-EBUSY);
	}

	if (!refold)
		return ERR_PTR(-ENOENT);

	if (uref)
		atomic_inc(&map->usercnt);

	return map;
}

int __weak bpf_stackmap_copy(struct bpf_map *map, void *key, void *value)
{
	return -ENOTSUPP;
}

static void *__bpf_copy_key(void __user *ukey, u64 key_size)
{
	if (key_size)
		return memdup_user(ukey, key_size);

	if (ukey)
		return ERR_PTR(-EINVAL);

	return NULL;
}

/* last field in 'union bpf_attr' used by this command */
#define BPF_MAP_LOOKUP_ELEM_LAST_FIELD value

static int map_lookup_elem(union bpf_attr *attr)
{
	void __user *ukey = u64_to_user_ptr(attr->key);
	void __user *uvalue = u64_to_user_ptr(attr->value);
	int ufd = attr->map_fd;
	struct bpf_map *map;
	void *key, *value, *ptr;
	u32 value_size;
	struct fd f;
	int err;

	if (CHECK_ATTR(BPF_MAP_LOOKUP_ELEM))
		return -EINVAL;

	f = fdget(ufd);
	map = __bpf_map_get(f);
	if (IS_ERR(map))
		return PTR_ERR(map);

	if (!(f.file->f_mode & FMODE_CAN_READ)) {
		err = -EPERM;
		goto err_put;
	}

	key = __bpf_copy_key(ukey, map->key_size);
	if (IS_ERR(key)) {
		err = PTR_ERR(key);
		goto err_put;
	}

	if (map->map_type == BPF_MAP_TYPE_PERCPU_HASH ||
	    map->map_type == BPF_MAP_TYPE_LRU_PERCPU_HASH ||
	    map->map_type == BPF_MAP_TYPE_PERCPU_ARRAY ||
	    map->map_type == BPF_MAP_TYPE_PERCPU_CGROUP_STORAGE)
		value_size = round_up(map->value_size, 8) * num_possible_cpus();
	else if (IS_FD_MAP(map))
		value_size = sizeof(u32);
	else
		value_size = map->value_size;

	err = -ENOMEM;
	value = kmalloc(value_size, GFP_USER | __GFP_NOWARN);
	if (!value)
		goto free_key;

	if (bpf_map_is_dev_bound(map)) {
		err = bpf_map_offload_lookup_elem(map, key, value);
	} else if (map->map_type == BPF_MAP_TYPE_PERCPU_HASH ||
		   map->map_type == BPF_MAP_TYPE_LRU_PERCPU_HASH) {
		err = bpf_percpu_hash_copy(map, key, value);
	} else if (map->map_type == BPF_MAP_TYPE_PERCPU_ARRAY) {
		err = bpf_percpu_array_copy(map, key, value);
	} else if (map->map_type == BPF_MAP_TYPE_PERCPU_CGROUP_STORAGE) {
		err = bpf_percpu_cgroup_storage_copy(map, key, value);
	} else if (map->map_type == BPF_MAP_TYPE_STACK_TRACE) {
		err = bpf_stackmap_copy(map, key, value);
	} else if (IS_FD_ARRAY(map)) {
		err = bpf_fd_array_map_lookup_elem(map, key, value);
	} else if (IS_FD_HASH(map)) {
		err = bpf_fd_htab_map_lookup_elem(map, key, value);
	} else if (map->map_type == BPF_MAP_TYPE_REUSEPORT_SOCKARRAY) {
		err = bpf_fd_reuseport_array_lookup_elem(map, key, value);
	} else if (map->map_type == BPF_MAP_TYPE_QUEUE ||
		   map->map_type == BPF_MAP_TYPE_STACK) {
		err = map->ops->map_peek_elem(map, value);
	} else {
		rcu_read_lock();
		ptr = map->ops->map_lookup_elem(map, key);
		if (IS_ERR(ptr)) {
			err = PTR_ERR(ptr);
		} else if (!ptr) {
			err = -ENOENT;
		} else {
			err = 0;
			memcpy(value, ptr, value_size);
		}
		rcu_read_unlock();
	}

	if (err)
		goto free_value;

	err = -EFAULT;
	if (copy_to_user(uvalue, value, value_size) != 0)
		goto free_value;

	err = 0;

free_value:
	kfree(value);
free_key:
	kfree(key);
err_put:
	fdput(f);
	return err;
}

static void maybe_wait_bpf_programs(struct bpf_map *map)
{
	/* Wait for any running BPF programs to complete so that
	 * userspace, when we return to it, knows that all programs
	 * that could be running use the new map value.
	 */
	if (map->map_type == BPF_MAP_TYPE_HASH_OF_MAPS ||
	    map->map_type == BPF_MAP_TYPE_ARRAY_OF_MAPS)
		synchronize_rcu();
}

#define BPF_MAP_UPDATE_ELEM_LAST_FIELD flags

static int map_update_elem(union bpf_attr *attr)
{
	void __user *ukey = u64_to_user_ptr(attr->key);
	void __user *uvalue = u64_to_user_ptr(attr->value);
	int ufd = attr->map_fd;
	struct bpf_map *map;
	void *key, *value;
	u32 value_size;
	struct fd f;
	int err;

	if (CHECK_ATTR(BPF_MAP_UPDATE_ELEM))
		return -EINVAL;

	f = fdget(ufd);
	map = __bpf_map_get(f);
	if (IS_ERR(map))
		return PTR_ERR(map);

	if (!(f.file->f_mode & FMODE_CAN_WRITE)) {
		err = -EPERM;
		goto err_put;
	}

	key = __bpf_copy_key(ukey, map->key_size);
	if (IS_ERR(key)) {
		err = PTR_ERR(key);
		goto err_put;
	}

	if (map->map_type == BPF_MAP_TYPE_PERCPU_HASH ||
	    map->map_type == BPF_MAP_TYPE_LRU_PERCPU_HASH ||
	    map->map_type == BPF_MAP_TYPE_PERCPU_ARRAY ||
	    map->map_type == BPF_MAP_TYPE_PERCPU_CGROUP_STORAGE)
		value_size = round_up(map->value_size, 8) * num_possible_cpus();
	else
		value_size = map->value_size;

	err = -ENOMEM;
	value = kmalloc(value_size, GFP_USER | __GFP_NOWARN);
	if (!value)
		goto free_key;

	err = -EFAULT;
	if (copy_from_user(value, uvalue, value_size) != 0)
		goto free_value;

	/* Need to create a kthread, thus must support schedule */
	if (bpf_map_is_dev_bound(map)) {
		err = bpf_map_offload_update_elem(map, key, value, attr->flags);
		goto out;
	} else if (map->map_type == BPF_MAP_TYPE_CPUMAP ||
		   map->map_type == BPF_MAP_TYPE_SOCKHASH ||
		   map->map_type == BPF_MAP_TYPE_SOCKMAP) {
		err = map->ops->map_update_elem(map, key, value, attr->flags);
		goto out;
	}

	/* must increment bpf_prog_active to avoid kprobe+bpf triggering from
	 * inside bpf map update or delete otherwise deadlocks are possible
	 */
	preempt_disable();
	__this_cpu_inc(bpf_prog_active);
	if (map->map_type == BPF_MAP_TYPE_PERCPU_HASH ||
	    map->map_type == BPF_MAP_TYPE_LRU_PERCPU_HASH) {
		err = bpf_percpu_hash_update(map, key, value, attr->flags);
	} else if (map->map_type == BPF_MAP_TYPE_PERCPU_ARRAY) {
		err = bpf_percpu_array_update(map, key, value, attr->flags);
	} else if (map->map_type == BPF_MAP_TYPE_PERCPU_CGROUP_STORAGE) {
		err = bpf_percpu_cgroup_storage_update(map, key, value,
						       attr->flags);
	} else if (IS_FD_ARRAY(map)) {
		rcu_read_lock();
		err = bpf_fd_array_map_update_elem(map, f.file, key, value,
						   attr->flags);
		rcu_read_unlock();
	} else if (map->map_type == BPF_MAP_TYPE_HASH_OF_MAPS) {
		rcu_read_lock();
		err = bpf_fd_htab_map_update_elem(map, f.file, key, value,
						  attr->flags);
		rcu_read_unlock();
	} else if (map->map_type == BPF_MAP_TYPE_REUSEPORT_SOCKARRAY) {
		/* rcu_read_lock() is not needed */
		err = bpf_fd_reuseport_array_update_elem(map, key, value,
							 attr->flags);
	} else if (map->map_type == BPF_MAP_TYPE_QUEUE ||
		   map->map_type == BPF_MAP_TYPE_STACK) {
		err = map->ops->map_push_elem(map, value, attr->flags);
	} else {
		rcu_read_lock();
		err = map->ops->map_update_elem(map, key, value, attr->flags);
		rcu_read_unlock();
	}
	__this_cpu_dec(bpf_prog_active);
	preempt_enable();
	maybe_wait_bpf_programs(map);
out:
free_value:
	kfree(value);
free_key:
	kfree(key);
err_put:
	fdput(f);
	return err;
}

#define BPF_MAP_DELETE_ELEM_LAST_FIELD key

static int map_delete_elem(union bpf_attr *attr)
{
	void __user *ukey = u64_to_user_ptr(attr->key);
	int ufd = attr->map_fd;
	struct bpf_map *map;
	struct fd f;
	void *key;
	int err;

	if (CHECK_ATTR(BPF_MAP_DELETE_ELEM))
		return -EINVAL;

	f = fdget(ufd);
	map = __bpf_map_get(f);
	if (IS_ERR(map))
		return PTR_ERR(map);

	if (!(f.file->f_mode & FMODE_CAN_WRITE)) {
		err = -EPERM;
		goto err_put;
	}

	key = __bpf_copy_key(ukey, map->key_size);
	if (IS_ERR(key)) {
		err = PTR_ERR(key);
		goto err_put;
	}

	if (bpf_map_is_dev_bound(map)) {
		err = bpf_map_offload_delete_elem(map, key);
		goto out;
	}

	preempt_disable();
	__this_cpu_inc(bpf_prog_active);
	rcu_read_lock();
	err = map->ops->map_delete_elem(map, key);
	rcu_read_unlock();
	__this_cpu_dec(bpf_prog_active);
	preempt_enable();
	maybe_wait_bpf_programs(map);
out:
	kfree(key);
err_put:
	fdput(f);
	return err;
}

/* last field in 'union bpf_attr' used by this command */
#define BPF_MAP_GET_NEXT_KEY_LAST_FIELD next_key

static int map_get_next_key(union bpf_attr *attr)
{
	void __user *ukey = u64_to_user_ptr(attr->key);
	void __user *unext_key = u64_to_user_ptr(attr->next_key);
	int ufd = attr->map_fd;
	struct bpf_map *map;
	void *key, *next_key;
	struct fd f;
	int err;

	if (CHECK_ATTR(BPF_MAP_GET_NEXT_KEY))
		return -EINVAL;

	f = fdget(ufd);
	map = __bpf_map_get(f);
	if (IS_ERR(map))
		return PTR_ERR(map);

	if (!(f.file->f_mode & FMODE_CAN_READ)) {
		err = -EPERM;
		goto err_put;
	}

	if (ukey) {
		key = __bpf_copy_key(ukey, map->key_size);
		if (IS_ERR(key)) {
			err = PTR_ERR(key);
			goto err_put;
		}
	} else {
		key = NULL;
	}

	err = -ENOMEM;
	next_key = kmalloc(map->key_size, GFP_USER);
	if (!next_key)
		goto free_key;

	if (bpf_map_is_dev_bound(map)) {
		err = bpf_map_offload_get_next_key(map, key, next_key);
		goto out;
	}

	rcu_read_lock();
	err = map->ops->map_get_next_key(map, key, next_key);
	rcu_read_unlock();
out:
	if (err)
		goto free_next_key;

	err = -EFAULT;
	if (copy_to_user(unext_key, next_key, map->key_size) != 0)
		goto free_next_key;

	err = 0;

free_next_key:
	kfree(next_key);
free_key:
	kfree(key);
err_put:
	fdput(f);
	return err;
}

#define BPF_MAP_LOOKUP_AND_DELETE_ELEM_LAST_FIELD value

static int map_lookup_and_delete_elem(union bpf_attr *attr)
{
	void __user *ukey = u64_to_user_ptr(attr->key);
	void __user *uvalue = u64_to_user_ptr(attr->value);
	int ufd = attr->map_fd;
	struct bpf_map *map;
	void *key, *value;
	u32 value_size;
	struct fd f;
	int err;

	if (CHECK_ATTR(BPF_MAP_LOOKUP_AND_DELETE_ELEM))
		return -EINVAL;

	f = fdget(ufd);
	map = __bpf_map_get(f);
	if (IS_ERR(map))
		return PTR_ERR(map);

	if (!(f.file->f_mode & FMODE_CAN_WRITE)) {
		err = -EPERM;
		goto err_put;
	}

	key = __bpf_copy_key(ukey, map->key_size);
	if (IS_ERR(key)) {
		err = PTR_ERR(key);
		goto err_put;
	}

	value_size = map->value_size;

	err = -ENOMEM;
	value = kmalloc(value_size, GFP_USER | __GFP_NOWARN);
	if (!value)
		goto free_key;

	if (map->map_type == BPF_MAP_TYPE_QUEUE ||
	    map->map_type == BPF_MAP_TYPE_STACK) {
		err = map->ops->map_pop_elem(map, value);
	} else {
		err = -ENOTSUPP;
	}

	if (err)
		goto free_value;

	if (copy_to_user(uvalue, value, value_size) != 0)
		goto free_value;

	err = 0;

free_value:
	kfree(value);
free_key:
	kfree(key);
err_put:
	fdput(f);
	return err;
}

static const struct bpf_prog_ops * const bpf_prog_types[] = {
#define BPF_PROG_TYPE(_id, _name) \
	[_id] = & _name ## _prog_ops,
#define BPF_MAP_TYPE(_id, _ops)
#include <linux/bpf_types.h>
#undef BPF_PROG_TYPE
#undef BPF_MAP_TYPE
};

static int find_prog_type(enum bpf_prog_type type, struct bpf_prog *prog)
{
	const struct bpf_prog_ops *ops;

	if (type >= ARRAY_SIZE(bpf_prog_types))
		return -EINVAL;
	type = array_index_nospec(type, ARRAY_SIZE(bpf_prog_types));
	ops = bpf_prog_types[type];
	if (!ops)
		return -EINVAL;

	if (!bpf_prog_is_dev_bound(prog->aux))
		prog->aux->ops = ops;
	else
		prog->aux->ops = &bpf_offload_prog_ops;
	prog->type = type;
	return 0;
}

/* drop refcnt on maps used by eBPF program and free auxilary data */
static void free_used_maps(struct bpf_prog_aux *aux)
{
	enum bpf_cgroup_storage_type stype;
	int i;

	for_each_cgroup_storage_type(stype) {
		if (!aux->cgroup_storage[stype])
			continue;
		bpf_cgroup_storage_release(aux->prog,
					   aux->cgroup_storage[stype]);
	}

	for (i = 0; i < aux->used_map_cnt; i++)
		bpf_map_put(aux->used_maps[i]);

	kfree(aux->used_maps);
}

int __bpf_prog_charge(struct user_struct *user, u32 pages)
{
	unsigned long memlock_limit = rlimit(RLIMIT_MEMLOCK) >> PAGE_SHIFT;
	unsigned long user_bufs;

	if (user) {
		user_bufs = atomic_long_add_return(pages, &user->locked_vm);
		if (user_bufs > memlock_limit) {
			atomic_long_sub(pages, &user->locked_vm);
			return -EPERM;
		}
	}

	return 0;
}

void __bpf_prog_uncharge(struct user_struct *user, u32 pages)
{
	if (user)
		atomic_long_sub(pages, &user->locked_vm);
}

static int bpf_prog_charge_memlock(struct bpf_prog *prog)
{
	struct user_struct *user = get_current_user();
	int ret;

	ret = __bpf_prog_charge(user, prog->pages);
	if (ret) {
		free_uid(user);
		return ret;
	}

	prog->aux->user = user;
	return 0;
}

static void bpf_prog_uncharge_memlock(struct bpf_prog *prog)
{
	struct user_struct *user = prog->aux->user;

	__bpf_prog_uncharge(user, prog->pages);
	free_uid(user);
}

static int bpf_prog_alloc_id(struct bpf_prog *prog)
{
	int id;

	idr_preload(GFP_KERNEL);
	spin_lock_bh(&prog_idr_lock);
	id = idr_alloc_cyclic(&prog_idr, prog, 1, INT_MAX, GFP_ATOMIC);
	if (id > 0)
		prog->aux->id = id;
	spin_unlock_bh(&prog_idr_lock);
	idr_preload_end();

	/* id is in [1, INT_MAX) */
	if (WARN_ON_ONCE(!id))
		return -ENOSPC;

	return id > 0 ? 0 : id;
}

void bpf_prog_free_id(struct bpf_prog *prog, bool do_idr_lock)
{
	/* cBPF to eBPF migrations are currently not in the idr store.
	 * Offloaded programs are removed from the store when their device
	 * disappears - even if someone grabs an fd to them they are unusable,
	 * simply waiting for refcnt to drop to be freed.
	 */
	if (!prog->aux->id)
		return;

	if (do_idr_lock)
		spin_lock_bh(&prog_idr_lock);
	else
		__acquire(&prog_idr_lock);

	idr_remove(&prog_idr, prog->aux->id);
	prog->aux->id = 0;

	if (do_idr_lock)
		spin_unlock_bh(&prog_idr_lock);
	else
		__release(&prog_idr_lock);
}

static void __bpf_prog_put_rcu(struct rcu_head *rcu)
{
	struct bpf_prog_aux *aux = container_of(rcu, struct bpf_prog_aux, rcu);

	free_used_maps(aux);
	bpf_prog_uncharge_memlock(aux->prog);
	security_bpf_prog_free(aux);
	bpf_prog_free(aux->prog);
}

static void __bpf_prog_put(struct bpf_prog *prog, bool do_idr_lock)
{
	if (atomic_dec_and_test(&prog->aux->refcnt)) {
		/* bpf_prog_free_id() must be called first */
		bpf_prog_free_id(prog, do_idr_lock);
		bpf_prog_kallsyms_del_all(prog);
		btf_put(prog->aux->btf);
		kvfree(prog->aux->func_info);
		bpf_prog_free_linfo(prog);

		call_rcu(&prog->aux->rcu, __bpf_prog_put_rcu);
	}
}

void bpf_prog_put(struct bpf_prog *prog)
{
	__bpf_prog_put(prog, true);
}
EXPORT_SYMBOL_GPL(bpf_prog_put);

static int bpf_prog_release(struct inode *inode, struct file *filp)
{
	struct bpf_prog *prog = filp->private_data;

	bpf_prog_put(prog);
	return 0;
}

#ifdef CONFIG_PROC_FS
static void bpf_prog_show_fdinfo(struct seq_file *m, struct file *filp)
{
	const struct bpf_prog *prog = filp->private_data;
	char prog_tag[sizeof(prog->tag) * 2 + 1] = { };

	bin2hex(prog_tag, prog->tag, sizeof(prog->tag));
	seq_printf(m,
		   "prog_type:\t%u\n"
		   "prog_jited:\t%u\n"
		   "prog_tag:\t%s\n"
		   "memlock:\t%llu\n"
		   "prog_id:\t%u\n",
		   prog->type,
		   prog->jited,
		   prog_tag,
		   prog->pages * 1ULL << PAGE_SHIFT,
		   prog->aux->id);
}
#endif

const struct file_operations bpf_prog_fops = {
#ifdef CONFIG_PROC_FS
	.show_fdinfo	= bpf_prog_show_fdinfo,
#endif
	.release	= bpf_prog_release,
	.read		= bpf_dummy_read,
	.write		= bpf_dummy_write,
};

int bpf_prog_new_fd(struct bpf_prog *prog)
{
	int ret;

	ret = security_bpf_prog(prog);
	if (ret < 0)
		return ret;

	return anon_inode_getfd("bpf-prog", &bpf_prog_fops, prog,
				O_RDWR | O_CLOEXEC);
}

static struct bpf_prog *____bpf_prog_get(struct fd f)
{
	if (!f.file)
		return ERR_PTR(-EBADF);
	if (f.file->f_op != &bpf_prog_fops) {
		fdput(f);
		return ERR_PTR(-EINVAL);
	}

	return f.file->private_data;
}

struct bpf_prog *bpf_prog_add(struct bpf_prog *prog, int i)
{
	if (atomic_add_return(i, &prog->aux->refcnt) > BPF_MAX_REFCNT) {
		atomic_sub(i, &prog->aux->refcnt);
		return ERR_PTR(-EBUSY);
	}
	return prog;
}
EXPORT_SYMBOL_GPL(bpf_prog_add);

void bpf_prog_sub(struct bpf_prog *prog, int i)
{
	/* Only to be used for undoing previous bpf_prog_add() in some
	 * error path. We still know that another entity in our call
	 * path holds a reference to the program, thus atomic_sub() can
	 * be safely used in such cases!
	 */
	WARN_ON(atomic_sub_return(i, &prog->aux->refcnt) == 0);
}
EXPORT_SYMBOL_GPL(bpf_prog_sub);

struct bpf_prog *bpf_prog_inc(struct bpf_prog *prog)
{
	return bpf_prog_add(prog, 1);
}
EXPORT_SYMBOL_GPL(bpf_prog_inc);

/* prog_idr_lock should have been held */
struct bpf_prog *bpf_prog_inc_not_zero(struct bpf_prog *prog)
{
	int refold;

	refold = atomic_fetch_add_unless(&prog->aux->refcnt, 1, 0);

	if (refold >= BPF_MAX_REFCNT) {
		__bpf_prog_put(prog, false);
		return ERR_PTR(-EBUSY);
	}

	if (!refold)
		return ERR_PTR(-ENOENT);

	return prog;
}
EXPORT_SYMBOL_GPL(bpf_prog_inc_not_zero);

bool bpf_prog_get_ok(struct bpf_prog *prog,
			    enum bpf_prog_type *attach_type, bool attach_drv)
{
	/* not an attachment, just a refcount inc, always allow */
	if (!attach_type)
		return true;

	if (prog->type != *attach_type)
		return false;
	if (bpf_prog_is_dev_bound(prog->aux) && !attach_drv)
		return false;

	return true;
}

static struct bpf_prog *__bpf_prog_get(u32 ufd, enum bpf_prog_type *attach_type,
				       bool attach_drv)
{
	struct fd f = fdget(ufd);
	struct bpf_prog *prog;

	prog = ____bpf_prog_get(f);
	if (IS_ERR(prog))
		return prog;
	if (!bpf_prog_get_ok(prog, attach_type, attach_drv)) {
		prog = ERR_PTR(-EINVAL);
		goto out;
	}

	prog = bpf_prog_inc(prog);
out:
	fdput(f);
	return prog;
}

struct bpf_prog *bpf_prog_get(u32 ufd)
{
	return __bpf_prog_get(ufd, NULL, false);
}

struct bpf_prog *bpf_prog_get_type_dev(u32 ufd, enum bpf_prog_type type,
				       bool attach_drv)
{
	return __bpf_prog_get(ufd, &type, attach_drv);
}
EXPORT_SYMBOL_GPL(bpf_prog_get_type_dev);

/* Initially all BPF programs could be loaded w/o specifying
 * expected_attach_type. Later for some of them specifying expected_attach_type
 * at load time became required so that program could be validated properly.
 * Programs of types that are allowed to be loaded both w/ and w/o (for
 * backward compatibility) expected_attach_type, should have the default attach
 * type assigned to expected_attach_type for the latter case, so that it can be
 * validated later at attach time.
 *
 * bpf_prog_load_fixup_attach_type() sets expected_attach_type in @attr if
 * prog type requires it but has some attach types that have to be backward
 * compatible.
 */
static void bpf_prog_load_fixup_attach_type(union bpf_attr *attr)
{
	switch (attr->prog_type) {
	case BPF_PROG_TYPE_CGROUP_SOCK:
		/* Unfortunately BPF_ATTACH_TYPE_UNSPEC enumeration doesn't
		 * exist so checking for non-zero is the way to go here.
		 */
		if (!attr->expected_attach_type)
			attr->expected_attach_type =
				BPF_CGROUP_INET_SOCK_CREATE;
		break;
	}
}

static int
bpf_prog_load_check_attach_type(enum bpf_prog_type prog_type,
				enum bpf_attach_type expected_attach_type)
{
	switch (prog_type) {
	case BPF_PROG_TYPE_CGROUP_SOCK:
		switch (expected_attach_type) {
		case BPF_CGROUP_INET_SOCK_CREATE:
		case BPF_CGROUP_INET4_POST_BIND:
		case BPF_CGROUP_INET6_POST_BIND:
			return 0;
		default:
			return -EINVAL;
		}
	case BPF_PROG_TYPE_CGROUP_SOCK_ADDR:
		switch (expected_attach_type) {
		case BPF_CGROUP_INET4_BIND:
		case BPF_CGROUP_INET6_BIND:
		case BPF_CGROUP_INET4_CONNECT:
		case BPF_CGROUP_INET6_CONNECT:
		case BPF_CGROUP_UDP4_SENDMSG:
		case BPF_CGROUP_UDP6_SENDMSG:
			return 0;
		default:
			return -EINVAL;
		}
	default:
		return 0;
	}
}

/* last field in 'union bpf_attr' used by this command */
#define	BPF_PROG_LOAD_LAST_FIELD line_info_cnt

static int bpf_prog_load(union bpf_attr *attr, union bpf_attr __user *uattr)
{
	enum bpf_prog_type type = attr->prog_type;
	struct bpf_prog *prog;
	int err;
	char license[128];
	bool is_gpl;

	if (CHECK_ATTR(BPF_PROG_LOAD))
		return -EINVAL;

	if (attr->prog_flags & ~(BPF_F_STRICT_ALIGNMENT | BPF_F_ANY_ALIGNMENT))
		return -EINVAL;

	if (!IS_ENABLED(CONFIG_HAVE_EFFICIENT_UNALIGNED_ACCESS) &&
	    (attr->prog_flags & BPF_F_ANY_ALIGNMENT) &&
	    !capable(CAP_SYS_ADMIN))
		return -EPERM;

	/* copy eBPF program license from user space */
	if (strncpy_from_user(license, u64_to_user_ptr(attr->license),
			      sizeof(license) - 1) < 0)
		return -EFAULT;
	license[sizeof(license) - 1] = 0;

	/* eBPF programs must be GPL compatible to use GPL-ed functions */
	is_gpl = license_is_gpl_compatible(license);

	if (attr->insn_cnt == 0 || attr->insn_cnt > BPF_MAXINSNS)
		return -E2BIG;
	if (type != BPF_PROG_TYPE_SOCKET_FILTER &&
	    type != BPF_PROG_TYPE_CGROUP_SKB &&
	    !capable(CAP_SYS_ADMIN))
		return -EPERM;

	bpf_prog_load_fixup_attach_type(attr);
	if (bpf_prog_load_check_attach_type(type, attr->expected_attach_type))
		return -EINVAL;

	/* plain bpf_prog allocation */
	prog = bpf_prog_alloc(bpf_prog_size(attr->insn_cnt), GFP_USER);
	if (!prog)
		return -ENOMEM;

	prog->expected_attach_type = attr->expected_attach_type;

	prog->aux->offload_requested = !!attr->prog_ifindex;

	err = security_bpf_prog_alloc(prog->aux);
	if (err)
		goto free_prog_nouncharge;

	err = bpf_prog_charge_memlock(prog);
	if (err)
		goto free_prog_sec;

	prog->len = attr->insn_cnt;

	err = -EFAULT;
	if (copy_from_user(prog->insns, u64_to_user_ptr(attr->insns),
			   bpf_prog_insn_size(prog)) != 0)
		goto free_prog;

	prog->orig_prog = NULL;
	prog->jited = 0;

	atomic_set(&prog->aux->refcnt, 1);
	prog->gpl_compatible = is_gpl ? 1 : 0;

	if (bpf_prog_is_dev_bound(prog->aux)) {
		err = bpf_prog_offload_init(prog, attr);
		if (err)
			goto free_prog;
	}

	/* find program type: socket_filter vs tracing_filter */
	err = find_prog_type(type, prog);
	if (err < 0)
		goto free_prog;

	prog->aux->load_time = ktime_get_boot_ns();
	err = bpf_obj_name_cpy(prog->aux->name, attr->prog_name);
	if (err)
		goto free_prog;

	/* run eBPF verifier */
	err = bpf_check(&prog, attr, uattr);
	if (err < 0)
		goto free_used_maps;

	prog = bpf_prog_select_runtime(prog, &err);
	if (err < 0)
		goto free_used_maps;

	err = bpf_prog_alloc_id(prog);
	if (err)
		goto free_used_maps;

	err = bpf_prog_new_fd(prog);
	if (err < 0) {
		/* failed to allocate fd.
		 * bpf_prog_put() is needed because the above
		 * bpf_prog_alloc_id() has published the prog
		 * to the userspace and the userspace may
		 * have refcnt-ed it through BPF_PROG_GET_FD_BY_ID.
		 */
		bpf_prog_put(prog);
		return err;
	}

	bpf_prog_kallsyms_add(prog);
	return err;

free_used_maps:
	bpf_prog_free_linfo(prog);
	kvfree(prog->aux->func_info);
	btf_put(prog->aux->btf);
	bpf_prog_kallsyms_del_subprogs(prog);
	free_used_maps(prog->aux);
free_prog:
	bpf_prog_uncharge_memlock(prog);
free_prog_sec:
	security_bpf_prog_free(prog->aux);
free_prog_nouncharge:
	bpf_prog_free(prog);
	return err;
}

#define BPF_OBJ_LAST_FIELD file_flags

static int bpf_obj_pin(const union bpf_attr *attr)
{
	if (CHECK_ATTR(BPF_OBJ) || attr->file_flags != 0)
		return -EINVAL;

	return bpf_obj_pin_user(attr->bpf_fd, u64_to_user_ptr(attr->pathname));
}

static int bpf_obj_get(const union bpf_attr *attr)
{
	if (CHECK_ATTR(BPF_OBJ) || attr->bpf_fd != 0 ||
	    attr->file_flags & ~BPF_OBJ_FLAG_MASK)
		return -EINVAL;

	return bpf_obj_get_user(u64_to_user_ptr(attr->pathname),
				attr->file_flags);
}

struct bpf_raw_tracepoint {
	struct bpf_raw_event_map *btp;
	struct bpf_prog *prog;
};

static int bpf_raw_tracepoint_release(struct inode *inode, struct file *filp)
{
	struct bpf_raw_tracepoint *raw_tp = filp->private_data;

	if (raw_tp->prog) {
		bpf_probe_unregister(raw_tp->btp, raw_tp->prog);
		bpf_prog_put(raw_tp->prog);
	}
	bpf_put_raw_tracepoint(raw_tp->btp);
	kfree(raw_tp);
	return 0;
}

static const struct file_operations bpf_raw_tp_fops = {
	.release	= bpf_raw_tracepoint_release,
	.read		= bpf_dummy_read,
	.write		= bpf_dummy_write,
};

#define BPF_RAW_TRACEPOINT_OPEN_LAST_FIELD raw_tracepoint.prog_fd

static int bpf_raw_tracepoint_open(const union bpf_attr *attr)
{
	struct bpf_raw_tracepoint *raw_tp;
	struct bpf_raw_event_map *btp;
	struct bpf_prog *prog;
	char tp_name[128];
	int tp_fd, err;

	if (strncpy_from_user(tp_name, u64_to_user_ptr(attr->raw_tracepoint.name),
			      sizeof(tp_name) - 1) < 0)
		return -EFAULT;
	tp_name[sizeof(tp_name) - 1] = 0;

	btp = bpf_get_raw_tracepoint(tp_name);
	if (!btp)
		return -ENOENT;

	raw_tp = kzalloc(sizeof(*raw_tp), GFP_USER);
	if (!raw_tp) {
		err = -ENOMEM;
		goto out_put_btp;
	}
	raw_tp->btp = btp;

	prog = bpf_prog_get_type(attr->raw_tracepoint.prog_fd,
				 BPF_PROG_TYPE_RAW_TRACEPOINT);
	if (IS_ERR(prog)) {
		err = PTR_ERR(prog);
		goto out_free_tp;
	}

	err = bpf_probe_register(raw_tp->btp, prog);
	if (err)
		goto out_put_prog;

	raw_tp->prog = prog;
	tp_fd = anon_inode_getfd("bpf-raw-tracepoint", &bpf_raw_tp_fops, raw_tp,
				 O_CLOEXEC);
	if (tp_fd < 0) {
		bpf_probe_unregister(raw_tp->btp, prog);
		err = tp_fd;
		goto out_put_prog;
	}
	return tp_fd;

out_put_prog:
	bpf_prog_put(prog);
out_free_tp:
	kfree(raw_tp);
out_put_btp:
	bpf_put_raw_tracepoint(btp);
	return err;
}

static int bpf_prog_attach_check_attach_type(const struct bpf_prog *prog,
					     enum bpf_attach_type attach_type)
{
	switch (prog->type) {
	case BPF_PROG_TYPE_CGROUP_SOCK:
	case BPF_PROG_TYPE_CGROUP_SOCK_ADDR:
		return attach_type == prog->expected_attach_type ? 0 : -EINVAL;
	default:
		return 0;
	}
}

#define BPF_PROG_ATTACH_LAST_FIELD attach_flags

#define BPF_F_ATTACH_MASK \
	(BPF_F_ALLOW_OVERRIDE | BPF_F_ALLOW_MULTI)

static int bpf_prog_attach(const union bpf_attr *attr)
{
	enum bpf_prog_type ptype;
	struct bpf_prog *prog;
	int ret;

	if (!capable(CAP_NET_ADMIN))
		return -EPERM;

	if (CHECK_ATTR(BPF_PROG_ATTACH))
		return -EINVAL;

	if (attr->attach_flags & ~BPF_F_ATTACH_MASK)
		return -EINVAL;

	switch (attr->attach_type) {
	case BPF_CGROUP_INET_INGRESS:
	case BPF_CGROUP_INET_EGRESS:
		ptype = BPF_PROG_TYPE_CGROUP_SKB;
		break;
	case BPF_CGROUP_INET_SOCK_CREATE:
	case BPF_CGROUP_INET4_POST_BIND:
	case BPF_CGROUP_INET6_POST_BIND:
		ptype = BPF_PROG_TYPE_CGROUP_SOCK;
		break;
	case BPF_CGROUP_INET4_BIND:
	case BPF_CGROUP_INET6_BIND:
	case BPF_CGROUP_INET4_CONNECT:
	case BPF_CGROUP_INET6_CONNECT:
	case BPF_CGROUP_UDP4_SENDMSG:
	case BPF_CGROUP_UDP6_SENDMSG:
		ptype = BPF_PROG_TYPE_CGROUP_SOCK_ADDR;
		break;
	case BPF_CGROUP_SOCK_OPS:
		ptype = BPF_PROG_TYPE_SOCK_OPS;
		break;
	case BPF_CGROUP_DEVICE:
		ptype = BPF_PROG_TYPE_CGROUP_DEVICE;
		break;
	case BPF_SK_MSG_VERDICT:
		ptype = BPF_PROG_TYPE_SK_MSG;
		break;
	case BPF_SK_SKB_STREAM_PARSER:
	case BPF_SK_SKB_STREAM_VERDICT:
		ptype = BPF_PROG_TYPE_SK_SKB;
		break;
	case BPF_LIRC_MODE2:
		ptype = BPF_PROG_TYPE_LIRC_MODE2;
		break;
	case BPF_FLOW_DISSECTOR:
		ptype = BPF_PROG_TYPE_FLOW_DISSECTOR;
		break;
	default:
		return -EINVAL;
	}

	prog = bpf_prog_get_type(attr->attach_bpf_fd, ptype);
	if (IS_ERR(prog))
		return PTR_ERR(prog);

	if (bpf_prog_attach_check_attach_type(prog, attr->attach_type)) {
		bpf_prog_put(prog);
		return -EINVAL;
	}

	switch (ptype) {
	case BPF_PROG_TYPE_SK_SKB:
	case BPF_PROG_TYPE_SK_MSG:
		ret = sock_map_get_from_fd(attr, prog);
		break;
	case BPF_PROG_TYPE_LIRC_MODE2:
		ret = lirc_prog_attach(attr, prog);
		break;
	case BPF_PROG_TYPE_FLOW_DISSECTOR:
		ret = skb_flow_dissector_bpf_prog_attach(attr, prog);
		break;
	default:
		ret = cgroup_bpf_prog_attach(attr, ptype, prog);
	}

	if (ret)
		bpf_prog_put(prog);
	return ret;
}

#define BPF_PROG_DETACH_LAST_FIELD attach_type

static int bpf_prog_detach(const union bpf_attr *attr)
{
	enum bpf_prog_type ptype;

	if (!capable(CAP_NET_ADMIN))
		return -EPERM;

	if (CHECK_ATTR(BPF_PROG_DETACH))
		return -EINVAL;

	switch (attr->attach_type) {
	case BPF_CGROUP_INET_INGRESS:
	case BPF_CGROUP_INET_EGRESS:
		ptype = BPF_PROG_TYPE_CGROUP_SKB;
		break;
	case BPF_CGROUP_INET_SOCK_CREATE:
	case BPF_CGROUP_INET4_POST_BIND:
	case BPF_CGROUP_INET6_POST_BIND:
		ptype = BPF_PROG_TYPE_CGROUP_SOCK;
		break;
	case BPF_CGROUP_INET4_BIND:
	case BPF_CGROUP_INET6_BIND:
	case BPF_CGROUP_INET4_CONNECT:
	case BPF_CGROUP_INET6_CONNECT:
	case BPF_CGROUP_UDP4_SENDMSG:
	case BPF_CGROUP_UDP6_SENDMSG:
		ptype = BPF_PROG_TYPE_CGROUP_SOCK_ADDR;
		break;
	case BPF_CGROUP_SOCK_OPS:
		ptype = BPF_PROG_TYPE_SOCK_OPS;
		break;
	case BPF_CGROUP_DEVICE:
		ptype = BPF_PROG_TYPE_CGROUP_DEVICE;
		break;
	case BPF_SK_MSG_VERDICT:
		return sock_map_get_from_fd(attr, NULL);
	case BPF_SK_SKB_STREAM_PARSER:
	case BPF_SK_SKB_STREAM_VERDICT:
		return sock_map_get_from_fd(attr, NULL);
	case BPF_LIRC_MODE2:
		return lirc_prog_detach(attr);
	case BPF_FLOW_DISSECTOR:
		return skb_flow_dissector_bpf_prog_detach(attr);
	default:
		return -EINVAL;
	}

	return cgroup_bpf_prog_detach(attr, ptype);
}

#define BPF_PROG_QUERY_LAST_FIELD query.prog_cnt

static int bpf_prog_query(const union bpf_attr *attr,
			  union bpf_attr __user *uattr)
{
	if (!capable(CAP_NET_ADMIN))
		return -EPERM;
	if (CHECK_ATTR(BPF_PROG_QUERY))
		return -EINVAL;
	if (attr->query.query_flags & ~BPF_F_QUERY_EFFECTIVE)
		return -EINVAL;

	switch (attr->query.attach_type) {
	case BPF_CGROUP_INET_INGRESS:
	case BPF_CGROUP_INET_EGRESS:
	case BPF_CGROUP_INET_SOCK_CREATE:
	case BPF_CGROUP_INET4_BIND:
	case BPF_CGROUP_INET6_BIND:
	case BPF_CGROUP_INET4_POST_BIND:
	case BPF_CGROUP_INET6_POST_BIND:
	case BPF_CGROUP_INET4_CONNECT:
	case BPF_CGROUP_INET6_CONNECT:
	case BPF_CGROUP_UDP4_SENDMSG:
	case BPF_CGROUP_UDP6_SENDMSG:
	case BPF_CGROUP_SOCK_OPS:
	case BPF_CGROUP_DEVICE:
		break;
	case BPF_LIRC_MODE2:
		return lirc_prog_query(attr, uattr);
	default:
		return -EINVAL;
	}

	return cgroup_bpf_prog_query(attr, uattr);
}

#define BPF_PROG_TEST_RUN_LAST_FIELD test.duration

static int bpf_prog_test_run(const union bpf_attr *attr,
			     union bpf_attr __user *uattr)
{
	struct bpf_prog *prog;
	int ret = -ENOTSUPP;

	if (!capable(CAP_SYS_ADMIN))
		return -EPERM;
	if (CHECK_ATTR(BPF_PROG_TEST_RUN))
		return -EINVAL;

	prog = bpf_prog_get(attr->test.prog_fd);
	if (IS_ERR(prog))
		return PTR_ERR(prog);

	if (prog->aux->ops->test_run)
		ret = prog->aux->ops->test_run(prog, attr, uattr);

	bpf_prog_put(prog);
	return ret;
}

#define BPF_OBJ_GET_NEXT_ID_LAST_FIELD next_id

static int bpf_obj_get_next_id(const union bpf_attr *attr,
			       union bpf_attr __user *uattr,
			       struct idr *idr,
			       spinlock_t *lock)
{
	u32 next_id = attr->start_id;
	int err = 0;

	if (CHECK_ATTR(BPF_OBJ_GET_NEXT_ID) || next_id >= INT_MAX)
		return -EINVAL;

	if (!capable(CAP_SYS_ADMIN))
		return -EPERM;

	next_id++;
	spin_lock_bh(lock);
	if (!idr_get_next(idr, &next_id))
		err = -ENOENT;
	spin_unlock_bh(lock);

	if (!err)
		err = put_user(next_id, &uattr->next_id);

	return err;
}

#define BPF_PROG_GET_FD_BY_ID_LAST_FIELD prog_id

static int bpf_prog_get_fd_by_id(const union bpf_attr *attr)
{
	struct bpf_prog *prog;
	u32 id = attr->prog_id;
	int fd;

	if (CHECK_ATTR(BPF_PROG_GET_FD_BY_ID))
		return -EINVAL;

	if (!capable(CAP_SYS_ADMIN))
		return -EPERM;

	spin_lock_bh(&prog_idr_lock);
	prog = idr_find(&prog_idr, id);
	if (prog)
		prog = bpf_prog_inc_not_zero(prog);
	else
		prog = ERR_PTR(-ENOENT);
	spin_unlock_bh(&prog_idr_lock);

	if (IS_ERR(prog))
		return PTR_ERR(prog);

	fd = bpf_prog_new_fd(prog);
	if (fd < 0)
		bpf_prog_put(prog);

	return fd;
}

#define BPF_MAP_GET_FD_BY_ID_LAST_FIELD open_flags

static int bpf_map_get_fd_by_id(const union bpf_attr *attr)
{
	struct bpf_map *map;
	u32 id = attr->map_id;
	int f_flags;
	int fd;

	if (CHECK_ATTR(BPF_MAP_GET_FD_BY_ID) ||
	    attr->open_flags & ~BPF_OBJ_FLAG_MASK)
		return -EINVAL;

	if (!capable(CAP_SYS_ADMIN))
		return -EPERM;

	f_flags = bpf_get_file_flag(attr->open_flags);
	if (f_flags < 0)
		return f_flags;

	spin_lock_bh(&map_idr_lock);
	map = idr_find(&map_idr, id);
	if (map)
		map = bpf_map_inc_not_zero(map, true);
	else
		map = ERR_PTR(-ENOENT);
	spin_unlock_bh(&map_idr_lock);

	if (IS_ERR(map))
		return PTR_ERR(map);

	fd = bpf_map_new_fd(map, f_flags);
	if (fd < 0)
		bpf_map_put(map);

	return fd;
}

static const struct bpf_map *bpf_map_from_imm(const struct bpf_prog *prog,
					      unsigned long addr)
{
	int i;

	for (i = 0; i < prog->aux->used_map_cnt; i++)
		if (prog->aux->used_maps[i] == (void *)addr)
			return prog->aux->used_maps[i];
	return NULL;
}

static struct bpf_insn *bpf_insn_prepare_dump(const struct bpf_prog *prog)
{
	const struct bpf_map *map;
	struct bpf_insn *insns;
	u64 imm;
	int i;

	insns = kmemdup(prog->insnsi, bpf_prog_insn_size(prog),
			GFP_USER);
	if (!insns)
		return insns;

	for (i = 0; i < prog->len; i++) {
		if (insns[i].code == (BPF_JMP | BPF_TAIL_CALL)) {
			insns[i].code = BPF_JMP | BPF_CALL;
			insns[i].imm = BPF_FUNC_tail_call;
			/* fall-through */
		}
		if (insns[i].code == (BPF_JMP | BPF_CALL) ||
		    insns[i].code == (BPF_JMP | BPF_CALL_ARGS)) {
			if (insns[i].code == (BPF_JMP | BPF_CALL_ARGS))
				insns[i].code = BPF_JMP | BPF_CALL;
			if (!bpf_dump_raw_ok())
				insns[i].imm = 0;
			continue;
		}

		if (insns[i].code != (BPF_LD | BPF_IMM | BPF_DW))
			continue;

		imm = ((u64)insns[i + 1].imm << 32) | (u32)insns[i].imm;
		map = bpf_map_from_imm(prog, imm);
		if (map) {
			insns[i].src_reg = BPF_PSEUDO_MAP_FD;
			insns[i].imm = map->id;
			insns[i + 1].imm = 0;
			continue;
		}
	}

	return insns;
}

static int set_info_rec_size(struct bpf_prog_info *info)
{
	/*
	 * Ensure info.*_rec_size is the same as kernel expected size
	 *
	 * or
	 *
	 * Only allow zero *_rec_size if both _rec_size and _cnt are
	 * zero.  In this case, the kernel will set the expected
	 * _rec_size back to the info.
	 */

	if ((info->nr_func_info || info->func_info_rec_size) &&
	    info->func_info_rec_size != sizeof(struct bpf_func_info))
		return -EINVAL;

	if ((info->nr_line_info || info->line_info_rec_size) &&
	    info->line_info_rec_size != sizeof(struct bpf_line_info))
		return -EINVAL;

	if ((info->nr_jited_line_info || info->jited_line_info_rec_size) &&
	    info->jited_line_info_rec_size != sizeof(__u64))
		return -EINVAL;

	info->func_info_rec_size = sizeof(struct bpf_func_info);
	info->line_info_rec_size = sizeof(struct bpf_line_info);
	info->jited_line_info_rec_size = sizeof(__u64);

	return 0;
}

static int bpf_prog_get_info_by_fd(struct bpf_prog *prog,
				   const union bpf_attr *attr,
				   union bpf_attr __user *uattr)
{
	struct bpf_prog_info __user *uinfo = u64_to_user_ptr(attr->info.info);
	struct bpf_prog_info info = {};
	u32 info_len = attr->info.info_len;
	char __user *uinsns;
	u32 ulen;
	int err;

	err = bpf_check_uarg_tail_zero(uinfo, sizeof(info), info_len);
	if (err)
		return err;
	info_len = min_t(u32, sizeof(info), info_len);

	if (copy_from_user(&info, uinfo, info_len))
		return -EFAULT;

	info.type = prog->type;
	info.id = prog->aux->id;
	info.load_time = prog->aux->load_time;
	info.created_by_uid = from_kuid_munged(current_user_ns(),
					       prog->aux->user->uid);
	info.gpl_compatible = prog->gpl_compatible;

	memcpy(info.tag, prog->tag, sizeof(prog->tag));
	memcpy(info.name, prog->aux->name, sizeof(prog->aux->name));

	ulen = info.nr_map_ids;
	info.nr_map_ids = prog->aux->used_map_cnt;
	ulen = min_t(u32, info.nr_map_ids, ulen);
	if (ulen) {
		u32 __user *user_map_ids = u64_to_user_ptr(info.map_ids);
		u32 i;

		for (i = 0; i < ulen; i++)
			if (put_user(prog->aux->used_maps[i]->id,
				     &user_map_ids[i]))
				return -EFAULT;
	}

	err = set_info_rec_size(&info);
	if (err)
		return err;

	if (!capable(CAP_SYS_ADMIN)) {
		info.jited_prog_len = 0;
		info.xlated_prog_len = 0;
		info.nr_jited_ksyms = 0;
		info.nr_jited_func_lens = 0;
<<<<<<< HEAD
=======
		info.nr_func_info = 0;
		info.nr_line_info = 0;
		info.nr_jited_line_info = 0;
>>>>>>> cf26057a
		goto done;
	}

	ulen = info.xlated_prog_len;
	info.xlated_prog_len = bpf_prog_insn_size(prog);
	if (info.xlated_prog_len && ulen) {
		struct bpf_insn *insns_sanitized;
		bool fault;

		if (prog->blinded && !bpf_dump_raw_ok()) {
			info.xlated_prog_insns = 0;
			goto done;
		}
		insns_sanitized = bpf_insn_prepare_dump(prog);
		if (!insns_sanitized)
			return -ENOMEM;
		uinsns = u64_to_user_ptr(info.xlated_prog_insns);
		ulen = min_t(u32, info.xlated_prog_len, ulen);
		fault = copy_to_user(uinsns, insns_sanitized, ulen);
		kfree(insns_sanitized);
		if (fault)
			return -EFAULT;
	}

	if (bpf_prog_is_dev_bound(prog->aux)) {
		err = bpf_prog_offload_info_fill(&info, prog);
		if (err)
			return err;
		goto done;
	}

	/* NOTE: the following code is supposed to be skipped for offload.
	 * bpf_prog_offload_info_fill() is the place to fill similar fields
	 * for offload.
	 */
	ulen = info.jited_prog_len;
	if (prog->aux->func_cnt) {
		u32 i;

		info.jited_prog_len = 0;
		for (i = 0; i < prog->aux->func_cnt; i++)
			info.jited_prog_len += prog->aux->func[i]->jited_len;
	} else {
		info.jited_prog_len = prog->jited_len;
	}

	if (info.jited_prog_len && ulen) {
		if (bpf_dump_raw_ok()) {
			uinsns = u64_to_user_ptr(info.jited_prog_insns);
			ulen = min_t(u32, info.jited_prog_len, ulen);

			/* for multi-function programs, copy the JITed
			 * instructions for all the functions
			 */
			if (prog->aux->func_cnt) {
				u32 len, free, i;
				u8 *img;

				free = ulen;
				for (i = 0; i < prog->aux->func_cnt; i++) {
					len = prog->aux->func[i]->jited_len;
					len = min_t(u32, len, free);
					img = (u8 *) prog->aux->func[i]->bpf_func;
					if (copy_to_user(uinsns, img, len))
						return -EFAULT;
					uinsns += len;
					free -= len;
					if (!free)
						break;
				}
			} else {
				if (copy_to_user(uinsns, prog->bpf_func, ulen))
					return -EFAULT;
			}
		} else {
			info.jited_prog_insns = 0;
		}
	}

	ulen = info.nr_jited_ksyms;
	info.nr_jited_ksyms = prog->aux->func_cnt ? : 1;
<<<<<<< HEAD
	if (info.nr_jited_ksyms && ulen) {
=======
	if (ulen) {
>>>>>>> cf26057a
		if (bpf_dump_raw_ok()) {
			unsigned long ksym_addr;
			u64 __user *user_ksyms;
			u32 i;

			/* copy the address of the kernel symbol
			 * corresponding to each function
			 */
			ulen = min_t(u32, info.nr_jited_ksyms, ulen);
			user_ksyms = u64_to_user_ptr(info.jited_ksyms);
			if (prog->aux->func_cnt) {
				for (i = 0; i < ulen; i++) {
					ksym_addr = (unsigned long)
						prog->aux->func[i]->bpf_func;
					if (put_user((u64) ksym_addr,
						     &user_ksyms[i]))
						return -EFAULT;
				}
			} else {
				ksym_addr = (unsigned long) prog->bpf_func;
				if (put_user((u64) ksym_addr, &user_ksyms[0]))
					return -EFAULT;
			}
		} else {
			info.jited_ksyms = 0;
		}
	}

	ulen = info.nr_jited_func_lens;
	info.nr_jited_func_lens = prog->aux->func_cnt ? : 1;
<<<<<<< HEAD
	if (info.nr_jited_func_lens && ulen) {
=======
	if (ulen) {
>>>>>>> cf26057a
		if (bpf_dump_raw_ok()) {
			u32 __user *user_lens;
			u32 func_len, i;

			/* copy the JITed image lengths for each function */
			ulen = min_t(u32, info.nr_jited_func_lens, ulen);
			user_lens = u64_to_user_ptr(info.jited_func_lens);
			if (prog->aux->func_cnt) {
				for (i = 0; i < ulen; i++) {
					func_len =
						prog->aux->func[i]->jited_len;
					if (put_user(func_len, &user_lens[i]))
						return -EFAULT;
				}
			} else {
				func_len = prog->jited_len;
				if (put_user(func_len, &user_lens[0]))
					return -EFAULT;
			}
		} else {
			info.jited_func_lens = 0;
		}
	}

	if (prog->aux->btf)
		info.btf_id = btf_id(prog->aux->btf);

	ulen = info.nr_func_info;
	info.nr_func_info = prog->aux->func_info_cnt;
	if (info.nr_func_info && ulen) {
		char __user *user_finfo;

		user_finfo = u64_to_user_ptr(info.func_info);
		ulen = min_t(u32, info.nr_func_info, ulen);
		if (copy_to_user(user_finfo, prog->aux->func_info,
				 info.func_info_rec_size * ulen))
			return -EFAULT;
	}

	ulen = info.nr_line_info;
	info.nr_line_info = prog->aux->nr_linfo;
	if (info.nr_line_info && ulen) {
		__u8 __user *user_linfo;

		user_linfo = u64_to_user_ptr(info.line_info);
		ulen = min_t(u32, info.nr_line_info, ulen);
		if (copy_to_user(user_linfo, prog->aux->linfo,
				 info.line_info_rec_size * ulen))
			return -EFAULT;
	}

	ulen = info.nr_jited_line_info;
	if (prog->aux->jited_linfo)
		info.nr_jited_line_info = prog->aux->nr_linfo;
	else
		info.nr_jited_line_info = 0;
	if (info.nr_jited_line_info && ulen) {
		if (bpf_dump_raw_ok()) {
			__u64 __user *user_linfo;
			u32 i;

			user_linfo = u64_to_user_ptr(info.jited_line_info);
			ulen = min_t(u32, info.nr_jited_line_info, ulen);
			for (i = 0; i < ulen; i++) {
				if (put_user((__u64)(long)prog->aux->jited_linfo[i],
					     &user_linfo[i]))
					return -EFAULT;
			}
		} else {
			info.jited_line_info = 0;
		}
	}

	ulen = info.nr_prog_tags;
	info.nr_prog_tags = prog->aux->func_cnt ? : 1;
	if (ulen) {
		__u8 __user (*user_prog_tags)[BPF_TAG_SIZE];
		u32 i;

		user_prog_tags = u64_to_user_ptr(info.prog_tags);
		ulen = min_t(u32, info.nr_prog_tags, ulen);
		if (prog->aux->func_cnt) {
			for (i = 0; i < ulen; i++) {
				if (copy_to_user(user_prog_tags[i],
						 prog->aux->func[i]->tag,
						 BPF_TAG_SIZE))
					return -EFAULT;
			}
		} else {
			if (copy_to_user(user_prog_tags[0],
					 prog->tag, BPF_TAG_SIZE))
				return -EFAULT;
		}
	}

done:
	if (copy_to_user(uinfo, &info, info_len) ||
	    put_user(info_len, &uattr->info.info_len))
		return -EFAULT;

	return 0;
}

static int bpf_map_get_info_by_fd(struct bpf_map *map,
				  const union bpf_attr *attr,
				  union bpf_attr __user *uattr)
{
	struct bpf_map_info __user *uinfo = u64_to_user_ptr(attr->info.info);
	struct bpf_map_info info = {};
	u32 info_len = attr->info.info_len;
	int err;

	err = bpf_check_uarg_tail_zero(uinfo, sizeof(info), info_len);
	if (err)
		return err;
	info_len = min_t(u32, sizeof(info), info_len);

	info.type = map->map_type;
	info.id = map->id;
	info.key_size = map->key_size;
	info.value_size = map->value_size;
	info.max_entries = map->max_entries;
	info.map_flags = map->map_flags;
	memcpy(info.name, map->name, sizeof(map->name));

	if (map->btf) {
		info.btf_id = btf_id(map->btf);
		info.btf_key_type_id = map->btf_key_type_id;
		info.btf_value_type_id = map->btf_value_type_id;
	}

	if (bpf_map_is_dev_bound(map)) {
		err = bpf_map_offload_info_fill(&info, map);
		if (err)
			return err;
	}

	if (copy_to_user(uinfo, &info, info_len) ||
	    put_user(info_len, &uattr->info.info_len))
		return -EFAULT;

	return 0;
}

static int bpf_btf_get_info_by_fd(struct btf *btf,
				  const union bpf_attr *attr,
				  union bpf_attr __user *uattr)
{
	struct bpf_btf_info __user *uinfo = u64_to_user_ptr(attr->info.info);
	u32 info_len = attr->info.info_len;
	int err;

	err = bpf_check_uarg_tail_zero(uinfo, sizeof(*uinfo), info_len);
	if (err)
		return err;

	return btf_get_info_by_fd(btf, attr, uattr);
}

#define BPF_OBJ_GET_INFO_BY_FD_LAST_FIELD info.info

static int bpf_obj_get_info_by_fd(const union bpf_attr *attr,
				  union bpf_attr __user *uattr)
{
	int ufd = attr->info.bpf_fd;
	struct fd f;
	int err;

	if (CHECK_ATTR(BPF_OBJ_GET_INFO_BY_FD))
		return -EINVAL;

	f = fdget(ufd);
	if (!f.file)
		return -EBADFD;

	if (f.file->f_op == &bpf_prog_fops)
		err = bpf_prog_get_info_by_fd(f.file->private_data, attr,
					      uattr);
	else if (f.file->f_op == &bpf_map_fops)
		err = bpf_map_get_info_by_fd(f.file->private_data, attr,
					     uattr);
	else if (f.file->f_op == &btf_fops)
		err = bpf_btf_get_info_by_fd(f.file->private_data, attr, uattr);
	else
		err = -EINVAL;

	fdput(f);
	return err;
}

#define BPF_BTF_LOAD_LAST_FIELD btf_log_level

static int bpf_btf_load(const union bpf_attr *attr)
{
	if (CHECK_ATTR(BPF_BTF_LOAD))
		return -EINVAL;

	if (!capable(CAP_SYS_ADMIN))
		return -EPERM;

	return btf_new_fd(attr);
}

#define BPF_BTF_GET_FD_BY_ID_LAST_FIELD btf_id

static int bpf_btf_get_fd_by_id(const union bpf_attr *attr)
{
	if (CHECK_ATTR(BPF_BTF_GET_FD_BY_ID))
		return -EINVAL;

	if (!capable(CAP_SYS_ADMIN))
		return -EPERM;

	return btf_get_fd_by_id(attr->btf_id);
}

static int bpf_task_fd_query_copy(const union bpf_attr *attr,
				    union bpf_attr __user *uattr,
				    u32 prog_id, u32 fd_type,
				    const char *buf, u64 probe_offset,
				    u64 probe_addr)
{
	char __user *ubuf = u64_to_user_ptr(attr->task_fd_query.buf);
	u32 len = buf ? strlen(buf) : 0, input_len;
	int err = 0;

	if (put_user(len, &uattr->task_fd_query.buf_len))
		return -EFAULT;
	input_len = attr->task_fd_query.buf_len;
	if (input_len && ubuf) {
		if (!len) {
			/* nothing to copy, just make ubuf NULL terminated */
			char zero = '\0';

			if (put_user(zero, ubuf))
				return -EFAULT;
		} else if (input_len >= len + 1) {
			/* ubuf can hold the string with NULL terminator */
			if (copy_to_user(ubuf, buf, len + 1))
				return -EFAULT;
		} else {
			/* ubuf cannot hold the string with NULL terminator,
			 * do a partial copy with NULL terminator.
			 */
			char zero = '\0';

			err = -ENOSPC;
			if (copy_to_user(ubuf, buf, input_len - 1))
				return -EFAULT;
			if (put_user(zero, ubuf + input_len - 1))
				return -EFAULT;
		}
	}

	if (put_user(prog_id, &uattr->task_fd_query.prog_id) ||
	    put_user(fd_type, &uattr->task_fd_query.fd_type) ||
	    put_user(probe_offset, &uattr->task_fd_query.probe_offset) ||
	    put_user(probe_addr, &uattr->task_fd_query.probe_addr))
		return -EFAULT;

	return err;
}

#define BPF_TASK_FD_QUERY_LAST_FIELD task_fd_query.probe_addr

static int bpf_task_fd_query(const union bpf_attr *attr,
			     union bpf_attr __user *uattr)
{
	pid_t pid = attr->task_fd_query.pid;
	u32 fd = attr->task_fd_query.fd;
	const struct perf_event *event;
	struct files_struct *files;
	struct task_struct *task;
	struct file *file;
	int err;

	if (CHECK_ATTR(BPF_TASK_FD_QUERY))
		return -EINVAL;

	if (!capable(CAP_SYS_ADMIN))
		return -EPERM;

	if (attr->task_fd_query.flags != 0)
		return -EINVAL;

	task = get_pid_task(find_vpid(pid), PIDTYPE_PID);
	if (!task)
		return -ENOENT;

	files = get_files_struct(task);
	put_task_struct(task);
	if (!files)
		return -ENOENT;

	err = 0;
	spin_lock(&files->file_lock);
	file = fcheck_files(files, fd);
	if (!file)
		err = -EBADF;
	else
		get_file(file);
	spin_unlock(&files->file_lock);
	put_files_struct(files);

	if (err)
		goto out;

	if (file->f_op == &bpf_raw_tp_fops) {
		struct bpf_raw_tracepoint *raw_tp = file->private_data;
		struct bpf_raw_event_map *btp = raw_tp->btp;

		err = bpf_task_fd_query_copy(attr, uattr,
					     raw_tp->prog->aux->id,
					     BPF_FD_TYPE_RAW_TRACEPOINT,
					     btp->tp->name, 0, 0);
		goto put_file;
	}

	event = perf_get_event(file);
	if (!IS_ERR(event)) {
		u64 probe_offset, probe_addr;
		u32 prog_id, fd_type;
		const char *buf;

		err = bpf_get_perf_event_info(event, &prog_id, &fd_type,
					      &buf, &probe_offset,
					      &probe_addr);
		if (!err)
			err = bpf_task_fd_query_copy(attr, uattr, prog_id,
						     fd_type, buf,
						     probe_offset,
						     probe_addr);
		goto put_file;
	}

	err = -ENOTSUPP;
put_file:
	fput(file);
out:
	return err;
}

SYSCALL_DEFINE3(bpf, int, cmd, union bpf_attr __user *, uattr, unsigned int, size)
{
	union bpf_attr attr = {};
	int err;

	if (sysctl_unprivileged_bpf_disabled && !capable(CAP_SYS_ADMIN))
		return -EPERM;

	err = bpf_check_uarg_tail_zero(uattr, sizeof(attr), size);
	if (err)
		return err;
	size = min_t(u32, size, sizeof(attr));

	/* copy attributes from user space, may be less than sizeof(bpf_attr) */
	if (copy_from_user(&attr, uattr, size) != 0)
		return -EFAULT;

	err = security_bpf(cmd, &attr, size);
	if (err < 0)
		return err;

	switch (cmd) {
	case BPF_MAP_CREATE:
		err = map_create(&attr);
		break;
	case BPF_MAP_LOOKUP_ELEM:
		err = map_lookup_elem(&attr);
		break;
	case BPF_MAP_UPDATE_ELEM:
		err = map_update_elem(&attr);
		break;
	case BPF_MAP_DELETE_ELEM:
		err = map_delete_elem(&attr);
		break;
	case BPF_MAP_GET_NEXT_KEY:
		err = map_get_next_key(&attr);
		break;
	case BPF_PROG_LOAD:
		err = bpf_prog_load(&attr, uattr);
		break;
	case BPF_OBJ_PIN:
		err = bpf_obj_pin(&attr);
		break;
	case BPF_OBJ_GET:
		err = bpf_obj_get(&attr);
		break;
	case BPF_PROG_ATTACH:
		err = bpf_prog_attach(&attr);
		break;
	case BPF_PROG_DETACH:
		err = bpf_prog_detach(&attr);
		break;
	case BPF_PROG_QUERY:
		err = bpf_prog_query(&attr, uattr);
		break;
	case BPF_PROG_TEST_RUN:
		err = bpf_prog_test_run(&attr, uattr);
		break;
	case BPF_PROG_GET_NEXT_ID:
		err = bpf_obj_get_next_id(&attr, uattr,
					  &prog_idr, &prog_idr_lock);
		break;
	case BPF_MAP_GET_NEXT_ID:
		err = bpf_obj_get_next_id(&attr, uattr,
					  &map_idr, &map_idr_lock);
		break;
	case BPF_PROG_GET_FD_BY_ID:
		err = bpf_prog_get_fd_by_id(&attr);
		break;
	case BPF_MAP_GET_FD_BY_ID:
		err = bpf_map_get_fd_by_id(&attr);
		break;
	case BPF_OBJ_GET_INFO_BY_FD:
		err = bpf_obj_get_info_by_fd(&attr, uattr);
		break;
	case BPF_RAW_TRACEPOINT_OPEN:
		err = bpf_raw_tracepoint_open(&attr);
		break;
	case BPF_BTF_LOAD:
		err = bpf_btf_load(&attr);
		break;
	case BPF_BTF_GET_FD_BY_ID:
		err = bpf_btf_get_fd_by_id(&attr);
		break;
	case BPF_TASK_FD_QUERY:
		err = bpf_task_fd_query(&attr, uattr);
		break;
	case BPF_MAP_LOOKUP_AND_DELETE_ELEM:
		err = map_lookup_and_delete_elem(&attr);
		break;
	default:
		err = -EINVAL;
		break;
	}

	return err;
}<|MERGE_RESOLUTION|>--- conflicted
+++ resolved
@@ -2119,12 +2119,9 @@
 		info.xlated_prog_len = 0;
 		info.nr_jited_ksyms = 0;
 		info.nr_jited_func_lens = 0;
-<<<<<<< HEAD
-=======
 		info.nr_func_info = 0;
 		info.nr_line_info = 0;
 		info.nr_jited_line_info = 0;
->>>>>>> cf26057a
 		goto done;
 	}
 
@@ -2206,11 +2203,7 @@
 
 	ulen = info.nr_jited_ksyms;
 	info.nr_jited_ksyms = prog->aux->func_cnt ? : 1;
-<<<<<<< HEAD
-	if (info.nr_jited_ksyms && ulen) {
-=======
 	if (ulen) {
->>>>>>> cf26057a
 		if (bpf_dump_raw_ok()) {
 			unsigned long ksym_addr;
 			u64 __user *user_ksyms;
@@ -2241,11 +2234,7 @@
 
 	ulen = info.nr_jited_func_lens;
 	info.nr_jited_func_lens = prog->aux->func_cnt ? : 1;
-<<<<<<< HEAD
-	if (info.nr_jited_func_lens && ulen) {
-=======
 	if (ulen) {
->>>>>>> cf26057a
 		if (bpf_dump_raw_ok()) {
 			u32 __user *user_lens;
 			u32 func_len, i;
