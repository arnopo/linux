/*
 * Dynamic DMA mapping support.
 *
 * This implementation is a fallback for platforms that do not support
 * I/O TLBs (aka DMA address translation hardware).
 * Copyright (C) 2000 Asit Mallick <Asit.K.Mallick@intel.com>
 * Copyright (C) 2000 Goutham Rao <goutham.rao@intel.com>
 * Copyright (C) 2000, 2003 Hewlett-Packard Co
 *	David Mosberger-Tang <davidm@hpl.hp.com>
 *
 * 03/05/07 davidm	Switch from PCI-DMA to generic device DMA API.
 * 00/12/13 davidm	Rename to swiotlb.c and add mark_clean() to avoid
 *			unnecessary i-cache flushing.
 * 04/07/.. ak		Better overflow handling. Assorted fixes.
 * 05/09/10 linville	Add support for syncing ranges, support syncing for
 *			DMA_BIDIRECTIONAL mappings, miscellaneous cleanup.
 * 08/12/11 beckyb	Add highmem support
 */

#define pr_fmt(fmt) "software IO TLB: " fmt

#include <linux/cache.h>
#include <linux/dma-direct.h>
#include <linux/mm.h>
#include <linux/export.h>
#include <linux/spinlock.h>
#include <linux/string.h>
#include <linux/swiotlb.h>
#include <linux/pfn.h>
#include <linux/types.h>
#include <linux/ctype.h>
#include <linux/highmem.h>
#include <linux/gfp.h>
#include <linux/scatterlist.h>
#include <linux/mem_encrypt.h>
#include <linux/set_memory.h>

#include <asm/io.h>
#include <asm/dma.h>

#include <linux/init.h>
#include <linux/memblock.h>
#include <linux/iommu-helper.h>

#define CREATE_TRACE_POINTS
#include <trace/events/swiotlb.h>

#define OFFSET(val,align) ((unsigned long)	\
	                   ( (val) & ( (align) - 1)))

#define SLABS_PER_PAGE (1 << (PAGE_SHIFT - IO_TLB_SHIFT))

/*
 * Minimum IO TLB size to bother booting with.  Systems with mainly
 * 64bit capable cards will only lightly use the swiotlb.  If we can't
 * allocate a contiguous 1MB, we're probably in trouble anyway.
 */
#define IO_TLB_MIN_SLABS ((1<<20) >> IO_TLB_SHIFT)

enum swiotlb_force swiotlb_force;

/*
 * Used to do a quick range check in swiotlb_tbl_unmap_single and
 * swiotlb_tbl_sync_single_*, to see if the memory was in fact allocated by this
 * API.
 */
phys_addr_t io_tlb_start, io_tlb_end;

/*
 * The number of IO TLB blocks (in groups of 64) between io_tlb_start and
 * io_tlb_end.  This is command line adjustable via setup_io_tlb_npages.
 */
static unsigned long io_tlb_nslabs;

/*
 * This is a free list describing the number of free entries available from
 * each index
 */
static unsigned int *io_tlb_list;
static unsigned int io_tlb_index;

/*
 * Max segment that we can provide which (if pages are contingous) will
 * not be bounced (unless SWIOTLB_FORCE is set).
 */
unsigned int max_segment;

/*
 * We need to save away the original address corresponding to a mapped entry
 * for the sync operations.
 */
#define INVALID_PHYS_ADDR (~(phys_addr_t)0)
static phys_addr_t *io_tlb_orig_addr;

/*
 * Protect the above data structures in the map and unmap calls
 */
static DEFINE_SPINLOCK(io_tlb_lock);

static int late_alloc;

static int __init
setup_io_tlb_npages(char *str)
{
	if (isdigit(*str)) {
		io_tlb_nslabs = simple_strtoul(str, &str, 0);
		/* avoid tail segment of size < IO_TLB_SEGSIZE */
		io_tlb_nslabs = ALIGN(io_tlb_nslabs, IO_TLB_SEGSIZE);
	}
	if (*str == ',')
		++str;
	if (!strcmp(str, "force")) {
		swiotlb_force = SWIOTLB_FORCE;
	} else if (!strcmp(str, "noforce")) {
		swiotlb_force = SWIOTLB_NO_FORCE;
		io_tlb_nslabs = 1;
	}

	return 0;
}
early_param("swiotlb", setup_io_tlb_npages);

unsigned long swiotlb_nr_tbl(void)
{
	return io_tlb_nslabs;
}
EXPORT_SYMBOL_GPL(swiotlb_nr_tbl);

unsigned int swiotlb_max_segment(void)
{
	return max_segment;
}
EXPORT_SYMBOL_GPL(swiotlb_max_segment);

void swiotlb_set_max_segment(unsigned int val)
{
	if (swiotlb_force == SWIOTLB_FORCE)
		max_segment = 1;
	else
		max_segment = rounddown(val, PAGE_SIZE);
}

/* default to 64MB */
#define IO_TLB_DEFAULT_SIZE (64UL<<20)
unsigned long swiotlb_size_or_default(void)
{
	unsigned long size;

	size = io_tlb_nslabs << IO_TLB_SHIFT;

	return size ? size : (IO_TLB_DEFAULT_SIZE);
}

static bool no_iotlb_memory;

void swiotlb_print_info(void)
{
	unsigned long bytes = io_tlb_nslabs << IO_TLB_SHIFT;

	if (no_iotlb_memory) {
		pr_warn("No low mem\n");
		return;
	}

	pr_info("mapped [mem %#010llx-%#010llx] (%luMB)\n",
	       (unsigned long long)io_tlb_start,
	       (unsigned long long)io_tlb_end,
	       bytes >> 20);
}

/*
 * Early SWIOTLB allocation may be too early to allow an architecture to
 * perform the desired operations.  This function allows the architecture to
 * call SWIOTLB when the operations are possible.  It needs to be called
 * before the SWIOTLB memory is used.
 */
void __init swiotlb_update_mem_attributes(void)
{
	void *vaddr;
	unsigned long bytes;

	if (no_iotlb_memory || late_alloc)
		return;

	vaddr = phys_to_virt(io_tlb_start);
	bytes = PAGE_ALIGN(io_tlb_nslabs << IO_TLB_SHIFT);
	set_memory_decrypted((unsigned long)vaddr, bytes >> PAGE_SHIFT);
	memset(vaddr, 0, bytes);
}

int __init swiotlb_init_with_tbl(char *tlb, unsigned long nslabs, int verbose)
{
	unsigned long i, bytes;

	bytes = nslabs << IO_TLB_SHIFT;

	io_tlb_nslabs = nslabs;
	io_tlb_start = __pa(tlb);
	io_tlb_end = io_tlb_start + bytes;

	/*
	 * Allocate and initialize the free list array.  This array is used
	 * to find contiguous free memory regions of size up to IO_TLB_SEGSIZE
	 * between io_tlb_start and io_tlb_end.
	 */
	io_tlb_list = memblock_alloc(
				PAGE_ALIGN(io_tlb_nslabs * sizeof(int)),
				PAGE_SIZE);
	io_tlb_orig_addr = memblock_alloc(
				PAGE_ALIGN(io_tlb_nslabs * sizeof(phys_addr_t)),
				PAGE_SIZE);
	for (i = 0; i < io_tlb_nslabs; i++) {
		io_tlb_list[i] = IO_TLB_SEGSIZE - OFFSET(i, IO_TLB_SEGSIZE);
		io_tlb_orig_addr[i] = INVALID_PHYS_ADDR;
	}
	io_tlb_index = 0;

	if (verbose)
		swiotlb_print_info();

	swiotlb_set_max_segment(io_tlb_nslabs << IO_TLB_SHIFT);
	return 0;
}

/*
 * Statically reserve bounce buffer space and initialize bounce buffer data
 * structures for the software IO TLB used to implement the DMA API.
 */
void  __init
swiotlb_init(int verbose)
{
	size_t default_size = IO_TLB_DEFAULT_SIZE;
	unsigned char *vstart;
	unsigned long bytes;

	if (!io_tlb_nslabs) {
		io_tlb_nslabs = (default_size >> IO_TLB_SHIFT);
		io_tlb_nslabs = ALIGN(io_tlb_nslabs, IO_TLB_SEGSIZE);
	}

	bytes = io_tlb_nslabs << IO_TLB_SHIFT;

	/* Get IO TLB memory from the low pages */
	vstart = memblock_alloc_low_nopanic(PAGE_ALIGN(bytes), PAGE_SIZE);
	if (vstart && !swiotlb_init_with_tbl(vstart, io_tlb_nslabs, verbose))
		return;

	if (io_tlb_start)
		memblock_free_early(io_tlb_start,
				    PAGE_ALIGN(io_tlb_nslabs << IO_TLB_SHIFT));
	pr_warn("Cannot allocate buffer");
	no_iotlb_memory = true;
}

/*
 * Systems with larger DMA zones (those that don't support ISA) can
 * initialize the swiotlb later using the slab allocator if needed.
 * This should be just like above, but with some error catching.
 */
int
swiotlb_late_init_with_default_size(size_t default_size)
{
	unsigned long bytes, req_nslabs = io_tlb_nslabs;
	unsigned char *vstart = NULL;
	unsigned int order;
	int rc = 0;

	if (!io_tlb_nslabs) {
		io_tlb_nslabs = (default_size >> IO_TLB_SHIFT);
		io_tlb_nslabs = ALIGN(io_tlb_nslabs, IO_TLB_SEGSIZE);
	}

	/*
	 * Get IO TLB memory from the low pages
	 */
	order = get_order(io_tlb_nslabs << IO_TLB_SHIFT);
	io_tlb_nslabs = SLABS_PER_PAGE << order;
	bytes = io_tlb_nslabs << IO_TLB_SHIFT;

	while ((SLABS_PER_PAGE << order) > IO_TLB_MIN_SLABS) {
		vstart = (void *)__get_free_pages(GFP_DMA | __GFP_NOWARN,
						  order);
		if (vstart)
			break;
		order--;
	}

	if (!vstart) {
		io_tlb_nslabs = req_nslabs;
		return -ENOMEM;
	}
	if (order != get_order(bytes)) {
		pr_warn("only able to allocate %ld MB\n",
			(PAGE_SIZE << order) >> 20);
		io_tlb_nslabs = SLABS_PER_PAGE << order;
	}
	rc = swiotlb_late_init_with_tbl(vstart, io_tlb_nslabs);
	if (rc)
		free_pages((unsigned long)vstart, order);

	return rc;
}

int
swiotlb_late_init_with_tbl(char *tlb, unsigned long nslabs)
{
	unsigned long i, bytes;

	bytes = nslabs << IO_TLB_SHIFT;

	io_tlb_nslabs = nslabs;
	io_tlb_start = virt_to_phys(tlb);
	io_tlb_end = io_tlb_start + bytes;

	set_memory_decrypted((unsigned long)tlb, bytes >> PAGE_SHIFT);
	memset(tlb, 0, bytes);

	/*
	 * Allocate and initialize the free list array.  This array is used
	 * to find contiguous free memory regions of size up to IO_TLB_SEGSIZE
	 * between io_tlb_start and io_tlb_end.
	 */
	io_tlb_list = (unsigned int *)__get_free_pages(GFP_KERNEL,
	                              get_order(io_tlb_nslabs * sizeof(int)));
	if (!io_tlb_list)
		goto cleanup3;

	io_tlb_orig_addr = (phys_addr_t *)
		__get_free_pages(GFP_KERNEL,
				 get_order(io_tlb_nslabs *
					   sizeof(phys_addr_t)));
	if (!io_tlb_orig_addr)
		goto cleanup4;

	for (i = 0; i < io_tlb_nslabs; i++) {
		io_tlb_list[i] = IO_TLB_SEGSIZE - OFFSET(i, IO_TLB_SEGSIZE);
		io_tlb_orig_addr[i] = INVALID_PHYS_ADDR;
	}
	io_tlb_index = 0;

	swiotlb_print_info();

	late_alloc = 1;

	swiotlb_set_max_segment(io_tlb_nslabs << IO_TLB_SHIFT);

	return 0;

cleanup4:
	free_pages((unsigned long)io_tlb_list, get_order(io_tlb_nslabs *
	                                                 sizeof(int)));
	io_tlb_list = NULL;
cleanup3:
	io_tlb_end = 0;
	io_tlb_start = 0;
	io_tlb_nslabs = 0;
	max_segment = 0;
	return -ENOMEM;
}

void __init swiotlb_exit(void)
{
	if (!io_tlb_orig_addr)
		return;

	if (late_alloc) {
		free_pages((unsigned long)io_tlb_orig_addr,
			   get_order(io_tlb_nslabs * sizeof(phys_addr_t)));
		free_pages((unsigned long)io_tlb_list, get_order(io_tlb_nslabs *
								 sizeof(int)));
		free_pages((unsigned long)phys_to_virt(io_tlb_start),
			   get_order(io_tlb_nslabs << IO_TLB_SHIFT));
	} else {
		memblock_free_late(__pa(io_tlb_orig_addr),
				   PAGE_ALIGN(io_tlb_nslabs * sizeof(phys_addr_t)));
		memblock_free_late(__pa(io_tlb_list),
				   PAGE_ALIGN(io_tlb_nslabs * sizeof(int)));
		memblock_free_late(io_tlb_start,
				   PAGE_ALIGN(io_tlb_nslabs << IO_TLB_SHIFT));
	}
	io_tlb_nslabs = 0;
	max_segment = 0;
}

/*
 * Bounce: copy the swiotlb buffer back to the original dma location
 */
static void swiotlb_bounce(phys_addr_t orig_addr, phys_addr_t tlb_addr,
			   size_t size, enum dma_data_direction dir)
{
	unsigned long pfn = PFN_DOWN(orig_addr);
	unsigned char *vaddr = phys_to_virt(tlb_addr);

	if (PageHighMem(pfn_to_page(pfn))) {
		/* The buffer does not have a mapping.  Map it in and copy */
		unsigned int offset = orig_addr & ~PAGE_MASK;
		char *buffer;
		unsigned int sz = 0;
		unsigned long flags;

		while (size) {
			sz = min_t(size_t, PAGE_SIZE - offset, size);

			local_irq_save(flags);
			buffer = kmap_atomic(pfn_to_page(pfn));
			if (dir == DMA_TO_DEVICE)
				memcpy(vaddr, buffer + offset, sz);
			else
				memcpy(buffer + offset, vaddr, sz);
			kunmap_atomic(buffer);
			local_irq_restore(flags);

			size -= sz;
			pfn++;
			vaddr += sz;
			offset = 0;
		}
	} else if (dir == DMA_TO_DEVICE) {
		memcpy(vaddr, phys_to_virt(orig_addr), size);
	} else {
		memcpy(phys_to_virt(orig_addr), vaddr, size);
	}
}

phys_addr_t swiotlb_tbl_map_single(struct device *hwdev,
				   dma_addr_t tbl_dma_addr,
				   phys_addr_t orig_addr, size_t size,
				   enum dma_data_direction dir,
				   unsigned long attrs)
{
	unsigned long flags;
	phys_addr_t tlb_addr;
	unsigned int nslots, stride, index, wrap;
	int i;
	unsigned long mask;
	unsigned long offset_slots;
	unsigned long max_slots;

	if (no_iotlb_memory)
		panic("Can not allocate SWIOTLB buffer earlier and can't now provide you with the DMA bounce buffer");

	if (mem_encrypt_active())
		pr_warn_once("%s is active and system is using DMA bounce buffers\n",
			     sme_active() ? "SME" : "SEV");

	mask = dma_get_seg_boundary(hwdev);

	tbl_dma_addr &= mask;

	offset_slots = ALIGN(tbl_dma_addr, 1 << IO_TLB_SHIFT) >> IO_TLB_SHIFT;

	/*
 	 * Carefully handle integer overflow which can occur when mask == ~0UL.
 	 */
	max_slots = mask + 1
		    ? ALIGN(mask + 1, 1 << IO_TLB_SHIFT) >> IO_TLB_SHIFT
		    : 1UL << (BITS_PER_LONG - IO_TLB_SHIFT);

	/*
	 * For mappings greater than or equal to a page, we limit the stride
	 * (and hence alignment) to a page size.
	 */
	nslots = ALIGN(size, 1 << IO_TLB_SHIFT) >> IO_TLB_SHIFT;
	if (size >= PAGE_SIZE)
		stride = (1 << (PAGE_SHIFT - IO_TLB_SHIFT));
	else
		stride = 1;

	BUG_ON(!nslots);

	/*
	 * Find suitable number of IO TLB entries size that will fit this
	 * request and allocate a buffer from that IO TLB pool.
	 */
	spin_lock_irqsave(&io_tlb_lock, flags);
	index = ALIGN(io_tlb_index, stride);
	if (index >= io_tlb_nslabs)
		index = 0;
	wrap = index;

	do {
		while (iommu_is_span_boundary(index, nslots, offset_slots,
					      max_slots)) {
			index += stride;
			if (index >= io_tlb_nslabs)
				index = 0;
			if (index == wrap)
				goto not_found;
		}

		/*
		 * If we find a slot that indicates we have 'nslots' number of
		 * contiguous buffers, we allocate the buffers from that slot
		 * and mark the entries as '0' indicating unavailable.
		 */
		if (io_tlb_list[index] >= nslots) {
			int count = 0;

			for (i = index; i < (int) (index + nslots); i++)
				io_tlb_list[i] = 0;
			for (i = index - 1; (OFFSET(i, IO_TLB_SEGSIZE) != IO_TLB_SEGSIZE - 1) && io_tlb_list[i]; i--)
				io_tlb_list[i] = ++count;
			tlb_addr = io_tlb_start + (index << IO_TLB_SHIFT);

			/*
			 * Update the indices to avoid searching in the next
			 * round.
			 */
			io_tlb_index = ((index + nslots) < io_tlb_nslabs
					? (index + nslots) : 0);

			goto found;
		}
		index += stride;
		if (index >= io_tlb_nslabs)
			index = 0;
	} while (index != wrap);

not_found:
	spin_unlock_irqrestore(&io_tlb_lock, flags);
	if (!(attrs & DMA_ATTR_NO_WARN) && printk_ratelimit())
		dev_warn(hwdev, "swiotlb buffer is full (sz: %zd bytes)\n", size);
	return DMA_MAPPING_ERROR;
found:
	spin_unlock_irqrestore(&io_tlb_lock, flags);

	/*
	 * Save away the mapping from the original address to the DMA address.
	 * This is needed when we sync the memory.  Then we sync the buffer if
	 * needed.
	 */
	for (i = 0; i < nslots; i++)
		io_tlb_orig_addr[index+i] = orig_addr + (i << IO_TLB_SHIFT);
	if (!(attrs & DMA_ATTR_SKIP_CPU_SYNC) &&
	    (dir == DMA_TO_DEVICE || dir == DMA_BIDIRECTIONAL))
		swiotlb_bounce(orig_addr, tlb_addr, size, DMA_TO_DEVICE);

	return tlb_addr;
}

/*
 * tlb_addr is the physical address of the bounce buffer to unmap.
 */
void swiotlb_tbl_unmap_single(struct device *hwdev, phys_addr_t tlb_addr,
			      size_t size, enum dma_data_direction dir,
			      unsigned long attrs)
{
	unsigned long flags;
	int i, count, nslots = ALIGN(size, 1 << IO_TLB_SHIFT) >> IO_TLB_SHIFT;
	int index = (tlb_addr - io_tlb_start) >> IO_TLB_SHIFT;
	phys_addr_t orig_addr = io_tlb_orig_addr[index];

	/*
	 * First, sync the memory before unmapping the entry
	 */
	if (orig_addr != INVALID_PHYS_ADDR &&
	    !(attrs & DMA_ATTR_SKIP_CPU_SYNC) &&
	    ((dir == DMA_FROM_DEVICE) || (dir == DMA_BIDIRECTIONAL)))
		swiotlb_bounce(orig_addr, tlb_addr, size, DMA_FROM_DEVICE);

	/*
	 * Return the buffer to the free list by setting the corresponding
	 * entries to indicate the number of contiguous entries available.
	 * While returning the entries to the free list, we merge the entries
	 * with slots below and above the pool being returned.
	 */
	spin_lock_irqsave(&io_tlb_lock, flags);
	{
		count = ((index + nslots) < ALIGN(index + 1, IO_TLB_SEGSIZE) ?
			 io_tlb_list[index + nslots] : 0);
		/*
		 * Step 1: return the slots to the free list, merging the
		 * slots with superceeding slots
		 */
		for (i = index + nslots - 1; i >= index; i--) {
			io_tlb_list[i] = ++count;
			io_tlb_orig_addr[i] = INVALID_PHYS_ADDR;
		}
		/*
		 * Step 2: merge the returned slots with the preceding slots,
		 * if available (non zero)
		 */
		for (i = index - 1; (OFFSET(i, IO_TLB_SEGSIZE) != IO_TLB_SEGSIZE -1) && io_tlb_list[i]; i--)
			io_tlb_list[i] = ++count;
	}
	spin_unlock_irqrestore(&io_tlb_lock, flags);
}

void swiotlb_tbl_sync_single(struct device *hwdev, phys_addr_t tlb_addr,
			     size_t size, enum dma_data_direction dir,
			     enum dma_sync_target target)
{
	int index = (tlb_addr - io_tlb_start) >> IO_TLB_SHIFT;
	phys_addr_t orig_addr = io_tlb_orig_addr[index];

	if (orig_addr == INVALID_PHYS_ADDR)
		return;
	orig_addr += (unsigned long)tlb_addr & ((1 << IO_TLB_SHIFT) - 1);

	switch (target) {
	case SYNC_FOR_CPU:
		if (likely(dir == DMA_FROM_DEVICE || dir == DMA_BIDIRECTIONAL))
			swiotlb_bounce(orig_addr, tlb_addr,
				       size, DMA_FROM_DEVICE);
		else
			BUG_ON(dir != DMA_TO_DEVICE);
		break;
	case SYNC_FOR_DEVICE:
		if (likely(dir == DMA_TO_DEVICE || dir == DMA_BIDIRECTIONAL))
			swiotlb_bounce(orig_addr, tlb_addr,
				       size, DMA_TO_DEVICE);
		else
			BUG_ON(dir != DMA_FROM_DEVICE);
		break;
	default:
		BUG();
	}
}

/*
 * Create a swiotlb mapping for the buffer at @phys, and in case of DMAing
 * to the device copy the data into it as well.
 */
bool swiotlb_map(struct device *dev, phys_addr_t *phys, dma_addr_t *dma_addr,
		size_t size, enum dma_data_direction dir, unsigned long attrs)
{
	trace_swiotlb_bounced(dev, *dma_addr, size, swiotlb_force);

	if (unlikely(swiotlb_force == SWIOTLB_NO_FORCE)) {
		dev_warn_ratelimited(dev,
			"Cannot do DMA to address %pa\n", phys);
		return false;
	}

	/* Oh well, have to allocate and map a bounce buffer. */
	*phys = swiotlb_tbl_map_single(dev, __phys_to_dma(dev, io_tlb_start),
			*phys, size, dir, attrs);
	if (*phys == DMA_MAPPING_ERROR)
		return false;

	/* Ensure that the address returned is DMA'ble */
	*dma_addr = __phys_to_dma(dev, *phys);
	if (unlikely(!dma_capable(dev, *dma_addr, size))) {
		swiotlb_tbl_unmap_single(dev, *phys, size, dir,
			attrs | DMA_ATTR_SKIP_CPU_SYNC);
<<<<<<< HEAD
		return DIRECT_MAPPING_ERROR;
	}

	return dma_addr;
}

/*
 * Map a single buffer of the indicated size for DMA in streaming mode.  The
 * physical address to use is returned.
 *
 * Once the device is given the dma address, the device owns this memory until
 * either swiotlb_unmap_page or swiotlb_dma_sync_single is performed.
 */
dma_addr_t swiotlb_map_page(struct device *dev, struct page *page,
			    unsigned long offset, size_t size,
			    enum dma_data_direction dir,
			    unsigned long attrs)
{
	phys_addr_t phys = page_to_phys(page) + offset;
	dma_addr_t dev_addr = phys_to_dma(dev, phys);

	BUG_ON(dir == DMA_NONE);
	/*
	 * If the address happens to be in the device's DMA window,
	 * we can safely return the device addr and not worry about bounce
	 * buffering it.
	 */
	if (!dma_capable(dev, dev_addr, size) ||
	    swiotlb_force == SWIOTLB_FORCE) {
		trace_swiotlb_bounced(dev, dev_addr, size, swiotlb_force);
		dev_addr = swiotlb_bounce_page(dev, &phys, size, dir, attrs);
	}

	if (!dev_is_dma_coherent(dev) &&
	    (attrs & DMA_ATTR_SKIP_CPU_SYNC) == 0 &&
	    dev_addr != DIRECT_MAPPING_ERROR)
		arch_sync_dma_for_device(dev, phys, size, dir);

	return dev_addr;
}

/*
 * Unmap a single streaming mode DMA translation.  The dma_addr and size must
 * match what was provided for in a previous swiotlb_map_page call.  All
 * other usages are undefined.
 *
 * After this call, reads by the cpu to the buffer are guaranteed to see
 * whatever the device wrote there.
 */
void swiotlb_unmap_page(struct device *hwdev, dma_addr_t dev_addr,
			size_t size, enum dma_data_direction dir,
			unsigned long attrs)
{
	phys_addr_t paddr = dma_to_phys(hwdev, dev_addr);

	BUG_ON(dir == DMA_NONE);

	if (!dev_is_dma_coherent(hwdev) &&
	    (attrs & DMA_ATTR_SKIP_CPU_SYNC) == 0)
		arch_sync_dma_for_cpu(hwdev, paddr, size, dir);

	if (is_swiotlb_buffer(paddr)) {
		swiotlb_tbl_unmap_single(hwdev, paddr, size, dir, attrs);
		return;
	}

	if (dir != DMA_FROM_DEVICE)
		return;

	/*
	 * phys_to_virt doesn't work with hihgmem page but we could
	 * call dma_mark_clean() with hihgmem page here. However, we
	 * are fine since dma_mark_clean() is null on POWERPC. We can
	 * make dma_mark_clean() take a physical address if necessary.
	 */
	dma_mark_clean(phys_to_virt(paddr), size);
}

/*
 * Make physical memory consistent for a single streaming mode DMA translation
 * after a transfer.
 *
 * If you perform a swiotlb_map_page() but wish to interrogate the buffer
 * using the cpu, yet do not wish to teardown the dma mapping, you must
 * call this function before doing so.  At the next point you give the dma
 * address back to the card, you must first perform a
 * swiotlb_dma_sync_for_device, and then the device again owns the buffer
 */
static void
swiotlb_sync_single(struct device *hwdev, dma_addr_t dev_addr,
		    size_t size, enum dma_data_direction dir,
		    enum dma_sync_target target)
{
	phys_addr_t paddr = dma_to_phys(hwdev, dev_addr);

	BUG_ON(dir == DMA_NONE);

	if (!dev_is_dma_coherent(hwdev) && target == SYNC_FOR_CPU)
		arch_sync_dma_for_cpu(hwdev, paddr, size, dir);

	if (is_swiotlb_buffer(paddr))
		swiotlb_tbl_sync_single(hwdev, paddr, size, dir, target);

	if (!dev_is_dma_coherent(hwdev) && target == SYNC_FOR_DEVICE)
		arch_sync_dma_for_device(hwdev, paddr, size, dir);

	if (!is_swiotlb_buffer(paddr) && dir == DMA_FROM_DEVICE)
		dma_mark_clean(phys_to_virt(paddr), size);
}

void
swiotlb_sync_single_for_cpu(struct device *hwdev, dma_addr_t dev_addr,
			    size_t size, enum dma_data_direction dir)
{
	swiotlb_sync_single(hwdev, dev_addr, size, dir, SYNC_FOR_CPU);
}

void
swiotlb_sync_single_for_device(struct device *hwdev, dma_addr_t dev_addr,
			       size_t size, enum dma_data_direction dir)
{
	swiotlb_sync_single(hwdev, dev_addr, size, dir, SYNC_FOR_DEVICE);
}

/*
 * Map a set of buffers described by scatterlist in streaming mode for DMA.
 * This is the scatter-gather version of the above swiotlb_map_page
 * interface.  Here the scatter gather list elements are each tagged with the
 * appropriate dma address and length.  They are obtained via
 * sg_dma_{address,length}(SG).
 *
 * Device ownership issues as mentioned above for swiotlb_map_page are the
 * same here.
 */
int
swiotlb_map_sg_attrs(struct device *dev, struct scatterlist *sgl, int nelems,
		     enum dma_data_direction dir, unsigned long attrs)
{
	struct scatterlist *sg;
	int i;

	for_each_sg(sgl, sg, nelems, i) {
		sg->dma_address = swiotlb_map_page(dev, sg_page(sg), sg->offset,
				sg->length, dir, attrs);
		if (sg->dma_address == DIRECT_MAPPING_ERROR)
			goto out_error;
		sg_dma_len(sg) = sg->length;
=======
		return false;
>>>>>>> cf26057a
	}

	return true;
}

/*
 * Return whether the given device DMA address mask can be supported
 * properly.  For example, if your device can only drive the low 24-bits
 * during bus mastering, then you would pass 0x00ffffff as the mask to
 * this function.
 */
int
swiotlb_dma_supported(struct device *hwdev, u64 mask)
{
	return __phys_to_dma(hwdev, io_tlb_end - 1) <= mask;
}<|MERGE_RESOLUTION|>--- conflicted
+++ resolved
@@ -643,157 +643,7 @@
 	if (unlikely(!dma_capable(dev, *dma_addr, size))) {
 		swiotlb_tbl_unmap_single(dev, *phys, size, dir,
 			attrs | DMA_ATTR_SKIP_CPU_SYNC);
-<<<<<<< HEAD
-		return DIRECT_MAPPING_ERROR;
-	}
-
-	return dma_addr;
-}
-
-/*
- * Map a single buffer of the indicated size for DMA in streaming mode.  The
- * physical address to use is returned.
- *
- * Once the device is given the dma address, the device owns this memory until
- * either swiotlb_unmap_page or swiotlb_dma_sync_single is performed.
- */
-dma_addr_t swiotlb_map_page(struct device *dev, struct page *page,
-			    unsigned long offset, size_t size,
-			    enum dma_data_direction dir,
-			    unsigned long attrs)
-{
-	phys_addr_t phys = page_to_phys(page) + offset;
-	dma_addr_t dev_addr = phys_to_dma(dev, phys);
-
-	BUG_ON(dir == DMA_NONE);
-	/*
-	 * If the address happens to be in the device's DMA window,
-	 * we can safely return the device addr and not worry about bounce
-	 * buffering it.
-	 */
-	if (!dma_capable(dev, dev_addr, size) ||
-	    swiotlb_force == SWIOTLB_FORCE) {
-		trace_swiotlb_bounced(dev, dev_addr, size, swiotlb_force);
-		dev_addr = swiotlb_bounce_page(dev, &phys, size, dir, attrs);
-	}
-
-	if (!dev_is_dma_coherent(dev) &&
-	    (attrs & DMA_ATTR_SKIP_CPU_SYNC) == 0 &&
-	    dev_addr != DIRECT_MAPPING_ERROR)
-		arch_sync_dma_for_device(dev, phys, size, dir);
-
-	return dev_addr;
-}
-
-/*
- * Unmap a single streaming mode DMA translation.  The dma_addr and size must
- * match what was provided for in a previous swiotlb_map_page call.  All
- * other usages are undefined.
- *
- * After this call, reads by the cpu to the buffer are guaranteed to see
- * whatever the device wrote there.
- */
-void swiotlb_unmap_page(struct device *hwdev, dma_addr_t dev_addr,
-			size_t size, enum dma_data_direction dir,
-			unsigned long attrs)
-{
-	phys_addr_t paddr = dma_to_phys(hwdev, dev_addr);
-
-	BUG_ON(dir == DMA_NONE);
-
-	if (!dev_is_dma_coherent(hwdev) &&
-	    (attrs & DMA_ATTR_SKIP_CPU_SYNC) == 0)
-		arch_sync_dma_for_cpu(hwdev, paddr, size, dir);
-
-	if (is_swiotlb_buffer(paddr)) {
-		swiotlb_tbl_unmap_single(hwdev, paddr, size, dir, attrs);
-		return;
-	}
-
-	if (dir != DMA_FROM_DEVICE)
-		return;
-
-	/*
-	 * phys_to_virt doesn't work with hihgmem page but we could
-	 * call dma_mark_clean() with hihgmem page here. However, we
-	 * are fine since dma_mark_clean() is null on POWERPC. We can
-	 * make dma_mark_clean() take a physical address if necessary.
-	 */
-	dma_mark_clean(phys_to_virt(paddr), size);
-}
-
-/*
- * Make physical memory consistent for a single streaming mode DMA translation
- * after a transfer.
- *
- * If you perform a swiotlb_map_page() but wish to interrogate the buffer
- * using the cpu, yet do not wish to teardown the dma mapping, you must
- * call this function before doing so.  At the next point you give the dma
- * address back to the card, you must first perform a
- * swiotlb_dma_sync_for_device, and then the device again owns the buffer
- */
-static void
-swiotlb_sync_single(struct device *hwdev, dma_addr_t dev_addr,
-		    size_t size, enum dma_data_direction dir,
-		    enum dma_sync_target target)
-{
-	phys_addr_t paddr = dma_to_phys(hwdev, dev_addr);
-
-	BUG_ON(dir == DMA_NONE);
-
-	if (!dev_is_dma_coherent(hwdev) && target == SYNC_FOR_CPU)
-		arch_sync_dma_for_cpu(hwdev, paddr, size, dir);
-
-	if (is_swiotlb_buffer(paddr))
-		swiotlb_tbl_sync_single(hwdev, paddr, size, dir, target);
-
-	if (!dev_is_dma_coherent(hwdev) && target == SYNC_FOR_DEVICE)
-		arch_sync_dma_for_device(hwdev, paddr, size, dir);
-
-	if (!is_swiotlb_buffer(paddr) && dir == DMA_FROM_DEVICE)
-		dma_mark_clean(phys_to_virt(paddr), size);
-}
-
-void
-swiotlb_sync_single_for_cpu(struct device *hwdev, dma_addr_t dev_addr,
-			    size_t size, enum dma_data_direction dir)
-{
-	swiotlb_sync_single(hwdev, dev_addr, size, dir, SYNC_FOR_CPU);
-}
-
-void
-swiotlb_sync_single_for_device(struct device *hwdev, dma_addr_t dev_addr,
-			       size_t size, enum dma_data_direction dir)
-{
-	swiotlb_sync_single(hwdev, dev_addr, size, dir, SYNC_FOR_DEVICE);
-}
-
-/*
- * Map a set of buffers described by scatterlist in streaming mode for DMA.
- * This is the scatter-gather version of the above swiotlb_map_page
- * interface.  Here the scatter gather list elements are each tagged with the
- * appropriate dma address and length.  They are obtained via
- * sg_dma_{address,length}(SG).
- *
- * Device ownership issues as mentioned above for swiotlb_map_page are the
- * same here.
- */
-int
-swiotlb_map_sg_attrs(struct device *dev, struct scatterlist *sgl, int nelems,
-		     enum dma_data_direction dir, unsigned long attrs)
-{
-	struct scatterlist *sg;
-	int i;
-
-	for_each_sg(sgl, sg, nelems, i) {
-		sg->dma_address = swiotlb_map_page(dev, sg_page(sg), sg->offset,
-				sg->length, dir, attrs);
-		if (sg->dma_address == DIRECT_MAPPING_ERROR)
-			goto out_error;
-		sg_dma_len(sg) = sg->length;
-=======
 		return false;
->>>>>>> cf26057a
 	}
 
 	return true;
